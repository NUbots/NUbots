--- conflicted
+++ resolved
@@ -23,12 +23,8 @@
     # Use custom box because official Ubuntu one is shit.
     override.vm.box = "bidski/xenial64"
 
-
-<<<<<<< HEAD
-=======
     override.vm.boot_timeout = 360
 
->>>>>>> 0d4c23f4
     # See http://www.virtualbox.org/manual/ch08.html#vboxmanage-modifyvm
     v.customize ["modifyvm", :id, "--cpus", `if [ "x$(uname)" = "xDarwin" ]; then sysctl -n hw.physicalcpu_max; else lscpu -p | egrep -v '^#' | sort -u -t, -k 2,4 | wc -l; fi`.chomp ]
     v.customize ["modifyvm", :id, "--memory", `if [ "x$(uname)" = "xDarwin" ]; then echo "scale=0; $(sysctl -n hw.memsize)/2097152" | bc; else echo "scale=0; $(awk '/MemTotal/{print $2}' /proc/meminfo)/2048" | bc; fi`.chomp ]
