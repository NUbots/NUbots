#include "ColorModelConversions.h"
#include "Vision/ClassificationColours.h"
#include "openglmanager.h"
#include "Tools/Image/NUimage.h"
#include "Tools/Image/ClassifiedImage.h"
#include "Kinematics/Horizon.h"
#include <QPainter>

OpenglManager::OpenglManager(): width(0), height(0)
{
    for(int id = 0; id < GLDisplay::numDisplays; id++)
    {
        textureStored[id] = false;
        displayStored[id] = false;
    }
}

OpenglManager::~OpenglManager()
{
    for(int id = 0; id < GLDisplay::numDisplays; id++)
    {
        if(textureStored[id]) glDeleteTextures(1, &textures[id]);
        if(displayStored[id]) glDeleteLists(displays[id],1);
    }
}

void OpenglManager::createDrawTextureImage(QImage& image, int displayId)
{
    // If there is a texture already stored, delete it.
    if(textureStored[displayId])
    {
        deleteTexture(textures[displayId]);
        textureStored[displayId] = false;
    }
<<<<<<< HEAD
=======
    //textures[displayId] = bindTexture(image, GL_TEXTURE_2D);

>>>>>>> 7ef1b5d1
    QImage tex;
    tex = QGLWidget::convertToGLFormat( image );
    glGenTextures( 1, &textures[displayId] );

    // Create Nearest Filtered Texture
    glBindTexture(GL_TEXTURE_2D, textures[displayId]);
    glTexParameteri(GL_TEXTURE_2D,GL_TEXTURE_MAG_FILTER,GL_NEAREST);
    glTexParameteri(GL_TEXTURE_2D,GL_TEXTURE_MIN_FILTER,GL_NEAREST);
    glTexImage2D(GL_TEXTURE_2D, 0, 4, tex.width(), tex.height(), 0, GL_RGBA, GL_UNSIGNED_BYTE, tex.bits());

    textureStored[displayId] = true;
    // If there is an old list stored, delete it first.
    if(displayStored[displayId])
    {
        glDeleteLists(displays[displayId],1);
        displayStored[displayId] = false;
    }

    displays[displayId] = glGenLists(1);

    glNewList(displays[displayId],GL_COMPILE);
        glBindTexture(GL_TEXTURE_2D, textures[displayId]);
        glTexParameteri(GL_TEXTURE_2D,GL_TEXTURE_MAG_FILTER,GL_NEAREST);    // Turn off filtering of textures
        glTexParameteri(GL_TEXTURE_2D,GL_TEXTURE_MIN_FILTER,GL_NEAREST);    // Turn off filtering of textures
        glBegin(GL_QUADS);
            glTexCoord2f(0.0f, 0.0f); glVertex3f(0.0f, (float)height,  1.0f);      // Bottom Left Of The Texture and Quad
            glTexCoord2f(1.0f, 0.0f); glVertex3f( (float)width, (float)height,  1.0f);    // Bottom Right Of The Texture and Quad
            glTexCoord2f(1.0f, 1.0f); glVertex3f( (float)width,  0.0f,  1.0f);     // Top Right Of The Texture and Quad
            glTexCoord2f(0.0f, 1.0f); glVertex3f(0.0f,  0.0f,  1.0f);       // Top Left Of The Texture and Quad
        glEnd();
    glEndList();
    displayStored[displayId] = true;
}

void OpenglManager::writeNUimageToDisplay(NUimage* newImage, GLDisplay::display displayId)
{
    width = newImage->width();
    height = newImage->height();
    QImage image(width,height,QImage::Format_ARGB32);
    unsigned char r, g, b;
    QRgb* imageLine;
    for (int y = 0; y < height; y++)
    {
        imageLine = (QRgb*)image.scanLine(y);
        for (int x = 0; x < width; x++)
        {
            ColorModelConversions::fromYCbCrToRGB(newImage->image[y][x].y,newImage->image[y][x].cb,newImage->image[y][x].cr,r,g,b);
            imageLine[x] = qRgb(r,g,b);
        }
    }
    createDrawTextureImage(image, displayId);
    emit updatedDisplay(displayId, displays[displayId], width, height);
    return;
}

void OpenglManager::writeClassImageToDisplay(ClassifiedImage* newImage, GLDisplay::display displayId)
{
    width = newImage->width();
    height = newImage->height();
    QImage image(width,height,QImage::Format_ARGB32);
    unsigned char r, g, b, alpha;
    QRgb* imageLine;
    int tempIndex;
    for (int y=0; y < height; y++)
    {
        imageLine = (QRgb*)image.scanLine(y);
        for (int x=0; x < width; x++)
        {
            alpha = 255;
            tempIndex = newImage->image[y][x];
            if(tempIndex == ClassIndex::unclassified) alpha = 0;
            ClassIndex::getColourIndexAsRGB(tempIndex, r, g, b);
            imageLine[x] = qRgba(r,g,b,alpha);
        }
    }
    createDrawTextureImage(image, displayId);
    emit updatedDisplay(displayId, displays[displayId], width, height);
    return;
}

void OpenglManager::writeLineToDisplay(Line* newLine, GLDisplay::display displayId)
{
    // If there is an old list stored, delete it first.
    if(displayStored[displayId])
    {
        glDeleteLists(displays[displayId],1);
    }

    displays[displayId] = glGenLists(1);
    glNewList(displays[displayId],GL_COMPILE);    // START OF LIST
    glDisable(GL_TEXTURE_2D);

    glLineWidth(2.0);       // Line width
    glBegin(GL_LINES);                              // Start Lines
    glVertex2i( 0, (int)newLine->findYFromX(0));                 // Starting point
    glVertex2i( (int)width, (int)newLine->findYFromX(width));    // End point
    glEnd();                                        // End Lines
    glEnable(GL_TEXTURE_2D);
    glEndList();                                    // END OF LIST

    displayStored[displayId] = true;

    emit updatedDisplay(displayId, displays[displayId], width, height);
    return;
}

void OpenglManager::writePointsToDisplay(std::vector< Vector2<int> > newpoints, GLDisplay::display displayId)
{
    // If there is an old list stored, delete it first.
    if(displayStored[displayId])
    {
        glDeleteLists(displays[displayId],1);
    }

    displays[displayId] = glGenLists(1);
    glNewList(displays[displayId],GL_COMPILE);    // START OF LIST
    glDisable(GL_TEXTURE_2D);
    for (int pointNum = 0; pointNum < (int)newpoints.size(); pointNum++)
    {
        drawHollowCircle(newpoints[pointNum].x+0.5, newpoints[pointNum].y+0.5, 0.5, 50);
    }
    glEnable(GL_TEXTURE_2D);
    glEndList();                                    // END OF LIST

    displayStored[displayId] = true;

    emit updatedDisplay(displayId, displays[displayId], width, height);
    return;
}

void OpenglManager::writeTransitionSegmentsToDisplay(std::vector< TransitionSegment > newsegments, GLDisplay::display displayId)
{
    // If there is an old list stored, delete it first.
    if(displayStored[displayId])
    {
        glDeleteLists(displays[displayId],1);
    }

    displays[displayId] = glGenLists(1);
    glNewList(displays[displayId],GL_COMPILE);    // START OF LIST
    glDisable(GL_TEXTURE_2D);
    glLineWidth(2.0);       // Line width
    std::vector<TransitionSegment>::const_iterator i;
    unsigned char r,g,b;
    for(i = newsegments.begin(); i != newsegments.end(); i++)
    {
        Vector2<int> start = i->getStartPoint();
        Vector2<int> end =i->getEndPoint();
        ClassIndex::getColourIndexAsRGB(i->getColour(),r,g,b);
        glColor3ub(r,g,b);

        glBegin(GL_LINES);                              // Start Lines
        glVertex2i( start.x, start.y);                 // Starting point
        glVertex2i( end.x, end.y);                 // Starting point
        glEnd();                                        // End Lines
    }
    glEnable(GL_TEXTURE_2D);
    glEndList();                                    // END OF LIST

    displayStored[displayId] = true;

    emit updatedDisplay(displayId, displays[displayId], width, height);
}

void OpenglManager::writeCandidatesToDisplay(std::vector< ObjectCandidate > candidates, GLDisplay::display displayId)
{
    // If there is an old list stored, delete it first.
    if(displayStored[displayId])
    {
        glDeleteLists(displays[displayId],1);
    }

    displays[displayId] = glGenLists(1);
    glNewList(displays[displayId],GL_COMPILE);    // START OF LIST
    glDisable(GL_TEXTURE_2D);
    glLineWidth(2.0);       // Line width
    std::vector<ObjectCandidate>::const_iterator i = candidates.begin();
    unsigned char r,g,b;
    for(; i != candidates.end(); i++)
    {
        ClassIndex::getColourIndexAsRGB(i->getColour(),r,g,b);
        Vector2<int> topLeft = i->getTopLeft();
        Vector2<int> bottomRight = i->getBottomRight();
        glColor3ub(r,g,b);

        glBegin(GL_LINE_STRIP);                              // Start Lines
            glVertex2i( topLeft.x, topLeft.y);
            glVertex2i( topLeft.x, bottomRight.y);
            glVertex2i( bottomRight.x, bottomRight.y);
            glVertex2i( bottomRight.x, topLeft.y);
        glEnd();                                        // End Lines

    }
    glEnable(GL_TEXTURE_2D);
    glEndList();                                    // END OF LIST

    displayStored[displayId] = true;

    emit updatedDisplay(displayId, displays[displayId], width, height);

}
void OpenglManager::writeWMLineToDisplay(WMLine* newWMLine, int numLines,GLDisplay::display displayId)
{
    // If there is an old list stored, delete it first.
    if(displayStored[displayId])
    {
        glDeleteLists(displays[displayId],1);
    }


    displays[displayId] = glGenLists(1);
    glNewList(displays[displayId],GL_COMPILE);    // START OF LIST
    glDisable(GL_TEXTURE_2D);

    glLineWidth(1.0);       // Line width
    glBegin(GL_LINES);                              // Start Lines
    for(int i = 0;i<numLines;i++)
    {
        glVertex2f(newWMLine[i].getStart().getx(),newWMLine[i].getStart().gety());                 // Starting point
        glVertex2f(newWMLine[i].getEnd().getx(),newWMLine[i].getEnd().gety());    // End point
    }
    glEnd();                                        // End Lines
    glEnable(GL_TEXTURE_2D);
    glEndList();                                    // END OF LIST


    displayStored[displayId] = true;
    emit updatedDisplay(displayId, displays[displayId], width, height);
    return;
}
void OpenglManager::writeWMBallToDisplay(float x, float y, float radius, GLDisplay::display displayId)
{

    // If there is an old list stored, delete it first.
    if(displayStored[displayId])
    {
        glDeleteLists(displays[displayId],1);
    }

    displays[displayId] = glGenLists(1);
    glNewList(displays[displayId],GL_COMPILE);    // START OF LIST
    glDisable(GL_TEXTURE_2D);





    drawHollowCircle(x, y, radius, 50);

    glEnable(GL_TEXTURE_2D);
    glEndList();                                    // END OF LIST

    displayStored[displayId] = true;

    emit updatedDisplay(displayId, displays[displayId], width, height);
    return;
}

void OpenglManager::clearDisplay(GLDisplay::display displayId)
{
    // If there is an old list stored, delete it first.
    if(displayStored[displayId])
    {
        glDeleteLists(displays[displayId],1);
    }
    displays[displayId] = glGenLists(1);
    emit updatedDisplay(displayId, displays[displayId], width, height);
    return;
}

void OpenglManager::clearAllDisplays()
{
    for (int disp = 0; disp < GLDisplay::numDisplays; disp++)
    {
        clearDisplay((GLDisplay::display)disp);
    }
    return;
}

void OpenglManager::drawHollowCircle(float cx, float cy, float r, int num_segments)
{
    int stepSize = 360 / num_segments;
    glBegin(GL_LINE_LOOP);
    for(int angle = 0; angle < 360; angle += stepSize)
    {
        glVertex2f(cx + sinf(angle) * r, cy + cosf(angle) * r);
    }
    glEnd();
}

void OpenglManager::drawSolidCircle(float cx, float cy, float r, int num_segments)
{
    int stepSize = 360 / num_segments;
    glBegin(GL_TRIANGLE_FAN);
    for(int angle = 0; angle < 360; angle += stepSize)
    {
        glVertex2f(cx + sinf(angle) * r, cy + cosf(angle) * r);
    }
    glEnd();
}

void OpenglManager::writeFieldLinesToDisplay(std::vector< LSFittedLine > fieldLines, GLDisplay::display displayId)
{
    glLineWidth(2.0);       // Line width
    for(unsigned int i = 0 ; i < fieldLines.size(); i++)
    {

        if(fieldLines[i].valid == true){
            glBegin(GL_LINES);                              // Start Lines
            glVertex2i( int(fieldLines[i].leftPoint.x), int(fieldLines[i].leftPoint.y));                 // Starting point
            glVertex2i( int(fieldLines[i].rightPoint.x), int(fieldLines[i].rightPoint.y));                 // Starting point
            std::vector<LinePoint*> linePoints = fieldLines[i].getPoints();
            glEnd();  // End Lines
            glBegin(GL_TRIANGLES);
             for (unsigned int j =0; j < linePoints.size(); j++)
            {
                glVertex3f(int(linePoints[j]->x),int(linePoints[j]->y),0.0);
                glVertex3f(int(linePoints[j]->x),int(linePoints[j]->y+1),0.0);
                glVertex3f(int(linePoints[j]->x-1),int(linePoints[j]->y+0.5),0.0);
            }
            glEnd();
        }
    }
        glEnable(GL_TEXTURE_2D);
        glEndList();                                    // END OF LIST

        displayStored[displayId] = true;


    emit updatedDisplay(displayId, displays[displayId], width, height);

}<|MERGE_RESOLUTION|>--- conflicted
+++ resolved
@@ -32,11 +32,6 @@
         deleteTexture(textures[displayId]);
         textureStored[displayId] = false;
     }
-<<<<<<< HEAD
-=======
-    //textures[displayId] = bindTexture(image, GL_TEXTURE_2D);
-
->>>>>>> 7ef1b5d1
     QImage tex;
     tex = QGLWidget::convertToGLFormat( image );
     glGenTextures( 1, &textures[displayId] );
