--- conflicted
+++ resolved
@@ -33,12 +33,10 @@
     ../Vision/ScanLine.h \
     ../Vision/TransitionSegment.h \
     LayerSelectionWidget.h \
-<<<<<<< HEAD
     ../Vision/LineDetection.h \
-    ../Tools/Math/LSFittedLine.h
-=======
+    ../Tools/Math/LSFittedLine.h \
     ../Vision/RobotCandidate.h
->>>>>>> 44fb7af2
+
 SOURCES += mainwindow.cpp \
     main.cpp \
     connectionwidget.cpp \
@@ -58,9 +56,6 @@
     ../Vision/ScanLine.cpp \
     ../Vision/TransitionSegment.cpp \
     LayerSelectionWidget.cpp \
-<<<<<<< HEAD
     ../Vision/LineDetection.cpp \
-    ../Tools/Math/LSFittedLine.cpp
-=======
-    ../Vision/RobotCandidate.cpp
->>>>>>> 44fb7af2
+    ../Tools/Math/LSFittedLine.cpp \
+    ../Vision/RobotCandidate.cpp