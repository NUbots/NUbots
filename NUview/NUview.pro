QT += network \
    opengl
macx { 
    # Mac Specific Includes
    QMAKE_LFLAGS += -F/System/Library/Frameworks/CoreFoundation.framework/
    LIBS += -framework CoreFoundation -lz
    DESTDIR = "../Build/NUView"
    OBJECTS_DIR = "../Build/NUView/.obj"
    MOC_DIR = "../Build/NUView/.moc"
    RCC_DIR = "../Build/NUView/.rcc"
    UI_DIR = "../Build/NUView/.ui"
<<<<<<< HEAD

    #Macports include directory
    INCLUDEPATH += '/opt/local/include'
=======
>>>>>>> 5c96fe1f
}
win32 { 
    INCLUDEPATH += 'C:/Program Files (x86)/boost/'
    INCLUDEPATH += 'C:/Program Files (x86)/boost/boost_1_42'
    INCLUDEPATH += 'C:/Qt/2010.02.1/qt/src/3rdparty/zlib'
    INCLUDEPATH += 'C:/Program Files (x86)/boost/boost_1_44'
    INCLUDEPATH += 'C:/Qt/2010.05/qt/src/3rdparty/zlib'
    INCLUDEPATH += 'C:/Program Files/boost/boost_1_44'
    INCLUDEPATH += 'C:/Program Files/boost/'
    INCLUDEPATH += 'C:/Program Files/Bonjour SDK/Include/'
    LIBS += -lwsock32
    LIBS += -lpthread
    DEFINES += TARGET_OS_IS_WINDOWS
}
!macx:LIBS += -ldns_sd

# Opencv library
# INCLUDEPATH += "C:\Program Files\OpenCV\cv\include" "C:\Program Files\OpenCV\cvaux\include" "C:\Program Files\OpenCV\cxcore\include" "C:\Program Files\OpenCV\otherlibs\highgui"
# LIBS += -L"C:\Program Files\OpenCV\lib" -lcv -lcvaux -lhighgui -lcxcore
# Input
# HEADERS += "C:\Program Files\OpenCV\cv\include\cv.h" "C:\Program Files\OpenCV\otherlibs\highgui\highgui.h"
INCLUDEPATH += ../
INCLUDEPATH += NUviewconfig/
HEADERS += ui_mainwindow.h \
    mainwindow.h \
    connectionwidget.h \
    ColorModelConversions.h \
    classificationwidget.h \
    ../Vision/ClassificationColours.h \
    ../Tools/FileFormats/NUbotImage.h \
    ../Vision/Vision.h \
    ../Tools/FileFormats/LUTTools.h \
    virtualnubot.h \
    ../Infrastructure/NUImage/BresenhamLine.h \
    ../Tools/Math/Vector2.h \
    ../Tools/Math/Line.h \
    ../Kinematics/Horizon.h \
    openglmanager.h \
    GLDisplay.h \
    ../Infrastructure/NUImage/NUImage.h \
    ../Infrastructure/NUImage/ClassifiedImage.h \
    ../Vision/ClassifiedSection.h \
    ../Vision/ScanLine.h \
    ../Vision/TransitionSegment.h \
    ../Vision/GoalDetection.h \
    LayerSelectionWidget.h \
    WalkParameterWidget.h \
    ../Motion/Walks/WalkParameters.h \
    ../Tools/Optimisation/Parameter.h \
    KickWidget.h \
    locWmGlDisplay.h \
    ../Vision/LineDetection.h \
    ../Tools/Math/LSFittedLine.h \
    ../Tools/Math/Vector3.h \
    ../Infrastructure/FieldObjects/StationaryObject.h \
    ../Infrastructure/FieldObjects/Self.h \
    ../Infrastructure/FieldObjects/Object.h \
    ../Infrastructure/FieldObjects/MobileObject.h \
    ../Infrastructure/FieldObjects/AmbiguousObject.h \
    ../Infrastructure/FieldObjects/FieldObjects.h \
    ../Vision/Threads/SaveImagesThread.h \
    ../Vision/ObjectCandidate.h \
    ../Localisation/WMPoint.h \
    ../Localisation/WMLine.h \
    ../Localisation/sphere.h \
    ../Localisation/cylinder.h \
    ../Localisation/cameramatrix.h \
    ../Tools/Math/matrix.h \
    localisationwidget.h \
    ../Vision/Ball.h \
    ../Vision/CircleFitting.h \
    FileAccess/LogFileFormatReader.h \
    FileAccess/nifVersion1FormatReader.h \
    FileAccess/LogFileReader.h \
    FileAccess/nulVersion1FormatReader.h \
    visionstreamwidget.h \
    camerasettingswidget.h \
    ../NUPlatform/NUCamera/CameraSettings.h \
    ../Tools/FileFormats/Parse.h \
    ../Localisation/KF.h \
    ../Localisation/Localisation.h \
    ../Infrastructure/FieldObjects/WorldModelShareObject.h \
    ../Infrastructure/GameInformation/GameInformation.h \
    ../Tools/Threading/Thread.h \
    ../Tools/Threading/ConditionalThread.h \
    ../Tools/Threading/PeriodicThread.h \
    NUviewIO/NUviewIO.h \
    ../Kinematics/Kinematics.h \
    ../Tools/Math/TransformMatrices.h \
    frameInformationWidget.h \
    ../Tools/Math/UKF.h \
    ../Tools/Math/SRUKF.h \
    ../Kinematics/Link.h \
    ../Kinematics/EndEffector.h \
    ../NUPlatform/NUSensors.h \
    ../Infrastructure/NUSensorsData/NUSensorsData.h \
    ../Infrastructure/NUData.h \
    ../Infrastructure/NUBlackboard.h \
    ../NUPlatform/NUPlatform.h \
    ../Tools/Math/General.h \
    ../Vision/CornerPoint.h \
    ../Kinematics/OrientationUKF.h \
    FileAccess/StreamFileReader.h \
    ../Tools/FileFormats/TimestampedData.h \
    FileAccess/ImageStreamFileReader.h \
    ../Motion/Tools/MotionScript.h \
    ../Motion/Tools/MotionCurves.h \
    ../Vision/EllipseFit.h \
    ../Vision/EllipseFitting/tnt_version.h \
    ../Vision/EllipseFitting/tnt_vec.h \
    ../Vision/EllipseFitting/tnt_subscript.h \
    ../Vision/EllipseFitting/tnt_stopwatch.h \
    ../Vision/EllipseFitting/tnt_sparse_matrix_csr.h \
    ../Vision/EllipseFitting/tnt_math_utils.h \
    ../Vision/EllipseFitting/tnt_i_refvec.h \
    ../Vision/EllipseFitting/tnt_fortran_array3d_utils.h \
    ../Vision/EllipseFitting/tnt_fortran_array3d.h \
    ../Vision/EllipseFitting/tnt_fortran_array2d_utils.h \
    ../Vision/EllipseFitting/tnt_fortran_array2d.h \
    ../Vision/EllipseFitting/tnt_fortran_array1d_utils.h \
    ../Vision/EllipseFitting/tnt_fortran_array1d.h \
    ../Vision/EllipseFitting/tnt_cmat.h \
    ../Vision/EllipseFitting/tnt_array3d_utils.h \
    ../Vision/EllipseFitting/tnt_array3d.h \
    ../Vision/EllipseFitting/tnt_array2d_utils.h \
    ../Vision/EllipseFitting/tnt_array2d.h \
    ../Vision/EllipseFitting/tnt_array1d_utils.h \
    ../Vision/EllipseFitting/tnt_array1d.h \
    ../Vision/EllipseFitting/tnt.h \
    ../Vision/EllipseFitting/jama_svd.h \
    ../Vision/EllipseFitting/jama_qr.h \
    ../Vision/EllipseFitting/jama_lu.h \
    ../Vision/EllipseFitting/jama_eig.h \
    ../Vision/EllipseFitting/jama_cholesky.h \
    ../Localisation/odometryMotionModel.h \
    ../Localisation/probabilityUtils.h \
    FileAccess/SplitStreamFileFormatReader.h \
    SensorDisplayWidget.h \
    locwmstreamwidget.h \
    ../Vision/EllipseFitting/FittingCalculations.h \
    ../Tools/Math/Rectangle.h \
    ../NUPlatform/NUCamera.h \
    ../Vision/fitellipsethroughcircle.h \
    ../Localisation/LocWmFrame.h \
    FileAccess/IndexedFileReader.h \
    LUTGlDisplay.h \
    ../Vision/SplitAndMerge/SAM.h \
    ../NUPlatform/NUSensors/EndEffectorTouch.h \
<<<<<<< HEAD
    ../NUPlatform/NUSensors/OdometryEstimator.h \
    ../Tools/Math/StlVector.h \
    ../Tools/Profiling/Profiler.h
=======
    ConnectionManager/ConnectionManager.h \
    ConnectionManager/BonjourProvider.h \
    ConnectionManager/BonjourServiceBrowser.h \
    ConnectionManager/BonjourServiceResolver.h \
    ConnectionManager/NUHostInfo.h \
    ConnectionManager/robotSelectDialog.h
>>>>>>> 5c96fe1f
SOURCES += mainwindow.cpp \
    main.cpp \
    connectionwidget.cpp \
    classificationwidget.cpp \
    ../Tools/FileFormats/NUbotImage.cpp \
    ../Vision/Vision.cpp \
    ../Tools/FileFormats/LUTTools.cpp \
    virtualnubot.cpp \
    ../Infrastructure/NUImage/BresenhamLine.cpp \
    ../Tools/Math/Line.cpp \
    ../Kinematics/Horizon.cpp \
    openglmanager.cpp \
    GLDisplay.cpp \
    ../Infrastructure/NUImage/NUImage.cpp \
    ../Infrastructure/NUImage/ClassifiedImage.cpp \
    ../Vision/ClassifiedSection.cpp \
    ../Vision/ScanLine.cpp \
    ../Vision/TransitionSegment.cpp \
    ../Vision/GoalDetection.cpp \
    LayerSelectionWidget.cpp \
    WalkParameterWidget.cpp \
    KickWidget.cpp \
    ../Motion/Walks/WalkParameters.cpp \
    ../Tools/Optimisation/Parameter.cpp \
    ../Motion/Tools/MotionFileTools.cpp \
    ../NUPlatform/NUIO.cpp \
    $$files(../NUPlatform/NUIO/*.cpp) \
    NUviewIO/NUviewIO.cpp \
    ../Infrastructure/NUData.cpp \
    ../Infrastructure/NUBlackboard.cpp \
    ../NUPlatform/NUPlatform.cpp \
    ../NUPlatform/NUSensors.cpp \
    $$files(../Infrastructure/NUSensorsData/*.cpp) \
    ../NUPlatform/NUActionators.cpp \
    $$files(../NUPlatform/NUActionators/*.cpp) \
    $$files(../Infrastructure/NUActionatorsData/*.cpp) \
    ../Infrastructure/TeamInformation/TeamInformation.cpp \
    $$files(../Infrastructure/Jobs/*.cpp) \
    $$files(../Infrastructure/Jobs/CameraJobs/*.cpp) \
    $$files(../Infrastructure/Jobs/VisionJobs/*.cpp) \
    $$files(../Infrastructure/Jobs/MotionJobs/*.cpp) \
    locWmGlDisplay.cpp \
    ../Vision/ObjectCandidate.cpp \
    ../Vision/LineDetection.cpp \
    ../Tools/Math/LSFittedLine.cpp \
    ../Infrastructure/FieldObjects/StationaryObject.cpp \
    ../Infrastructure/FieldObjects/Self.cpp \
    ../Infrastructure/FieldObjects/Object.cpp \
    ../Infrastructure/FieldObjects/MobileObject.cpp \
    ../Infrastructure/FieldObjects/AmbiguousObject.cpp \
    ../Infrastructure/FieldObjects/FieldObjects.cpp \
    ../Vision/Threads/SaveImagesThread.cpp \
    ../Localisation/WMPoint.cpp \
    ../Localisation/WMLine.cpp \
    ../Localisation/sphere.cpp \
    ../Localisation/cylinder.cpp \
    ../Localisation/cameramatrix.cpp \
    ../Tools/Math/matrix.cpp \
    localisationwidget.cpp \
    ../Vision/Ball.cpp \
    ../Vision/CircleFitting.cpp \
    FileAccess/LogFileFormatReader.cpp \
    FileAccess/nifVersion1FormatReader.cpp \
    FileAccess/LogFileReader.cpp \
    FileAccess/nulVersion1FormatReader.cpp \
    visionstreamwidget.cpp \
    camerasettingswidget.cpp \
    ../NUPlatform/NUCamera/CameraSettings.cpp \
    ../Tools/FileFormats/Parse.cpp \
    ../Localisation/KF.cpp \
    ../Localisation/Localisation.cpp \
    ../Infrastructure/FieldObjects/WorldModelShareObject.cpp \
    ../Infrastructure/GameInformation/GameInformation.cpp \
    ../Tools/Threading/Thread.cpp \
    ../Tools/Threading/ConditionalThread.cpp \
    ../Tools/Threading/PeriodicThread.cpp \
    ../Kinematics/Kinematics.cpp \
    ../Tools/Math/TransformMatrices.cpp \
    frameInformationWidget.cpp \
    ../Tools/Math/UKF.cpp \
    ../Tools/Math/SRUKF.cpp \
    ../Kinematics/Link.cpp \
    ../Kinematics/EndEffector.cpp \
    ../Kinematics/OrientationUKF.cpp \
    ../Motion/Tools/MotionScript.cpp \
    ../Motion/Tools/MotionCurves.cpp \
    ../Vision/EllipseFit.cpp \
    ../Localisation/odometryMotionModel.cpp \
    ../Localisation/probabilityUtils.cpp \
    FileAccess/SplitStreamFileFormatReader.cpp \
    SensorDisplayWidget.cpp \
    locwmstreamwidget.cpp \
    ../Vision/EllipseFitting/FittingCalculations.cpp \
    ../Tools/Math/Rectangle.cpp \
    ../NUPlatform/NUCamera.cpp \
    ../Vision/fitellipsethroughcircle.cpp \
    ../Localisation/LocWmFrame.cpp \
    FileAccess/IndexedFileReader.cpp \
    LUTGlDisplay.cpp \
    ../Vision/SplitAndMerge/SAM.cpp \
    ../NUPlatform/NUSensors/EndEffectorTouch.cpp \
<<<<<<< HEAD
    ../NUPlatform/NUSensors/OdometryEstimator.cpp \
    ../Tools/Profiling/Profiler.cpp
RESOURCES = textures.qrc
RESOURCES += icons.qrc
=======
    ConnectionManager/ConnectionManager.cpp \
    ConnectionManager/BonjourProvider.cpp \
    ConnectionManager/BonjourServiceBrowser.cpp \
    ConnectionManager/BonjourServiceResolver.cpp \
    ConnectionManager/robotSelectDialog.cpp
    
RESOURCES = Resources/textures.qrc Resources/icons.qrc Resources/styles.qrc
>>>>>>> 5c96fe1f
<|MERGE_RESOLUTION|>--- conflicted
+++ resolved
@@ -9,12 +9,8 @@
     MOC_DIR = "../Build/NUView/.moc"
     RCC_DIR = "../Build/NUView/.rcc"
     UI_DIR = "../Build/NUView/.ui"
-<<<<<<< HEAD
-
     #Macports include directory
     INCLUDEPATH += '/opt/local/include'
-=======
->>>>>>> 5c96fe1f
 }
 win32 { 
     INCLUDEPATH += 'C:/Program Files (x86)/boost/'
@@ -163,18 +159,15 @@
     LUTGlDisplay.h \
     ../Vision/SplitAndMerge/SAM.h \
     ../NUPlatform/NUSensors/EndEffectorTouch.h \
-<<<<<<< HEAD
     ../NUPlatform/NUSensors/OdometryEstimator.h \
     ../Tools/Math/StlVector.h \
-    ../Tools/Profiling/Profiler.h
-=======
+    ../Tools/Profiling/Profiler.h \
     ConnectionManager/ConnectionManager.h \
     ConnectionManager/BonjourProvider.h \
     ConnectionManager/BonjourServiceBrowser.h \
     ConnectionManager/BonjourServiceResolver.h \
     ConnectionManager/NUHostInfo.h \
-    ConnectionManager/robotSelectDialog.h
->>>>>>> 5c96fe1f
+    ConnectionManager/RobotSelectDialog.h
 SOURCES += mainwindow.cpp \
     main.cpp \
     connectionwidget.cpp \
@@ -276,17 +269,12 @@
     LUTGlDisplay.cpp \
     ../Vision/SplitAndMerge/SAM.cpp \
     ../NUPlatform/NUSensors/EndEffectorTouch.cpp \
-<<<<<<< HEAD
     ../NUPlatform/NUSensors/OdometryEstimator.cpp \
-    ../Tools/Profiling/Profiler.cpp
-RESOURCES = textures.qrc
-RESOURCES += icons.qrc
-=======
+    ../Tools/Profiling/Profiler.cpp \
     ConnectionManager/ConnectionManager.cpp \
     ConnectionManager/BonjourProvider.cpp \
     ConnectionManager/BonjourServiceBrowser.cpp \
     ConnectionManager/BonjourServiceResolver.cpp \
-    ConnectionManager/robotSelectDialog.cpp
+    ConnectionManager/RobotSelectDialog.cpp
     
-RESOURCES = Resources/textures.qrc Resources/icons.qrc Resources/styles.qrc
->>>>>>> 5c96fe1f
+RESOURCES = Resources/textures.qrc Resources/icons.qrc Resources/styles.qrc