--- conflicted
+++ resolved
@@ -158,12 +158,8 @@
     LUTGlDisplay.h \
     ../Vision/SplitAndMerge/SAM.h \
     ../NUPlatform/NUSensors/EndEffectorTouch.h \
-<<<<<<< HEAD
-    ../Tools/Math/StlVector.h
-=======
-    Tools/Math/StlVector.h \
+    ../Tools/Math/StlVector.h \
     ../Tools/Profiling/Profiler.h
->>>>>>> 21a9bac5
 SOURCES += mainwindow.cpp \
     main.cpp \
     connectionwidget.cpp \
