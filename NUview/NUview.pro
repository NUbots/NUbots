--- conflicted
+++ resolved
@@ -93,20 +93,14 @@
     LayerSelectionWidget.cpp \
     WalkParameterWidget.cpp \
     ../Motion/NUWalk.cpp \
-    ../Motion/Walks/JuppWalk/*.cpp \
     ../Motion/Walks/WalkParameters.cpp \
     ../Motion/Walks/JuppWalk/*.cpp \
     ../NUPlatform/NUIO.cpp \
     ../NUPlatform/NUIO/*.cpp \
     ../NUPlatform/NUSensors.cpp \
     ../NUPlatform/NUSensors/*.cpp \
-<<<<<<< HEAD
-    ../NUPlatform/NUActionators/*.cpp \
-    ../NUPlatform/NUActionators.cpp \
-=======
     ../NUPlatform/NUActionators.cpp \
     ../NUPlatform/NUActionators/*.cpp \
->>>>>>> f9626399
     ../NUPlatform/NUSystem.cpp \
     ../NUPlatform/Platforms/NAO/NAOSystem.cpp \
     ../Behaviour/Jobs/*.cpp \
