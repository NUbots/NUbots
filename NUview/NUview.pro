QT += network \
    opengl
macx { 
    # Mac Specific Includes
    QMAKE_LFLAGS += -F/System/Library/Frameworks/CoreFoundation.framework/
    LIBS += -framework CoreFoundation -L /usr/lib/libz.dylib
}
win32 {
    INCLUDEPATH += 'C:/Program Files (x86)/boost/'
    INCLUDEPATH += 'C:/Qt/2010.02.1/qt/src/3rdparty/zlib'
    INCLUDEPATH += 'C:/Program Files/boost/'
    LIBS += -lwsock32
    LIBS += -lpthread
}

# Opencv library
# INCLUDEPATH += "C:\Program Files\OpenCV\cv\include" "C:\Program Files\OpenCV\cvaux\include" "C:\Program Files\OpenCV\cxcore\include" "C:\Program Files\OpenCV\otherlibs\highgui"
# LIBS += -L"C:\Program Files\OpenCV\lib" -lcv -lcvaux -lhighgui -lcxcore
# Input
# HEADERS += "C:\Program Files\OpenCV\cv\include\cv.h" "C:\Program Files\OpenCV\otherlibs\highgui\highgui.h"
INCLUDEPATH += ../
INCLUDEPATH += ../Autoconfig
HEADERS += ui_mainwindow.h \
    mainwindow.h \
    connectionwidget.h \
    ColorModelConversions.h \
    classificationwidget.h \
    ../Vision/ClassificationColours.h \
    ../Tools/FileFormats/NUbotImage.h \
    ../Vision/Vision.h \
    ../Tools/FileFormats/LUTTools.h \
    virtualnubot.h \
    ../Tools/Image/BresenhamLine.h \
    ../Tools/Math/Vector2.h \
    ../Tools/Math/Line.h \
    ../Kinematics/Horizon.h \
    openglmanager.h \
    GLDisplay.h \
    ../Tools/Image/NUimage.h \
    ../Tools/Image/ClassifiedImage.h \
    ../Vision/ClassifiedSection.h \
    ../Vision/ScanLine.h \
    ../Vision/TransitionSegment.h \
    ../Vision/GoalDetection.h \
    LayerSelectionWidget.h \
    WalkParameterWidget.h \
    KickWidget.h \
    ../Motion/NUWalk.h \
    ../Motion/Walks/WalkParameters.h \
    ../Behaviour/Jobs.h \
    ../Behaviour/Jobs/*.h \
    ../NUPlatform/NUIO.h \
    ../NUPlatform/NUIO/*.h \
    ../Autoconfig/*.h \
    locWmGlDisplay.h \
    ../Vision/LineDetection.h \
    ../Tools/Math/LSFittedLine.h \
    ../Tools/Math/Vector3.h \
    ../Vision/FieldObjects/StationaryObject.h \
    ../Vision/FieldObjects/Self.h \
    ../Vision/FieldObjects/Object.h \
    ../Vision/FieldObjects/MobileObject.h \
    ../Vision/FieldObjects/AmbiguousObject.h \
    ../Vision/FieldObjects/FieldObjects.h \
    ../Vision/ObjectCandidate.h \
    ../Localisation/WMPoint.h \
    ../Localisation/WMLine.h \
    ../Localisation/sphere.h \
    ../Localisation/cylinder.h \
    ../Localisation/cameramatrix.h \
    ../Tools/Math/matrix.h \
    localisationwidget.h \
    ../Vision/Ball.h \
    ../Vision/CircleFitting.h \
    LogFileFormatReader.h \
    nifVersion1FormatReader.h \
    LogFileReader.h \
    nulVersion1FormatReader.h \
    visionstreamwidget.h \
    camerasettingswidget.h \
    ../NUPlatform/NUCamera/CameraSettings.h \
    ../Tools/FileFormats/Parse.h \
<<<<<<< HEAD
    ../Localisation/LocWM.h \
    ../Localisation/KF.h \
    ../Vision/FieldObjects/WorldModelShareObject.h \
    ../GameController/GameInformation.h
=======
    ../Tools/Threading/Thread.h

>>>>>>> 3143da4e
SOURCES += mainwindow.cpp \
    main.cpp \
    connectionwidget.cpp \
    classificationwidget.cpp \
    ../Tools/FileFormats/NUbotImage.cpp \
    ../Vision/Vision.cpp \
    ../Tools/FileFormats/LUTTools.cpp \
    virtualnubot.cpp \
    ../Tools/Image/BresenhamLine.cpp \
    ../Tools/Math/Line.cpp \
    ../Kinematics/Horizon.cpp \
    openglmanager.cpp \
    GLDisplay.cpp \
    ../Tools/Image/NUimage.cpp \
    ../Tools/Image/ClassifiedImage.cpp \
    ../Vision/ClassifiedSection.cpp \
    ../Vision/ScanLine.cpp \
    ../Vision/TransitionSegment.cpp \
    ../Vision/GoalDetection.cpp \
    LayerSelectionWidget.cpp \
    WalkParameterWidget.cpp \
    KickWidget.cpp \
    ../Motion/NUWalk.cpp \
    ../Motion/Walks/WalkParameters.cpp \
    ../Motion/Walks/JuppWalk/*.cpp \
    ../NUPlatform/NUIO.cpp \
    ../NUPlatform/NUIO/*.cpp \
    ../NUPlatform/NUSensors.cpp \
    ../NUPlatform/NUSensors/*.cpp \
    ../NUPlatform/NUActionators.cpp \
    ../NUPlatform/NUActionators/*.cpp \
    ../NUPlatform/NUSystem.cpp \
    ../NUPlatform/Platforms/NAO/NAOSystem.cpp \
    ../Behaviour/Jobs/*.cpp \
    ../Behaviour/Jobs/MotionJobs/*.cpp \
    locWmGlDisplay.cpp \
    ../Vision/ObjectCandidate.cpp \
    ../Vision/LineDetection.cpp \
    ../Tools/Math/LSFittedLine.cpp \
    ../Vision/FieldObjects/StationaryObject.cpp \
    ../Vision/FieldObjects/Self.cpp \
    ../Vision/FieldObjects/Object.cpp \
    ../Vision/FieldObjects/MobileObject.cpp \
    ../Vision/FieldObjects/AmbiguousObject.cpp \
    ../Vision/FieldObjects/FieldObjects.cpp \
    ../Localisation/WMPoint.cpp \
    ../Localisation/WMLine.cpp \
    ../Localisation/sphere.cpp \
    ../Localisation/cylinder.cpp \
    ../Localisation/cameramatrix.cpp \
    ../Tools/Math/matrix.cpp \
    localisationwidget.cpp \
    ../Vision/Ball.cpp \
    ../Vision/CircleFitting.cpp \
    LogFileFormatReader.cpp \
    nifVersion1FormatReader.cpp \
    LogFileReader.cpp \
    nulVersion1FormatReader.cpp \
    visionstreamwidget.cpp \
    camerasettingswidget.cpp \
    ../NUPlatform/NUCamera/CameraSettings.cpp \
    ../Tools/FileFormats/Parse.cpp \
<<<<<<< HEAD
    ../Localisation/LocWM.cpp \
    ../Localisation/KF.cpp \
    ../Vision/FieldObjects/WorldModelShareObject.cpp \
    ../GameController/GameInformation.cpp
=======
    ../Tools/Threading/Thread.cpp

>>>>>>> 3143da4e
RESOURCES = textures.qrc
RESOURCES += icons.qrc<|MERGE_RESOLUTION|>--- conflicted
+++ resolved
@@ -80,15 +80,12 @@
     camerasettingswidget.h \
     ../NUPlatform/NUCamera/CameraSettings.h \
     ../Tools/FileFormats/Parse.h \
-<<<<<<< HEAD
     ../Localisation/LocWM.h \
     ../Localisation/KF.h \
     ../Vision/FieldObjects/WorldModelShareObject.h \
-    ../GameController/GameInformation.h
-=======
+    ../GameController/GameInformation.h \
     ../Tools/Threading/Thread.h
 
->>>>>>> 3143da4e
 SOURCES += mainwindow.cpp \
     main.cpp \
     connectionwidget.cpp \
@@ -151,14 +148,11 @@
     camerasettingswidget.cpp \
     ../NUPlatform/NUCamera/CameraSettings.cpp \
     ../Tools/FileFormats/Parse.cpp \
-<<<<<<< HEAD
     ../Localisation/LocWM.cpp \
     ../Localisation/KF.cpp \
     ../Vision/FieldObjects/WorldModelShareObject.cpp \
-    ../GameController/GameInformation.cpp
-=======
+    ../GameController/GameInformation.cpp \
     ../Tools/Threading/Thread.cpp
 
->>>>>>> 3143da4e
 RESOURCES = textures.qrc
 RESOURCES += icons.qrc