QT += network \
    opengl
macx { 
    # Mac Specific Includes
    QMAKE_LFLAGS += -F/System/Library/Frameworks/CoreFoundation.framework/
    LIBS += -framework \
        CoreFoundation \
        -L \
        /usr/lib/libz.dylib
}
win32 {
    INCLUDEPATH += 'C:/Program Files/boost/'
    LIBS += -lwsock32
    LIBS += -lpthread
<<<<<<< HEAD
    #INCLUDEPATH += 'C:\Qt\2009.03\qt\src\3rdparty\zlib'
=======

>>>>>>> 731eaa1c
# Opencv library
#INCLUDEPATH += "C:\Program Files\OpenCV\cv\include" "C:\Program Files\OpenCV\cvaux\include" "C:\Program Files\OpenCV\cxcore\include" "C:\Program Files\OpenCV\otherlibs\highgui"
#LIBS += -L"C:\Program Files\OpenCV\lib" -lcv -lcvaux -lhighgui -lcxcore
# Input
#HEADERS += "C:\Program Files\OpenCV\cv\include\cv.h" "C:\Program Files\OpenCV\otherlibs\highgui\highgui.h"
}
INCLUDEPATH += ../
INCLUDEPATH += ../Autoconfig
HEADERS += ui_mainwindow.h \
    mainwindow.h \
    connectionwidget.h \
    ColorModelConversions.h \
    classificationwidget.h \
    ../Vision/ClassificationColours.h \
    ../Tools/FileFormats/NUbotImage.h \
    ../Vision/Vision.h \
    ../Tools/FileFormats/LUTTools.h \
    virtualnubot.h \
    ../Tools/Image/BresenhamLine.h \
    ../Tools/Math/Vector2.h \
    ../Tools/Math/Line.h \
    ../Kinematics/Horizon.h \
    openglmanager.h \
    GLDisplay.h \
    ../Tools/Image/NUimage.h \
    ../Tools/Image/ClassifiedImage.h \
    ../Vision/ClassifiedSection.h \
    ../Vision/ScanLine.h \
    ../Vision/TransitionSegment.h \
    LayerSelectionWidget.h \
    WalkParameterWidget.h \
    ../Motion/NUWalk.h \
    ../Motion/Walks/WalkParameters.h \
    ../Behaviour/Jobs.h \
    ../Behaviour/Jobs/*.h \
    ../NUPlatform/NUIO.h \
    ../NUPlatform/NUIO/*.h \
    ../Autoconfig/*.h \
    locWmGlDisplay.h \
    ../Vision/LineDetection.h \
    ../Tools/Math/LSFittedLine.h \
    ../Tools/Math/Vector3.h \
    ../Vision/FieldObjects/StationaryObject.h \
    ../Vision/FieldObjects/Self.h \
    ../Vision/FieldObjects/Object.h \
    ../Vision/FieldObjects/MobileObject.h \
    ../Vision/FieldObjects/AmbiguousObject.h \
    ../Vision/FieldObjects/FieldObjects.h \
    ../Vision/ObjectCandidate.h \
    ../Localisation/WMPoint.h \
    ../Localisation/WMLine.h \
    ../Localisation/sphere.h \
    ../Localisation/cylinder.h \
    ../Localisation/cameramatrix.h \
    ../Tools/Math/matrix.h \
    localisationwidget.h \
    ../Vision/Ball.h \
    ../Vision/CircleFitting.h
SOURCES += mainwindow.cpp \
    main.cpp \
    connectionwidget.cpp \
    classificationwidget.cpp \
    ../Tools/FileFormats/NUbotImage.cpp \
    ../Vision/Vision.cpp \
    ../Tools/FileFormats/LUTTools.cpp \
    virtualnubot.cpp \
    ../Tools/Image/BresenhamLine.cpp \
    ../Tools/Math/Line.cpp \
    ../Kinematics/Horizon.cpp \
    openglmanager.cpp \
    GLDisplay.cpp \
    ../Tools/Image/NUimage.cpp \
    ../Tools/Image/ClassifiedImage.cpp \
    ../Vision/ClassifiedSection.cpp \
    ../Vision/ScanLine.cpp \
    ../Vision/TransitionSegment.cpp \
    LayerSelectionWidget.cpp \
    WalkParameterWidget.cpp \
    ../Motion/NUWalk.cpp \
    ../Motion/Walks/WalkParameters.cpp \
    ../Motion/Walks/JuppWalk/*.cpp \
    ../NUPlatform/NUIO.cpp \
    ../NUPlatform/NUIO/*.cpp \
    ../NUPlatform/NUSensors.cpp \
    ../NUPlatform/NUSensors/*.cpp \
    ../NUPlatform/NUActionators.cpp \
    ../NUPlatform/NUActionators/*.cpp \
    ../NUPlatform/NUSystem.cpp \
    ../NUPlatform/Platforms/NAO/NAOSystem.cpp \
    ../Behaviour/Jobs/*.cpp \
    ../Behaviour/Jobs/MotionJobs/*.cpp \
    locWmGlDisplay.cpp \
    ../Vision/ObjectCandidate.cpp \
    ../Vision/LineDetection.cpp \
    ../Tools/Math/LSFittedLine.cpp \
    ../Vision/FieldObjects/StationaryObject.cpp \
    ../Vision/FieldObjects/Self.cpp \
    ../Vision/FieldObjects/Object.cpp \
    ../Vision/FieldObjects/MobileObject.cpp \
    ../Vision/FieldObjects/AmbiguousObject.cpp \
    ../Vision/FieldObjects/FieldObjects.cpp \
    ../Localisation/WMPoint.cpp \
    ../Localisation/WMLine.cpp \
    ../Localisation/sphere.cpp \
    ../Localisation/cylinder.cpp \
    ../Localisation/cameramatrix.cpp \
    ../Tools/Math/matrix.cpp \
    localisationwidget.cpp \
    ../Vision/Ball.cpp \
    ../Vision/CircleFitting.cpp
RESOURCES = textures.qrc
RESOURCES += icons.qrc<|MERGE_RESOLUTION|>--- conflicted
+++ resolved
@@ -12,11 +12,7 @@
     INCLUDEPATH += 'C:/Program Files/boost/'
     LIBS += -lwsock32
     LIBS += -lpthread
-<<<<<<< HEAD
-    #INCLUDEPATH += 'C:\Qt\2009.03\qt\src\3rdparty\zlib'
-=======
 
->>>>>>> 731eaa1c
 # Opencv library
 #INCLUDEPATH += "C:\Program Files\OpenCV\cv\include" "C:\Program Files\OpenCV\cvaux\include" "C:\Program Files\OpenCV\cxcore\include" "C:\Program Files\OpenCV\otherlibs\highgui"
 #LIBS += -L"C:\Program Files\OpenCV\lib" -lcv -lcvaux -lhighgui -lcxcore
