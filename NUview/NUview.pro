--- conflicted
+++ resolved
@@ -102,13 +102,9 @@
     ../NUPlatform/NUSensors/NUSensorsData.h \
     ../Tools/Math/General.h \
     ../Vision/CornerPoint.h \
-<<<<<<< HEAD
-    ../Kinematics/OrientationUKF.h
-=======
     ../Kinematics/OrientationUKF.h \
     ../Motion/Tools/MotionScript.h \
     ../Motion/Tools/MotionCurves.h
->>>>>>> dcba152c
 SOURCES += mainwindow.cpp \
     main.cpp \
     connectionwidget.cpp \
