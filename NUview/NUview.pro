--- conflicted
+++ resolved
@@ -139,12 +139,9 @@
     ../Vision/EllipseFitting/jama_cholesky.h \
     ../Localisation/odometryMotionModel.h \
     ../Localisation/probabilityUtils.h \
-<<<<<<< HEAD
     FileAccess/SplitStreamFileFormatReader.h \
-    SensorDisplayWidget.h
-=======
+    SensorDisplayWidget.h \
     ../Vision/EllipseFitting/FittingCalculations.h
->>>>>>> ebc35681
 SOURCES += mainwindow.cpp \
     main.cpp \
     connectionwidget.cpp \
@@ -233,11 +230,8 @@
     ../Vision/EllipseFit.cpp \
     ../Localisation/odometryMotionModel.cpp \
     ../Localisation/probabilityUtils.cpp \
-<<<<<<< HEAD
     FileAccess/SplitStreamFileFormatReader.cpp \
-    SensorDisplayWidget.cpp
-=======
+    SensorDisplayWidget.cpp \
     ../Vision/EllipseFitting/FittingCalculations.cpp
->>>>>>> ebc35681
 RESOURCES = textures.qrc
 RESOURCES += icons.qrc