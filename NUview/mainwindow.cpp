#include "mainwindow.h"
#include "ui_mainwindow.h"
#include "LayerSelectionWidget.h"
#include "WalkParameterWidget.h"
#include <QtGui>
#include <QMdiArea>
#include <QStatusBar>
#include <stdio.h>
<<<<<<< HEAD
#include <QDebug>
=======
#include <QWidget>
>>>>>>> 1142a0d5
#include <iostream>
using namespace std;
ofstream debug;
ofstream errorlog;

MainWindow::MainWindow(QWidget *parent)
    : QMainWindow(parent)
{
    qDebug() << "NUview is starting in: MainWindow.cpp";
    createActions();
    createMenus();
    createContextMenu();
    createToolBars();
    createStatusBar();

  // create mdi workspace
    mdiArea = new QMdiArea(this);
    mdiArea->setHorizontalScrollBarPolicy(Qt::ScrollBarAsNeeded);
    mdiArea->setVerticalScrollBarPolicy(Qt::ScrollBarAsNeeded);

    connection = new ConnectionWidget(this);
    addDockWidget(Qt::RightDockWidgetArea, connection);

    localisation = new LocalisationWidget(this);
    addDockWidget(Qt::BottomDockWidgetArea,localisation);

    classification = new ClassificationWidget(this);
    addDockWidget(Qt::RightDockWidgetArea, classification);

    miscDisplay = new GLDisplay(this,&glManager);
    mdiArea->addSubWindow(miscDisplay);

    horizonDisplay = new GLDisplay(this,&glManager);
    mdiArea->addSubWindow(horizonDisplay);

    classDisplay = new GLDisplay(this,&glManager);
    mdiArea->addSubWindow(classDisplay);

    imageDisplay = new GLDisplay(this,&glManager);
    mdiArea->addSubWindow(imageDisplay);

    // Disabled
    wmDisplay = NULL;
    //wmDisplay = new locWmGlDisplay(this);
    //mdiArea->addSubWindow(wmDisplay);

    // Connect the virtual robot to the opengl manager.
    connect(&virtualRobot,SIGNAL(imageDisplayChanged(NUimage*,GLDisplay::display)),&glManager, SLOT(writeNUimageToDisplay(NUimage*,GLDisplay::display)));
    connect(&virtualRobot,SIGNAL(lineDisplayChanged(Line*, GLDisplay::display)),&glManager, SLOT(writeLineToDisplay(Line*, GLDisplay::display)));
    connect(&virtualRobot,SIGNAL(classifiedDisplayChanged(ClassifiedImage*, GLDisplay::display)),&glManager, SLOT(writeClassImageToDisplay(ClassifiedImage*, GLDisplay::display)));
    connect(&virtualRobot,SIGNAL(pointsDisplayChanged(std::vector< Vector2<int> >, GLDisplay::display)),&glManager, SLOT(writePointsToDisplay(std::vector< Vector2<int> >, GLDisplay::display)));
    connect(&virtualRobot,SIGNAL(transitionSegmentsDisplayChanged(std::vector< TransitionSegment >, GLDisplay::display)),&glManager, SLOT(writeTransitionSegmentsToDisplay(std::vector< TransitionSegment >, GLDisplay::display)));
    //connect(&virtualRobot,SIGNAL(robotCandidatesDisplayChanged(std::vector< RobotCandidate >, GLDisplay::display)),&glManager, SLOT(writeRobotCandidatesToDisplay(std::vector< RobotCandidate >, GLDisplay::display)));
    connect(&virtualRobot,SIGNAL(lineDetectionDisplayChanged(std::vector< LSFittedLine >, GLDisplay::display)),&glManager, SLOT(writeFieldLinesToDisplay(std::vector< LSFittedLine >, GLDisplay::display)));
    connect(&virtualRobot,SIGNAL(candidatesDisplayChanged(std::vector< ObjectCandidate >, GLDisplay::display)),&glManager, SLOT(writeCandidatesToDisplay(std::vector< ObjectCandidate >, GLDisplay::display)));
    connect(&virtualRobot,SIGNAL(drawFO_Ball(float, float, float,GLDisplay::display)),&glManager,SLOT(writeWMBallToDisplay(float, float, float,GLDisplay::display) ));
    // Connect the virtual robot to the incoming packets.
    connect(connection, SIGNAL(PacketReady(QByteArray*)), &virtualRobot, SLOT(ProcessPacket(QByteArray*)));
    connect(classification,SIGNAL(newSelection()), this, SLOT(updateSelection()));
    connect(classification,SIGNAL(openLookupTableFile(QString)), &virtualRobot, SLOT(loadLookupTableFile(QString)));
    connect(classification,SIGNAL(saveLookupTableFile(QString)), &virtualRobot, SLOT(saveLookupTableFile(QString)));
    connect(classification,SIGNAL(displayStatusBarMessage(QString,int)), statusBar, SLOT(showMessage(QString,int)));

    // Connect the virtual robot to the localisation widget and the localisation widget to the opengl manager
    connect(&virtualRobot,SIGNAL(imageDisplayChanged(double*,bool,double*)),localisation, SLOT(frameChange(double*,bool,double*)));
    connect(localisation,SIGNAL(updateLocalisationLine(WMLine*,int,GLDisplay::display)),&glManager,SLOT(writeWMLineToDisplay(WMLine*,int,GLDisplay::display)));
    connect(localisation,SIGNAL(updateLocalisationBall(float, float, float,GLDisplay::display)),&glManager,SLOT(writeWMBallToDisplay(float, float, float,GLDisplay::display)));
    connect(localisation,SIGNAL(removeLocalisationLine(GLDisplay::display)),&glManager,SLOT(clearDisplay(GLDisplay::display)));

    mdiArea->tileSubWindows();
    setCentralWidget(mdiArea);
    currentFrameNumber = -1;

    // Add layer selection dock widget
    layerSelection = new LayerSelectionWidget(mdiArea,this);
    layerSelectionDock = new QDockWidget(layerSelection->windowTitle());
    layerSelectionDock->setWidget(layerSelection);
    addDockWidget(Qt::RightDockWidgetArea, layerSelectionDock);

    // Add walk parameter dock widget
    walkParameter = new WalkParameterWidget(mdiArea,this);
    walkParameterDock = new QDockWidget(walkParameter->windowTitle());
    walkParameterDock->setWidget(walkParameter);
    addDockWidget(Qt::RightDockWidgetArea, walkParameterDock);

    imageDisplay->setPrimaryDisplay(GLDisplay::rawImage);
    imageDisplay->setOverlayDrawing(GLDisplay::horizonLine,true,0.5);
    //imageDisplay->setOverlayDrawing(classifiedImage,true, 0.5);
    //imageDisplay->setOverlayDrawing(GLDisplay::classificationSelection,true);
    //imageDisplay->setOverlayDrawing(GLDisplay::greenHorizonScanPoints,true, QColor(255,0,0));
    //imageDisplay->setOverlayDrawing(GLDisplay::greenHorizonPoints,true, QColor(0,255,127));
    //imageDisplay->setOverlayDrawing(GLDisplay::horizontalScanPath,true, QColor(255,0,0));
    //imageDisplay->setOverlayDrawing(GLDisplay::verticalScanPath,true, QColor(0,255,127));
//    imageDisplay->setOverlayDrawing(GLDisplay::ObjectCandidates,true);

    //imageDisplay->setOverlayDrawing(GLDisplay::ObjectCandidates,true);
    //imageDisplay->setOverlayDrawing(GLDisplay::wmLeftLeg,true);
    //imageDisplay->setOverlayDrawing(GLDisplay::wmRightLeg,true);
    //imageDisplay->setOverlayDrawing(GLDisplay::wmBall,true);

    classDisplay->setPrimaryDisplay(GLDisplay::classifiedImage);
    classDisplay->setOverlayDrawing(GLDisplay::horizonLine,true,0.5);
    classDisplay->setOverlayDrawing(GLDisplay::classificationSelection,true);
//    classDisplay->setOverlayDrawing(GLDisplay::greenHorizonPoints,true, QColor(255,0,0));


    horizonDisplay->setPrimaryDisplay(GLDisplay::horizonLine);
//    horizonDisplay->setOverlayDrawing(GLDisplay::TransitionSegments,true);
//    horizonDisplay->setOverlayDrawing(GLDisplay::ObjectCandidates,true);

    miscDisplay->setPrimaryDisplay(GLDisplay::classificationSelection);

    miscDisplay->setOverlayDrawing(GLDisplay::FieldLines,true, QColor(255,0,0));
    miscDisplay->setPrimaryDisplay(GLDisplay::classificationSelection);
    setWindowTitle(QString("NUview"));
    qDebug() << "Main Window Started";
}

MainWindow::~MainWindow()
{
// Delete widgets and displays
    delete statusBar;
    delete miscDisplay;
    delete horizonDisplay;
    delete classDisplay;
    delete imageDisplay;
    delete classification;
    delete connection;
    delete localisation;
    delete layerSelection;
    delete layerSelectionDock;
    delete walkParameter;
    delete walkParameterDock;
    delete mdiArea;

// Delete Actions
    delete openAction;
    delete copyAction;
    delete undoAction;
    delete exitAction;
    delete firstFrameAction;
    delete previousFrameAction;
    delete selectFrameAction;
    delete nextFrameAction;
    delete lastFrameAction;
    delete cascadeAction;
    delete tileAction;
    delete nativeAspectAction;
    return;
}

void MainWindow::createActions()
{
    // Open Action
    openAction = new QAction(QIcon(":/icons/open.png"),tr("&Open..."), this);
    openAction->setShortcut(QKeySequence::Open);
    openAction->setStatusTip(tr("Open a new file"));
    connect(openAction, SIGNAL(triggered()), this, SLOT(open()));

    // Copy Action
    copyAction = new QAction(QIcon(":/icons/copy.png"),tr("&Copy"), this);
    copyAction->setShortcut(QKeySequence::Copy);
    copyAction->setStatusTip(tr("Copy"));
    connect(copyAction, SIGNAL(triggered()), this, SLOT(copy()));

    // Undo action
    undoAction = new QAction(QIcon(":/icons/undo.png"),tr("&Undo"), this);
    undoAction->setShortcut(QKeySequence::Undo);
    undoAction->setStatusTip(tr("Undo"));
    connect(undoAction, SIGNAL(triggered()), &virtualRobot, SLOT(UndoLUT()));

    // LUT Action
    LUT_Action = new QAction(QIcon(":/icons/open.png"),tr("&Open LUT..."), this);
    LUT_Action->setShortcut(tr("Ctrl+L"));
    LUT_Action->setStatusTip(tr("Open a LUT file"));
    connect(LUT_Action, SIGNAL(triggered()), this, SLOT(openLUT()));

    // Exit Action
    exitAction = new QAction(tr("E&xit"), this);
    exitAction->setShortcut(tr("Ctrl+Q"));
    exitAction->setStatusTip(tr("Exit the application"));
    exitAction->setIcon(this->style()->standardIcon(QStyle::SP_DialogCloseButton));
    connect(exitAction, SIGNAL(triggered()), qApp, SLOT(closeAllWindows()));

    // First Frame
    firstFrameAction = new QAction(tr("&First Frame"), this);
    firstFrameAction->setShortcut(QKeySequence::MoveToStartOfLine);
    firstFrameAction->setStatusTip(tr("Go to the first frame of the replay"));
    firstFrameAction->setIcon(QIcon(QString("../diagona/icon/16/138.png")));

    connect(firstFrameAction, SIGNAL(triggered()), this, SLOT(firstFrame()));

    // Previous Frame
    previousFrameAction = new QAction(tr("&Previous Frame"), this);
    previousFrameAction->setShortcut(QKeySequence::MoveToPreviousChar);
    previousFrameAction->setStatusTip(tr("Select the previous frame"));
    previousFrameAction->setIcon(QIcon(QString("../diagona/icon/16/132.png")));
    connect(previousFrameAction, SIGNAL(triggered()), this, SLOT(previousFrame()));

    // Select Frame
    selectFrameAction = new QAction(tr("&Select Frame..."), this);
    selectFrameAction->setShortcut(tr("Ctrl+G"));
    selectFrameAction->setStatusTip(tr("Select frame number to go to"));
    selectFrameAction->setIcon(QIcon(QString("../diagona/icon/16/134.png")));
    connect(selectFrameAction, SIGNAL(triggered()), this, SLOT(selectFrame()));

    // Next Frame
    nextFrameAction = new QAction(tr("&Next Frame"), this);
    nextFrameAction->setShortcut(QKeySequence::MoveToNextChar);
    nextFrameAction->setStatusTip(tr("Select next frame"));
    nextFrameAction->setIcon(QIcon(QString("../diagona/icon/16/131.png")));
    connect(nextFrameAction, SIGNAL(triggered()), this, SLOT(nextFrame()));

    // Last Frame
    lastFrameAction = new QAction(tr("&Last Frame"), this);
    lastFrameAction->setShortcut(QKeySequence::MoveToEndOfLine);
    lastFrameAction->setStatusTip(tr("Select last frame"));
    lastFrameAction->setIcon(QIcon(QString("../diagona/icon/16/137.png")));
    connect(lastFrameAction, SIGNAL(triggered()), this, SLOT(lastFrame()));


    // Cascade windows
    cascadeAction = new QAction(tr("&Cascade Window"), this);
    cascadeAction->setStatusTip(tr("Cascade windows in Main Area"));
    connect(cascadeAction, SIGNAL(triggered()), this, SLOT(cascade()));

    // Tile windows
    tileAction = new QAction(tr("&Tile Window"), this);
    tileAction->setStatusTip(tr("Tiles windows in Main Area"));
    connect(tileAction, SIGNAL(triggered()), this, SLOT(tile()));

    nativeAspectAction = new QAction(tr("&Native Aspect"), this);
    nativeAspectAction->setStatusTip(tr("Resize display to its native aspect ratio."));
    connect(nativeAspectAction, SIGNAL(triggered()), this, SLOT(shrinkToNativeAspectRatio()));

}

void MainWindow::createMenus()
{
    // File Menu
    fileMenu = menuBar()->addMenu(tr("&File"));
    fileMenu->addAction(openAction);
    fileMenu->addAction(LUT_Action);
    fileMenu->addSeparator();
    fileMenu->addAction(exitAction);

    // Edit Menu
    editMenu = menuBar()->addMenu(tr("&Edit"));
    editMenu->addAction(undoAction);
    editMenu->addSeparator();
    editMenu->addAction(copyAction);

    // Navigation Menu
    navigationMenu = menuBar()->addMenu(tr("&Navigation"));
    navigationMenu->addAction(firstFrameAction);
    navigationMenu->addAction(previousFrameAction);
    navigationMenu->addAction(selectFrameAction);
    navigationMenu->addAction(nextFrameAction);
    navigationMenu->addAction(lastFrameAction);

    // Window Menu
    windowMenu = menuBar()->addMenu(tr("&Window"));
    visionWindowMenu = windowMenu->addMenu(tr("&Vision"));
    networkWindowMenu = windowMenu->addMenu(tr("&Network"));
    windowMenu->addSeparator();
    windowMenu->addAction(cascadeAction);
    windowMenu->addAction(tileAction);
    windowMenu->addAction(nativeAspectAction);
}

void MainWindow::createContextMenu()
{
}

void MainWindow::createToolBars()
{
    // File toolbar
    fileToolBar = addToolBar(tr("&File"));
    fileToolBar->addAction(openAction);
    fileToolBar->addAction(exitAction);

    // Navigation Toolbar
    navigationToolbar = addToolBar(tr("N&avigation"));
    navigationToolbar->addAction(firstFrameAction);
    navigationToolbar->addAction(previousFrameAction);
    navigationToolbar->addAction(selectFrameAction);
    navigationToolbar->addAction(nextFrameAction);
    navigationToolbar->addAction(lastFrameAction);
    //windowDisplayToolbar = addToolBar(tr("&Display"));
}

void MainWindow::createStatusBar()
{
        statusBar = new QStatusBar;
        this->setStatusBar(statusBar);
        this->statusBar->showMessage("NUViewer Loaded",10000);
}

void MainWindow::open()
{
    fileName = QFileDialog::getOpenFileName(this,
                            tr("Open Replay File"), ".",
                            tr("NUbot Image Files (*.nif);;NUbot Replay Files (*.nurf);;NUbot Log Files (*.nul)"));

    setWindowTitle(QString("NUview - ") + fileName);
    if (!fileName.isEmpty()){
        totalFrameNumber = virtualRobot.loadFile(fileName);
        QString message = "Opening File: ";
        message.append(fileName);
        this->statusBar->showMessage(message,10000);
        qDebug() << "Number of Frames in File: " << totalFrameNumber;
        firstFrame();

        if(virtualRobot.fileType == QString("nul"))
        {
            previousFrameAction->setEnabled(false);
            selectFrameAction->setEnabled(false);
            lastFrameAction->setEnabled(false);
        }
        else
        {
            previousFrameAction->setEnabled(true);
            selectFrameAction->setEnabled(true);
            lastFrameAction->setEnabled(true);
        }
    }
}

void MainWindow::copy()
{
    if(QMdiSubWindow *activeSubWindow = mdiArea->activeSubWindow())
    {
        QWidget* widget = activeSubWindow->widget();
        /*if(typeid(*widget) == typeid(GLDisplay))
        {
            GLDisplay* currWindow = qobject_cast<GLDisplay *>(widget);
            currWindow->snapshotToClipboard();
        }*/
    }
}

void MainWindow::shrinkToNativeAspectRatio()
{
    if(QMdiSubWindow *activeSubWindow = mdiArea->activeSubWindow())
    {
        QSize windowSize = activeSubWindow->size();
        QSize sourceSize;
        bool validWidget = false;
        QWidget* widget = activeSubWindow->widget();
        /*if(typeid(*widget) == typeid(GLDisplay))
        {
            GLDisplay* currWindow = qobject_cast<GLDisplay *>(widget);
            validWidget = true;
            sourceSize = currWindow->imageSize();
        }*/

        if(validWidget)
        {
            sourceSize.scale(windowSize,Qt::KeepAspectRatio);
            activeSubWindow->resize(sourceSize);
        }
    }
}

void MainWindow::openLUT()
{
    classification->doOpen();
}


void MainWindow::firstFrame()
{
    currentFrameNumber = 1;
    LoadFrame(currentFrameNumber);
    return;
}

void MainWindow::previousFrame()
{
    if (!fileName.isEmpty() && currentFrameNumber > 1){
        currentFrameNumber = currentFrameNumber -1;
        LoadFrame(currentFrameNumber);
    }
    return;
}



void MainWindow::selectFrame()
{

    int selectedFrameNumber;
    bool ok;

    //selectedFrameNumber = QInputDialog::getInt(this, tr("Select Frame"), tr("Enter frame to jump to:"), currentFrameNumber, 1, totalFrameNumber, 1, &ok);

    if (ok && !fileName.isEmpty() && selectedFrameNumber <= totalFrameNumber && selectedFrameNumber >= 1){
        currentFrameNumber = selectedFrameNumber;
        LoadFrame(currentFrameNumber);
    }
    return;
}

void MainWindow::nextFrame()
{
    if (!fileName.isEmpty() && currentFrameNumber < totalFrameNumber){
        currentFrameNumber = currentFrameNumber +1;
        LoadFrame(currentFrameNumber);
    }
    return;
}

void MainWindow::lastFrame()
{
    if (!fileName.isEmpty()){
        currentFrameNumber = totalFrameNumber;
        LoadFrame(currentFrameNumber);
    }
    return;
}

void MainWindow::LoadFrame(int frameNumber)
{
    virtualRobot.loadFrame(frameNumber);
    updateSelection();
    QString message = "Frame Loaded:  Number ";
    message.append(QString::number(frameNumber));
    message.append("/");
    message.append(QString::number(totalFrameNumber));
    this->statusBar->showMessage(message, 10000);
    return;
}

//WINDOW MENU
void MainWindow::cascade()
{
    mdiArea->cascadeSubWindows();
    return;
}

void MainWindow::tile()
{
    mdiArea->tileSubWindows();
    return;
}

void MainWindow::updateSelection()
{
    virtualRobot.updateSelection(classification->getColourLabel(),classification->getSelectedColours(ClassificationWidget::YCbCr));
}

void MainWindow::SelectColourAtPixel(int x, int y)
{
    if(virtualRobot.imageAvailable())
    {
        pixels::Pixel tempPixel = virtualRobot.selectRawPixel(x,y);

        QString message = "(";
        message.append(QString::number(x));
        message.append(",");
        message.append(QString::number(y));
        message.append(")");
        this->statusBar->showMessage(message, 10000);
        classification->setColour(tempPixel,ClassificationWidget::YCbCr);
    }
}

void MainWindow::ClassifySelectedColour()
{
    virtualRobot.UpdateLUT(classification->getColourLabel(),classification->getSelectedColours(ClassificationWidget::YCbCr));
}

void MainWindow::SelectAndClassifySelectedPixel(int x, int y)
{
    if(virtualRobot.imageAvailable())
    {
        SelectColourAtPixel(x,y);
        ClassifySelectedColour();
    }
}<|MERGE_RESOLUTION|>--- conflicted
+++ resolved
@@ -6,11 +6,8 @@
 #include <QMdiArea>
 #include <QStatusBar>
 #include <stdio.h>
-<<<<<<< HEAD
 #include <QDebug>
-=======
 #include <QWidget>
->>>>>>> 1142a0d5
 #include <iostream>
 using namespace std;
 ofstream debug;
