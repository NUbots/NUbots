#include "virtualnubot.h"
#include "Tools/FileFormats/LUTTools.h"
#include <QDebug>
#include <zlib.h>

virtualNUbot::virtualNUbot(QObject * parent): QObject(parent)
{
    file = new NUbotImage();
    //! TODO: Load LUT from filename.
    classificationTable = new unsigned char[LUTTools::LUT_SIZE];
    tempLut = new unsigned char[LUTTools::LUT_SIZE];
    for (int i = 0; i < LUTTools::LUT_SIZE; i++)
    {
        classificationTable[i] = ClassIndex::unclassified;
        tempLut[i] = ClassIndex::unclassified;
    }
    classImage.useInternalBuffer();
    previewClassImage.useInternalBuffer();
    nextUndoIndex = 0;
    hasImage = false;
}

virtualNUbot::~virtualNUbot()
{
    delete file;
    delete classificationTable;
}

int virtualNUbot::loadFile(const char* fileName)
{
    return file->openFile(fileName, false);
}

void virtualNUbot::saveLookupTableFile(QString fileName)
{
    LUTTools::SaveLUT(classificationTable,LUTTools::LUT_SIZE,fileName.toAscii());
}

void virtualNUbot::loadLookupTableFile(QString fileName)
{
    LUTTools::LoadLUT(classificationTable,LUTTools::LUT_SIZE,fileName.toAscii());
    processVisionFrame();
}

pixels::Pixel virtualNUbot::selectRawPixel(int x, int y)
{
    if(x < rawImage.width() && y < rawImage.height() && hasImage)
    {
        return rawImage.image[y][x];
    }
    else
    {
        return pixels::Pixel();
    }
}

void virtualNUbot::loadFrame(int frameNumber)
{
    rawImage.setImageDimensions(160,120);
    rawImage.useInternalBuffer();
    rawImage.imageFormat = pixels::YUYV;

    uint8* rawBuffer = (uint8*)&rawImage.image[0][0];
    NaoCamera camera;
    int robotFrameNumber;

    file->getImageFrame(frameNumber, robotFrameNumber, camera, rawBuffer, jointSensors, balanceSensors, touchSensors);
    hasImage = true;
    horizonLine.Calculate(balanceSensors[4],balanceSensors[3],jointSensors[0],jointSensors[1],camera);
    emit imageDisplayChanged(&rawImage, GLDisplay::rawImage);
    emit lineDisplayChanged(&horizonLine, GLDisplay::horizonLine);
    processVisionFrame(rawImage);
    return;
}

void virtualNUbot::ProcessPacket(QByteArray* packet)
{
    //qDebug() << "Process Request Recieved";
    int size = 80000;
    int packetOffset = 80000;
    uint8 uncompressed[packetOffset];

    int err = uncompress((Bytef*)uncompressed, (uLong*) &size, (Bytef*)packet->data(), packet->size());

    if (err != 0)
    {
        QString text = QString("ZLIB Error: ");
        text.append(QString::number(err));
        qDebug() << "Error occured in Extraction: " << text;
        return;
    }


    ClassifiedPacketData* currentPacket = (ClassifiedPacketData*) uncompressed;
    classImage.useInternalBuffer(false);
    classImage.setImageDimensions(currentPacket->frameWidth, currentPacket->frameHeight);
    classImage.MapBufferToImage(currentPacket->classImage,currentPacket->frameWidth, currentPacket->frameHeight);
    emit classifiedDisplayChanged(&classImage, GLDisplay::classifiedImage);
    processVisionFrame(classImage);
/*
    //Update Image:
    classifiedImage.height = currentPacket->frameHeight;
    classifiedImage.width = currentPacket->frameWidth;
    classifiedImage.imageBuffer = currentPacket->classImage;
    classifiedImage.imageFormat = NUimage::CLASSIFIED;
    processVisionFrame(classifiedImage);
    emit classifiedImageChanged(&classifiedImage);
    */
}

void virtualNUbot::generateClassifiedImage(const NUimage& yuvImage)
{
    vision.classifyImage(classImage,&rawImage,classificationTable);
    emit classifiedDisplayChanged(&classImage, GLDisplay::classifiedImage);
    return;
}

void virtualNUbot::processVisionFrame()
{
    processVisionFrame(rawImage);
}

void virtualNUbot::processVisionFrame(NUimage& image)
{
    std::vector< Vector2<int> > points;
    std::vector< Vector2<int> > verticalPoints;
    ClassifiedSection* vertScanArea = new ClassifiedSection();
    ClassifiedSection* horiScanArea = new ClassifiedSection();
    std::vector< Vector2<int> > horizontalPoints;
    int spacings = 8;
    int tempNumScanLines = 0;
    switch (image.imageFormat)
    {
        case pixels::YUYV:
            generateClassifiedImage(image);

            //! Find the green edges
            points = vision.findGreenBorderPoints(&image,classificationTable,spacings,&horizonLine);
            emit pointsDisplayChanged(points,GLDisplay::greenHorizonScanPoints);

            //! Find the Field border
            points = vision.getConvexFieldBorders(points);
            points = vision.interpolateBorders(points,spacings);
            emit pointsDisplayChanged(points,GLDisplay::greenHorizonPoints);

            //! Scan Below Horizon Image
            vertScanArea = vision.verticalScan(points,spacings);
            //! Scan Above the Horizon
            horiScanArea = vision.horizontalScan(points,spacings);

            //! Classify Line Segments
<<<<<<< HEAD
            vision.ClassifyScanArea(vertScanArea);
            vision.ClassifyScanArea(horiScanArea);
=======
            vision.ClassifiyScanArea(vertScanArea);
            vision.ClassifiyScanArea(horiScanArea);
>>>>>>> 8464c0bf

            //! Extract and Display Vertical Scan Points:
            tempNumScanLines = vertScanArea->getNumberOfScanLines();
            for (int i = 0; i < tempNumScanLines; i++)
            {
                ScanLine* tempScanLine = vertScanArea->getScanLine(i);
                int lengthOfLine = tempScanLine->getLength();
                Vector2<int> startPoint = tempScanLine->getStart();
                if(vertScanArea->getDirection() == ClassifiedSection::DOWN)
                {
                    for(int j = 0;  j < lengthOfLine; j++)
                    {
                        Vector2<int> temp;
                        temp.x = startPoint.x;
                        temp.y = startPoint.y + j;
                        verticalPoints.push_back(temp);
                    }
                }
            }



            //! Extract and Display Horizontal Scan Points:
            tempNumScanLines = horiScanArea->getNumberOfScanLines();
            for (int i = 0; i < tempNumScanLines; i++)
            {
                ScanLine* tempScanLine = horiScanArea->getScanLine(i);
                int lengthOfLine = tempScanLine->getLength();
                Vector2<int> startPoint = tempScanLine->getStart();
                if(horiScanArea->getDirection() == ClassifiedSection::RIGHT)
                {
                    for(int j = 0;  j < lengthOfLine; j++)
                    {
                        Vector2<int> temp;
                        temp.x = startPoint.x + j;
                        temp.y = startPoint.y;
                        horizontalPoints.push_back(temp);
                    }
                }
            }



            qDebug()<< (verticalPoints.size() + horizontalPoints.size()) * 100/(image.height()*image.width()) << " percent of image classified";
            emit pointsDisplayChanged(horizontalPoints,GLDisplay::horizontalScanPath);
            emit pointsDisplayChanged(verticalPoints,GLDisplay::verticalScanPath);

            // Count Robots
            qDebug() << "Vision::countRobots() = " << vision.countRobots(points);
            break;
        default:
            break;

    }
    return;
}

void virtualNUbot::processVisionFrame(ClassifiedImage& image)
{
    return;
}


void virtualNUbot::updateSelection(ClassIndex::Colour colour, std::vector<pixels::Pixel> indexs)
{
    pixels::Pixel temp;
    // Add selected values to temporary lookup table.
    for (unsigned int i = 0; i < indexs.size(); i++)
    {
        temp = indexs[i];
        unsigned int index = ((temp.y<<16) + (temp.cb<<8) + temp.cr);
        tempLut[index] = colour;
    }

    // Create Classifed Image based on lookup table.
    vision.classifyImage(previewClassImage,&rawImage,tempLut);

    // Remove selection from temporary lookup table.
    for (unsigned int i = 0; i < indexs.size(); i++)
    {
        temp = indexs[i];
        unsigned int index = ((temp.y<<16) + (temp.cb<<8) + temp.cr);
        tempLut[index] = ClassIndex::unclassified;
    }
    emit classifiedDisplayChanged(&previewClassImage, GLDisplay::classificationSelection);

}

void virtualNUbot::UndoLUT()
{
    int currIndex = nextUndoIndex - 1;
    if(currIndex < 0) currIndex = maxUndoLength - 1;
    for(unsigned int i = 0; i < undoHistory[currIndex].size(); i++)
    {
        classificationTable[undoHistory[currIndex][i].index] = undoHistory[currIndex][i].colour;
    }
    undoHistory[currIndex].clear();
    std::vector<classEntry>(undoHistory[currIndex]).swap(undoHistory[currIndex]); // Free up vector memory
    nextUndoIndex = currIndex;
    processVisionFrame(rawImage);
}


void virtualNUbot::UpdateLUT(ClassIndex::Colour colour, std::vector<pixels::Pixel> indexs)
{
    pixels::Pixel temp;
    undoHistory[nextUndoIndex].clear();
    std::vector<classEntry>(undoHistory[nextUndoIndex]).swap(undoHistory[nextUndoIndex]); // Free up vector memory

    for (unsigned int i = 0; i < indexs.size(); i++)
    {
        temp = indexs[i];
        unsigned int index = ((temp.y<<16) + (temp.cb<<8) + temp.cr);
        if(classificationTable[index] != colour)
        {
            undoHistory[nextUndoIndex].push_back(classEntry(index,classificationTable[index])); // Save index and colour
            classificationTable[index] = colour;
        }
    }
    nextUndoIndex++;
    if(nextUndoIndex >= maxUndoLength)
        nextUndoIndex = 0;
    processVisionFrame(rawImage);
    return;
}<|MERGE_RESOLUTION|>--- conflicted
+++ resolved
@@ -149,13 +149,9 @@
             horiScanArea = vision.horizontalScan(points,spacings);
 
             //! Classify Line Segments
-<<<<<<< HEAD
+
             vision.ClassifyScanArea(vertScanArea);
             vision.ClassifyScanArea(horiScanArea);
-=======
-            vision.ClassifiyScanArea(vertScanArea);
-            vision.ClassifiyScanArea(horiScanArea);
->>>>>>> 8464c0bf
 
             //! Extract and Display Vertical Scan Points:
             tempNumScanLines = vertScanArea->getNumberOfScanLines();
