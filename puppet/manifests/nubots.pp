--- conflicted
+++ resolved
@@ -24,14 +24,6 @@
 
 node nubotsvmbuild {
   $archs = {
-<<<<<<< HEAD
-    'DarwinOp' => {'flags'       => ['-march=bonnell', '-mtune=bonnell', '-m32', '-mno-movbe', '-mfxsr', '-mmmx', '-msahf', '-msse', '-msse2', '-msse3', '-mssse3', ],
-                   'params'      => ['--param l1-cache-size=24', '--param l1-cache-line-size=64', '--param l2-cache-size=512', ],
-                   'environment' => {'TARGET' => 'YONAH', 'USE_THREAD' => '1', 'BINARY' => '32', 'NUM_THREADS' => '2', 'AUDIO' => 'PORTAUDIO', 'LDFLAGS' => '-m32', },
-                   },
-    'NimbroOp' => {'flags'       => ['-march=broadwell', '-mtune=broadwell', '-m64', '-mabm', '-madx', '-maes', '-mavx', '-mavx2', '-mbmi', '-mbmi2', '-mcx16', '-mf16c', '-mfma', '-mfsgsbase', '-mfxsr', '-mlzcnt', '-mmmx', '-mmovbe', '-mpclmul', '-mpopcnt', '-mprfchw', '-mrdrnd', '-mrdseed', '-msahf', '-msse', '-msse2', '-msse3', '-msse4', '-msse4.1', '-msse4.2', '-mssse3', '-mxsave', '-mxsaveopt', ],
-                   'params'      => ['--param l1-cache-size=32', '--param l1-cache-line-size=64', '--param l2-cache-size=4096', ],
-=======
     'native'   => {'flags'       => ['', ],
                    'params'      => ['-m64', ],
                    'environment' => {'USE_THREAD' => '1', 'BINARY' => '64', 'NUM_THREADS' => '2', 'AUDIO' => 'PORTAUDIO', 'LDFLAGS' => '-m64', },
@@ -42,7 +34,6 @@
                    },
     'NimbroOp' => {'flags'       => ['-march=broadwell', '-mtune=broadwell', '-mabm', '-madx', '-maes', '-mavx', '-mavx2', '-mbmi', '-mbmi2', '-mcx16', '-mf16c', '-mfma', '-mfsgsbase', '-mfxsr', '-mlzcnt', '-mmmx', '-mmovbe', '-mpclmul', '-mpopcnt', '-mprfchw', '-mrdrnd', '-mrdseed', '-msahf', '-msse', '-msse2', '-msse3', '-msse4', '-msse4.1', '-msse4.2', '-mssse3', '-mxsave', '-mxsaveopt', ],
                    'params'      => ['-m64', '--param l1-cache-size=32', '--param l1-cache-line-size=64', '--param l2-cache-size=4096', ],
->>>>>>> 13013071
                    'environment' => {'TARGET' => 'HASWELL', 'USE_THREAD' => '1', 'BINARY' => '64', 'NUM_THREADS' => '2', 'AUDIO' => 'PORTAUDIO', 'LDFLAGS' => '-m64', },
                   },
   }
@@ -57,8 +48,6 @@
 
   # List all of the archives that need to be downloaded along with any other associated parameters (creates, requires, etc).
   $archives = {
-<<<<<<< HEAD
-=======
     'protobuf'     => {'url'         => 'https://github.com/google/protobuf/releases/download/v3.0.0-beta-3/protobuf-python-3.0.0-beta-3.tar.gz',
                        'args'        => { 'native'   => [ '--host=x86_64-unknown-linux-gnu', '--build=x86_64-unknown-linux-gnu', '--with-zlib', '--with-protoc=PROTOC_PATH', ],
                                           'DarwinOp' => [ '--host=i686-linux-gnu', '--build=x86_64-unknown-linux-gnu', '--with-zlib', '--with-protoc=PROTOC_PATH', ],
@@ -66,7 +55,6 @@
                        'require'     => [ Class['protobuf'], Installer['zlib'], ],
                        'prebuild'    => 'make distclean',
                        'method'      => 'autotools', },
->>>>>>> 13013071
     'zlib'         => {'url'         => 'http://zlib.net/zlib-1.2.8.tar.gz',
                        'creates'     => 'lib/libz.a',
                        'method'      => 'cmake',},
@@ -75,23 +63,12 @@
                        'method'      => 'make',},
     'bzip2-shared' => {'url'         => 'http://www.bzip.org/1.0.6/bzip2-1.0.6.tar.gz',
                        'creates'     => 'lib/libbz2.so',
-<<<<<<< HEAD
-                       'args'        => { 'DarwinOp' => [ '-f Makefile-libbz2_so', ],
-=======
                        'args'        => { 'native'   => [ '-f Makefile-libbz2_so', ],
                                           'DarwinOp' => [ '-f Makefile-libbz2_so', ],
->>>>>>> 13013071
                                           'NimbroOp' => [ '-f Makefile-libbz2_so', ], },
                        'method'      => 'make',
                        'require'     => [ Exec['correct_bzip2-shared_Makefile_08'], ],},
     'xml2'         => {'url'         => 'http://xmlsoft.org/sources/libxml2-2.9.3.tar.gz',
-<<<<<<< HEAD
-                       'args'        => { 'DarwinOp' => [ '--host=i686-linux-gnu', '--build=x86_64-unknown-linux-gnu', '--with-zlib=ZLIB_PATH', '--without-python', ],
-                                          'NimbroOp' => [ '--with-zlib=ZLIB_PATH', '--without-python', ], },
-                       'method'      => 'autotools',},
-    'nuclear'      => {'url'         => 'https://github.com/Fastcode/NUClear/archive/develop.tar.gz',
-                       'args'        => { 'DarwinOp' => [ '-DBUILD_TESTS=OFF', ],
-=======
                        'args'        => { 'native'   => [ '--with-zlib=ZLIB_PATH', '--without-python', ],
                                           'DarwinOp' => [ '--host=i686-linux-gnu', '--build=x86_64-unknown-linux-gnu', '--with-zlib=ZLIB_PATH', '--without-python', ],
                                           'NimbroOp' => [ '--with-zlib=ZLIB_PATH', '--without-python', ], },
@@ -99,7 +76,6 @@
     'nuclear'      => {'url'         => 'https://github.com/Fastcode/NUClear/archive/develop.tar.gz',
                        'args'        => { 'native'   => [ '-DBUILD_TESTS=OFF', ],
                                           'DarwinOp' => [ '-DBUILD_TESTS=OFF', ],
->>>>>>> 13013071
                                           'NimbroOp' => [ '-DBUILD_TESTS=OFF', ], },
                        'method'      => 'cmake',},
     # NOTE: OpenBLAS CMake support is experimental and only supports x86 at the moment.
@@ -114,27 +90,12 @@
                        'creates'     => 'lib/libarmadillo.so',
                        'require'     => [ Installer['openblas'], ],},
     'tcmalloc'     => {'url'         => 'https://github.com/gperftools/gperftools/releases/download/gperftools-2.5/gperftools-2.5.tar.gz',
-<<<<<<< HEAD
-                       'args'        => { 'DarwinOp' => [ '--host=i686-linux-gnu', '--build=x86_64-unknown-linux-gnu', '--with-tcmalloc-pagesize=64', '--enable-minimal', ],
-=======
                        'args'        => { 'native'   => [ '--with-tcmalloc-pagesize=64', '--enable-minimal', ],
                                           'DarwinOp' => [ '--host=i686-linux-gnu', '--build=x86_64-unknown-linux-gnu', '--with-tcmalloc-pagesize=64', '--enable-minimal', ],
->>>>>>> 13013071
                                           'NimbroOp' => [ '--with-tcmalloc-pagesize=64', '--enable-minimal', ], },
                        'creates'     => 'lib/libtcmalloc_minimal.a',
                        'method'      => 'autotools',},
     'yaml-cpp'     => {'url'         => 'https://github.com/jbeder/yaml-cpp/archive/master.tar.gz',
-<<<<<<< HEAD
-                       'args'        => { 'DarwinOp' => [ '-DYAML_CPP_BUILD_CONTRIB=OFF', '-DYAML_CPP_BUILD_TOOLS=OFF', ],
-                                          'NimbroOp' => [ '-DYAML_CPP_BUILD_CONTRIB=OFF', '-DYAML_CPP_BUILD_TOOLS=OFF', ], },
-                       'method'      => 'cmake',},
-    'fftw3'        => {'url'         => 'http://www.fftw.org/fftw-3.3.4.tar.gz',
-                       'args'        => { 'DarwinOp' => [ '--host=i686-linux-gnu', '--build=x86_64-unknown-linux-gnu', '--disable-fortran', '--enable-shared', ],
-                                          'NimbroOp' => [ '--disable-fortran', '--enable-shared', ], },
-                       'method'      => 'autotools',},
-    'jpeg'         => {'url'         => 'http://downloads.sourceforge.net/project/libjpeg-turbo/1.4.2/libjpeg-turbo-1.4.2.tar.gz',
-                       'args'        => { 'DarwinOp' => [ '--host=i686-linux-gnu', '--build=x86_64-unknown-linux-gnu', 'CCASFLAGS="-f elf32"', ],
-=======
                        'args'        => { 'native'   => [ '-DYAML_CPP_BUILD_CONTRIB=OFF', '-DYAML_CPP_BUILD_TOOLS=OFF', ],
                                           'DarwinOp' => [ '-DYAML_CPP_BUILD_CONTRIB=OFF', '-DYAML_CPP_BUILD_TOOLS=OFF', ],
                                           'NimbroOp' => [ '-DYAML_CPP_BUILD_CONTRIB=OFF', '-DYAML_CPP_BUILD_TOOLS=OFF', ], },
@@ -147,19 +108,11 @@
     'jpeg'         => {'url'         => 'http://downloads.sourceforge.net/project/libjpeg-turbo/1.4.2/libjpeg-turbo-1.4.2.tar.gz',
                        'args'        => { 'native'   => [ 'CCASFLAGS="-f elf64"', ],
                                           'DarwinOp' => [ '--host=i686-linux-gnu', '--build=x86_64-unknown-linux-gnu', 'CCASFLAGS="-f elf32"', ],
->>>>>>> 13013071
                                           'NimbroOp' => [ 'CCASFLAGS="-f elf64"', ], },
                        'method'      => 'autotools',},
     'cppformat'    => {'url'         => 'https://github.com/cppformat/cppformat/archive/2.0.0.tar.gz',
                        'method'      => 'cmake',},
     'portaudio'    => {'url'         => 'http://www.portaudio.com/archives/pa_stable_v19_20140130.tgz',
-<<<<<<< HEAD
-                       'args'        => { 'DarwinOp' => [ '--host=i686-linux-gnu', '--build=x86_64-unknown-linux-gnu', ],
-                                          'NimbroOp' => [ '', ], },
-                       'method'      => 'autotools',},
-    'rtaudio'      => {'url'         => 'http://www.music.mcgill.ca/~gary/rtaudio/release/rtaudio-4.1.1.tar.gz',
-                       'args'        => { 'DarwinOp' => [ '--host=i686-linux-gnu', '--build=x86_64-unknown-linux-gnu', ],
-=======
                        'args'        => { 'native'   => [ '', ],
                                           'DarwinOp' => [ '--host=i686-linux-gnu', '--build=x86_64-unknown-linux-gnu', ],
                                           'NimbroOp' => [ '', ], },
@@ -167,7 +120,6 @@
     'rtaudio'      => {'url'         => 'http://www.music.mcgill.ca/~gary/rtaudio/release/rtaudio-4.1.1.tar.gz',
                        'args'        => { 'native'   => [ '', ],
                                           'DarwinOp' => [ '--host=i686-linux-gnu', '--build=x86_64-unknown-linux-gnu', ],
->>>>>>> 13013071
                                           'NimbroOp' => [ '', ], },
                        'method'      => 'autotools',},
     'muparserx'    => {'url'         => 'https://github.com/beltoforion/muparserx/archive/v4.0.4.tar.gz',
@@ -176,24 +128,16 @@
                        'creates'     => 'include/eigen3/Eigen/Eigen',
                        'method'      => 'cmake',},
     'boost'        => {'url'         => 'http://downloads.sourceforge.net/project/boost/boost/1.59.0/boost_1_59_0.tar.gz',
-<<<<<<< HEAD
-                       'args'        => { 'DarwinOp' => [ 'address-model=32', 'architecture=x86', 'link=static', ],
-=======
                        'args'        => { 'native'   => [ 'address-model=64', 'architecture=x86', 'link=static', ],
                                           'DarwinOp' => [ 'address-model=32', 'architecture=x86', 'link=static', ],
->>>>>>> 13013071
                                           'NimbroOp' => [ 'address-model=64', 'architecture=x86', 'link=static', ], },
                        'method'      => 'boost',
                        'creates'     => 'src/boost/build_complete',
                        'postbuild'   => 'touch build_complete',
                        'require'     => [ Installer['zlib'], Installer['bzip2-shared'], Installer['bzip2-static'], ],},
     'mlpack'       => {'url'         => 'https://github.com/mlpack/mlpack/archive/mlpack-2.0.0.tar.gz',
-<<<<<<< HEAD
-                       'args'        => { 'DarwinOp' => [ '-DLAPACK_LIBRARY=PREFIX/lib/libopenblas.so', '-DBLAS_LIBRARY=PREFIX/lib/libopenblas.so', ],
-=======
                        'args'        => { 'native'   => [ '-DLAPACK_LIBRARY=PREFIX/lib/libopenblas.so', '-DBLAS_LIBRARY=PREFIX/lib/libopenblas.so', ],
                                           'DarwinOp' => [ '-DLAPACK_LIBRARY=PREFIX/lib/libopenblas.so', '-DBLAS_LIBRARY=PREFIX/lib/libopenblas.so', ],
->>>>>>> 13013071
                                           'NimbroOp' => [ '-DLAPACK_LIBRARY=PREFIX/lib/libopenblas.so', '-DBLAS_LIBRARY=PREFIX/lib/libopenblas.so', ], },
                        'require'     => [ Exec['correct_mlpack_CMakeLists'], Installer['armadillo'], Installer['boost'], Installer['xml2'], ],
                        'creates'     => 'lib/libmlpack.so',
@@ -402,10 +346,7 @@
 
 set(CMAKE_C_FLAGS \"\${CMAKE_C_FLAGS} ${compile_params}\" CACHE STRING \"\" FORCE)
 set(CMAKE_CXX_FLAGS \"\${CMAKE_CXX_FLAGS} ${compile_params}\" CACHE STRING \"\" FORCE)
-<<<<<<< HEAD
-=======
 set(PROTOBUF_PROTOC_EXECUTABLE \"${prefix}/bin/protoc\" CACHE STRING \"\" FORCE)
->>>>>>> 13013071
 ",
       ensure  => present,
       path    => "${prefix}/${arch}.cmake",
