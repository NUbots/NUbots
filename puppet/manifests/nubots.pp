--- conflicted
+++ resolved
@@ -31,23 +31,11 @@
   $archs = {
     'native'    => {'flags'       => ['', ],
                     'params'      => ['-m64', ],
-<<<<<<< HEAD
-                    'environment' => {'TARGET' => 'GENERIC', 'USE_THREAD' => '1', 'BINARY' => '64', 'NUM_THREADS' => '2', 'AUDIO' => 'PORTAUDIO', 'LDFLAGS' => '-m64', 'PKG_CONFIG_PATH' => '/usr/lib/x86_64-linux-gnu/pkgconfig', 'CCAS' => 'gcc', 'CCASFLAGS' => '-m64', },
-                   },
-    'fitpc2i'   => {'flags'       => ['-march=bonnell', '-mtune=bonnell', '-mno-movbe', '-mfxsr', '-mmmx', '-msahf', '-msse', '-msse2', '-msse3', '-mssse3', ],
-                    'params'      => ['-m32', '--param l1-cache-size=24', '--param l1-cache-line-size=64', '--param l2-cache-size=512', ],
-                    'environment' => {'TARGET' => 'YONAH', 'USE_THREAD' => '1', 'BINARY' => '32', 'NUM_THREADS' => '2', 'AUDIO' => 'PORTAUDIO', 'LDFLAGS' => '-m32', 'PKG_CONFIG_PATH' => '/usr/lib/i386-linux-gnu/pkgconfig', 'CCAS' => 'gcc', 'CCASFLAGS' => '-m32', },
-                   },
-    'nuc7i7bnh' => {'flags'       => ['-march=broadwell', '-mtune=broadwell', '-mmmx', '-mno-3dnow', '-msse', '-msse2', '-msse3', '-mssse3', '-mno-sse4a', '-mcx16', '-msahf', '-mmovbe', '-maes', '-mno-sha', '-mpclmul', '-mpopcnt', '-mabm', '-mno-lwp', '-mfma', '-mno-fma4', '-mno-xop', '-mbmi', '-mbmi2', '-mno-tbm', '-mavx', '-mavx2', '-msse4.2', '-msse4.1', '-mlzcnt', '-mno-rtm', '-mno-hle', '-mrdrnd', '-mf16c', '-mfsgsbase', '-mrdseed', '-mprfchw', '-madx', '-mfxsr', '-mxsave', '-mxsaveopt', '-mno-avx512f', '-mno-avx512er', '-mno-avx512cd', '-mno-avx512pf', '-mno-prefetchwt1', '-mclflushopt', '-mxsavec', '-mxsaves', '-mno-avx512dq', '-mno-avx512bw', '-mno-avx512vl', '-mno-avx512ifma', '-mno-avx512vbmi', '-mno-clwb', '-mno-mwaitx', ],
-                    'params'      => ['-m64', '--param l1-cache-size=32', '--param l1-cache-line-size=64', '--param l2-cache-size=4096', ],
-                    'environment' => {'TARGET' => 'HASWELL', 'USE_THREAD' => '1', 'BINARY' => '64', 'NUM_THREADS' => '2', 'AUDIO' => 'PORTAUDIO', 'LDFLAGS' => '-m64', 'PKG_CONFIG_PATH' => '/usr/lib/x86_64-linux-gnu/pkgconfig', 'CCAS' => 'gcc', 'CCASFLAGS' => '-m64', },
-=======
                     'environment' => {'TARGET' => 'GENERIC', 'USE_THREAD' => '1', 'BINARY' => '64', 'NUM_THREADS' => '2', 'AUDIO' => 'PORTAUDIO', 'LDFLAGS' => '-m64', 'PKG_CONFIG_PATH' => '/usr/lib/x86_64-linux-gnu/pkgconfig', 'CCAS' => '/usr/bin/gcc', 'AS' => '/usr/bin/gcc', 'CCASFLAGS' => '-m64', },
                    },
     'nuc7i7bnh' => {'flags'       => ['-march=broadwell', '-mtune=broadwell', '-mmmx', '-mno-3dnow', '-msse', '-msse2', '-msse3', '-mssse3', '-mno-sse4a', '-mcx16', '-msahf', '-mmovbe', '-maes', '-mno-sha', '-mpclmul', '-mpopcnt', '-mabm', '-mno-lwp', '-mfma', '-mno-fma4', '-mno-xop', '-mbmi', '-mbmi2', '-mno-tbm', '-mavx', '-mavx2', '-msse4.2', '-msse4.1', '-mlzcnt', '-mno-rtm', '-mno-hle', '-mrdrnd', '-mf16c', '-mfsgsbase', '-mrdseed', '-mprfchw', '-madx', '-mfxsr', '-mxsave', '-mxsaveopt', '-mno-avx512f', '-mno-avx512er', '-mno-avx512cd', '-mno-avx512pf', '-mno-prefetchwt1', '-mclflushopt', '-mxsavec', '-mxsaves', '-mno-avx512dq', '-mno-avx512bw', '-mno-avx512vl', '-mno-avx512ifma', '-mno-avx512vbmi', '-mno-clwb', '-mno-mwaitx', ],
                     'params'      => ['-m64', '--param l1-cache-size=32', '--param l1-cache-line-size=64', '--param l2-cache-size=4096', ],
                     'environment' => {'TARGET' => 'HASWELL', 'USE_THREAD' => '1', 'BINARY' => '64', 'NUM_THREADS' => '2', 'AUDIO' => 'PORTAUDIO', 'LDFLAGS' => '-m64', 'PKG_CONFIG_PATH' => '/usr/lib/x86_64-linux-gnu/pkgconfig', 'CCAS' => '/usr/bin/gcc', 'AS' => '/usr/bin/gcc', 'CCASFLAGS' => '-m64', },
->>>>>>> 46870029
                    },
   }
 
@@ -160,32 +148,6 @@
                        'args'        => { 'native'   => [ '--cache-file=PREFIX/src/aravis.config', '--disable-viewer', '--disable-gst-plugin', '--disable-gst-0.10-plugin', '--disable-gtk-doc', '--disable-gtk-doc-html', '--disable-gtk-doc-pdf', '--enable-usb', '--disable-zlib-pc', ],
                                           # Technically we are cross compiling for the nuc7i7bnh, even though both the host and build systems are both x86_64-linux-gnu
                                           'nuc7i7bnh' => [ '--cache-file=PREFIX/src/aravis.config', '--host=x86_64-linux-gnu', '--build=x86_64-unknown-linux-gnu', '--disable-viewer', '--disable-gst-plugin', '--disable-gst-0.10-plugin', '--disable-gtk-doc', '--disable-gtk-doc-html', '--disable-gtk-doc-pdf', '--enable-usb', '--disable-zlib-pc', ], },
-                       'require'     => [ Installer['xml2'], Installer['zlib'], Installer['glib'], ],
-                       'creates'     => 'lib/libaravis-0.6.so',
-                       'prebuild'    => 'sed "s/return\s(entry->schema\s>>\s10)\s\&\s0x0000001f;/return ((entry->schema >> 10) \& 0x0000001f) ? ARV_UVCP_SCHEMA_ZIP : ARV_UVCP_SCHEMA_RAW;/" -i src/arvuvcp.h',
-                       'postbuild'   => 'cp src/arvconfig.h PREFIX/include/arvconfig.h',
-                       'method'      => 'autotools', },
-    'ffi'          => {'url'         => 'https://github.com/libffi/libffi/archive/v3.2.1.tar.gz',
-                       'args'        => { 'native'   => [ '', ],
-                                          'fitpc2i' => [ '--host=i686-linux-gnu', '--build=x86_64-unknown-linux-gnu', '', ],
-                                          'nuc7i7bnh' => [ '', ], },
-                       'postbuild'   => 'if [ -e PREFIX/lib32/libffi.a ]; then cp PREFIX/lib32/libffi* PREFIX/lib/; fi',
-                       'method'      => 'autotools', },
-    'glib'         => {'url'         => 'ftp://ftp.gnome.org/pub/gnome/sources/glib/2.52/glib-2.52.3.tar.xz',
-                       'args'        => { 'native'   => [ '--cache-file=PREFIX/src/glib.config', '--with-threads', '--with-pcre=internal', '--disable-gtk-doc', '--disable-man', ],
-                                          'fitpc2i' => [ '--cache-file=PREFIX/src/glib.config', '--host=i686-linux-gnu', '--build=x86_64-unknown-linux-gnu', '--with-threads', '--with-pcre=internal', '--disable-gtk-doc', '--disable-man', ],
-                                          # Technically we are cross compiling for the nuv7i7bnh, even though both the host and build systems are both x86_64-linux-gnu
-                                          'nuc7i7bnh' => [ '--cache-file=PREFIX/src/glib.config', '--host=x86_64-linux-gnu', '--build=x86_64-unknown-linux-gnu', '--with-threads', '--with-pcre=internal', '--disable-gtk-doc', '--disable-man', ], },
-                       'prebuild'    => 'chmod a-w PREFIX/src/glib.config',
-                       'postbuild'   => 'cp glib/glibconfig.h PREFIX/include/glibconfig.h',
-                       'require'     => [ Installer['ffi'], ],
-                       'creates'     => 'lib/libglib-2.0.so',
-                       'method'      => 'autotools', },
-    'aravis'       => {'url'         => 'https://github.com/AravisProject/aravis/archive/ARAVIS_0_5_9.tar.gz',
-                       'args'        => { 'native'   => [ '--disable-viewer', '--disable-gst-plugin', '--disable-gst-0.10-plugin', '--disable-gtk-doc', '--disable-gtk-doc-html', '--disable-gtk-doc-pdf', '--enable-usb', '--disable-zlib-pc', ],
-                                          'fitpc2i' => [ '--host=i686-linux-gnu', '--build=x86_64-unknown-linux-gnu', '--disable-viewer', '--disable-gst-plugin', '--disable-gst-0.10-plugin', '--disable-gtk-doc', '--disable-gtk-doc-html', '--disable-gtk-doc-pdf', '--enable-usb', '--disable-zlib-pc', ],
-                                          # Technically we are cross compiling for the nuv7i7bnh, even though both the host and build systems are both x86_64-linux-gnu
-                                          'nuc7i7bnh' => [ '--host=x86_64-linux-gnu', '--build=x86_64-unknown-linux-gnu', '--disable-viewer', '--disable-gst-plugin', '--disable-gst-0.10-plugin', '--disable-gtk-doc', '--disable-gtk-doc-html', '--disable-gtk-doc-pdf', '--enable-usb', '--disable-zlib-pc', ], },
                        'require'     => [ Installer['xml2'], Installer['zlib'], Installer['glib'], ],
                        'creates'     => 'lib/libaravis-0.6.so',
                        'prebuild'    => 'sed "s/return\s(entry->schema\s>>\s10)\s\&\s0x0000001f;/return ((entry->schema >> 10) \& 0x0000001f) ? ARV_UVCP_SCHEMA_ZIP : ARV_UVCP_SCHEMA_RAW;/" -i src/arvuvcp.h',
@@ -327,11 +289,6 @@
 ",
       ensure  => present,
       path    => "${prefix}/${arch}/src/glib.config",
-<<<<<<< HEAD
-      before  => [ Installer['glib'], ],
-    }
-
-=======
       mode    => "a-w",
       before  => [ Installer['glib'], ],
     }
@@ -350,7 +307,6 @@
       before  => [ Installer['aravis'], ],
     }
 
->>>>>>> 46870029
     # Create CMake toolchain files.
     $compile_options = join(prefix(suffix($params['flags'], ')'), 'add_compile_options('), "\n")
     $compile_params  = join($params['params'], " ")
