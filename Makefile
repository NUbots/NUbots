--- conflicted
+++ resolved
@@ -17,11 +17,7 @@
 
 # Make directories
 MAKE_DIR = $(CUR_DIR)/Make
-<<<<<<< HEAD
-MAKE_OPTIONS = --no-print-directory -j 4
-=======
 MAKE_OPTIONS = --no-print-directory -j 8
->>>>>>> a6bffc1f
 
 # Build directories
 NAO_BUILD_DIR = Build/NAO
