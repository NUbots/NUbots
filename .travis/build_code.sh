#!/bin/bash

# Define environment variables
PREFIX=/nubots/toolchain

export LD_LIBRARY_PATH="$PREFIX/$PLATFORM/lib:$PREFIX/lib"
export PATH="$PREFIX/$PLATFORM/bin:$PREFIX/bin:/usr/lib/ccache:$PATH"
export PKG_CONFIG_PATH="$PREFIX/$PLATFORM/lib/pkgconfig:$PREFIX/lib/pkgconfig"
export CMAKE_PREFIX_PATH="$PREFIX"

which cmake
cmake --version
<<<<<<< HEAD
update-alternatives --list cmake
echo "LD_LIBRARY_PATH = $LD_LIBRARY_PATH"
echo "PATH = $PATH"
echo "PKG_CONFIG_PATH = $PKG_CONFIG_PATH"
echo "CMAKE_PREFIX_PATH = $CMAKE_PREFIX_PATH"
=======
>>>>>>> e0864fff

/nubots/toolchain/bin/python3 nuclear/b platform select $PLATFORM
cd build
ninja<|MERGE_RESOLUTION|>--- conflicted
+++ resolved
@@ -10,14 +10,7 @@
 
 which cmake
 cmake --version
-<<<<<<< HEAD
-update-alternatives --list cmake
-echo "LD_LIBRARY_PATH = $LD_LIBRARY_PATH"
-echo "PATH = $PATH"
-echo "PKG_CONFIG_PATH = $PKG_CONFIG_PATH"
-echo "CMAKE_PREFIX_PATH = $CMAKE_PREFIX_PATH"
-=======
->>>>>>> e0864fff
+dpkg --get-selections | grep cmake
 
 /nubots/toolchain/bin/python3 nuclear/b platform select $PLATFORM
 cd build
