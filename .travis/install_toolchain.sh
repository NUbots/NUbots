--- conflicted
+++ resolved
@@ -2,13 +2,8 @@
 
 # Download and install our current toolchain version
 cd $TRAVIS_BUILD_DIR/toolchain
-<<<<<<< HEAD
-sudo wget -N http://nubots.net/debs/nubots-toolchain-3.0.0-travis.deb
-sudo dpkg -i nubots-toolchain-3.0.0-travis.deb
-=======
 sudo wget -N http://nubots.net/debs/nubots-toolchain-3.0.1-travis.deb
 sudo dpkg -i nubots-toolchain-3.0.1-travis.deb
->>>>>>> aa5015d8
 
 # Setup ruby so puppet works
 rvm install ruby --latest
