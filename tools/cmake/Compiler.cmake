--- conflicted
+++ resolved
@@ -93,13 +93,8 @@
 SET(CMAKE_C_FLAGS_DEBUG            "${CMAKE_C_FLAGS_DEBUG} ${COMMON_C_FLAGS}")
 SET(CMAKE_CXX_FLAGS_RELEASE        "${CMAKE_CXX_FLAGS_RELEASE} ${COMMON_CXX_FLAGS}")
 SET(CMAKE_C_FLAGS_RELEASE          "${CMAKE_C_FLAGS_RELEASE} ${COMMON_C_FLAGS}")
-<<<<<<< HEAD
-SET(CMAKE_CXX_FLAGS_LTO            "-g -fuse-linker-plugin -ffast-math -flto=jobserver -fno-fat-lto-objects ${CMAKE_CXX_FLAGS_RELEASE}  ${COMMON_CXX_FLAGS}")
-SET(CMAKE_C_FLAGS_LTO              "-g -fuse-linker-plugin -ffast-math -flto=jobserver -fno-fat-lto-objects ${CMAKE_C_FLAGS_RELEASE} ${COMMON_C_FLAGS}")
-=======
 SET(CMAKE_CXX_FLAGS_LTO            "-fuse-linker-plugin -ffast-math -flto=jobserver -fno-fat-lto-objects ${CMAKE_CXX_FLAGS_LTO} ${COMMON_CXX_FLAGS}")
 SET(CMAKE_C_FLAGS_LTO              "-fuse-linker-plugin -ffast-math -flto=jobserver -fno-fat-lto-objects ${CMAKE_C_FLAGS_LTO} ${COMMON_C_FLAGS}")
->>>>>>> cab9baef
 SET(CMAKE_CXX_FLAGS_RELWITHDEBINFO "${CMAKE_CXX_FLAGS_RELWITHDEBINFO} ${COMMON_CXX_FLAGS}")
 SET(CMAKE_C_FLAGS_RELWITHDEBINFO   "${CMAKE_C_FLAGS_RELWITHDEBINFO} ${COMMON_C_FLAGS}")
 SET(CMAKE_CXX_FLAGS_MINSIZEREL     "${CMAKE_CXX_FLAGS_MINSIZEREL} ${COMMON_CXX_FLAGS}")
