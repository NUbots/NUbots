--- conflicted
+++ resolved
@@ -35,8 +35,4 @@
         command.insert(1, "-j{}".format(j))
 
     # Return the exit code of ninja
-<<<<<<< HEAD
-    exit(subprocess.call(["ninja", "-j6", *args]))
-=======
-    exit(subprocess.call(command))
->>>>>>> f2d91704
+    exit(subprocess.call(command))