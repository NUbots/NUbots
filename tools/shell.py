--- conflicted
+++ resolved
@@ -1,12 +1,7 @@
 #!/usr/bin/env python3
 
-<<<<<<< HEAD
-from dockerise import run_on_docker, WrapPty
-import b
-=======
 import b
 from dockerise import WrapPty, run_on_docker
->>>>>>> 8bad5d16
 
 
 @run_on_docker
