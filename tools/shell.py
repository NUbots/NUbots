#!/usr/bin/env python3

<<<<<<< HEAD
import b
from utility.dockerise import run_on_docker
from utility.shell import WrapPty
=======
from dockerise import WrapPty, run_on_docker
>>>>>>> beb9d536

import b


@run_on_docker
def register(command):
    # Install help
    command.help = "Open an interactive shell in a docker container"

    command.add_argument(
        "args", nargs="...", help="the command to run on the docker image. If empty will default to /bin/bash"
    )


@run_on_docker
def run(args, **kwargs):
    pty = WrapPty()
    if len(args) == 0:
        exit(pty.spawn(["/bin/bash"]))
    else:
        exit(pty.spawn(args))<|MERGE_RESOLUTION|>--- conflicted
+++ resolved
@@ -1,14 +1,9 @@
 #!/usr/bin/env python3
 
-<<<<<<< HEAD
 import b
 from utility.dockerise import run_on_docker
 from utility.shell import WrapPty
-=======
-from dockerise import WrapPty, run_on_docker
->>>>>>> beb9d536
 
-import b
 
 
 @run_on_docker
