#!/usr/bin/env python3

# Without this block isort will totally mess this up
if True:
    # Make tensorflow quiet unless we tell it to talk
    import os

    if "TF_CPP_MIN_LOG_LEVEL" not in os.environ:
        os.environ["TF_CPP_MIN_LOG_LEVEL"] = "3"

<<<<<<< HEAD
import os

import b
=======
import cv2
>>>>>>> a3d41bf5
import numpy as np
import tensorflow as tf
from ruamel.yaml import YAML
from tqdm import tqdm, trange

import b

from .camera_calibration.callback import Progress
from .camera_calibration.grid import find_grids
from .camera_calibration.matrix import compose
from .camera_calibration.model import *

# The dtype we will use to calibrate, 64 bit floats tend to be a little more numerically stable
TF_DTYPE = tf.float64
NP_DTYPE = np.float64


def register(command):
    command.help = "Calculate camera intrinsics using an nbs recordings of asymmetric circles patterns."

    # Command arguments
    command.add_argument(
        "files", metavar="files", nargs="+", help="The nbs files to extract the compressed images from"
    )
    command.add_argument(
        "--config",
        "-c",
        dest="config_path",
        required=True,
        help="The directory containing the configuration files for the cameras",
    )
    command.add_argument("--rows", default=4, type=int, help="the number of rows in the asymmetric circles grid")
    command.add_argument("--cols", default=11, type=int, help="the number of columns in the asymmetric circles grid")
    command.add_argument(
<<<<<<< HEAD
        "--cols", default=4, type=int, help="the number of cols in the asymmetric circles grid (the zig zag lines)"
    )
    command.add_argument(
        "--rows", default=11, type=int, help="the number of rows in the asymmetric circles grid (the straight lines)"
=======
        "--grid_size", default=0.04, type=float, help="the distance between rows/cols in the grid in meters"
>>>>>>> a3d41bf5
    )
    command.add_argument(
        "--grid_size", default=0.04, type=float, help="the distance between cols/rows in the grid in meters"
    )
    command.add_argument(
        "--patience", default=100, type=int, help="how many epochs of the loss not reducing before we terminate"
    )


def run(files, config_path, cols, rows, grid_size, patience, **kwargs):

    # Disable gpus for camera calibration, CPU does a much better job here due to all the memory shuffling
    tf.config.set_visible_devices([], "GPU")

<<<<<<< HEAD
    # Find all the asymmetric circles grids in the input nbs files
    grids = find_grids(files, cols, rows)
=======
    # The points from the images that have been gathered
    if not os.path.isfile(pickle_path):

        # Read the nbs file
        with multiprocessing.Pool(multiprocessing.cpu_count()) as pool:
            decoder = Decoder(*files)

            grids = {}

            print("Detecting asymmetric circles grids")

            with tqdm(total=len(decoder), unit="B", unit_scale=True, dynamic_ncols=True) as progress:

                results = []

                # Function that updates the results
                def update_results(msg):

                    # Update the progress based on the image we are up to
                    progress.update(msg["bytes_read"])

                    img = msg["image"]
                    img = cv2.drawKeypoints(
                        img, msg["blobs"], np.array([]), (0, 0, 255), cv2.DRAW_MATCHES_FLAGS_DRAW_RICH_KEYPOINTS
                    )
                    if msg["centres"] is not None:
                        img = cv2.drawChessboardCorners(img, (rows, cols), msg["centres"], True)

                    cv2.imshow(msg["name"], img)
                    cv2.waitKey(1)

                    # Add this to the grids list
                    if msg["name"] not in grids:
                        grids[msg["name"]] = []
                    grids[msg["name"]].append(
                        {
                            "timestamp": msg["timestamp"],
                            # Normalise the pixel coordinates to be based from the centre of the image
                            # And then divide by the width of the image to get a normalised coordinate
                            "centres": None
                            if msg["centres"] is None
                            else (np.array(img.shape[:2][::-1], dtype=np.float) * 0.5 - msg["centres"]) / img.shape[1],
                            "dimensions": img.shape,
                        }
                    )

                for msg in packetise_stream(decoder):
                    # Add a task to the pool to process
                    results.append(pool.apply_async(process_frame, (msg, rows, cols)))

                    # Only buffer a number images for each cpu core to avoid running out of memory
                    if len(results) > 128 * multiprocessing.cpu_count():
                        results[0].wait()

                    # If the next one is ready process it
                    if len(results) > 0 and results[0].ready():
                        update_results(results.pop(0).get())

                while len(results) > 0:
                    update_results(results.pop(0).get())

                with open(pickle_path, "wb") as f:
                    pickle.dump(grids, f, protocol=pickle.HIGHEST_PROTOCOL)

        # Close all the windows
        cv2.destroyAllWindows()

    # If we have a pickle file load it
    else:
        # Load the pickle file
        with open(pickle_path, "rb") as f:
            grids = pickle.load(f)

    # Sort the grids by timestamp
    for v in grids.values():
        v.sort(key=lambda v: v["timestamp"])

    return grids


# Measures the quality in the Axis using SVD, i.e. rectangularity and the flatness of the detected grid.
# We want to discard the nosiest samples of the dataset, and discard data with percentage error greater than allowed_error.
def plane_quality(points, rows, cols, grid_size):
    # Work out our ideal SVD values
    world_grid = np.empty([cols, rows, 2], dtype=NP_CALIBRATION_DTYPE)

    # Set the coordinate values in our grid
    world_grid[:, :, 0] = (np.arange(cols) * grid_size)[:, np.newaxis]
    world_grid[0::2, :, 1] = np.arange(rows) * (grid_size * 2)
    world_grid[1::2, :, 1] = np.arange(rows) * (grid_size * 2) + grid_size
    world_grid = tf.convert_to_tensor(world_grid)
    world_grid = tf.reshape(world_grid - tf.reduce_mean(world_grid, axis=[0, 1], keepdims=True), (-1, 2))

    # Allowed x/y percentage error
    allowed_error = 0.02
    max_xy = tf.linalg.svd(tf.transpose((1 + allowed_error) * world_grid), compute_uv=False)
    min_xy = tf.linalg.svd(tf.transpose((1 - allowed_error) * world_grid), compute_uv=False)

    # Mean centre
    centred = points - tf.reduce_mean(points, axis=[1, 2], keepdims=True)

    # Flatten into planes per detection
    centred = tf.transpose(tf.reshape(centred, (-1, tf.multiply(*centred.shape[1:-1]), 3)), [0, 2, 1])

    # We run out of GPU memory if we try to do this all at once since svd is pretty memory heavy so instead we split up
    # the task and do it in segments
    skip = 1000
    result = tf.concat(
        [
            tf.linalg.svd(centred[i : min(i + skip, centred.shape[0])], compute_uv=False)
            for i in range(0, centred.shape[0], skip)
        ],
        axis=0,
    )

    # Z threshold should be flat and ignore the highest 20% of the values for std calculations
    z_threshold = tf.math.reduce_mean(result[:, 2]) + tf.math.reduce_std(
        tf.sort(result[:, 2])[: (80 * result.shape[0]) // 100]
    )

    xy_valid = tf.logical_and(min_xy <= result[:, 0:2], result[:, 0:2] <= max_xy)
    z_valid = result[:, 2] < z_threshold

    return tf.squeeze(tf.where(tf.logical_and(tf.reduce_all(xy_valid[:, :2], axis=-1), z_valid)), axis=-1)


def run(files, config_path, rows, cols, grid_size, no_intrinsics, no_extrinsics, **kwargs):
    yaml = YAML()
    # Load all the grids
    grids = find_grids(files, rows, cols)
>>>>>>> a3d41bf5

    # Load the configuration files
    yaml = YAML()
    configurations = {}
    for path in os.listdir(config_path):

        if path.endswith(".yaml"):
            name = path[:-5]
            # Open up the camera calibration yaml file for this camera and load the values that are in it as the defaults
            with open(os.path.join(config_path, path), "r") as f:
                configurations[name] = {"config": yaml.load(f)}

    ############################################################
    #  _                    _   __  __           _      _      #
    # | |    ___   __ _  __| | |  \/  | ___   __| | ___| |___  #
    # | |   / _ \ / _` |/ _` | | |\/| |/ _ \ / _` |/ _ \ / __| #
    # | |__| (_) | (_| | (_| | | |  | | (_) | (_| |  __/ \__ \ #
    # |_____\___/ \__,_|\__,_| |_|  |_|\___/ \__,_|\___|_|___/ #
    ############################################################
    grids = {k: v for k, v in grids.items() if k in configurations}
    for name, data in grids.items():
        # Load the configuration for this camera
        config = configurations[name]["config"]

        # Check which projection we are using and load an appropriate model starting with the values in the configuration
        projection = config["lens"]["projection"]
        LensModel = {"EQUIDISTANT": EquidistantModel, "EQUISOLID": EquisolidModel, "RECTILINEAR": RectilinearModel}[
            projection
        ]

        model = LensModel(
            camera_name=name,
            focal_length=config["lens"]["focal_length"],
            centre=config["lens"]["centre"],
            k=config["lens"]["k"],
            grid_size=grid_size,
            inverse_parameters=4,
            dtype=TF_DTYPE,
        )

        # Compile the model
        model.compile(optimizer=tf.keras.optimizers.Adam(learning_rate=1e-2), run_eagerly=True)

        # Put the model into the config
        configurations[name]["model"] = model

    #################################################################################
    #    ____      _ _ _               _         ____            _                  #
    #   / ___|__ _| (_) |__  _ __ __ _| |_ ___  / ___| _   _ ___| |_ ___ _ __ ___   #
    #  | |   / _` | | | '_ \| '__/ _` | __/ _ \ \___ \| | | / __| __/ _ \ '_ ` _ \  #
    #  | |__| (_| | | | |_) | | | (_| | ||  __/  ___) | |_| \__ \ ||  __/ | | | | | #
    #   \____\__,_|_|_|_.__/|_|  \__,_|\__\___| |____/ \__, |___/\__\___|_| |_| |_| #
    #                                                  |___/                        #
    #################################################################################
    # Find the minimum starting timestamp to control our update rate and to remove the leading time
    start_time = min([min([v["timestamp"][0] + v["timestamp"][1] * 1e-9 for v in values]) for values in grids.values()])
    end_time = max([max([v["timestamp"][0] + v["timestamp"][1] * 1e-9 for v in values]) for values in grids.values()])
    rate = 1 / 50

    # Get a list of times that we will run on
    times = np.arange(start_time, end_time, rate)

    samples = {}
    resamples = {}
    for name, data in grids.items():
        # Extract all of the point grids, cast them to the correct dtype and stack them into rows/cols
        points = tf.reshape(
            tf.cast(tf.stack([p["centres"] for p in data if p["centres"] is not None], axis=0), TF_DTYPE),
            (-1, rows, cols, 2),
        )
        dimensions = tf.cast(
            tf.stack([p["dimensions"][-2::-1] for p in data if p["centres"] is not None], axis=0), dtype=TF_DTYPE
        )[:, tf.newaxis, tf.newaxis, :]

        # Width normalise the points so all cameras have similar gradients
        points = (dimensions * 0.5 - points) / dimensions[..., 0:1]
        samples[name] = tf.expand_dims(points, 0)

        # Resample at a constant rate for the extrinsics and work out indexes and transforms
        lerp = []
        d_idx = 0  # Data index (where the point is stored)
        r_idx = 0  # Resample index (what index of resampling we are up to
        for c, n in zip(data[:-1], data[1:]):

            # Current and next timestamps
            ct = c["timestamp"][0] + c["timestamp"][1] * 1e-9
            nt = n["timestamp"][0] + n["timestamp"][1] * 1e-9

            # Check if either is actually just none values
            c_valid = c["centres"] is not None
            n_valid = n["centres"] is not None
            invalid = not (c_valid and n_valid)

            # Move through our resample lists adding in points
            while r_idx < len(times) and times[r_idx] <= nt:
                t = times[r_idx]

                # If the timestamp is before our range or one of our centres doesn't exist we are invalid so add an invalid point
                if invalid or t < ct:
                    lerp.append([0, 0, -1.0])
                # Get our two indices and interpolate them
                else:
                    lerp.append([d_idx, d_idx + 1, (t - ct) / (nt - ct)])

                r_idx = r_idx + 1

            # Update our indices
            d_idx = d_idx + c_valid

        # Add in invalid values until we reach the appropriate length
        for i in range(len(lerp), len(times)):
            lerp.append([0, 0, -1.0])

        idx = np.array([l[:2] for l in lerp])
        factor = tf.expand_dims(np.array([l[2] for l in lerp]), -1)[..., tf.newaxis, tf.newaxis]
        resamples[name] = {"idx": idx, "factor": factor}

    # Create our camera system model including intrinsics and extrinsics
    model = CameraSystemModel(
        cameras={k: v["model"] for k, v in configurations.items()},
        Hpcs={k: np.array(configurations[k]["config"]["lens"]["Hpc"], dtype=NP_DTYPE) for k in grids.keys()},
        resamples=resamples,
        dtype=TF_DTYPE,
    )
    model.compile(optimizer=tf.keras.optimizers.Adam(learning_rate=1e-4), run_eagerly=True)

    # Train the model
    history = model.fit(
        x=samples,
        epochs=1000000,
        batch_size=1,
        verbose=0,
        callbacks=[
            # 0 Learning rate for the first epoch so that if our current optimisation is the best we don't lose it
            tf.keras.callbacks.LearningRateScheduler(schedule=lambda epoch: 0.0 if epoch == 0 else 1e-2),
            tf.keras.callbacks.EarlyStopping(monitor="loss", patience=patience - 1, restore_best_weights=True),
            Progress([name for name in grids.keys()], patience),
        ],
    )

    # Update all the configurations so we can save
    Hpb = tf.linalg.inv(model.Hbp)
    for name in configurations.keys():

        # Grab the data for this specific camera
        cfg = configurations[name]["config"]
        mdl = model.cameras[name]
        Rbc = compose(model.Rbcs[name])
        rCBb = model.rCBbs[name]

        # Update the intrinsics in the config
        cfg["lens"]["focal_length"] = float(mdl.focal_length.numpy())
        cfg["lens"]["centre"][0] = float(mdl.centre[0].numpy())
        cfg["lens"]["centre"][1] = float(mdl.centre[1].numpy())
        for i in range(len(cfg["lens"]["k"])):
            cfg["lens"]["k"][i] = float(mdl.k[i].numpy())

        # Construct the matrix and reapply the base camera position
        Hbc = tf.tensor_scatter_nd_update(
            tf.pad(tf.concat([Rbc, rCBb[:, tf.newaxis]], axis=-1), [[0, 1], [0, 0]]), [[3, 3]], [1.0]
        )
        Hpc = tf.linalg.matmul(Hpb, Hbc)

        # We have to do it this way so we only update values in ruamel so it keeps formatting
        for i in range(Hpc.shape[0]):
            for j in range(Hpc.shape[1]):
                cfg["lens"]["Hpc"][i][j] = float(Hpc[i][j].numpy())

    # Write out the new model configuration
    for name, config in configurations.items():
        with open(os.path.join(config_path, "{}.yaml".format(name)), "w") as f:
            yaml.dump(config["config"], f)<|MERGE_RESOLUTION|>--- conflicted
+++ resolved
@@ -5,16 +5,7 @@
     # Make tensorflow quiet unless we tell it to talk
     import os
 
-    if "TF_CPP_MIN_LOG_LEVEL" not in os.environ:
-        os.environ["TF_CPP_MIN_LOG_LEVEL"] = "3"
-
-<<<<<<< HEAD
-import os
-
-import b
-=======
 import cv2
->>>>>>> a3d41bf5
 import numpy as np
 import tensorflow as tf
 from ruamel.yaml import YAML
@@ -22,9 +13,10 @@
 
 import b
 
-from .camera_calibration.callback import Progress
-from .camera_calibration.grid import find_grids
-from .camera_calibration.matrix import compose
+from .camera_calibration.callback import ExtrinsicProgress, IntrinsicProgress
+from .camera_calibration.grid_distance import grid_distance
+from .camera_calibration.loss import extrinsic_loss
+from .camera_calibration.metric import *
 from .camera_calibration.model import *
 
 # The dtype we will use to calibrate, 64 bit floats tend to be a little more numerically stable
@@ -49,17 +41,12 @@
     command.add_argument("--rows", default=4, type=int, help="the number of rows in the asymmetric circles grid")
     command.add_argument("--cols", default=11, type=int, help="the number of columns in the asymmetric circles grid")
     command.add_argument(
-<<<<<<< HEAD
-        "--cols", default=4, type=int, help="the number of cols in the asymmetric circles grid (the zig zag lines)"
-    )
-    command.add_argument(
-        "--rows", default=11, type=int, help="the number of rows in the asymmetric circles grid (the straight lines)"
-=======
         "--grid_size", default=0.04, type=float, help="the distance between rows/cols in the grid in meters"
->>>>>>> a3d41bf5
-    )
-    command.add_argument(
-        "--grid_size", default=0.04, type=float, help="the distance between cols/rows in the grid in meters"
+    )
+    command.add_argument(
+        "--no-intrinsics",
+        action="store_true",
+        help="use the intrinsics provided in the configuration file and do not attempt to optimise them",
     )
     command.add_argument(
         "--patience", default=100, type=int, help="how many epochs of the loss not reducing before we terminate"
@@ -71,141 +58,8 @@
     # Disable gpus for camera calibration, CPU does a much better job here due to all the memory shuffling
     tf.config.set_visible_devices([], "GPU")
 
-<<<<<<< HEAD
     # Find all the asymmetric circles grids in the input nbs files
     grids = find_grids(files, cols, rows)
-=======
-    # The points from the images that have been gathered
-    if not os.path.isfile(pickle_path):
-
-        # Read the nbs file
-        with multiprocessing.Pool(multiprocessing.cpu_count()) as pool:
-            decoder = Decoder(*files)
-
-            grids = {}
-
-            print("Detecting asymmetric circles grids")
-
-            with tqdm(total=len(decoder), unit="B", unit_scale=True, dynamic_ncols=True) as progress:
-
-                results = []
-
-                # Function that updates the results
-                def update_results(msg):
-
-                    # Update the progress based on the image we are up to
-                    progress.update(msg["bytes_read"])
-
-                    img = msg["image"]
-                    img = cv2.drawKeypoints(
-                        img, msg["blobs"], np.array([]), (0, 0, 255), cv2.DRAW_MATCHES_FLAGS_DRAW_RICH_KEYPOINTS
-                    )
-                    if msg["centres"] is not None:
-                        img = cv2.drawChessboardCorners(img, (rows, cols), msg["centres"], True)
-
-                    cv2.imshow(msg["name"], img)
-                    cv2.waitKey(1)
-
-                    # Add this to the grids list
-                    if msg["name"] not in grids:
-                        grids[msg["name"]] = []
-                    grids[msg["name"]].append(
-                        {
-                            "timestamp": msg["timestamp"],
-                            # Normalise the pixel coordinates to be based from the centre of the image
-                            # And then divide by the width of the image to get a normalised coordinate
-                            "centres": None
-                            if msg["centres"] is None
-                            else (np.array(img.shape[:2][::-1], dtype=np.float) * 0.5 - msg["centres"]) / img.shape[1],
-                            "dimensions": img.shape,
-                        }
-                    )
-
-                for msg in packetise_stream(decoder):
-                    # Add a task to the pool to process
-                    results.append(pool.apply_async(process_frame, (msg, rows, cols)))
-
-                    # Only buffer a number images for each cpu core to avoid running out of memory
-                    if len(results) > 128 * multiprocessing.cpu_count():
-                        results[0].wait()
-
-                    # If the next one is ready process it
-                    if len(results) > 0 and results[0].ready():
-                        update_results(results.pop(0).get())
-
-                while len(results) > 0:
-                    update_results(results.pop(0).get())
-
-                with open(pickle_path, "wb") as f:
-                    pickle.dump(grids, f, protocol=pickle.HIGHEST_PROTOCOL)
-
-        # Close all the windows
-        cv2.destroyAllWindows()
-
-    # If we have a pickle file load it
-    else:
-        # Load the pickle file
-        with open(pickle_path, "rb") as f:
-            grids = pickle.load(f)
-
-    # Sort the grids by timestamp
-    for v in grids.values():
-        v.sort(key=lambda v: v["timestamp"])
-
-    return grids
-
-
-# Measures the quality in the Axis using SVD, i.e. rectangularity and the flatness of the detected grid.
-# We want to discard the nosiest samples of the dataset, and discard data with percentage error greater than allowed_error.
-def plane_quality(points, rows, cols, grid_size):
-    # Work out our ideal SVD values
-    world_grid = np.empty([cols, rows, 2], dtype=NP_CALIBRATION_DTYPE)
-
-    # Set the coordinate values in our grid
-    world_grid[:, :, 0] = (np.arange(cols) * grid_size)[:, np.newaxis]
-    world_grid[0::2, :, 1] = np.arange(rows) * (grid_size * 2)
-    world_grid[1::2, :, 1] = np.arange(rows) * (grid_size * 2) + grid_size
-    world_grid = tf.convert_to_tensor(world_grid)
-    world_grid = tf.reshape(world_grid - tf.reduce_mean(world_grid, axis=[0, 1], keepdims=True), (-1, 2))
-
-    # Allowed x/y percentage error
-    allowed_error = 0.02
-    max_xy = tf.linalg.svd(tf.transpose((1 + allowed_error) * world_grid), compute_uv=False)
-    min_xy = tf.linalg.svd(tf.transpose((1 - allowed_error) * world_grid), compute_uv=False)
-
-    # Mean centre
-    centred = points - tf.reduce_mean(points, axis=[1, 2], keepdims=True)
-
-    # Flatten into planes per detection
-    centred = tf.transpose(tf.reshape(centred, (-1, tf.multiply(*centred.shape[1:-1]), 3)), [0, 2, 1])
-
-    # We run out of GPU memory if we try to do this all at once since svd is pretty memory heavy so instead we split up
-    # the task and do it in segments
-    skip = 1000
-    result = tf.concat(
-        [
-            tf.linalg.svd(centred[i : min(i + skip, centred.shape[0])], compute_uv=False)
-            for i in range(0, centred.shape[0], skip)
-        ],
-        axis=0,
-    )
-
-    # Z threshold should be flat and ignore the highest 20% of the values for std calculations
-    z_threshold = tf.math.reduce_mean(result[:, 2]) + tf.math.reduce_std(
-        tf.sort(result[:, 2])[: (80 * result.shape[0]) // 100]
-    )
-
-    xy_valid = tf.logical_and(min_xy <= result[:, 0:2], result[:, 0:2] <= max_xy)
-    z_valid = result[:, 2] < z_threshold
-
-    return tf.squeeze(tf.where(tf.logical_and(tf.reduce_all(xy_valid[:, :2], axis=-1), z_valid)), axis=-1)
-
-
-def run(files, config_path, rows, cols, grid_size, no_intrinsics, no_extrinsics, **kwargs):
-    yaml = YAML()
-    # Load all the grids
-    grids = find_grids(files, rows, cols)
->>>>>>> a3d41bf5
 
     # Load the configuration files
     yaml = YAML()
