#!/usr/bin/env python3

import multiprocessing
import os

import numpy as np
import tensorflow as tf
<<<<<<< HEAD
=======
from tqdm import tqdm

>>>>>>> 2bdeb683
from utility.nbs import LinearDecoder

from .images import decode_image
from .images.video_recorder import Recorder

gpus = tf.config.experimental.list_physical_devices("GPU")
for gpu in gpus:
    tf.config.experimental.set_memory_growth(gpu, True)
    tf.config.set_soft_device_placement(True)


def register(command):
    command.help = "Decode an nbs file and extract any compressed jpeg files into jpeg files"

    # Command arguments
    command.add_argument("files", metavar="files", nargs="+", help="The nbs files to extract the videos from")
    command.add_argument("--output", "-o", default=os.getcwd(), help="The folder to create the videos in")
    command.add_argument("--quality", "-q", default="30M", help="The quality to encode the videos at")
    command.add_argument(
        "--encoder",
        "-e",
        default="h264_nvenc",
        choices=["libx264", "h264_nvenc"],
        help="The encoder to use when encoding video",
    )


def process_frame(item):
    data = decode_image(item["data"], item["format"])

    return {
        "bytes_read": item["bytes_read"],
        "timestamp": item["timestamp"],
        "data": [
            {"image": d["image"].numpy(), "name": "{}{}".format(item["camera_name"], d["name"]), "fourcc": d["fourcc"]}
            for d in data
        ],
    }


def packetise_stream(decoder):

    for packet in decoder:
        # Check for compressed images
        if packet.type in ("message.output.CompressedImage", "message.input.Image"):
            # Get some useful info into a pickleable format
            yield {
                "camera_name": packet.msg.name,
                "timestamp": (packet.msg.timestamp.seconds, packet.msg.timestamp.nanos),
                "data": packet.msg.data,
                "format": packet.msg.format,
            }


def run(files, output, encoder, quality, **kwargs):

    os.makedirs(output, exist_ok=True)

    recorders = {}

    with multiprocessing.Pool(multiprocessing.cpu_count()) as pool:

        def record_frame(msg):
            # If we haven't seen this camera before, make a new encoder for it
            for frame in msg["data"]:
                if frame["name"] not in recorders:
                    recorders[frame["name"]] = Recorder(
                        os.path.join(output, "{}.mp4".format(frame["name"])),
                        tf.shape(frame["image"]),
                        frame["fourcc"],
                        encoder,
                        quality,
                    )

                # Push the next packet
                recorders[frame["name"]].encode({"timestamp": msg["timestamp"], "image": frame["image"]})

        results = []
        for msg in packetise_stream(
            tqdm(LinearDecoder(*files, show_progress=True), unit="packet", unit_scale=True, dynamic_ncols=True)
        ):
            # Add a task to the pool to process
            results.append(pool.apply_async(process_frame, (msg,)))

            # Only buffer 1024 images for each cpu core to avoid running out of memory
            if len(results) > 1024 * multiprocessing.cpu_count():
                results[0].wait()

            # If the next one is ready process it
            if len(results) > 0 and results[0].ready():
                record_frame(results.pop(0).get())

        # Drain the remainder of the images
        while len(results) > 0:
            record_frame(results.pop(0).get())

    # Once we have finished reading all the frames, we need to finish writing the remainder of the buffer
    # And then use the timecode file we made to setup the VFR timecodes
    for k, r in recorders.items():
        r.close()<|MERGE_RESOLUTION|>--- conflicted
+++ resolved
@@ -5,11 +5,8 @@
 
 import numpy as np
 import tensorflow as tf
-<<<<<<< HEAD
-=======
 from tqdm import tqdm
 
->>>>>>> 2bdeb683
 from utility.nbs import LinearDecoder
 
 from .images import decode_image
