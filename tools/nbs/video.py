--- conflicted
+++ resolved
@@ -38,10 +38,7 @@
     data = decode_image(item["data"], item["format"])
 
     return {
-<<<<<<< HEAD
-        # "bytes_read": item["bytes_read"],
-=======
->>>>>>> 977bb533
+        "bytes_read": item["bytes_read"],
         "timestamp": item["timestamp"],
         "data": [
             {"image": d["image"].numpy(), "name": "{}{}".format(item["camera_name"], d["name"]), "fourcc": d["fourcc"]}
