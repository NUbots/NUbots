#!/usr/bin/env python3

import os
import b
import argparse
from termcolor import cprint
from subprocess import call, STDOUT


def register(command):

    # Install help
    command.help = "Tools to work with building the codebase"

    # Module subcommands
    subcommands = command.add_subparsers(dest="workspace_command")

    init_command = subcommands.add_parser(
        "select", help="Choose a specific platform as the main platform"
    )

    toolchains = []
    # Work out what platforms are available
<<<<<<< HEAD
    if os.path.isdir("/nubots/toolchain"):
        for f in os.listdir("/nubots/toolchain/"):
            if f.endswith(".cmake"):
                toolchains.append(f[:-6])
=======
    for f in os.listdir("/nubots/toolchain/"):
        if f.endswith(".cmake"):
            toolchains.append(f[:-6])
>>>>>>> 7a71265f

    init_command.add_argument(
        "platform",
        metavar="platform",
        choices=toolchains,
        help="the platform to select as the primary workspace",
    )

    init_command.add_argument(
        "-s",
        "--static",
        dest="static",
        action="store_true",
        help="perform a static build to get maximum performance",
    )

    init_command.add_argument(
        "cmake_args", nargs=argparse.REMAINDER, help="Extra arguments to pass to cmake"
    )


def run(workspace_command, static=False, cmake_args=None, **kwargs):
    if workspace_command == "select":
        platform = kwargs["platform"]

        # init and update submodules just in case
        os.system("git submodule init")
        os.system("git submodule update")

        print("Activating workspace as platform {}".format(platform))
        path = os.path.join(b.project_dir, "build_{}".format(platform))

        # Make the directory
        try:
            os.makedirs(path)
        except FileExistsError:
            pass

        # Make the symlink to make this the main directory
        try:
            os.remove("build")
        except FileNotFoundError:
            pass

        # Try to make the symlink, this will fail if you use windows
        symlink_success = True
        try:
            os.symlink(path, "build")
        except OSError:
            symlink_success = False

        # Change to that directory
        os.chdir(path)

        # Build our default args
        args = [
            "cmake",
            b.project_dir,
            "-GNinja",
            "-DCMAKE_TOOLCHAIN_FILE=/nubots/toolchain/{}.cmake".format(platform),
        ]

        if static:
            args.append("-DSTATIC_LIBRARIES=ON")
            args.append("-DNUCLEAR_SHARED_BUILD=OFF")

        if cmake_args is not None:
            args += cmake_args

        # Run cmake
        call(args)

        # Yell at windows users for having a crappy OS
        if not symlink_success:
            cprint(
                "Windows does not support symlinks so we can't link to the build directory",
                "red",
                attrs=["bold"],
            )
            cprint(
                "Instead you will need to change to the build_{} directory to build".format(
                    platform
                ),
                "red",
                attrs=["bold"],
            )<|MERGE_RESOLUTION|>--- conflicted
+++ resolved
@@ -15,41 +15,24 @@
     # Module subcommands
     subcommands = command.add_subparsers(dest="workspace_command")
 
-    init_command = subcommands.add_parser(
-        "select", help="Choose a specific platform as the main platform"
-    )
+    init_command = subcommands.add_parser("select", help="Choose a specific platform as the main platform")
 
     toolchains = []
     # Work out what platforms are available
-<<<<<<< HEAD
     if os.path.isdir("/nubots/toolchain"):
         for f in os.listdir("/nubots/toolchain/"):
             if f.endswith(".cmake"):
                 toolchains.append(f[:-6])
-=======
-    for f in os.listdir("/nubots/toolchain/"):
-        if f.endswith(".cmake"):
-            toolchains.append(f[:-6])
->>>>>>> 7a71265f
 
     init_command.add_argument(
-        "platform",
-        metavar="platform",
-        choices=toolchains,
-        help="the platform to select as the primary workspace",
+        "platform", metavar="platform", choices=toolchains, help="the platform to select as the primary workspace"
     )
 
     init_command.add_argument(
-        "-s",
-        "--static",
-        dest="static",
-        action="store_true",
-        help="perform a static build to get maximum performance",
+        "-s", "--static", dest="static", action="store_true", help="perform a static build to get maximum performance"
     )
 
-    init_command.add_argument(
-        "cmake_args", nargs=argparse.REMAINDER, help="Extra arguments to pass to cmake"
-    )
+    init_command.add_argument("cmake_args", nargs=argparse.REMAINDER, help="Extra arguments to pass to cmake")
 
 
 def run(workspace_command, static=False, cmake_args=None, **kwargs):
@@ -86,12 +69,7 @@
         os.chdir(path)
 
         # Build our default args
-        args = [
-            "cmake",
-            b.project_dir,
-            "-GNinja",
-            "-DCMAKE_TOOLCHAIN_FILE=/nubots/toolchain/{}.cmake".format(platform),
-        ]
+        args = ["cmake", b.project_dir, "-GNinja", "-DCMAKE_TOOLCHAIN_FILE=/nubots/toolchain/{}.cmake".format(platform)]
 
         if static:
             args.append("-DSTATIC_LIBRARIES=ON")
@@ -105,15 +83,9 @@
 
         # Yell at windows users for having a crappy OS
         if not symlink_success:
+            cprint("Windows does not support symlinks so we can't link to the build directory", "red", attrs=["bold"])
             cprint(
-                "Windows does not support symlinks so we can't link to the build directory",
-                "red",
-                attrs=["bold"],
-            )
-            cprint(
-                "Instead you will need to change to the build_{} directory to build".format(
-                    platform
-                ),
+                "Instead you will need to change to the build_{} directory to build".format(platform),
                 "red",
                 attrs=["bold"],
             )