--- conflicted
+++ resolved
@@ -12,9 +12,5 @@
 si_prefix       si-prefix
 pytimeparse     pytimeparse
 pygit2          pygit2
-<<<<<<< HEAD
-honcho          honcho
-=======
 plotly          plotly
-ruamel.yaml     ruamel.yaml
->>>>>>> 6f7801dc
+ruamel.yaml     ruamel.yaml