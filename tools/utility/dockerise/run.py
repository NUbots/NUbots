#!/usr/bin/env python3
#
# MIT License
#
# Copyright (c) 2021 NUbots
#
# This file is part of the NUbots codebase.
# See https://github.com/NUbots/NUbots for further info.
#
# Permission is hereby granted, free of charge, to any person obtaining a copy
# of this software and associated documentation files (the "Software"), to deal
# in the Software without restriction, including without limitation the rights
# to use, copy, modify, merge, publish, distribute, sublicense, and/or sell
# copies of the Software, and to permit persons to whom the Software is
# furnished to do so, subject to the following conditions:
#
# The above copyright notice and this permission notice shall be included in all
# copies or substantial portions of the Software.
#
# THE SOFTWARE IS PROVIDED "AS IS", WITHOUT WARRANTY OF ANY KIND, EXPRESS OR
# IMPLIED, INCLUDING BUT NOT LIMITED TO THE WARRANTIES OF MERCHANTABILITY,
# FITNESS FOR A PARTICULAR PURPOSE AND NONINFRINGEMENT. IN NO EVENT SHALL THE
# AUTHORS OR COPYRIGHT HOLDERS BE LIABLE FOR ANY CLAIM, DAMAGES OR OTHER
# LIABILITY, WHETHER IN AN ACTION OF CONTRACT, TORT OR OTHERWISE, ARISING FROM,
# OUT OF OR IN CONNECTION WITH THE SOFTWARE OR THE USE OR OTHER DEALINGS IN THE
# SOFTWARE.
#

import os
import re
import shutil
import subprocess
import sys
from subprocess import DEVNULL

from termcolor import cprint

import b
from utility.shell import WrapPty

from . import defaults, platform


def _is_docker():
    path = "/proc/self/cgroup"
    return os.path.exists("/.dockerenv") or os.path.isfile(path) and any("docker" in line for line in open(path))


def _is_wsl1():
    if shutil.which("wslpath") is None:
        return False

    kernel_release = subprocess.check_output(["uname", "-r"]).decode("utf-8").strip()
    search = re.search("^(\d+)\.(\d+)\.\d+", kernel_release)
    major = search.group(1)
    minor = search.group(2)

    if major is None or minor is None:
        return False

    # WSL 2 has kernel release version >= 4.19 (https://askubuntu.com/a/1177730)
    return int(major) <= 4 and int(minor) < 19


def _is_linux():
    kernel_release = subprocess.check_output(["uname", "-a"]).decode("utf-8").strip()
    is_macos_or_wsl = re.search("Darwin|Microsoft", kernel_release, re.IGNORECASE)
    return not is_macos_or_wsl


def _setup_volume(volume_name, clean_volume):
    volume = (
        volume_name
        if subprocess.call(["docker", "volume", "inspect", volume_name], stderr=DEVNULL, stdout=DEVNULL) == 0
        else None
    )

    # If we are cleaning, remove this volume so we can recreate it
    if volume is not None and clean_volume:
        if subprocess.call(["docker", "volume", "rm", volume]) != 0:
            raise RuntimeError("Docker volume rm returned a non-zero exit")
        volume = None

    # If we don't have a volume, make one
    if volume is None:
        if subprocess.call(["docker", "volume", "create", volume_name], stderr=DEVNULL, stdout=DEVNULL) == 0:
            volume = volume_name
        else:
            raise RuntimeError("Docker volume create returned a non-zero exit code")

    return volume


def _setup_internal_image(image, rebuild, clean_volume):
    # Extract the repository and platform
    repository, target = image.split(":")
    _, repository = repository.split("/")

    # Rebuild the image if we are rebuilding
    if rebuild:
        platform.build(repository, target)

    # Find the current target for this platform
    target = target if target != "selected" else platform.selected(repository, defaults.local_user)

    # Ensure the build volume exists and clean it if necessary
    build_volume_name = f"{repository}_{target}_{defaults.local_user}_build"
    build_volume = _setup_volume(build_volume_name, clean_volume)

    # Ensure the NUsight node_modules volume exists and clean it if necessary
    nusight_volume_name = f"{repository}_{defaults.local_user}_node_modules"
    nusight_volume = _setup_volume(nusight_volume_name, clean_volume)

    mounts = [
        "--mount",
        f"type=volume,source={build_volume},target=/home/{defaults.image_user}/build,consistency=delegated",
        "--mount",
        f"type=volume,source={nusight_volume},target=/home/{defaults.image_user}/{defaults.directory}/nusight2/node_modules,consistency=delegated",
    ]

    # Get the path to the users ssh configuration folder
    ssh_source = os.path.join(os.path.expanduser("~"), ".ssh")
    if os.path.exists(ssh_source):
        mounts.extend(
            [
                "--mount",
                f"type=bind,source={ssh_source},target=/home/{defaults.image_user}/.ssh,readonly",
            ]
        )

    return mounts


def run(func, image, hostname="docker", ports=[], docker_context=None):
    requested_image = image

    def _run(**kwargs):
        pty = WrapPty()

        # If we are running in docker, then execute the command as normal
        if _is_docker():
            func(**kwargs)
            exit(0)

        # If this is the run command, then use the binary name to determine if
        # the hostname should be docker or webots
        # Binaries containing 'webots' (ie in the webots folder) should be given the hostname 'webots'
        # to ensure the config files are chosen correctly
        docker_hostname = hostname
        if kwargs["command"] == "run":
            if any(["webots" in arg for arg in kwargs["args"]]):
                docker_hostname = "webots"

        # Docker arguments
        docker_args = [
            "docker",
            "container",
            "run",
            "--rm",
            "--tty",
            "--attach",
            "stdin",
            "--attach",
            "stdout",
            "--attach",
            "stderr",
            "--hostname",
            docker_hostname,
            "--interactive",
            "--env",
            f"EDITOR={os.environ.get('EDITOR', 'nano')}",
            "--privileged",
            "--group-add",
<<<<<<< HEAD
            "dialout",
=======
            "audio",
>>>>>>> cf822b8a
        ]

        # Work out if we are using an internal image
        internal_image, image = defaults.internalise_image(requested_image)

        # Grab the extra volumes from the arguments
        for m in kwargs["mount"]:
            docker_args.extend(["--mount", m])
        for v in kwargs["volume"]:
            docker_args.extend(["--volume", v])

        # Pass through GPUs if requested
        if kwargs["gpus"] is not None:
            docker_args.extend(["--gpus", kwargs["gpus"]])

        # Pass through devices if requested
        for d in kwargs["device"]:
            docker_args.extend(["--device", d])

        # Check if we can find the image, and if not try to either build it or pull it
        rebuild = kwargs["rebuild"]
        image_found = subprocess.call(["docker", "image", "inspect", image], stderr=DEVNULL, stdout=DEVNULL) == 0

        # Perform the tasks that we only perform on the internal image and add on any extra arguments needed
        if internal_image:
            if rebuild:
                print(f"User requested rebuild for {image}, rebuilding from source")
            elif not image_found:
                print(f"Could not find the image {image}, rebuilding from source")

            docker_args.extend(
                _setup_internal_image(
                    image=image,
                    rebuild=rebuild or not image_found,
                    clean_volume=kwargs["clean"],
                )
            )

        # Either we were requested to rebuild, or there is no image so we had to rebuild
        elif rebuild or not image_found:
            if docker_context is not None:
                # Make it a relpath so it's easier to read
                context = os.path.relpath(docker_context, os.getcwd())
                if rebuild:
                    print(f"User requested rebuild of image {image}, rebuilding from {context}")
                elif not image_found:
                    print(f"Could not find the image {image}, rebuilding from {context}")
                if pty.spawn(["docker", "build", "-t", image, "."], cwd=context) != 0:
                    cprint(f"Failed to build {image} from {context}", "red", attrs=["bold"])
                    exit(1)

            # We are using a public image
            else:
                if rebuild:
                    print(f"User requested re-pull of latest {image} image")
                elif not image_found:
                    print(f"Could not find the image {image}, attempting to pull")

                if pty.spawn(["docker", "pull", image]) != 0:
                    cprint(f"The tag {image} failed to be pulled", "red", attrs=["bold"])
                    exit(1)

        # Work out what cwd we need to have on docker to mirror the cwd we have here
        code_to_cwd = os.path.relpath(os.getcwd(), b.project_dir)
        cwd_to_code = os.path.relpath(b.project_dir, os.getcwd())
        bind_path = b.project_dir

        # If we are running in WSL 1 we need to translate our path to a windows one for docker.
        # Docker with WSL 2 doesn't need this as it supports binding paths directly from WSL into a container.
        if _is_wsl1():
            bind_path = subprocess.check_output(["wslpath", "-m", b.project_dir])[:-1].decode("utf-8")

        # Mount the pwd in the docker image
        docker_args.extend(
            [
                "--mount",
                f"type=bind,source={bind_path},target=/home/{defaults.image_user}/{defaults.directory},consistency=cached",
                "--workdir",
                f"/home/{defaults.image_user}/{defaults.directory}/{code_to_cwd}",
            ]
        )

        # Set the user id to the current users id
        docker_args.extend(["--user", f"{os.getuid()}:{os.getgid()}"])

        # Network settings
        network = kwargs["network"]
        if network is None:
            network = "host" if _is_linux() else "bridge"

        docker_args.extend(["--network", network])

        # Environment variables
        # This should be specified as VAR1=VALUE1,VAR2=VALUE2
        if kwargs["environment"] is not None:
            key_pairs = [["--env", key_pair] for key_pair in kwargs["environment"].split(",")]
            for key_pair in key_pairs:
                docker_args.extend(key_pair)

        # Add the ports
        for port in ports:
            docker_args.extend(["--publish", port])

        # Choose the image
        docker_args.append(image)

        # Add the command
        docker_args.extend([f"{cwd_to_code}/b", *sys.argv[1:]])

        pty = WrapPty()
        exit(pty.spawn(docker_args))

    return _run<|MERGE_RESOLUTION|>--- conflicted
+++ resolved
@@ -171,11 +171,9 @@
             f"EDITOR={os.environ.get('EDITOR', 'nano')}",
             "--privileged",
             "--group-add",
-<<<<<<< HEAD
+            "audio",
+            "--group-add",
             "dialout",
-=======
-            "audio",
->>>>>>> cf822b8a
         ]
 
         # Work out if we are using an internal image
