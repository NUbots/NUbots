--- conflicted
+++ resolved
@@ -68,15 +68,7 @@
             if type_hash in decoders:
                 # Yield a message
                 try:
-<<<<<<< HEAD
-                    packet = (
-                        decoders[type_hash][0],
-                        timestamp,
-                        decoders[type_hash][1].FromString(payload[16:]),
-                    )
-=======
                     packet = (decoders[type_hash][0], timestamp, decoders[type_hash][1].FromString(payload[16:]))
->>>>>>> 20bc2df5
                     yield packet
                 except:
                     pass