--- conflicted
+++ resolved
@@ -7,12 +7,8 @@
 from subprocess import STDOUT, CalledProcessError, check_output
 
 import b
-<<<<<<< HEAD
-from dockerise import run_on_docker
+from utility.dockerise import run_on_docker
 from utility.yarn import find_eslint, find_package_json
-=======
-from utility.dockerise import run_on_docker
->>>>>>> 05b507d8
 
 
 def _do_format(path, eslint_path, package_path):
