--- conflicted
+++ resolved
@@ -18,21 +18,6 @@
     for d in [os.path.join(b.project_dir, p) for p in ["module", "shared", "tests"]]:
         for dirpath, dnames, fnames in os.walk(d):
             for f in fnames:
-<<<<<<< HEAD
-                if f.endswith(
-                    (".h", ".c", ".cc", ".cxx", ".cpp", ".hpp", ".ipp", ".proto")
-                ):
-                    print("Formatting", f)
-                    call(
-                        [
-                            "clang-format-6.0",
-                            "-i",
-                            "-style=file",
-                            os.path.join(dirpath, f),
-                        ]
-                    )
-=======
                 if f.endswith((".h", ".c", ".cc", ".cxx", ".cpp", ".hpp", ".ipp", ".proto")):
                     print("Formatting", f)
-                    call(["clang-format-6.0", "-i", "-style=file", os.path.join(dirpath, f)])
->>>>>>> 20bc2df5
+                    call(["clang-format-6.0", "-i", "-style=file", os.path.join(dirpath, f)])