CMAKE_MINIMUM_REQUIRED(VERSION 2.8)
PROJECT(Robocup)

SET(VERSION_MAJOR 0)
SET(VERSION_MINOR 2)
SET(VERSION_PATCH 0)

# These define which modules will be installed
SET(modules
    ConfigSystem
    DarwinPlatform
    DarwinCameraReader
<<<<<<< HEAD
    ScriptEngine
=======
    DarwinMotionManager
>>>>>>> 175131cd
    eSpeak
    PartyDarwin
    AudioInput
    NUBugger)

# Set to off to ignore building tests
OPTION(BUILD_TESTS "Builds all of the tests for each module." ON)

# We use additional modules that cmake needs to know about
SET(CMAKE_MODULE_PATH ${CMAKE_MODULE_PATH} "${CMAKE_SOURCE_DIR}/cmake/Modules/")

# Setup our compiler settings
INCLUDE("${CMAKE_SOURCE_DIR}/cmake/Includes/Compiler.cmake")

# Setup our shared includes
INCLUDE("${CMAKE_SOURCE_DIR}/cmake/Includes/SharedLibraries.cmake")

# Include our module builder
INCLUDE("${CMAKE_SOURCE_DIR}/cmake/Includes/NUClearModuleBuilder.cmake")

# Include our scp darwin sender
INCLUDE("${CMAKE_SOURCE_DIR}/cmake/Includes/DarwinSend.cmake")

# Include our shared messages etc headers
INCLUDE_DIRECTORIES("shared")
INCLUDE_DIRECTORIES("build/shared")

IF(BUILD_TESTS)
    ENABLE_TESTING()
ENDIF()

# This will generate any .proto files in the messages folder
ADD_SUBDIRECTORY(shared/messages)
# This will build our Utilities library (common functionality)
ADD_SUBDIRECTORY(shared/utility)

# Add these to our shared libraries (started in our shared libraries cmake)
SET(NUBOTS_SHARED_LIBRARIES ${NUBOTS_SHARED_LIBRARIES} messages utility)

# Build each of our modules and their corresponding tests
FOREACH(module ${modules})
    # Add the subdirectories
    ADD_SUBDIRECTORY(modules/${module})
    INCLUDE_DIRECTORIES(modules/${module}/src)
    ADD_TEST(${module}Tests modules/${module}/${module}Tests)
ENDFOREACH()

ADD_EXECUTABLE(robocup main.cpp)
TARGET_LINK_LIBRARIES(robocup
    ${NUBOTS_SHARED_LIBRARIES}
    ${modules})<|MERGE_RESOLUTION|>--- conflicted
+++ resolved
@@ -10,11 +10,8 @@
     ConfigSystem
     DarwinPlatform
     DarwinCameraReader
-<<<<<<< HEAD
+    DarwinMotionManager
     ScriptEngine
-=======
-    DarwinMotionManager
->>>>>>> 175131cd
     eSpeak
     PartyDarwin
     AudioInput
