CMAKE_MINIMUM_REQUIRED(VERSION 2.8)
PROJECT(Robocup)

SET(VERSION_MAJOR 0)
SET(VERSION_MINOR 2)
SET(VERSION_PATCH 0)

OPTION(BUILD_TESTS "Builds all of the tests for each module." ON)

# We use additional modules that cmake needs to know about
SET(CMAKE_MODULE_PATH ${CMAKE_MODULE_PATH} "${CMAKE_SOURCE_DIR}/cmake/Modules/")

# Common C++ Flags
SET(CMAKE_CXX_FLAGS "-std=c++11")
SET(CMAKE_CXX_FLAGS_DEBUG "-O0 -g")
SET(CMAKE_CXX_FLAGS_RELEASE "-O3 -DNDEBUG")

# XCode support
IF("${CMAKE_GENERATOR}" MATCHES "Xcode")
    message("Enabling xcode support")
    set(CMAKE_XCODE_ATTRIBUTE_CLANG_CXX_LIBRARY "libc++")
    set(CMAKE_XCODE_ATTRIBUTE_CLANG_CXX_LANGUAGE_STANDARD "c++0x")
ENDIF()

IF("${CMAKE_CXX_COMPILER_ID}" MATCHES "GNU")
    SET(GCC_MINIMUM_VERSION 4.7)
    EXECUTE_PROCESS(
        COMMAND ${CMAKE_CXX_COMPILER} -dumpversion OUTPUT_VARIABLE GCC_VERSION)
    IF(GCC_VERSION VERSION_LESS ${GCC_MINIMUM_VERSION})
        message(FATAL_ERROR "${PROJECT_NAME} requires g++ 4.7.2 or greater.")
    ENDIF()

    SET(CMAKE_CXX_FLAGS "${CMAKE_CXX_FLAGS} -pthread -Wall")
    
ELSEIF("${CMAKE_CXX_COMPILER_ID}" MATCHES "Clang")
    SET(CMAKE_CXX_FLAGS "${CMAKE_CXX_FLAGS} -Wpedantic -stdlib=libc++")
    
ELSE()
    MESSAGE(FATAL_ERROR "Unsupported compiler!")
ENDIF()

FIND_PACKAGE(NUClear REQUIRED)
FIND_PACKAGE(ZMQ REQUIRED)
FIND_PACKAGE(Protobuf REQUIRED)
INCLUDE_DIRECTORIES(${NUCLEAR_INCLUDE_DIRS})
INCLUDE_DIRECTORIES(${ZMQ_INCLUDE_DIRS})
INCLUDE_DIRECTORIES(${PROTOBUF_INCLUDE_DIRS})

IF(BUILD_TESTS)
    ENABLE_TESTING()
ENDIF()

# This will generate any .proto files in the messages folder
ADD_SUBDIRECTORY(shared/messages)

SET(modules
<<<<<<< HEAD
    DarwinPlatform
    NUBugger)
=======
    DarwinCamera
    DarwinPlatform)
>>>>>>> 3484b4d3

FOREACH(module ${modules})
    # Add the subdirectories
    ADD_SUBDIRECTORY(modules/${module})
    INCLUDE_DIRECTORIES(modules/${module}/src)
    ADD_TEST(${module}Tests modules/${module}/${module}Tests)
ENDFOREACH()

ADD_EXECUTABLE(robocup main.cpp)
TARGET_LINK_LIBRARIES(robocup
    messages
    ${modules}
    ${NUCLEAR_LIBRARIES}
    ${ZMQ_LIBRARIES}
    ${PROTOBUF_LIBRARIES})<|MERGE_RESOLUTION|>--- conflicted
+++ resolved
@@ -54,13 +54,9 @@
 ADD_SUBDIRECTORY(shared/messages)
 
 SET(modules
-<<<<<<< HEAD
     DarwinPlatform
+    DarwinCamera
     NUBugger)
-=======
-    DarwinCamera
-    DarwinPlatform)
->>>>>>> 3484b4d3
 
 FOREACH(module ${modules})
     # Add the subdirectories
