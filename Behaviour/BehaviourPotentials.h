/*! @file BehaviourPotentials.h
    @brief Declaration of the behaviour motor schemas (aka potentials or vector fields)
 
    Functions in this file return a vector (trans_speed, trans_direction, rotational_speed).

    @author Jason Kulk
 
  Copyright (c) 2010 Jason Kulk
 
    This file is free software: you can redistribute it and/or modify
    it under the terms of the GNU General Public License as published by
    the Free Software Foundation, either version 3 of the License, or
    (at your option) any later version.

    This file is distributed in the hope that it will be useful,
    but WITHOUT ANY WARRANTY; without even the implied warranty of
    MERCHANTABILITY or FITNESS FOR A PARTICULAR PURPOSE.  See the
    GNU General Public License for more details.

    You should have received a copy of the GNU General Public License
    along with NUbot.  If not, see <http://www.gnu.org/licenses/>.
*/

#ifndef BEHAVIOUR_POTENTIALS_H
#define BEHAVIOUR_POTENTIALS_H

#include "Infrastructure/FieldObjects/FieldObjects.h"
#include "Infrastructure/GameInformation/GameInformation.h"
#include "Infrastructure/NUSensorsData/NUSensorsData.h"
#include "Tools/Math/General.h"

#include "debug.h"
#include "debugverbositybehaviour.h"

#include <vector>
#include <string>
using namespace std;

class BehaviourPotentials 
{
public:
    /*! @brief Returns a vector to go to a field state 
        @param self the self field object
        @param fieldstate the absolute position on the field [x(cm), y(cm), heading(rad)]
        @param stoppeddistance the distance in cm to the target at which the robot will stop walking, ie the accurarcy required.
        @param stoppingdistance the distance in cm from the target the robot will start to slow
        @param turningdistance the distance in cm from the target the robot will start to turn to face the desired heading
     */
    static vector<float> goToFieldState(Self& self, const vector<float>& fieldstate, float stoppeddistance = 0, float stoppingdistance = 50, float turningdistance = 70)
    {
        vector<float> relativestate = self.CalculateDifferenceFromFieldState(fieldstate);
        return goToPoint(relativestate[0], relativestate[1], relativestate[2], stoppeddistance, stoppingdistance, turningdistance);
    }
    
    /*! @brief Returns a vector to go to a field state 
        @param distance to the distance to the point
        @param bearing to the point
        @param heading the desired heading at the point
        @param stoppeddistance the distance in cm to the target at which the robot will stop walking, ie the accurarcy required.
        @param stoppingdistance the distance in cm from the target the robot will start to slow
        @param turningdistance the distance in cm from the target the robot will start to turn to face the desired heading
     */
    static vector<float> goToPoint(float distance, float bearing, float heading, float stoppeddistance = 0, float stoppingdistance = 50, float turningdistance = 70)
    {
        vector<float> result(3,0);
        if (distance < stoppeddistance and fabs(heading) < 0.1)         // if we are close --- enough stop
            return result;
        else
        {
            // calculate the translational speed
            if (distance < stoppingdistance)
                result[0] = distance/stoppingdistance;
            else
                result[0] = 1;
            // 'calculate' the translational direction
            result[1] = bearing;
            // calculate the rotational speed
            if (distance < turningdistance)
            {
                if (fabs(heading) > 2.5)
                    heading = fabs(heading);
                result[2] = 0.5*heading;
            }
            else
                result[2] = 0.5*bearing;
            return result;
        }
    }
    
    /*! @brief Returns a vector to avoid a field state 
        @param self the self field object
        @param fieldstate the absolute position on the field [x(cm), y(cm)]
        @param objectsize the radius in cm of the object to avoid
        @param dontcaredistance the distance in cm at which I make no attempt to avoid the object
     */
    static vector<float> avoidFieldState(Self& self, vector<float>& fieldstate, float objectsize = 25, float dontcaredistance = 100)
    {
        vector<float> result(3,0);
        if (fieldstate.size() < 3)
            fieldstate.push_back(0);
        vector<float> relativestate = self.CalculateDifferenceFromFieldState(fieldstate);
        
        float distance = relativestate[0];
        float bearing = relativestate[1];
        
        if (distance > dontcaredistance)
        {   // if the object is too far away don't avoid it
            return result;
        }
        else
        {
            // calculate the translational speed --- max if inside the object and reduces to zero at dontcaredistance
            if (distance < objectsize)
                result[0] = 1;
            else
                result[0] = (distance - dontcaredistance)/(objectsize - dontcaredistance);
            // calculate the translational bearing --- away
            if (fabs(bearing) < 0.1)
                result[1] = mathGeneral::PI/2;
            else
                result[1] = bearing - mathGeneral::sign(bearing)*mathGeneral::PI/2;
            // calculate the rotational speed --- spin facing object if infront, spin away if behind
            float y = distance*sin(bearing);
            float x = distance*cos(bearing);
            if (fabs(y) < objectsize)
                result[2] = atan2(y - mathGeneral::sign(y)*objectsize, x);
            else
                result[2] = 0;
            
            return result;
        }
    }
    
    /*! @brief Returns a vector to go to a ball
     */
    static vector<float> goToBall(MobileObject& ball, Self& self, float heading, float kickingdistance = 15.0, float stoppingdistance = 65)
    {
        vector<float> ball_prediction = self.CalculateClosestInterceptToMobileObject(ball);
        if (false)//ball_prediction[0] < 4 and ball.estimatedDistance() > 30)
        {   // if the ball is moving go to where the ball will be!
            float x = ball_prediction[1];
            float y = ball_prediction[2];
            float distance = sqrt(x*x + y*y);
            float bearing = atan2(y,x);
            float heading = ball.estimatedBearing();
            
            vector<float> speed = goToPoint(distance, bearing, 0, 0, 0, distance+9000);
            
            #if DEBUG_BEHAVIOUR_VERBOSITY > 1
                debug << "goToBall Predicated x:" << x << " y: " << y << " ballx: " << ball.estimatedDistance()*cos(heading) << " bally: " << ball.estimatedDistance()*sin(heading) << endl;
            #endif
            return speed;
        }
        else
        {
            float distance = ball.estimatedDistance()*cos(ball.estimatedElevation());
            float bearing = ball.estimatedBearing();

            float x = distance * cos(bearing);
            float y = distance * sin(bearing);
            
            const float offsetDistance = 5.0f;
            float left_foot_x = x + offsetDistance * cos(heading - mathGeneral::PI/2);
            float left_foot_y = y + offsetDistance * sin(heading - mathGeneral::PI/2);
            float left_foot_distance = sqrt(pow(left_foot_x,2) + pow(left_foot_y,2));
            
            float right_foot_x = x + offsetDistance * cos(heading + mathGeneral::PI/2);
            float right_foot_y = y + offsetDistance * sin(heading + mathGeneral::PI/2);
            float right_foot_distance = sqrt(pow(right_foot_x,2) + pow(right_foot_y,2));
      
            if(left_foot_distance < right_foot_distance)
            {   // if the calculated left foot position is closer, then pick that one
                x = left_foot_x;
                y = left_foot_y;
            }
            else
            {
                x = right_foot_x;
                y = right_foot_y;
            }

            distance = sqrt(x*x + y*y);
            bearing = atan2(y,x);

            // calculate the component to position the ball at the kicking distance
            float position_speed;
            float position_direction;
            float position_rotation;
            if (distance < kickingdistance)
            {   // if we are too close to the ball then we need to go backwards
                position_speed = (kickingdistance - distance)/kickingdistance;
                position_direction = mathGeneral::normaliseAngle(bearing + mathGeneral::PI);
                position_rotation = 0.5*bearing;
            }
            else if (distance < stoppingdistance)
            {   // if we are close enough to slow down
                position_speed = (distance - kickingdistance)/(stoppingdistance - kickingdistance);
                position_direction = bearing;
                position_rotation = 0.5*bearing;
            }
            else
            {   // if it is outside the stopping distance - full speed
                position_speed = 1;
                position_direction = bearing;
                position_rotation = 0.5*bearing;
            }
            
            // calculate the component to go around the ball to face the heading
            float around_speed;
            float around_direction;
            float around_rotation;
            if (distance < 0.75*stoppingdistance)
            {   // if we are close enough to worry about the heading
<<<<<<< HEAD
                const float heading_gain = 0.6;
=======
                const float heading_gain = 0.5;
>>>>>>> 9075a0e3
                const float heading_threshold = mathGeneral::PI/2;
                if (fabs(heading) < heading_threshold)
                    around_speed = (heading_gain/heading_threshold)*fabs(heading);
                else
                    around_speed = heading_gain;
                if (fabs(heading) > 2.85)
                    around_direction = mathGeneral::normaliseAngle(bearing + mathGeneral::PI/2);
                else
                    around_direction = mathGeneral::normaliseAngle(bearing - mathGeneral::sign(heading)*mathGeneral::PI/2);
                
                around_rotation = -mathGeneral::sign(around_direction)*around_speed*12/distance;        // 11 is rough speed in cm/s
            }
            else
            {
                around_speed = 0;
                around_direction = 0;
                around_rotation = 0;
            }
            
            vector<float> speed(3,0);
            speed[0] = max(position_speed, around_speed);
            float xsum = position_speed*cos(position_direction) + around_speed*cos(around_direction);
            float ysum = position_speed*sin(position_direction) + around_speed*sin(around_direction);
            speed[1] = atan2(ysum, xsum);
            speed[2] = position_rotation + around_rotation;
            return speed;
        }
    }
    
    /*! @brief Returns a the vector sum of the potentials
        @param potentials a list of [trans_speed, trans_direction, rot_speed] vectors
     */
    static vector<float> sumPotentials(const vector<vector<float> >& potentials)
    {
        float xsum = 0;
        float ysum = 0;
        float yawsum = 0;
        float maxspeed = 0;
        for (size_t i=0; i<potentials.size(); i++)
        {
            if (potentials[i][0] > maxspeed)
                maxspeed = potentials[i][0];
            xsum += potentials[i][0]*cos(potentials[i][1]);
            ysum += potentials[i][0]*sin(potentials[i][1]);
            yawsum += potentials[i][2];
        }
        vector<float> result(3,0);
        result[0] = maxspeed;
        result[1] = atan2(ysum,xsum);
        result[2] = yawsum;
        return result;
    }
    
    /*! @brief Returns a vector as close to the original as possible without hitting obstacles detected by the sensors
        @param speed the desired speed as [trans_speed, trans_direction, rot_speed]
     */
    static vector<float> sensorAvoidObjects(const vector<float>& speed, NUSensorsData* sensors, float objectsize = 20, float dontcaredistance = 50)
    {
        // Get obstacle distances from the sensors
        vector<float> temp;
        float leftobstacle = 255;
        float rightobstacle = 255;
        if (sensors->get(NUSensorsData::LDistance, temp) and temp.size() > 0)
            leftobstacle = temp[0];
        if (sensors->get(NUSensorsData::RDistance, temp) and temp.size() > 0)
            rightobstacle = temp[0];
        
        if (fabs(speed[1]) > mathGeneral::PI/2)
        {   // if the speed is not in the range of the ultrasonic sensors then don't both dodging
            return speed;
        }
        else if (leftobstacle > dontcaredistance and rightobstacle > dontcaredistance)
        {   // if the obstacles are too far away don't dodge
            return speed;
        }
        else
        {   // an obstacle needs to be dodged
            vector<float> newspeed = speed;
            float obstacle = min(leftobstacle, rightobstacle);
            float dodgeangle;
            if (obstacle < objectsize)          // if we are 'inside' the object
                dodgeangle = mathGeneral::PI/2 + asin((objectsize - obstacle)/objectsize);
            else                                // if we are 'outside' the object
                dodgeangle = asin(objectsize/obstacle);
            
            if (leftobstacle <= rightobstacle)
            {   // the obstacle is on the left
                if (speed[1] > -dodgeangle)
                    newspeed[1] = -dodgeangle;
            }
            else
            {   // the obstacle is on the right
                if (speed[1] < dodgeangle)
                    newspeed[1] = dodgeangle;
            }
            return newspeed;
        }
    }
    
    /*! @brief Returns the opponent's goal */
    static StationaryObject& getOpponentGoal(FieldObjects* fieldobjects, GameInformation* gameinfo)
    {
        StationaryObject& bluegoal = fieldobjects->stationaryFieldObjects[FieldObjects::FO_BLUE_LEFT_GOALPOST];
        StationaryObject& yellowgoal = fieldobjects->stationaryFieldObjects[FieldObjects::FO_YELLOW_LEFT_GOALPOST];
        if (gameinfo->getTeamColour() == GameInformation::RedTeam)
            return bluegoal;
        else
            return yellowgoal;
    }
    
    /*! @brief Returns the relative position of the opponent's goal [distance, bearing] */
    static vector<float> getOpponentGoalPosition(FieldObjects* fieldobjects, GameInformation* gameinfo)
    {
        StationaryObject& opponentgoal = getOpponentGoal(fieldobjects, gameinfo);
        return fieldobjects->self.CalculateDifferenceFromGoal(opponentgoal);
    }
    
    /*! @brief Returns the bearing to the opponent's goal */
    static float getBearingToOpponentGoal(FieldObjects* fieldobjects, GameInformation* gameinfo)
    {
        vector<float> position = getOpponentGoalPosition(fieldobjects, gameinfo);
        return position[1];
    }
    
    /*! @brief Returns your own goal */
    static StationaryObject& getOwnGoal(FieldObjects* fieldobjects, GameInformation* gameinfo)
    {
        StationaryObject& bluegoal = fieldobjects->stationaryFieldObjects[FieldObjects::FO_BLUE_LEFT_GOALPOST];
        StationaryObject& yellowgoal = fieldobjects->stationaryFieldObjects[FieldObjects::FO_YELLOW_LEFT_GOALPOST];
        if (gameinfo->getTeamColour() == GameInformation::RedTeam)
            return yellowgoal;
        else
            return bluegoal;
    }
    
    /*! @brief Return the relative position of your own goal [distance, bearing] */
    static vector<float> getOwnGoalPosition(FieldObjects* fieldobjects, GameInformation* gameinfo)
    {
        StationaryObject& owngoal = getOwnGoal(fieldobjects, gameinfo);
        return fieldobjects->self.CalculateDifferenceFromGoal(owngoal);
    }
    
    /*! @brief Returns the bearing to your own goal */
    static float getBearingToOwnGoal(FieldObjects* fieldobjects, GameInformation* gameinfo)
    {
        vector<float> position = getOwnGoalPosition(fieldobjects, gameinfo);
        return position[1];
    }

    /*! @brief Returns the [x,y] of the support player position */
    static vector<float> CalculateSupportPlayerPosition(MobileObject& ball, Self& self, float distancefromball = 100)
    {
        // we calculate the position in field coordinates, then convert to local cartesian
        vector<float> targetposition(3,0);
        targetposition[0] = ball.X();
        if (fabs(targetposition[0]) > 180)          // clip the target position to 1.2m from the goal
            targetposition[0] = mathGeneral::sign(targetposition[0])*180;
        
        // I need a cost metric here that includes the current position of the robot, so that it does not cross the field unnecessarily
        // b_y > 0 probably choose right, b_y < 0 probably choose left, 
        // if s_y < b_y probably choose right s_y > b_y probably choose left
        float b_y = ball.Y(); 
        float s_y = self.wmY();
        float cost = -b_y + 1.0*(s_y - b_y);
        if (cost < 0)
            targetposition[1] = b_y - distancefromball;
        else
            targetposition[1] = b_y + distancefromball;
        
        // convert to relative coords
        vector<float> polar = self.CalculateDifferenceFromFieldLocation(targetposition);
        
        // convert to cartesian
        vector<float> cartesian(2,0);
        cartesian[0] = polar[0]*cos(polar[1]);
        cartesian[1] = polar[0]*sin(polar[1]);
        return cartesian;
    }

    /*! @brief Returns true if goal is lined up, false if it is not. */
    static bool opponentsGoalLinedUp(FieldObjects* fieldobjects, GameInformation* gameinfo)
    {
        StationaryObject* targetGoalLeftPost;
        StationaryObject* targetGoalRightPost;
        Self& self = fieldobjects->self;
        if (gameinfo->getTeamColour() == GameInformation::RedTeam)
        {
            targetGoalLeftPost = &(fieldobjects->stationaryFieldObjects[FieldObjects::FO_BLUE_LEFT_GOALPOST]);
            targetGoalRightPost = &(fieldobjects->stationaryFieldObjects[FieldObjects::FO_BLUE_RIGHT_GOALPOST]);
        }
        else
        {
            targetGoalLeftPost = &(fieldobjects->stationaryFieldObjects[FieldObjects::FO_YELLOW_LEFT_GOALPOST]);
            targetGoalRightPost = &(fieldobjects->stationaryFieldObjects[FieldObjects::FO_YELLOW_RIGHT_GOALPOST]);
        }
        float leftGoalBearing = self.CalculateBearingToStationaryObject(*targetGoalLeftPost);
        float rightGoalBearing = self.CalculateBearingToStationaryObject(*targetGoalRightPost);
        float middleBearing = leftGoalBearing + rightGoalBearing / 2.0f;
        return ((leftGoalBearing > 0.2f) && (rightGoalBearing < -0.2f)) || (fabs(middleBearing) < mathGeneral::PI/16.0f);
    }
};


#endif
<|MERGE_RESOLUTION|>--- conflicted
+++ resolved
@@ -211,11 +211,7 @@
             float around_rotation;
             if (distance < 0.75*stoppingdistance)
             {   // if we are close enough to worry about the heading
-<<<<<<< HEAD
-                const float heading_gain = 0.6;
-=======
                 const float heading_gain = 0.5;
->>>>>>> 9075a0e3
                 const float heading_threshold = mathGeneral::PI/2;
                 if (fabs(heading) < heading_threshold)
                     around_speed = (heading_gain/heading_threshold)*fabs(heading);
