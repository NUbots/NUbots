/*! @file HeadBehaviour.cpp
    @brief Head behaviour implementation for better head behaviour control. Chooses what landmark to look at next.

    @author Jake Fountain and Josiah Walker

 Copyright (c) 2012

 This file is free software: you can redistribute it and/or modify
 it under the terms of the GNU General Public License as published by
 the Free Software Foundation, either version 3 of the License, or
 (at your option) any later version.

 This file is distributed in the hope that it will be useful,
 but WITHOUT ANY WARRANTY; without even the implied warranty of
 MERCHANTABILITY or FITNESS FOR A PARTICULAR PURPOSE.  See the
 GNU General Public License for more details.

 You should have received a copy of the GNU General Public License
 along with NUbot.  If not, see <http://www.gnu.org/licenses/>.
 */
#include "HeadBehaviour.h"



#include <vector>
#include <cmath>

/*! @brief Checks if the last object looked at was seen. An object is counted as seen if it is seen for at least CONFIRMATION_TIME.
  */

bool HeadBehaviour::ObjectNotSeen() {
    if (actionObjectID < 0) {
        return true;
    }
    if (actionObjectID >= FieldObjects::NUM_MOBILE_FIELD_OBJECTS) {
        return ((actionStartTime > Blackboard->Objects->stationaryFieldObjects[actionObjectID - FieldObjects::NUM_MOBILE_FIELD_OBJECTS].TimeLastSeen())
                and Blackboard->Objects->stationaryFieldObjects[actionObjectID - FieldObjects::NUM_MOBILE_FIELD_OBJECTS].TimeSeen()<CONFIRMATION_TIME);
    } else if (actionObjectID >= 0) {
        return (actionStartTime > Blackboard->Objects->mobileFieldObjects[actionObjectID].TimeLastSeen() and
                Blackboard->Objects->mobileFieldObjects[actionObjectID].TimeSeen() < CONFIRMATION_TIME);
    }
    else return false;
}



/*! @brief Constructor initialises all parameters and initialises head behaviour (motivated) reinforcement learning agent.
  */
HeadBehaviour::HeadBehaviour():Mrlagent(){
    head_logic = HeadLogic::getInstance();
    int number_of_interesting_objects = head_logic->relevantObjects[0].size()+head_logic->relevantObjects[1].size()+head_logic->relevantObjects[2].size();
    
    for(int action = 0; action<number_of_interesting_objects; action++){        
        m_objects_to_view.push_back(head_logic->getObject(action));
    }
    m_current_action = 4;


    time_last_quick_panned=0;
    time_last_tracked=0;
    last_job_was_trackjob=false;
    MAX_PERCEPT_RANGESIZE = 10;
    NUCameraData cameraSpecs(std::string(CONFIG_DIR) + "CameraSpecs.cfg");
    m_CAMERA_FOV_X = cameraSpecs.m_horizontalFov;
    m_CAMERA_FOV_Y = cameraSpecs.m_verticalFov;
    landmarkSeenFrequency = 1200;
    ballSeenFrequency = 800;
    lastVisionPolicy = -1;
    maximumSearchTime = 1000.;
    CONFIRMATION_TIME = 250.;
    buttonPressTime = 0.;
    actionObjectID = -1;
    time_since_last_localisation = 0;
    ACTIONS_PER_STATE = 20;
    actions_taken_this_state = 0;

    rewards_log_pathname = "nubot/Config/Darwin/HeadRewards.csv";//Rewards are not recorded unless uncommented in calculateReward() method
    agent_filename = "Order30_CombinedAgent";
    give_rew_to_mot = true;


    //Policy Parameters:
    prioritise_localisation_policy_bias = 0.5;//Probability prioritising localisation will give no looking at mobile objects
    prioritise_ball_policy_bias = 0.5; //Probability prioritising localisation will give no looking at stationary objects
    srand(Blackboard->Sensors->GetTimestamp());

    //MRL Agent
    //Get dummy observation to determine input size to MRLagent
    vector<float> inputs = getPercept();
    try{
        Mrlagent.loadMRLAgent(agent_filename);
        std::cout<<"HeadBehaviour::HeadBehaviour():Mrlagent() - agent loaded successfully."<<std::endl;
    } catch (std::string s){
        Mrlagent.log("\nHeadBehaviour::HeadBehaviour():Mrlagent() - Agent did not load properly. Resetting..."+s);
        std::cout<<s<<"\nHeadBehaviour::HeadBehaviour():Mrlagent() - Agent did not load properly. Resetting..."<<std::endl;
        try{
            Mrlagent.initialiseAgent(inputs.size()
                                     //Calculate output size = sum of the number of stationary, mobile and ambiguous objects.
                                     ,number_of_interesting_objects
                                     /*Order of fourier approx.*/
                                     ,30
                                     //max_percept_values
                                     ,MAX_PERCEPT_RANGESIZE);
            Mrlagent.setParameters(0.5,0,0.1,0.5,5,15, false);//Default for Combined or motivated agent.

        }catch(std::string s){
           std::cout<<s<<std::endl;
           throw std::string("");
        }
    }

    //Log training session date and time.
    std::ofstream save_file;
    save_file.open(rewards_log_pathname.c_str(),std::ofstream::app);
    time_t t = time(0);// get time now
    save_file<<"\n";
    save_file << ctime(&t);
    save_file << " "<< agent_filename << " ";
    save_file.close();
}

/*! @brief Destructor
  */
HeadBehaviour::~HeadBehaviour(){
    Mrlagent.saveMRLAgent("HeadBehaviourMRL");
    delete head_logic;
}

/*! @brief Old, broken priority list policy. Better implemented by doTimeVSCostPriorityPolicy.
  */
void HeadBehaviour::doPriorityListPolicy() {

    //Josiah's simple priority list head behaviour.
    //prepare vision priority times
    //std::cout << "doing priority list policy" << flush;
    float timeSinceBallSeen = Blackboard->Objects->mobileFieldObjects[FieldObjects::FO_BALL].TimeSinceLastSeen()+ballFocusBias;
    float timeSinceLandmarkSeen = std::min(10000000.f,Blackboard->Objects->stationaryFieldObjects[FieldObjects::FO_BLUE_LEFT_GOALPOST ].TimeSinceLastSeen());

    timeSinceLandmarkSeen = std::min(timeSinceLandmarkSeen,Blackboard->Objects->stationaryFieldObjects[FieldObjects::FO_BLUE_RIGHT_GOALPOST ].TimeSinceLastSeen());
    timeSinceLandmarkSeen = std::min(timeSinceLandmarkSeen,Blackboard->Objects->stationaryFieldObjects[FieldObjects::FO_YELLOW_RIGHT_GOALPOST ].TimeSinceLastSeen());
    timeSinceLandmarkSeen = std::min(timeSinceLandmarkSeen,Blackboard->Objects->stationaryFieldObjects[FieldObjects::FO_YELLOW_LEFT_GOALPOST ].TimeSinceLastSeen());

    //std::cout << "Ball: " << timeSinceBallSeen << "; Landmark: " << timeSinceLandmarkSeen << std::endl;
    //check what we need to prioritise looking at
    if (timeSinceBallSeen/ballSeenFrequency > timeSinceLandmarkSeen/landmarkSeenFrequency) {
        dispatchHeadJob(&Blackboard->Objects->mobileFieldObjects[FieldObjects::FO_BALL]);
    } else {
        int ran = rand()%Blackboard->Objects->stationaryFieldObjects.size();
        dispatchHeadJob(&(Blackboard->Objects->stationaryFieldObjects[ran]));
    }
}
/*! @brief Policy chooses lowest cost object not seen for longest time
*/
void HeadBehaviour::doTimeVSCostPriorityPolicy(){
    //Do highest priority of HeadLogic's interesting objects. Priority = (time since last seen)/cost

    vector<float> times = head_logic->getTimeSinceLastSeenSummary();
    vector<float> costs = head_logic->getCostList((float)1.0,(float)1.0);//Look at whole screen.


    //Debug:
    std::cout<<" HeadBehaviour::doTimeVSCostPriorityPolicy(): cost list = [";
    for(int i = 0; i<costs.size(); i++){
        std::cout<<" "<<costs[i]<<",";
    }
    std::cout<<"]"<<std::endl;
    std::cout<<" HeadBehaviour::doTimeVSCostPriorityPolicy(): time since last seen list = [";
    for(int i = 0; i<times.size(); i++){
        std::cout<<" "<<times[i]<<",";
    }
    std::cout<<"]"<<std::endl;

    vector<float> priorities(0);
    if(times.size()==costs.size()){
        for (int i = 0; i<times.size(); i++ ){
            if(costs[i]==0.0){
                priorities.push_back((float)0);//Don't look at something already in vision.
            } else {
                priorities.push_back((float)times[i]/costs[i]);
            }
        }
    }else std::cout<<"HeadBehaviour::doTimeVSCostPriorityPolicy(): Times and costs different sizes()."<<std::endl;

    std::cout<<" HeadBehaviour::doTimeVSCostPriorityPolicy(): priorities = [";
    for(int i = 0; i<priorities.size(); i++){
        std::cout<<" "<<priorities[i]<<",";
    }
    std::cout<<"]"<<std::endl;

    float bestPriority = 0;
    int bestObject = 0;
    //Find index of best priority Object
    for (int i = 0; i< priorities.size();i++){
        if (bestPriority<priorities[i]){
            bestPriority = priorities[i];
            bestObject = i;
        }
    }

    int ob_type = head_logic->getObjectType(bestObject);

    if (ob_type == 1){
        dispatchHeadJob((MobileObject*)head_logic->getObject(bestObject));
        std::cout<<" HeadBehaviour::doPriorityListPolicy() Performing priority policy - Mobile Object: "<< bestObject <<std::endl;
    } else if (ob_type == 2){
        dispatchHeadJob((AmbiguousObject*)head_logic->getObject(bestObject));
        std::cout<<" HeadBehaviour::doPriorityListPolicy() Performing priority policy - Ambiguous Object: "<< bestObject <<std::endl;
    } else {
        dispatchHeadJob((StationaryObject*)head_logic->getObject(bestObject));
        std::cout<<" HeadBehaviour::doPriorityListPolicy() Performing priority policy - Stationary Object: "<< bestObject <<std::endl;
    }


    //Warning:temporary p
}



/*! @brief Returns head behaviour pointer
*/

HeadBehaviour* HeadBehaviour::getInstance() {
    //if (!Instance) {
    static HeadBehaviour* Instance = new HeadBehaviour();
    //}
    return Instance;
}

/*! @brief Main method for making head decisions. Agent policies save the changes every ACTIONS_PER_STATE number of actions.
*/
//main function that drives choosing what to look at depending on the desired policy
void HeadBehaviour::makeVisionChoice(VisionPolicyID fieldVisionPolicy) {

    float current_time = Blackboard->Sensors->GetTimestamp();
    //If we are still moving to look at something else, don't make a new decision
    if (
        current_time < actionStartTime+maximumSearchTime &&
        fieldVisionPolicy == lastVisionPolicy &&
        ObjectNotSeen()
       )
    {
        return;
    }
//Localisation hack: activated to improve performance if robot is getting lost too much.
    //if we didn't see the object, we may need to relocalise
  /*  if (fieldVisionPolicy!=TimeVSCostPriority and actionObjectID >= 0 and ObjectNotSeen() and fieldVisionPolicy == lastVisionPolicy and last_reward<-0.9){
        Blackboard->Jobs->addMotionJob(new HeadPanJob(HeadPanJob::BallAndLocalisation));
        actionStartTime = Blackboard->Sensors->GetTimestamp()+4000;
        actionObjectID = -1;
        time_since_last_localisation = current_time;

        std::cout << "objects lost, searching" << std::endl;
        return;
    }*/



    lastVisionPolicy = fieldVisionPolicy;

    switch (fieldVisionPolicy) {
        case PrioritiseLocalisationPolicy:
            {
                vector<int> object_selection_vector = head_logic->getValidObjectsToLookAt();
                if(rand()< prioritise_localisation_policy_bias*RAND_MAX){
                    for(int i =0; i<head_logic->relevantObjects[HeadLogic::MOBILE_OBJECT].size(); i++){
                        object_selection_vector[head_logic->getObjectIndex(HeadLogic::MOBILE_OBJECT,i)] = 0;//For each mobile object set selection possibility to zero sometimes.
                    }
                    for(int i =0; i<head_logic->relevantObjects[HeadLogic::AMBIGUOUS_OBJECT].size(); i++){
                        object_selection_vector[head_logic->getObjectIndex(HeadLogic::AMBIGUOUS_OBJECT,i)] = 0;//For each ambiguous object set selection possibility to zero sometimes.
                    }
                }
                doAgentBasedPolicy(object_selection_vector);//TODO:add bias to landmarks
                break;
            }
        case PrioritiseBallPolicy:
            {
                vector<int> object_selection_vector = head_logic->getValidObjectsToLookAt();
                if(rand()< prioritise_ball_policy_bias*RAND_MAX){
                    for(int i =0; i<head_logic->relevantObjects[HeadLogic::STATIONARY_OBJECT].size(); i++){
                        object_selection_vector[head_logic->getObjectIndex(HeadLogic::STATIONARY_OBJECT,i)] = 0;//For each stationary object set selection possibility to zero sometimes.
                    }
                    for(int i =0; i<head_logic->relevantObjects[HeadLogic::AMBIGUOUS_OBJECT].size(); i++){
                        object_selection_vector[head_logic->getObjectIndex(HeadLogic::AMBIGUOUS_OBJECT,i)] = 0;//For each ambiguous object set selection possibility to zero sometimes.
                    }
                }
                doAgentBasedPolicy(object_selection_vector);//TODO:add bias to ball
                break;
            }
        case LookAtBallPolicy:
            {
                vector<int> object_selection_vector = head_logic->getValidObjectsToLookAt();
                //Look at nothing but the ball:
                for (int i =0; i<object_selection_vector.size();i++){
                    object_selection_vector[i]=0;
                }
                object_selection_vector[head_logic->getObjectIndex(HeadLogic::MOBILE_OBJECT,FieldObjects::FO_BALL)] = 1;//Set ball to be looked at
                doAgentBasedPolicy(object_selection_vector);//TODO:add bias to ball
                break;
            }
        case LookForBallPolicy://TODO: implement ball localisation head movement
            {
                vector<int> object_selection_vector = head_logic->getValidObjectsToLookAt();
                //Look at nothing but the ball:
                for (int i =0; i<object_selection_vector.size();i++){
                    object_selection_vector[i]=0;
                }
                object_selection_vector[head_logic->getObjectIndex(HeadLogic::MOBILE_OBJECT,FieldObjects::FO_BALL)] = 1;//Set ball to be looked at
                doAgentBasedPolicy(object_selection_vector);
                break;
            }
        case LookForFieldObjectsPolicy:
            {
            vector<int> object_selection_vector = head_logic->getValidObjectsToLookAt();
            for(int i =0; i<head_logic->relevantObjects[HeadLogic::MOBILE_OBJECT].size(); i++){
                object_selection_vector[head_logic->getObjectIndex(HeadLogic::MOBILE_OBJECT,i)] = 0;//For each mobile object set selection possibility to zero always.
            }
            for(int i =0; i<head_logic->relevantObjects[HeadLogic::AMBIGUOUS_OBJECT].size(); i++){
                object_selection_vector[head_logic->getObjectIndex(HeadLogic::AMBIGUOUS_OBJECT,i)] = 0;//For each ambiguous object set selection possibility to zero always.
            }

            doAgentBasedPolicy(object_selection_vector);
            break;
            }
        case TimeVSCostPriority:
            doTimeVSCostPriorityPolicy();
            break;
        //Reinforcement learning policy
        case RLAgentPolicy:
            if (actions_taken_this_state < ACTIONS_PER_STATE){
                 doRLAgentPolicy();
                 actions_taken_this_state++;
            }else{
                Mrlagent.saveMRLAgent(agent_filename);
                actions_taken_this_state = 0;
            }
            break;
        //Motivated reinforcement
        case MRLAgentPolicy:
            if (actions_taken_this_state < ACTIONS_PER_STATE){
                 doMRLAgentPolicy();
                 actions_taken_this_state++;
            }else{
                Mrlagent.saveMRLAgent(agent_filename);
                actions_taken_this_state = 0;
            }
            break;

        //Training: do ACTIONS_PER_STATE actions and wait for middle button press.
        case RLAgentTrainingPolicy:
            if (actions_taken_this_state < ACTIONS_PER_STATE){
                 doRLAgentPolicy();//doRLAgentPolicy();
                 actions_taken_this_state++;
            }else{
                //Wait for button press
                Mrlagent.saveMRLAgent(agent_filename);
                std::cout<<"HeadBehaviour::makeVisionChoice - RLAgentTrainingPolicy - Waiting for left button press before continuing... Move robot to new location."<<std::endl;
                actions_taken_this_state = 0;
                float button_state;
                Blackboard->Sensors->getButton(NUSensorsData::MainButton,button_state);
                while(button_state<=0){
                     Blackboard->Sensors->getButton(NUSensorsData::MainButton,button_state);
                }
            }
            break;

        //Training: do ACTIONS_PER_STATE actions and wait for middle button press.
        case MRLAgentTrainingPolicy:
            if (actions_taken_this_state < ACTIONS_PER_STATE){
                 doMRLAgentPolicy();
                 actions_taken_this_state++;
            }else{
                actions_taken_this_state = 0;
                Mrlagent.saveMRLAgent(agent_filename);
                std::cout<<"HeadBehaviour::makeVisionChoice - MRLAgentTrainingPolicy - Waiting for left button press before continuing... Move robot to new location."<<std::endl;
                //Wait for button press
                float button_state;
                Blackboard->Sensors->getButton(NUSensorsData::MainButton,button_state);
                while(button_state<=0){
                     Blackboard->Sensors->getButton(NUSensorsData::MainButton,button_state);
                }
            }
            break;

        // Simply checks the policy of the RLAgent.
        case CheckAgentPolicy:
            doCheckAgentPolicy();
            break;
    }

}

void  HeadBehaviour::doAgentBasedPolicy(vector<int> object_selection_vector){
//        cout<<"HeadBehaviour::doAgentBasedPolicy - object_selection_vector =";
//        for (int i =0; i< object_selection_vector.size();i++){
//            cout <<", "<< object_selection_vector[i]<<" ";
//        }
//        cout<< "]";
        vector<float> inputs = getPercept();
        int action = Mrlagent.getActionAndLearn(inputs,object_selection_vector,(give_rew_to_mot ? calculateReward()-0.5:0));
        float temp = (!give_rew_to_mot ? calculateReward():0);//Calculate reward to measure and record performance if not done already.
        takeAction(action);
        

        // actions_taken_this_state++;
        // if (actions_taken_this_state >= ACTIONS_PER_STATE){
        //     Mrlagent.saveMRLAgent(agent_filename);
        //     actions_taken_this_state = 0;
        // }
}


/*! @brief Motivated rlagent online learning policy.
*/
void HeadBehaviour::doMRLAgentPolicy(){

    vector<float> inputs = getPercept();
    int action = Mrlagent.getActionAndLearn(inputs,head_logic->getValidObjectsToLookAt(),(give_rew_to_mot ? calculateReward()-0.5:0));
    float temp = (!give_rew_to_mot ? calculateReward():0);//Calculate reward to measure and record performance if not done already.
    takeAction(action);
    
}

/*! @brief Reinforcement agent online learning policy.
*/
void HeadBehaviour::doRLAgentPolicy(){

    vector<float> inputs = getPercept();
    int action = Mrlagent.getAction(inputs,head_logic->getValidObjectsToLookAt());
    float rew = calculateReward();
    std::cout << "Reward = " << rew << std::endl;
    Mrlagent.giveReward(rew);
    Mrlagent.doLearning();

    takeAction(action);

}

/*! @brief Non-learning agent policy
*/
void HeadBehaviour::doCheckAgentPolicy()
{
    vector<float> inputs = getPercept();
    int action = Mrlagent.checkAction(inputs,head_logic->getValidObjectsToLookAt());
    calculateReward();
    if (action < head_logic->relevantObjects[0].size()){    //i.e. Stationary Object
        dispatchHeadJob((StationaryObject*)(head_logic->getObject(action)));
    } else if (action < head_logic->relevantObjects[1].size()+head_logic->relevantObjects[0].size()){ //i.e. Mobile Object
        dispatchHeadJob((MobileObject*)(head_logic->getObject(action)));
    } else {
        dispatchHeadJob((AmbiguousObject*)(head_logic->getObject(action)));
    }
}

/*! @brief Calculates reward based on localisation error of ball and self
*/
float HeadBehaviour::calculateReward(){

    float errx = Blackboard->Objects->self.sdX();
    float erry = Blackboard->Objects->self.sdY();
    float errh = Blackboard->Objects->self.sdHeading();

    Vector2<float> berr = Blackboard->Objects->mobileFieldObjects[FieldObjects::FO_BALL].getEstimatedFieldLocationError();

    float ball_reward = -(1-exp(-(berr.x*berr.x+berr.y*berr.y)/30000.));
    float self_reward = -(1-exp(-(errx*errx+erry*erry+errh*errh)/800.));

    //Weight in terms of distance to ball: ball close to robot means ball more important.
    float weight = 0.25+0.5*(1-exp(-fabs(head_logic->calculateMobilePolarObjectLocation(&(Blackboard->Objects->mobileFieldObjects[FieldObjects::FO_BALL]))[0])/250));
    float reward = 1+((1-weight)*ball_reward+weight*self_reward);

    //When reward recording desired, uncomment: Rewards are stored in rewards_log_pathname
    //recordReward(reward);
    last_reward = reward;

    return reward;
}
/*! @brief Records rewards for benchmarking purposes.
*/
void HeadBehaviour::recordReward(float r)
{
    std::ofstream save_file;
    save_file.open(rewards_log_pathname.c_str(),std::ofstream::app);
    if (actions_taken_this_state == ACTIONS_PER_STATE-1 or lastVisionPolicy==RLAgentPolicy or lastVisionPolicy==MRLAgentPolicy)
        save_file<<r<<"\n";
    else
        save_file<<r<<" ";
    save_file.close();

}

/*! @brief Current percept in order:
    -Priorities for each object
    -goal distances
    -ball distance
    -ball error
    -self error
    total size = 10 for goals and ball as important objects in head logic

    All inputs scales using sigmoids or half sigmoids to be in a range of size MAX_PERCEPT_RANGESIZE
*/

vector<float> HeadBehaviour::getPercept(){

    vector<float> inputs= head_logic->getTimeSinceLastSeenSummary();
    vector<float> costs = head_logic->getCostList(0,0);
    for(int i = 0;i<inputs.size();i++){
        inputs[i]=inputs[i]*(1+exp(-(costs[i]-8)/4));//Divide times by sigmoided costs to get priorities.
    }

    for (int i = 0; i<inputs.size(); i++){
        inputs[i] = MAX_PERCEPT_RANGESIZE*(1-exp(-inputs[i]/200.));
    }

    float lblue_goal_loc = head_logic->calculateStationaryPolarObjectLocation(&(Blackboard->Objects->stationaryFieldObjects[FieldObjects::FO_BLUE_LEFT_GOALPOST]))[0];
    float rblue_goal_loc = head_logic->calculateStationaryPolarObjectLocation(&(Blackboard->Objects->stationaryFieldObjects[FieldObjects::FO_BLUE_RIGHT_GOALPOST]))[0];
    float lyellow_goal_loc = head_logic->calculateStationaryPolarObjectLocation(&(Blackboard->Objects->stationaryFieldObjects[FieldObjects::FO_YELLOW_LEFT_GOALPOST]))[0];
    float ryellow_goal_loc = head_logic->calculateStationaryPolarObjectLocation(&(Blackboard->Objects->stationaryFieldObjects[FieldObjects::FO_YELLOW_RIGHT_GOALPOST]))[0];

    float bgoal = (lblue_goal_loc+rblue_goal_loc)/2;
    float ygoal = (lyellow_goal_loc+ryellow_goal_loc)/2;
    inputs.push_back((MAX_PERCEPT_RANGESIZE*(1-exp(-bgoal/400.))));
    inputs.push_back((MAX_PERCEPT_RANGESIZE*(1-exp(-ygoal/400.))));
    
    vector<float> ball_location = head_logic->calculateMobilePolarObjectLocation(&(Blackboard->Objects->mobileFieldObjects[FieldObjects::FO_BALL]));
    ball_location[0] =(MAX_PERCEPT_RANGESIZE*(1-exp(-ball_location[0]/400.)));
    ball_location[1]*=ball_location[1];

    inputs.push_back(ball_location[0]);

    float errx = Blackboard->Objects->self.sdX();
    float erry = Blackboard->Objects->self.sdY();
    float errh = Blackboard->Objects->self.sdHeading();

    Vector2<float> berr = Blackboard->Objects->mobileFieldObjects[FieldObjects::FO_BALL].getEstimatedFieldLocationError();
    float ball_err = (MAX_PERCEPT_RANGESIZE*(1-exp(-(berr.x*berr.x+berr.y*berr.y)/30000.)));
    float self_err= (MAX_PERCEPT_RANGESIZE*(1-exp(-(errx*errx+erry*erry+errh*errh)/800.)));
    inputs.push_back(self_err);
    inputs.push_back(ball_err);
    return inputs;
}




/*! @brief Sets head behaviour to prioritise landmarks(==field objects).
    Uses agent decision making.
*/
void HeadBehaviour::prioritiseLocalisation(){
    current_policy = PrioritiseLocalisationPolicy;
}

/*! @brief  Sets head behaviour to prioritise ball, but not to the exclusion of all else.
  Uses agent decision making.

*/
void HeadBehaviour::prioritiseBall(){
    current_policy = PrioritiseBallPolicy;
}

/*! @brief  Sets head behaviour to track the ball when it is in view.
  WARNING: Currently identical to lookForBall() - both simply assign head job and track if possible; otherwise pan
*/
void HeadBehaviour::lookAtBall(){
    current_policy = LookAtBallPolicy;
}


/*! @brief Sets head behaviour to look for the ball. Used when the ball is out of vision range.
    Simply give head pan job for ball.
    WARNING: Currently identical to lookAtBall() - both simply assign head job and track if possible; otherwise pan
*/
void HeadBehaviour::lookForBall(){
    current_policy = LookForBallPolicy;
}


/*! @brief Sets the head behaviour to look for landmarks(==field objects). That is, the robot is lost; localisation information is required.
    Should not be called unless robot is lost.
    Uses agent decision making, but cuts off all mobile objects.
*/
void HeadBehaviour::lookForFieldObjects(){
    current_policy = LookForFieldObjectsPolicy;
}


/*! @brief Performs post processing and adds a head job to the joblist
*/
void HeadBehaviour::update(){
<<<<<<< HEAD
    //std::cout << "Head Behaviour Action: " << m_current_action << std::endl;
=======
    
>>>>>>> 63ccfdc7
    makeVisionChoice(current_policy);
    std::cout << "Head Behaviour Action: " << m_current_action << std::endl;

    if(head_logic->objectIsLost(m_current_action) and Blackboard->Sensors->GetTimestamp()-time_last_quick_panned > 500 ){
        performQuickScan();
        time_last_quick_panned = Blackboard->Sensors->GetTimestamp();
        return;
    }
    
    if(m_objects_to_view[m_current_action]->isObjectVisible()){
        Blackboard->Jobs->addMotionJob(  new HeadTrackJob(  *m_objects_to_view[m_current_action]  )  );
        time_last_tracked=Blackboard->Sensors->GetTimestamp();
        last_job_was_trackjob = true;
        // if (m_current_action < head_logic->relevantObjects[0].size()){    
        //     Blackboard->Jobs->addMotionJob(  new HeadTrackJob(  *m_objects_to_view[m_current_action]  )  );
        //     time_last_tracked=Blackboard->Sensors->GetTimestamp();
        //     last_job_was_trackjob = true;
        // } else if (m_current_action < head_logic->relevantObjects[1].size()+head_logic->relevantObjects[0].size()){
        //     Blackboard->Jobs->addMotionJob(  new HeadTrackJob(  *m_objects_to_view[m_current_action]  )  );
        //     time_last_tracked=Blackboard->Sensors->GetTimestamp();
        //     last_job_was_trackjob = true;
        // } else {
        //     Blackboard->Jobs->addMotionJob(  new HeadTrackJob(  *m_objects_to_view[m_current_action]  )  );
        //     time_last_tracked=Blackboard->Sensors->GetTimestamp();
        //     last_job_was_trackjob = true;
        // }
    } else if(Blackboard->Sensors->GetTimestamp()-time_last_tracked < 500 and last_job_was_trackjob){
        return;
    } else {   
        if (m_current_action < head_logic->relevantObjects[0].size()){    
            Blackboard->Jobs->addMotionJob(  new HeadPanJob(*(StationaryObject*)m_objects_to_view[m_current_action])  );
            last_job_was_trackjob = false;
        } else if (m_current_action < head_logic->relevantObjects[1].size()+head_logic->relevantObjects[0].size()){
            Blackboard->Jobs->addMotionJob(  new HeadPanJob(*(MobileObject*)m_objects_to_view[m_current_action])  );
            last_job_was_trackjob = false;
        }
    }
    
    
}


void HeadBehaviour::dispatchHeadJob(StationaryObject* ObjectToTrack) {
    //initiate a new pan job using the robots estimated standard deviation of heading as the pan width

    actionObjectID = ObjectToTrack->getID();
    actionStartTime = Blackboard->Sensors->GetTimestamp();
    if (ObjectToTrack->isObjectVisible()) {
        Blackboard->Jobs->addMotionJob(new HeadTrackJob(*ObjectToTrack));
    } else {
        Blackboard->Jobs->addMotionJob(new HeadPanJob(*ObjectToTrack));
    }
}
void HeadBehaviour::dispatchHeadJob(MobileObject* ObjectToTrack) {
    //initiate a new pan job using the robots estimated standard deviation of heading as the pan width

    actionObjectID = ObjectToTrack->getID() + FieldObjects::NUM_MOBILE_FIELD_OBJECTS;
    actionStartTime = Blackboard->Sensors->GetTimestamp();
    if (ObjectToTrack->isObjectVisible()) {
        Blackboard->Jobs->addMotionJob(new HeadTrackJob(*ObjectToTrack));
    } else {
        Blackboard->Jobs->addMotionJob(new HeadPanJob(*ObjectToTrack));
    }
}
void HeadBehaviour::dispatchHeadJob(AmbiguousObject* ObjectToTrack) {
    //initiate a new pan job using the robots estimated standard deviation of heading as the pan width

    actionObjectID = ObjectToTrack->getID() + FieldObjects::NUM_AMBIGUOUS_FIELD_OBJECTS;
    actionStartTime = Blackboard->Sensors->GetTimestamp();
    if (ObjectToTrack->isObjectVisible()) {
        Blackboard->Jobs->addMotionJob(new HeadTrackJob(*ObjectToTrack));
    }

}

void HeadBehaviour::takeAction(int action){
    actionObjectID = m_objects_to_view[action]->getID();
    actionStartTime = Blackboard->Sensors->GetTimestamp();
    m_current_action = action;
}


void HeadBehaviour::performQuickScan(){
    std::cout<<__PRETTY_FUNCTION__<< " Performing quick scan." <<std::endl;
    Blackboard->Jobs->addMotionJob(new HeadPanJob(HeadPanJob::BallAndLocalisation));
}


<|MERGE_RESOLUTION|>--- conflicted
+++ resolved
@@ -586,13 +586,8 @@
 /*! @brief Performs post processing and adds a head job to the joblist
 */
 void HeadBehaviour::update(){
-<<<<<<< HEAD
+    makeVisionChoice(current_policy);
     //std::cout << "Head Behaviour Action: " << m_current_action << std::endl;
-=======
-    
->>>>>>> 63ccfdc7
-    makeVisionChoice(current_policy);
-    std::cout << "Head Behaviour Action: " << m_current_action << std::endl;
 
     if(head_logic->objectIsLost(m_current_action) and Blackboard->Sensors->GetTimestamp()-time_last_quick_panned > 500 ){
         performQuickScan();
