#include "BehaviourStateLogic.h"

#include "Navigation.h"
#include "NavigationLogic.h"
#include "HeadBehaviour.h"
#include "Infrastructure/NUSensorsData/NUSensorsData.h"
#include "Infrastructure/TeamInformation/TeamInformation.h"
#include "Infrastructure/GameInformation/GameInformation.h"

BehaviourStateLogic* BehaviourStateLogic::getInstance() {
    //if (!Instance) {
    static BehaviourStateLogic* Instance = new BehaviourStateLogic();
    //}
    return Instance;
}


void BehaviourStateLogic::checkDistanceToBall() {
    states[IS_CLOSEST_TO_BALL] = Blackboard->TeamInfo->howManyCloserToBall() == 0;
    states[IS_SECOND_FROM_BALL] = Blackboard->TeamInfo->howManyCloserToBall() == 1;
    states[IS_FURTHEST_FROM_BALL] = Blackboard->TeamInfo->howManyCloserToBall() == 2;
}
    
void BehaviourStateLogic::checkVisibilityOfBall() {
    states[BALL_IS_SEEN] = Blackboard->Objects->mobileFieldObjects[FieldObjects::FO_BALL].TimeSinceLastSeen() < 90.0; //XXX: timing hack, magic number
    
    //use this for seeing the ball as a team
    vector<TeamPacket::SharedBall> balls = Blackboard->TeamInfo->getSharedBalls();
    states[TEAM_SEES_BALL] = false;
    for (int i = 0; i < balls.size(); i++) {
        states[TEAM_SEES_BALL] = states[TEAM_SEES_BALL] or balls[i].TimeSinceLastSeen < 90.0; //XXX: timing hack, magic number
    }
    
    states[BALL_IS_LOST] = Blackboard->Objects->mobileFieldObjects[FieldObjects::FO_BALL].lost();
}

void BehaviourStateLogic::checkGameState() {
    if (!states[GAME_STATE_PENALISED] and Blackboard->GameInfo->getCurrentState()) {
        timeUnPenalised = Blackboard->Sensors->GetTimestamp();
    }
    states[GAME_STATE_PENALISED] = Blackboard->GameInfo->getCurrentState() == GameInformation::PenalisedState;
    states[GAME_STATE_SET] = Blackboard->GameInfo->getCurrentState() == GameInformation::SetState;
    states[GAME_STATE_READY] = Blackboard->GameInfo->getCurrentState() == GameInformation::ReadyState;
    
    //manage time since we've resumed play
    if (states[GAME_STATE_READY] and Blackboard->GameInfo->getCurrentState() == GameInformation::PlayingState) {
        timeGameStarted = Blackboard->Sensors->GetTimestamp();
    }
    states[GAME_STATE_PLAYING] = Blackboard->GameInfo->getCurrentState() == GameInformation::PlayingState;
    states[GAME_STATE_KICKOFF] = Blackboard->GameInfo->haveKickoff();
    states[GAME_STATE_KICKING_OFF] = Blackboard->GameInfo->haveKickoff() and timeSinceGameStarted() < 15000.0; //XXX: timing hack, magic number
    states[GAME_STATE_END] = Blackboard->GameInfo->getCurrentState() == GameInformation::FinishedState;
}

void BehaviourStateLogic::checkMyMovement() {
    
    Navigation* nav = Navigation::getInstance();
    
    //XXX: not sure if in_position needs help
<<<<<<< HEAD
    Blackboard->Sensors->get(NUSensorsDat a::MotionKickActive, states[IS_KICKING]);
=======
    Blackboard->Sensors->get(NUSensorsData::MotionKickActive, states[IS_KICKING]);
    
>>>>>>> bb964147
    states[IS_APPROACHING_BALL] =  nav->getCurrentCommand() == Navigation::GOTOOBJECT;
    
    states[IS_IN_POSITION] = nav->getCurrentCommand() == Navigation::GOTOPOINT and
                             (states[GAME_STATE_PLAYING] or states[GAME_STATE_READY] or states[GAME_STATE_SET]) and
                             nav->isStopped();
    
    states[IS_GOAL_KEEPER] = Blackboard->GameInfo->getPlayerNumber() == m_GoalKeeper;
    
}

void BehaviourStateLogic::checkFallen() {
    //manage time since falling/getting up in a state-based manner
    
    if (!states[IS_FALLEN_OVER] and Blackboard->Sensors->isFallen()) {
        timeFallen = Blackboard->Sensors->GetTimestamp();
    } else if (states[IS_FALLEN_OVER] and !Blackboard->Sensors->isFallen()) {
        timeGetup = Blackboard->Sensors->GetTimestamp();
    }
    
    //set all sensors
    states[IS_FALLEN_OVER] = Blackboard->Sensors->isFallen();
    states[IS_GETTING_UP] = timeSinceFallen() < 7000.0; //XXX: timing hack, magic number
    states[JUST_GOT_UP] = !states[IS_GETTING_UP] and timeSinceGetup() < 10000.0; //XXX: timing hack, magic number
    
    states[IS_PICKED_UP] = false; //XXX: check with steve how to set this
}

void BehaviourStateLogic::update() {
    checkDistanceToBall();
    checkVisibilityOfBall();
    checkGameState();
    checkMyMovement();
    checkFallen();
}

<|MERGE_RESOLUTION|>--- conflicted
+++ resolved
@@ -57,12 +57,8 @@
     Navigation* nav = Navigation::getInstance();
     
     //XXX: not sure if in_position needs help
-<<<<<<< HEAD
-    Blackboard->Sensors->get(NUSensorsDat a::MotionKickActive, states[IS_KICKING]);
-=======
     Blackboard->Sensors->get(NUSensorsData::MotionKickActive, states[IS_KICKING]);
-    
->>>>>>> bb964147
+
     states[IS_APPROACHING_BALL] =  nav->getCurrentCommand() == Navigation::GOTOOBJECT;
     
     states[IS_IN_POSITION] = nav->getCurrentCommand() == Navigation::GOTOPOINT and
