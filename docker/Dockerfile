--- conflicted
+++ resolved
@@ -404,21 +404,6 @@
 ### ADD NEW PROGRAMS/LIBRARIES HERE ###
 #######################################
 
-<<<<<<< HEAD
-# Install python libraries
-RUN pip install \
-    pygit2==1.13.3 \
-    xxhash \
-    pylint \
-    termcolor \
-    stringcase \
-    Pillow \
-    protobuf==4.21.2 \
-    piper-tts \
-    tqdm
-
-=======
->>>>>>> ca53b142
 # Install tools needed for building individual modules as well as development tools
 RUN install-package \
     arm-none-eabi-gcc \
