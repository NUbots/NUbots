--- conflicted
+++ resolved
@@ -10,11 +10,7 @@
 ### The date in the Server command must either match, or be more recent than,
 ### the date in the FROM command
 ### Date format is ISO year/month/day
-<<<<<<< HEAD
-FROM archlinux:base-20210110.0.13332 as base
-=======
-FROM archlinux:base-20210829.0.32635
->>>>>>> 11644d38
+FROM archlinux:base-20210829.0.32635 as base
 
 # ↓↓↓ UPDATE MIRRORS HERE ↓↓↓
 RUN echo -e "Server=http://host.docker.internal:7878/\$repo/os/\$arch\nServer=https://archive.archlinux.org/repos/2021/08/29/\$repo/os/\$arch" | tee /etc/pacman.d/mirrorlist
