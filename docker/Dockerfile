##############################################
#   ___  ____    ____       _                #
#  / _ \/ ___|  / ___|  ___| |_ _   _ _ __   #
# | | | \___ \  \___ \ / _ \ __| | | | '_ \  #
# | |_| |___) |  ___) |  __/ |_| |_| | |_) | #
#  \___/|____/  |____/ \___|\__|\__,_| .__/  #
#                                    |_|     #
##############################################
### The following two commands are paired
### The date in the Server command must either match, or be more recent than,
### the date in the FROM command
### Date format is ISO year/month/day
FROM archlinux:base-20210829.0.32635

# ↓↓↓ UPDATE MIRRORS HERE ↓↓↓
RUN echo -e "Server=http://host.docker.internal:7878/\$repo/os/\$arch\nServer=https://archive.archlinux.org/repos/2021/08/29/\$repo/os/\$arch" | tee /etc/pacman.d/mirrorlist
# If you ever update the mirror date, search the repository for UPDATE MIRRORS HERE to find all the places where the URL
# needs to be altered.

# Arch recommends running this as the first command of the docker image
# Use "yyuu" to allow for downgrades
# There wont be any downgrades provided the date in Server line above is the same
# or newer than the arch image date
RUN pacman -Syyuu --noconfirm --needed --overwrite \*

# Add a script that installs packages
COPY usr/local/bin/install-package /usr/local/bin/install-package
COPY etc/pacman/pacman.latest.conf /etc/pacman.latest.conf

# Install base packages needed for building general toolchain
# If you have a tool that's needed for a specific module install it before that module
RUN install-package \
    wget \
    sudo \
    python \
    python-pip \
    base-devel \
    ninja \
    cmake \
    meson \
    nodejs-lts-fermium \
    npm \
    yarn \
    git \
    ncurses

# Get python to look in /usr/local for packages
RUN echo $(python -c "import site; print(site.getsitepackages()[0].replace('/usr', '/usr/local'))") \
    > $(python -c "import site; print(site.getsitepackages()[0])")/local.pth
COPY etc/xdg/pip/pip.conf /etc/xdg/pip/pip.conf

# Make sure /usr/local is checked for libraries and binaries
COPY etc/ld.so.conf.d/usrlocal.conf /etc/ld.so.conf.d/usrlocal.conf
RUN ldconfig

# Make a symlink from /usr/local/lib to /usr/local/lib64 so library install location is irrelevant
RUN cd /usr/local && ln -sf lib lib64

# Generate toolchain files for the generic platform
COPY usr/local/toolchain/generate_toolchains.py /usr/local/generate_toolchains.py
COPY usr/local/toolchain/generate_generic_toolchain.py /usr/local/generate_toolchain.py
RUN python /usr/local/generate_toolchain.py --prefix /usr

# Copy over a tool to install simple standard conforming libraries from source
COPY usr/local/bin/download-and-extract /usr/local/bin/download-and-extract
COPY usr/local/bin/install-from-source /usr/local/bin/install-from-source
RUN ln -s /usr/local/bin/install-from-source /usr/local/bin/install-header-from-source \
    && ln -s /usr/local/bin/install-from-source /usr/local/bin/install-cmake-from-source \
    && ln -s /usr/local/bin/install-from-source /usr/local/bin/install-autotools-from-source \
    && ln -s /usr/local/bin/install-from-source /usr/local/bin/install-bjam-from-source \
    && ln -s /usr/local/bin/install-from-source /usr/local/bin/install-make-from-source \
    && ln -s /usr/local/bin/install-from-source /usr/local/bin/install-meson-from-source \
    && ln -s /usr/local/bin/install-from-source /usr/local/bin/install-python-from-source \
    && ln -s /usr/local/bin/install-from-source /usr/local/bin/install-from-source-with-patches

# Generate toolchain files for generic
COPY usr/local/toolchain/generate_generic_toolchain.py /usr/local/generate_toolchain.py
RUN python /usr/local/generate_toolchain.py --prefix /usr

#############################################
### ADD NEW SYTEM PROGRAMS/LIBRARIES HERE ###
#############################################

################################################
#  _____           _      _           _        #
# |_   _|__   ___ | | ___| |__   __ _(_)_ __   #
#   | |/ _ \ / _ \| |/ __| '_ \ / _` | | '_ \  #
#   | | (_) | (_) | | (__| | | | (_| | | | | | #
#   |_|\___/ \___/|_|\___|_| |_|\__,_|_|_| |_| #
################################################
ARG platform=generic

# Generate toolchain files for the current platform
COPY usr/local/toolchain/generate_${platform}_toolchain.py /usr/local/generate_toolchain.py
RUN python /usr/local/generate_toolchain.py --prefix /usr/local

# zlib
RUN install-from-source https://www.zlib.net/zlib-1.2.12.tar.gz

# LLVM and Clang
RUN BUILD_FILE_DIR='llvm' install-cmake-from-source https://github.com/llvm/llvm-project/archive/llvmorg-12.0.1.tar.gz \
    -DLLVM_ENABLE_PROJECTS="clang;clang-tools-extra;lld" \
    -DLLVM_ENABLE_SPHINX=OFF \
    -DLLVM_BUILD_LLVM_DYLIB=ON \
    -DLLVM_LINK_LLVM_DYLIB=ON

# SPIRV LLVM Translator
RUN install-cmake-from-source https://github.com/KhronosGroup/SPIRV-LLVM-Translator/archive/v12.0.0.tar.gz \
    -DLLVM_INCLUDE_TESTS=OFF

# opencl-clang
COPY usr/local/package/opencl-clang.sh /usr/local/package/opencl-clang.sh
RUN /usr/local/package/opencl-clang.sh https://github.com/intel/opencl-clang/archive/v12.0.0.tar.gz

# intel graphics compiler
COPY usr/local/package/intel-graphics-compiler.sh /usr/local/package/intel-graphics-compiler.sh
RUN /usr/local/package/intel-graphics-compiler.sh https://github.com/intel/intel-graphics-compiler/archive/igc-1.0.8173.tar.gz \
    -DIGC_OPTION__ARCHITECTURE_TARGET='Linux64' \
    -DIGC_OPTION__LLVM_PREFERRED_VERSION='12.0.1' \
    -DVC_INTRINSICS_SRC="../../vc-intrinsics" \
    -DIGC_OPTION__LLVM_MODE=Prebuilds \
    -DCMAKE_CXX_FLAGS="-Wno-deprecated-declarations" \
    -DINSTALL_SPIRVDLL=0 \
    -DINSTALL_GENX_IR=ON

# intel compute runtime dependencies
# gmmlib
RUN install-cmake-from-source https://github.com/intel/gmmlib/archive/intel-gmmlib-21.2.2.tar.gz \
    -DRUN_TEST_SUITE=OFF
# libpciaccess and libdrm help communicate with graphics hardware
RUN install-from-source https://xorg.freedesktop.org/releases/individual/lib/libpciaccess-0.16.tar.bz2
RUN install-meson-from-source https://dri.freedesktop.org/libdrm/libdrm-2.4.104.tar.xz \
    -Dudev=false \
    -Dvalgrind=false

# libva
# Needs -Dwith_x11: see https://github.com/intel/media-driver/issues/899
# -Dwith_x11 requires x11 to be installed
RUN install-package xorg-server
RUN install-from-source https://github.com/intel/libva/releases/download/2.12.0/libva-2.12.0.tar.bz2 \
    -DENABLE_VA_MESSAGING=ON \
    -Dwith_x11=yes

# intel media driver
RUN install-cmake-from-source https://github.com/intel/media-driver/archive/intel-media-21.3.2.tar.gz \
    -DINSTALL_DRIVER_SYSCONF=OFF \
    -DLIBVA_DRIVERS_PATH="/usr/local/lib/dri" \
    -DMEDIA_RUN_TEST_SUITE=OFF \
    -DBUILD_KERNELS=ON \
    -DENABLE_KERNELS=ON \
    -DENABLE_NONFREE_KERNELS=ON \
    -DMEDIA_BUILD_FATAL_WARNINGS=OFF

# Install intel compute runtime (OpenCL implementation)
COPY --chown=root:root etc/OpenCL/vendors/intel.icd /etc/OpenCL/vendors/intel.icd
COPY usr/local/package/intel-compute-runtime.sh /usr/local/package/intel-compute-runtime.sh
RUN /usr/local/package/intel-compute-runtime.sh https://github.com/intel/compute-runtime/archive/21.31.20514.tar.gz \
    -DSKIP_UNIT_TESTS=ON \
    -DIGC_DIR=/usr/local

# Install OpenCL C and C++ headers
COPY usr/local/package/opencl-headers.sh /usr/local/package/opencl-headers.sh
RUN /usr/local/package/opencl-headers.sh https://github.com/KhronosGroup/OpenCL-Headers/archive/v2020.12.18.tar.gz
RUN install-from-source https://github.com/KhronosGroup/OpenCL-CLHPP/archive/refs/tags/v2.0.16.tar.gz \
    -DOPENCL_INCLUDE_DIR=/usr/local/include/CL \
    -DOPENCL_LIB_DIR=/usr/local/lib \
    -DBUILD_DOCS=OFF \
    -DBUILD_EXAMPLES=OFF \
    -DBUILD_TESTS=OFF

# OpenCL loader library
RUN install-package ruby
RUN install-from-source https://github.com/OCL-dev/ocl-icd/archive/v2.2.14.tar.gz

# OpenBLAS
RUN install-package gcc-fortran
COPY usr/local/package/openblas/${platform}.sh /usr/local/package/openblas.sh
RUN /usr/local/package/openblas.sh https://github.com/xianyi/OpenBLAS/archive/v0.3.13.tar.gz

# Eigen3
COPY usr/local/package/eigen3/deprecated-copy.patch /usr/local/package/deprecated-copy.patch
COPY usr/local/package/eigen3/cxx17-overalign.patch /usr/local/package/cxx17-overalign.patch
RUN install-from-source-with-patches https://gitlab.com/libeigen/eigen/-/archive/3.3.7/eigen-3.3.7.tar.bz2 \
    /usr/local/package/deprecated-copy.patch \
    /usr/local/package/cxx17-overalign.patch --

# tcmalloc
RUN install-from-source \
    https://github.com/gperftools/gperftools/releases/download/gperftools-2.7/gperftools-2.7.tar.gz \
    --with-tcmalloc-pagesize=64 \
    --enable-minimal

# Protobuf
RUN install-package protobuf
RUN install-autotools-from-source https://github.com/protocolbuffers/protobuf/releases/download/v3.17.3/protobuf-cpp-3.17.3.tar.gz \
    --with-zlib=/usr/local \
    --with-protoc=/usr/sbin/protoc

# Libjpeg
RUN install-package yasm
RUN install-from-source https://github.com/libjpeg-turbo/libjpeg-turbo/archive/2.0.4.tar.gz \
    -DWITH_SIMD=ON \
    -DFORCE_INLINE=ON \
    -DINLINE_WORKS=1 \
    -DRIGHT_SHIFT_IS_UNSIGNED_COMPILED=ON \
    -DRIGHT_SHIFT_IS_UNSIGNED_EXITCODE=1 \
    -DRIGHT_SHIFT_IS_UNSIGNED="" \
    -D__CHAR_UNSIGNED___COMPILED=ON \
    -D__CHAR_UNSIGNED___EXITCODE=1 \
    -D__CHAR_UNSIGNED__="" \
    -DFLOATTEST="sse"

# yaml-cpp
RUN install-from-source https://github.com/jbeder/yaml-cpp/archive/yaml-cpp-0.6.3.tar.gz \
    -DYAML_CPP_BUILD_TESTS=OFF \
    -DBUILD_SHARED_LIBS=OFF

# fmt formatting library
RUN  install-from-source https://github.com/fmtlib/fmt/archive/6.1.2.tar.gz \
    -DFMT_DOC=OFF \
    -DFMT_TEST=OFF

# Catch unit testing library
RUN install-header-from-source https://github.com/catchorg/Catch2/releases/download/v2.11.1/catch.hpp

# libusb - a dependency of aravis
RUN install-from-source https://github.com/libusb/libusb/archive/v1.0.24.tar.gz
# Aravis
RUN install-from-source http://xmlsoft.org/sources/libxml2-2.9.10.tar.gz --with-zlib=/usr/local --without-python
RUN install-from-source https://github.com/libffi/libffi/releases/download/v3.3/libffi-3.3.tar.gz
RUN install-from-source https://gitlab.gnome.org/GNOME/glib/-/archive/2.63.3/glib-2.63.3.tar.bz2 \
    -Ddefault_library=both \
    -Dinternal_pcre=true \
    && cp /usr/local/lib/glib-2.0/include/glibconfig.h /usr/local/include/glibconfig.h
RUN install-meson-from-source https://github.com/AravisProject/aravis/archive/ARAVIS_0_7_3.tar.gz \
    -Ddefault_library=both \
    -Dviewer=false \
    -Dgst-plugin=false \
    -Dusb=true \
    -Ddocumentation=false \
    -Dintrospection=false

# LibUV
RUN install-cmake-from-source https://github.com/libuv/libuv/archive/v1.42.0.tar.gz \
    -Dlibuv_buildtests=OFF \
    -DBUILD_TESTING=OFF

# NUClear!
RUN install-from-source https://github.com/Fastcode/NUClear/archive/f4a60c7269e277a504635a603c2890fb1a70289d.tar.gz \
    -DBUILD_TESTS=OFF

# Visual Mesh
RUN install-from-source https://github.com/Fastcode/VisualMesh/archive/9df04eab3b08d2dca1d955a5bfbdbeea75f11d6b.tar.gz \
    -DBUILD_TENSORFLOW_OP=OFF \
    -DBUILD_EXAMPLES=OFF \
    -DBUILD_OPENCL_ENGINE=ON

# Backtrace
RUN install-from-source https://github.com/ianlancetaylor/libbacktrace/archive/master.tar.gz \
    --without-system-libunwind \
    --enable-shared \
    --enable-static

# Alsa and espeak
RUN install-from-source ftp://ftp.alsa-project.org/pub/lib/alsa-lib-1.2.1.2.tar.bz2 \
    --without-debug
RUN install-from-source https://github.com/espeak-ng/pcaudiolib/archive/1.1.tar.gz
COPY usr/local/package/espeak.sh /usr/local/package/espeak.sh
RUN /usr/local/package/espeak.sh https://github.com/espeak-ng/espeak-ng/releases/download/1.50/espeak-ng-1.50.tgz

# mio memory mapping library
RUN install-from-source https://github.com/mandreyel/mio/archive/3f86a95c0784d73ce6815237ec33ed25f233b643.tar.gz

# zstr header to have file streams that do zlib compression
RUN mkdir -p /usr/local/include/zstr \
    && wget https://raw.githubusercontent.com/mateidavid/zstr/946ab409380e90e4a46c88c2da4f645a7ffaa51d/src/zstr.hpp -O /usr/local/include/zstr.hpp \
    && wget https://raw.githubusercontent.com/mateidavid/zstr/946ab409380e90e4a46c88c2da4f645a7ffaa51d/src/strict_fstream.hpp -O /usr/local/include/strict_fstream.hpp \
    && wget https://raw.githubusercontent.com/mateidavid/zstr/946ab409380e90e4a46c88c2da4f645a7ffaa51d/src/zstr_make_unique_polyfill.h -O /usr/local/include/zstr_make_unique_polyfill.h

#######################################
### ADD NEW PROGRAMS/LIBRARIES HERE ###
#######################################

# Install python libraries
RUN pip install \
    xxhash \
    pylint \
    termcolor \
    stringcase \
    Pillow \
<<<<<<< HEAD
    protobuf==3.11.2 \
    tqdm \
    clang==11
=======
    protobuf==3.17.3 \
    tqdm
>>>>>>> 857a5428

# Install tools needed for building individual modules as well as development tools
RUN install-package \
    arm-none-eabi-gcc \
    arm-none-eabi-newlib \
    openssh \
    rsync \
    gdb \
    valgrind \
    colordiff \
    parallel \
    vim \
    nano \
    clinfo \
    doxygen

# Install formatters as last step so if they change the image is easy to update
RUN pip install --upgrade \
    cmake-format==0.6.13 \
    isort==5.7.0 \
    black==22.3.0

# Enable all the driver capabilities so we can use OpenCL in the container
ENV NVIDIA_DRIVER_CAPABILITIES=all

# Copy the nvidia OpenCL vendorfile into the container so we can also use OpenCL on nvidia GPUs
COPY --chown=root:root etc/OpenCL/vendors/nvidia.icd /etc/OpenCL/vendors/nvidia.icd

##############################
### SETUP THE USER ACCOUNT ###
##############################

# Setup the sudo so it can be run without a password
COPY etc/sudoers.d/user /etc/sudoers.d/user
RUN chmod 440 /etc/sudoers.d/user

# Create the user, and setup sudo so no password is required
ARG user_uid=1000
ARG user_gid=$user_uid
RUN groupadd --gid $user_gid nubots \
    && useradd --uid $user_uid --gid $user_gid -m nubots
USER nubots

# Copy ssh keys over to the system
RUN install -d -m 0755 -o nubots -g nubots /home/nubots/.ssh
COPY --chown=nubots:nubots home/nubots/.ssh/id_rsa /home/nubots/.ssh/id_rsa
COPY --chown=nubots:nubots home/nubots/.ssh/id_rsa.pub /home/nubots/.ssh/id_rsa.pub
COPY --chown=nubots:nubots home/nubots/.ssh/config /home/nubots/.ssh/config
COPY --chown=nubots:nubots home/nubots/.gdbinit /home/nubots/.gdbinit
RUN chmod 600 /home/nubots/.ssh/id_rsa /home/nubots/.ssh/config

# Setup the locations where we will mount our folders
RUN install -d -m 0755 /home/nubots/NUbots
RUN install -d -m 0777 /home/nubots/build
WORKDIR /home/nubots/NUbots<|MERGE_RESOLUTION|>--- conflicted
+++ resolved
@@ -288,14 +288,9 @@
     termcolor \
     stringcase \
     Pillow \
-<<<<<<< HEAD
-    protobuf==3.11.2 \
+    protobuf==3.17.3 \
     tqdm \
     clang==11
-=======
-    protobuf==3.17.3 \
-    tqdm
->>>>>>> 857a5428
 
 # Install tools needed for building individual modules as well as development tools
 RUN install-package \
