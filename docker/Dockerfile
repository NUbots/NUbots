##############################################
#   ___  ____    ____       _                #
#  / _ \/ ___|  / ___|  ___| |_ _   _ _ __   #
# | | | \___ \  \___ \ / _ \ __| | | | '_ \  #
# | |_| |___) |  ___) |  __/ |_| |_| | |_) | #
#  \___/|____/  |____/ \___|\__|\__,_| .__/  #
#                                    |_|     #
##############################################
### The following two commands are paired
### The date in the Server command must either match, or be more recent than,
### the date in the FROM command
### Date format is ISO year/month/day
FROM archlinux:base-20210110.0.13332

# ↓↓↓ UPDATE MIRRORS HERE ↓↓↓
RUN echo -e "Server=http://host.docker.internal:7878/\$repo/os/\$arch\nServer=https://archive.archlinux.org/repos/2021/01/10/\$repo/os/\$arch" | tee /etc/pacman.d/mirrorlist

# Arch recommends running this as the first command of the docker image
# Use "yyuu" to allow for downgrades
# There wont be any downgrades provided the date in Server line above is the same
# or newer than the arch image date
RUN pacman -Syyuu --noconfirm --needed --overwrite \*

# Add a script that installs packages
COPY usr/local/bin/install-package /usr/local/bin/install-package

# Install base packages needed for building general toolchain
# If you have a tool that's needed for a specific module install it before that module
RUN install-package \
    wget \
    sudo \
    python \
    python-pip \
    base-devel \
    ninja \
    cmake \
    meson \
    nodejs-lts-fermium \
    npm \
    yarn \
    git \
    ncurses

# Get python to look in /usr/local for packages
RUN echo $(python -c "import site; print(site.getsitepackages()[0].replace('/usr', '/usr/local'))") \
    > $(python -c "import site; print(site.getsitepackages()[0])")/local.pth
COPY etc/xdg/pip/pip.conf /etc/xdg/pip/pip.conf

# Make sure /usr/local is checked for libraries and binaries
COPY etc/ld.so.conf.d/usrlocal.conf /etc/ld.so.conf.d/usrlocal.conf
RUN ldconfig

# Make a symlink from /usr/local/lib to /usr/local/lib64 so library install location is irrelevant
RUN cd /usr/local && ln -sf lib lib64

# Generate toolchain files for the generic platform
COPY usr/local/toolchain/generate_toolchains.py /usr/local/generate_toolchains.py
COPY usr/local/toolchain/generate_generic_toolchain.py /usr/local/generate_toolchain.py
RUN python /usr/local/generate_toolchain.py --prefix /usr

# Copy over a tool to install simple standard conforming libraries from source
COPY usr/local/bin/download-and-extract /usr/local/bin/download-and-extract
COPY usr/local/bin/install-from-source /usr/local/bin/install-from-source
RUN ln -s /usr/local/bin/install-from-source /usr/local/bin/install-header-from-source \
    && ln -s /usr/local/bin/install-from-source /usr/local/bin/install-cmake-from-source \
    && ln -s /usr/local/bin/install-from-source /usr/local/bin/install-autotools-from-source \
    && ln -s /usr/local/bin/install-from-source /usr/local/bin/install-bjam-from-source \
    && ln -s /usr/local/bin/install-from-source /usr/local/bin/install-make-from-source \
    && ln -s /usr/local/bin/install-from-source /usr/local/bin/install-meson-from-source \
    && ln -s /usr/local/bin/install-from-source /usr/local/bin/install-python-from-source \
    && ln -s /usr/local/bin/install-from-source /usr/local/bin/install-from-source-with-patches

# Generate toolchain files for generic
COPY usr/local/toolchain/generate_generic_toolchain.py /usr/local/generate_toolchain.py
RUN python /usr/local/generate_toolchain.py --prefix /usr

#############################################
### ADD NEW SYTEM PROGRAMS/LIBRARIES HERE ###
#############################################

################################################
#  _____           _      _           _        #
# |_   _|__   ___ | | ___| |__   __ _(_)_ __   #
#   | |/ _ \ / _ \| |/ __| '_ \ / _` | | '_ \  #
#   | | (_) | (_) | | (__| | | | (_| | | | | | #
#   |_|\___/ \___/|_|\___|_| |_|\__,_|_|_| |_| #
################################################
ARG platform=generic

# Generate toolchain files for the current platform
COPY usr/local/toolchain/generate_${platform}_toolchain.py /usr/local/generate_toolchain.py
RUN python /usr/local/generate_toolchain.py --prefix /usr/local

# zlib
RUN install-from-source https://www.zlib.net/zlib-1.2.11.tar.gz

# LLVM and Clang
RUN BUILD_FILE_DIR='llvm' install-cmake-from-source https://github.com/llvm/llvm-project/archive/llvmorg-11.0.1.tar.gz \
    -DLLVM_ENABLE_PROJECTS="clang;clang-tools-extra" \
    -DLLVM_ENABLE_SPHINX=OFF \
    -DLLVM_BUILD_LLVM_DYLIB=ON \
    -DLLVM_LINK_LLVM_DYLIB=ON

# SPIRV LLVM Translator
RUN install-cmake-from-source https://github.com/KhronosGroup/SPIRV-LLVM-Translator/archive/v11.0.0.tar.gz \
    -DLLVM_INCLUDE_TESTS=OFF

# opencl-clang
COPY usr/local/package/opencl-clang.sh /usr/local/package/opencl-clang.sh
RUN /usr/local/package/opencl-clang.sh https://github.com/intel/opencl-clang/archive/v11.0.0.tar.gz

# intel graphics compiler
COPY usr/local/package/intel-graphics-compiler.sh /usr/local/package/intel-graphics-compiler.sh
RUN /usr/local/package/intel-graphics-compiler.sh https://github.com/intel/intel-graphics-compiler/archive/igc-1.0.5435.tar.gz \
    -DIGC_OPTION__ARCHITECTURE_TARGET='Linux64' \
    -DIGC_PREFERRED_LLVM_VERSION='11.0.0' \
    -DVC_INTRINSICS_SRC="../../vc-intrinsics" \
    -DINSTALL_SPIRVDLL=0

# intel compute runtime dependencies
# gmmlib
RUN install-cmake-from-source https://github.com/intel/gmmlib/archive/intel-gmmlib-20.4.1.tar.gz \
    -DRUN_TEST_SUITE=OFF
# libpciaccess and libdrm help communicate with graphics hardware
RUN install-from-source https://xorg.freedesktop.org/releases/individual/lib/libpciaccess-0.16.tar.bz2
RUN install-meson-from-source https://dri.freedesktop.org/libdrm/libdrm-2.4.104.tar.xz \
    -Dudev=false \
    -Dvalgrind=false
# libva
RUN install-from-source https://github.com/intel/libva/releases/download/2.10.0/libva-2.10.0.tar.bz2 \
    -DENABLE_VA_MESSAGING=ON

# intel media driver
RUN install-cmake-from-source https://github.com/intel/media-driver/archive/intel-media-20.4.5.tar.gz \
    -DINSTALL_DRIVER_SYSCONF=OFF \
    -DLIBVA_DRIVERS_PATH="/usr/local/lib/dri" \
    -DMEDIA_RUN_TEST_SUITE=OFF \
    -DBUILD_TESTING=OFF \
    -DBUILD_KERNELS=ON \
    -DENABLE_KERNELS=ON \
    -DENABLE_NONFREE_KERNELS=ON

# Install intel compute runtime (OpenCL implementation)
COPY --chown=root:root etc/OpenCL/vendors/intel.icd /etc/OpenCL/vendors/intel.icd
COPY usr/local/package/intel-compute-runtime.sh /usr/local/package/intel-compute-runtime.sh
RUN /usr/local/package/intel-compute-runtime.sh https://github.com/intel/compute-runtime/archive/20.48.18558.tar.gz \
    -DSKIP_UNIT_TESTS=ON \
    -DIGC_DIR=/usr/local

# Install OpenCL C and C++ headers
COPY usr/local/package/opencl-headers.sh /usr/local/package/opencl-headers.sh
RUN /usr/local/package/opencl-headers.sh https://github.com/KhronosGroup/OpenCL-Headers/archive/v2020.12.18.tar.gz
RUN install-from-source https://github.com/KhronosGroup/OpenCL-CLHPP/archive/master.tar.gz \
    -DOPENCL_INCLUDE_DIR=/usr/local/include/CL \
    -DOPENCL_LIB_DIR=/usr/local/lib \
    -DBUILD_DOCS=OFF \
    -DBUILD_EXAMPLES=OFF \
    -DBUILD_TESTS=OFF

# OpenCL loader library
RUN install-package ruby
RUN install-from-source https://github.com/OCL-dev/ocl-icd/archive/v2.2.14.tar.gz

# OpenBLAS
RUN install-package gcc-fortran
COPY usr/local/package/openblas/${platform}.sh /usr/local/package/openblas.sh
RUN /usr/local/package/openblas.sh https://github.com/xianyi/OpenBLAS/archive/v0.3.13.tar.gz

# Eigen3
COPY usr/local/package/eigen3/deprecated-copy.patch /usr/local/package/deprecated-copy.patch
COPY usr/local/package/eigen3/cxx17-overalign.patch /usr/local/package/cxx17-overalign.patch
RUN install-from-source-with-patches https://gitlab.com/libeigen/eigen/-/archive/3.3.7/eigen-3.3.7.tar.bz2 \
    /usr/local/package/deprecated-copy.patch \
    /usr/local/package/cxx17-overalign.patch --

# tcmalloc
RUN install-from-source \
    https://github.com/gperftools/gperftools/releases/download/gperftools-2.7/gperftools-2.7.tar.gz \
    --with-tcmalloc-pagesize=64 \
    --enable-minimal

# Protobuf
RUN install-package protobuf
RUN install-autotools-from-source https://github.com/protocolbuffers/protobuf/releases/download/v3.11.2/protobuf-cpp-3.11.2.tar.gz \
    --with-zlib=/usr/local \
    --with-protoc=/usr/sbin/protoc

# Libjpeg
RUN install-package yasm
RUN install-from-source https://github.com/libjpeg-turbo/libjpeg-turbo/archive/2.0.4.tar.gz \
    -DWITH_SIMD=ON \
    -DFORCE_INLINE=ON \
    -DINLINE_WORKS=1 \
    -DRIGHT_SHIFT_IS_UNSIGNED_COMPILED=ON \
    -DRIGHT_SHIFT_IS_UNSIGNED_EXITCODE=1 \
    -DRIGHT_SHIFT_IS_UNSIGNED="" \
    -D__CHAR_UNSIGNED___COMPILED=ON \
    -D__CHAR_UNSIGNED___EXITCODE=1 \
    -D__CHAR_UNSIGNED__="" \
    -DFLOATTEST="sse"

# yaml-cpp
RUN install-from-source https://github.com/jbeder/yaml-cpp/archive/yaml-cpp-0.6.3.tar.gz \
    -DYAML_CPP_BUILD_TESTS=OFF \
    -DBUILD_SHARED_LIBS=OFF

# fmt formatting library
RUN  install-from-source https://github.com/fmtlib/fmt/archive/6.1.2.tar.gz \
    -DFMT_DOC=OFF \
    -DFMT_TEST=OFF

# Catch unit testing library
RUN install-header-from-source https://github.com/catchorg/Catch2/releases/download/v2.11.1/catch.hpp

# libusb - a dependency of aravis
RUN install-from-source https://github.com/libusb/libusb/archive/v1.0.24.tar.gz
# Aravis
RUN install-from-source http://xmlsoft.org/sources/libxml2-2.9.10.tar.gz --with-zlib=/usr/local --without-python
RUN install-from-source https://github.com/libffi/libffi/releases/download/v3.3/libffi-3.3.tar.gz
RUN install-from-source https://gitlab.gnome.org/GNOME/glib/-/archive/2.63.3/glib-2.63.3.tar.bz2 \
    -Ddefault_library=both \
    -Dinternal_pcre=true \
    && cp /usr/local/lib/glib-2.0/include/glibconfig.h /usr/local/include/glibconfig.h
RUN install-meson-from-source https://github.com/AravisProject/aravis/archive/ARAVIS_0_7_3.tar.gz \
    -Ddefault_library=both \
    -Dviewer=false \
    -Dgst-plugin=false \
    -Dusb=true \
    -Ddocumentation=false \
    -Dintrospection=false

# LibUV
RUN install-cmake-from-source https://github.com/libuv/libuv/archive/v1.34.1.tar.gz \
    -Dlibuv_buildtests=OFF \
    -DBUILD_TESTING=OFF

# NUClear!
RUN install-from-source https://github.com/Fastcode/NUClear/archive/153ccdb9a13dbc88f3c448e07a3048d67235116e.tar.gz \
    -DBUILD_TESTS=OFF

# Visual Mesh
RUN install-from-source https://github.com/Fastcode/VisualMesh/archive/9df04eab3b08d2dca1d955a5bfbdbeea75f11d6b.tar.gz \
    -DBUILD_TENSORFLOW_OP=OFF \
    -DBUILD_EXAMPLES=OFF \
    -DBUILD_OPENCL_ENGINE=ON

# Backtrace
RUN install-from-source https://github.com/ianlancetaylor/libbacktrace/archive/master.tar.gz \
    --without-system-libunwind \
    --enable-shared \
    --enable-static

# Alsa and espeak
RUN install-from-source ftp://ftp.alsa-project.org/pub/lib/alsa-lib-1.2.1.2.tar.bz2 \
    --without-debug
RUN install-from-source https://github.com/espeak-ng/pcaudiolib/archive/1.1.tar.gz
COPY usr/local/package/espeak.sh /usr/local/package/espeak.sh
RUN /usr/local/package/espeak.sh https://github.com/espeak-ng/espeak-ng/releases/download/1.50/espeak-ng-1.50.tgz

# mio memory mapping library
RUN install-from-source https://github.com/mandreyel/mio/archive/master.tar.gz

# zstr header to have file streams that do zlib compression
RUN mkdir -p /usr/local/include/zstr \
    && wget https://raw.githubusercontent.com/mateidavid/zstr/v1.0.4/src/zstr.hpp -O /usr/local/include/zstr.hpp \
    && wget https://raw.githubusercontent.com/mateidavid/zstr/v1.0.4/src/strict_fstream.hpp -O /usr/local/include/strict_fstream.hpp \
    && wget https://raw.githubusercontent.com/mateidavid/zstr/v1.0.4/src/zstr_make_unique_polyfill.h -O /usr/local/include/zstr_make_unique_polyfill.h

#######################################
### ADD NEW PROGRAMS/LIBRARIES HERE ###
#######################################

# Install python libraries
RUN pip install \
    xxhash \
    pylint \
    termcolor \
    stringcase \
    Pillow \
    protobuf==3.11.2 \
    tqdm

# Install tools needed for building individual modules as well as development tools
RUN install-package \
    arm-none-eabi-gcc \
    arm-none-eabi-newlib \
    openssh \
    rsync \
    gdb \
    valgrind \
    colordiff \
    parallel \
    vim \
    nano \
    clinfo

# Install formatters as last step so if they change the image is easy to update
RUN pip install --upgrade \
    cmake-format==0.6.13 \
    isort==5.7.0 \
    black==20.8b1

<<<<<<< HEAD
# TODO: Install python from source too
# TODO: Eventually move these to the right spot in the dockerfile
# Install Pybind for python modules
RUN install-from-source https://github.com/pybind/pybind11/archive/refs/tags/v2.6.2.tar.gz
=======
# Enable all the driver capabilities so we can use OpenCL in the container
ENV NVIDIA_DRIVER_CAPABILITIES=all

# Copy the nvidia OpenCL vendorfile into the container so we can also use OpenCL on nvidia GPUs
COPY --chown=root:root etc/OpenCL/vendors/nvidia.icd /etc/OpenCL/vendors/nvidia.icd
>>>>>>> 20f8ae91

##############################
### SETUP THE USER ACCOUNT ###
##############################

# Setup the sudo so it can be run without a password
COPY etc/sudoers.d/user /etc/sudoers.d/user
RUN chmod 440 /etc/sudoers.d/user

# Create the user, and setup sudo so no password is required
ARG user_uid=1000
ARG user_gid=$user_uid
RUN groupadd --gid $user_gid nubots \
    && useradd --uid $user_uid --gid $user_gid -m nubots
USER nubots

# Copy ssh keys over to the system
RUN install -d -m 0755 -o nubots -g nubots /home/nubots/.ssh
COPY --chown=nubots:nubots home/nubots/.ssh/id_rsa /home/nubots/.ssh/id_rsa
COPY --chown=nubots:nubots home/nubots/.ssh/id_rsa.pub /home/nubots/.ssh/id_rsa.pub
COPY --chown=nubots:nubots home/nubots/.ssh/config /home/nubots/.ssh/config
COPY --chown=nubots:nubots home/nubots/.gdbinit /home/nubots/.gdbinit
RUN chmod 600 /home/nubots/.ssh/id_rsa /home/nubots/.ssh/config

# Setup the locations where we will mount our folders
RUN install -d -m 0755 /home/nubots/NUbots
RUN install -d -m 0777 /home/nubots/build
WORKDIR /home/nubots/NUbots<|MERGE_RESOLUTION|>--- conflicted
+++ resolved
@@ -300,18 +300,16 @@
     isort==5.7.0 \
     black==20.8b1
 
-<<<<<<< HEAD
+# Enable all the driver capabilities so we can use OpenCL in the container
+ENV NVIDIA_DRIVER_CAPABILITIES=all
+
+# Copy the nvidia OpenCL vendorfile into the container so we can also use OpenCL on nvidia GPUs
+COPY --chown=root:root etc/OpenCL/vendors/nvidia.icd /etc/OpenCL/vendors/nvidia.icd
+
 # TODO: Install python from source too
 # TODO: Eventually move these to the right spot in the dockerfile
 # Install Pybind for python modules
 RUN install-from-source https://github.com/pybind/pybind11/archive/refs/tags/v2.6.2.tar.gz
-=======
-# Enable all the driver capabilities so we can use OpenCL in the container
-ENV NVIDIA_DRIVER_CAPABILITIES=all
-
-# Copy the nvidia OpenCL vendorfile into the container so we can also use OpenCL on nvidia GPUs
-COPY --chown=root:root etc/OpenCL/vendors/nvidia.icd /etc/OpenCL/vendors/nvidia.icd
->>>>>>> 20f8ae91
 
 ##############################
 ### SETUP THE USER ACCOUNT ###
