--- conflicted
+++ resolved
@@ -17,13 +17,8 @@
 # If you ever update the mirror date, search the repository for UPDATE MIRRORS HERE to find all the places where the URL
 # needs to be altered.
 
-<<<<<<< HEAD
-# Update the pacman file so it doesn't do signature checks
-COPY etc/pacman/pacman.conf /etc/pacman.conf
-=======
 # Setup pacman first before we install so we can turn off pgp
 COPY etc/pacman.conf /etc/pacman.conf
->>>>>>> e84497f8
 
 # Arch recommends running this as the first command of the docker image
 # Use "yyuu" to allow for downgrades
