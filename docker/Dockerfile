##############################################
#   ___  ____    ____       _                #
#  / _ \/ ___|  / ___|  ___| |_ _   _ _ __   #
# | | | \___ \  \___ \ / _ \ __| | | | '_ \  #
# | |_| |___) |  ___) |  __/ |_| |_| | |_) | #
#  \___/|____/  |____/ \___|\__|\__,_| .__/  #
#                                    |_|     #
##############################################
### The following two commands are paired
### The date in the Server command must either match, or be more recent than,
### the date in the FROM command
### Date format is ISO year/month/day
FROM archlinux:base-devel-20220710.0.67642

# ↓↓↓ UPDATE MIRRORS HERE ↓↓↓
<<<<<<< HEAD
RUN echo -e "Server=http://host.docker.internal:7878/\$repo/os/\$arch\nServer=https://archive.archlinux.org/repos/2022/07/10/\$repo/os/\$arch" | tee /etc/pacman.d/mirrorlist
=======
RUN echo -e "Server=https://archive.archlinux.org/repos/2021/08/29/\$repo/os/\$arch" | tee /etc/pacman.d/mirrorlist
>>>>>>> e191f98b
# If you ever update the mirror date, search the repository for UPDATE MIRRORS HERE to find all the places where the URL
# needs to be altered.

# Setup pacman first before we install so we can turn off pgp
COPY etc/pacman.conf /etc/pacman.conf

# Arch recommends running this as the first command of the docker image
# Use "yyuu" to allow for downgrades
# There wont be any downgrades provided the date in Server line above is the same
# or newer than the arch image date
RUN pacman -Syyuu --noconfirm --needed --overwrite \*

# Add a script that installs packages
COPY usr/local/bin/install-package /usr/local/bin/install-package

# Install base packages needed for building general toolchain
# If you have a tool that's needed for a specific module install it before that module
RUN install-package wget \
    sudo \
    python \
    python-pip \
    base-devel \
    ccache \
    ninja \
    cmake \
    meson \
    git \
    openssh \
    rsync \
    gdb \
    valgrind \
    colordiff \
    parallel \
    vim \
    nano

# Get python to look in /usr/local for packages
RUN echo $(python -c "import site; print(site.getsitepackages()[0].replace('/usr', '/usr/local'))") \
    > $(python -c "import site; print(site.getsitepackages()[0])")/local.pth
COPY etc/xdg/pip/pip.conf /etc/xdg/pip/pip.conf

# Make sure /usr/local is checked for libraries and binaries
COPY etc/ld.so.conf.d/usrlocal.conf /etc/ld.so.conf.d/usrlocal.conf
RUN ldconfig

# Make a symlink from /usr/local/lib to /usr/local/lib64 so library install location is irrelevant
RUN cd /usr/local && ln -sf lib lib64

# Generate toolchain files for the generic platform
COPY usr/local/toolchain/generate_toolchains.py /usr/local/generate_toolchains.py
COPY usr/local/toolchain/generate_generic_toolchain.py /usr/local/generate_toolchain.py
RUN python /usr/local/generate_toolchain.py --prefix /usr

# Copy over a tool to install simple standard conforming libraries from source
COPY usr/local/bin/download-and-extract /usr/local/bin/download-and-extract
COPY usr/local/bin/install-from-source /usr/local/bin/install-from-source
RUN ln -s /usr/local/bin/install-from-source /usr/local/bin/install-header-from-source \
    && ln -s /usr/local/bin/install-from-source /usr/local/bin/install-cmake-from-source \
    && ln -s /usr/local/bin/install-from-source /usr/local/bin/install-autotools-from-source \
    && ln -s /usr/local/bin/install-from-source /usr/local/bin/install-bjam-from-source \
    && ln -s /usr/local/bin/install-from-source /usr/local/bin/install-make-from-source \
    && ln -s /usr/local/bin/install-from-source /usr/local/bin/install-meson-from-source \
    && ln -s /usr/local/bin/install-from-source /usr/local/bin/install-python-from-source \
    && ln -s /usr/local/bin/install-from-source /usr/local/bin/install-from-source-with-patches

# Generate toolchain files for generic
RUN --mount=type=bind,source=usr/local/toolchain,target=/usr/local/toolchain \
    python /usr/local/toolchain/generate_generic_toolchain.py --prefix /usr

#############################################
### ADD NEW SYTEM PROGRAMS/LIBRARIES HERE ###
#############################################

################################################
#  _____           _      _           _        #
# |_   _|__   ___ | | ___| |__   __ _(_)_ __   #
#   | |/ _ \ / _ \| |/ __| '_ \ / _` | | '_ \  #
#   | | (_) | (_) | | (__| | | | (_| | | | | | #
#   |_|\___/ \___/|_|\___|_| |_|\__,_|_|_| |_| #
################################################
ARG platform=generic
ARG prefix=/usr/local

# Generate toolchain files for the current platform
RUN --mount=type=bind,source=usr/local/toolchain,target=/usr/local/toolchain \
    python /usr/local/toolchain/generate_${platform}_toolchain.py --prefix ${prefix}

# zlib
RUN install-from-source https://github.com/madler/zlib/releases/download/v1.2.13/zlib-1.2.13.tar.gz

# LLVM and Clang
RUN BUILD_FILE_DIR='llvm' install-cmake-from-source https://github.com/llvm/llvm-project/archive/llvmorg-14.0.6.tar.gz \
    -DLLVM_ENABLE_PROJECTS="clang;clang-tools-extra;lld" \
    -DLLVM_ENABLE_SPHINX=OFF \
    -DLLVM_BUILD_LLVM_DYLIB=ON \
    -DLLVM_LINK_LLVM_DYLIB=ON

# SPIRV LLVM Translator
RUN install-cmake-from-source https://github.com/KhronosGroup/SPIRV-LLVM-Translator/archive/v14.0.0.tar.gz \
    -DBUILD_SHARED_LIBS=ON \
    -DLLVM_INCLUDE_TESTS=OFF

# opencl-clang
RUN install-from-source-with-patches https://github.com/intel/opencl-clang/archive/v14.0.0.tar.gz \
    https://gist.githubusercontent.com/TrentHouliston/4281ecb27d1990f77cc43659ac888aaf/raw/4ddad7c87feb38e5c53917cc06036d0fead97791/resource_linker_skip_cross.patch

# Intel graphics compiler dependencies
RUN install-from-source https://github.com/intel/vc-intrinsics/archive/refs/tags/v0.5.0.tar.gz \
    -DLLVM_DIR=/usr/local/lib/cmake/llvm
RUN install-from-source https://github.com/KhronosGroup/SPIRV-Headers/archive/refs/tags/sdk-1.3.216.0.tar.gz
RUN install-from-source https://github.com/KhronosGroup/SPIRV-Tools/archive/refs/tags/v2022.2.tar.gz \
    -DSPIRV_WERROR=Off \
    -DBUILD_SHARED_LIBS=ON \
    -DSPIRV_TOOLS_BUILD_STATIC=OFF \
    -DSPIRV-Headers_SOURCE_DIR=/usr/local
RUN install-from-source https://download.savannah.nongnu.org/releases/libunwind/libunwind-1.6.2.tar.gz

# We install ncurses rather than building it as it's used by many of the build tools and they don't like it when it changes
RUN install-package ncurses

# intel graphics compiler
RUN install-from-source-with-patches https://github.com/intel/intel-graphics-compiler/archive/igc-1.0.11485.tar.gz \
    https://raw.githubusercontent.com/archlinux/svntogit-community/f557b1f70d15c5f991ca6b20c06113069ac5c30b/trunk/fix-zlib-linking.patch \
    https://github.com/intel/intel-graphics-compiler/commit/12c99343388eba6e6275856b25e0fa8978585dfb.patch \
    https://github.com/intel/intel-graphics-compiler/commit/1d5ceafdbc005f3adc58be5af1dc92f068908e16.patch \
    https://github.com/intel/intel-graphics-compiler/commit/d9535cc5c3e54b21d56c492d4e21cb13c80b9b7a.patch \
    https://github.com/intel/intel-graphics-compiler/commit/49f4d4e3e904179bf3a0b880732b92f8bfb2c64a.patch \
    https://github.com/intel/intel-graphics-compiler/commit/12332c1ee8e92238c919ad7c2aa36119259cb622.patch \
    https://github.com/intel/intel-graphics-compiler/commit/6a13fa903f380e17378286a7cd43995b0ae162ad.patch \
    https://raw.githubusercontent.com/archlinux/svntogit-community/49c729c11b765c19bc8cc5d3f38022efd5078204/trunk/fix-AlignmentAnalysis-test-failures-on-LLVM-14.patch \
    https://github.com/intel/intel-graphics-compiler/commit/8b49f42e8148284815b4c31bf1c280e7ae2b03be.patch \
    https://gist.githubusercontent.com/TrentHouliston/acc374481f58800a4d409725f49b5247/raw/687fa40cf693b6f38daeded623ec89ad77311bf3/built_tools_target.patch \
    -- \
    -DIGC_OPTION__ARCHITECTURE_TARGET='Linux64' \
    -DIGC_OPTION__CLANG_MODE=Prebuilds \
    -DIGC_OPTION__LLD_MODE=Prebuilds \
    -DIGC_OPTION__LLVM_PREFERRED_VERSION='14.0.6' \
    -DIGC_OPTION__LLVM_MODE=Prebuilds \
    -DIGC_OPTION__LINK_KHRONOS_SPIRV_TRANSLATOR=ON \
    -DIGC_OPTION__USE_PREINSTALLED_SPRIV_HEADERS=ON \
    -DIGC_OPTION__SPIRV_TOOLS_MODE=Prebuilds \
    -DIGC_OPTION__SPIRV_TRANSLATOR_MODE=Prebuilds \
    -DIGC_OPTION__VC_INTRINSICS_MODE=Prebuilds \
    -DINSTALL_GENX_IR=ON

# gmmlib
RUN install-cmake-from-source https://github.com/intel/gmmlib/archive/refs/tags/intel-gmmlib-22.1.7.tar.gz \
    -DRUN_TEST_SUITE=OFF

# Libpci access and libdrm for communicating with graphics hardware
RUN install-from-source https://xorg.freedesktop.org/releases/individual/lib/libpciaccess-0.16.tar.bz2
RUN install-meson-from-source https://dri.freedesktop.org/libdrm/libdrm-2.4.112.tar.xz \
    -Dudev=false \
    -Dvalgrind=false

# Libva and the iHD driver for hardware compression
RUN install-from-source https://github.com/intel/libva/archive/refs/tags/2.15.0.tar.gz

RUN install-cmake-from-source https://github.com/intel/media-driver/archive/refs/tags/intel-media-22.4.4.tar.gz \
    -DINSTALL_DRIVER_SYSCONF=OFF \
    -DLIBVA_DRIVERS_PATH="/usr/local/lib/dri" \
    -DMEDIA_RUN_TEST_SUITE=OFF \
    -DBUILD_TESTING=OFF \
    -DBUILD_KERNELS=ON \
    -DENABLE_KERNELS=ON \
    -DENABLE_NONFREE_KERNELS=ON

# Install intel compute runtime (OpenCL implementation)
COPY --chown=root:root etc/OpenCL/vendors/intel.icd /etc/OpenCL/vendors/intel.icd
RUN --mount=type=bind,source=usr/local/package/intel-compute-runtime.sh,target=/usr/local/package/intel-compute-runtime.sh \
    /usr/local/package/intel-compute-runtime.sh https://github.com/intel/compute-runtime/archive/refs/tags/22.29.23750.tar.gz \
    https://github.com/intel/compute-runtime/commit/78c96db2faacdc3406a24a91f017aeae40b7ca54.patch \
    -- \
    -DSKIP_UNIT_TESTS=ON \
    -DIGC_DIR=/usr/local

# Install OpenCL C Headers
RUN install-from-source https://github.com/KhronosGroup/OpenCL-Headers/archive/refs/tags/v2022.05.18.tar.gz

# OpenCL loader library
RUN install-package ruby
RUN install-from-source https://github.com/OCL-dev/ocl-icd/archive/refs/tags/v2.3.1.tar.gz

# Eigen3
RUN install-from-source https://gitlab.com/libeigen/eigen/-/archive/3.4.0/eigen-3.4.0.tar.gz

# tcmalloc
RUN install-autotools-from-source https://github.com/gperftools/gperftools/releases/download/gperftools-2.10/gperftools-2.10.tar.gz \
    --with-tcmalloc-pagesize=64 \
    --enable-minimal

# Protobuf
RUN install-package protobuf && \
    install-from-source-with-patches https://github.com/protocolbuffers/protobuf/releases/download/v21.4/protobuf-cpp-3.21.4.tar.gz \
    https://github.com/protocolbuffers/protobuf/commit/735221ff3a1b8e5ca1a7b38a1884043e25864f31.patch \
    -- \
    -DWITH_PROTOC="/usr/sbin/protoc" \
    -Dprotobuf_BUILD_TESTS=OFF \
    -Dprotobuf_BUILD_LIBPROTOC=ON \
    -DBUILD_SHARED_LIBS=OFF \
    -DZLIB_ROOT=${prefix}

# Libjpeg
RUN install-package yasm
RUN install-from-source https://github.com/libjpeg-turbo/libjpeg-turbo/archive/refs/tags/2.0.7-esr.tar.gz \
    -DWITH_SIMD=ON \
    -DFORCE_INLINE=ON \
    -DINLINE_WORKS=1 \
    -DRIGHT_SHIFT_IS_UNSIGNED_COMPILED=ON \
    -DRIGHT_SHIFT_IS_UNSIGNED_EXITCODE=1 \
    -DRIGHT_SHIFT_IS_UNSIGNED="" \
    -D__CHAR_UNSIGNED___COMPILED=ON \
    -D__CHAR_UNSIGNED___EXITCODE=1 \
    -D__CHAR_UNSIGNED__="" \
    -DFLOATTEST="sse"

# yaml-cpp
RUN install-from-source https://github.com/jbeder/yaml-cpp/archive/refs/tags/yaml-cpp-0.7.0.tar.gz \
    -DYAML_CPP_BUILD_TESTS=OFF \
    -DBUILD_SHARED_LIBS=OFF

# fmt formatting library
RUN install-from-source https://github.com/fmtlib/fmt/archive/refs/tags/9.0.0.tar.gz \
    -DFMT_DOC=OFF \
    -DFMT_TEST=OFF

# Catch unit testing library
RUN install-header-from-source https://github.com/catchorg/Catch2/releases/download/v2.11.1/catch.hpp

# Aravis
RUN install-from-source https://github.com/libusb/libusb/archive/refs/tags/v1.0.26.tar.gz
RUN install-from-source http://xmlsoft.org/sources/libxml2-2.9.10.tar.gz --with-zlib=/usr/local --without-python
RUN install-from-source https://github.com/libffi/libffi/releases/download/v3.4.2/libffi-3.4.2.tar.gz
RUN install-from-source https://gitlab.gnome.org/GNOME/glib/-/archive/2.72.3/glib-2.72.3.tar.bz2 \
    -Ddefault_library=both && \
    cp /usr/local/lib/glib-2.0/include/glibconfig.h /usr/local/include/glibconfig.h
RUN install-meson-from-source https://github.com/AravisProject/aravis/releases/download/0.8.22/aravis-0.8.22.tar.xz \
    -Ddefault_library=both \
    -Dusb=enabled \
    -Ddocumentation=disabled \
    -Dintrospection=disabled

# LibUV
RUN install-cmake-from-source https://github.com/libuv/libuv/archive/refs/tags/v1.44.2.tar.gz \
    -Dlibuv_buildtests=OFF \
    -DBUILD_TESTING=OFF

# NUClear!
RUN install-from-source https://github.com/Fastcode/NUClear/archive/48aa321595c13ed3ba8781ffdc7f63fc70d6d427.tar.gz \
    -DBUILD_TESTS=OFF

# Backtrace
RUN install-from-source https://github.com/ianlancetaylor/libbacktrace/archive/8602fda64e78f1f46563220f2ee9f7e70819c51d.tar.gz \
    --without-system-libunwind \
    --enable-shared \
    --enable-static

# Alsa and espeak
RUN install-from-source https://github.com/alsa-project/alsa-lib/archive/refs/tags/v1.2.7.2.tar.gz --without-debug
RUN install-from-source https://github.com/espeak-ng/pcaudiolib/releases/download/1.2/pcaudiolib-1.2.tar.gz
RUN --mount=type=bind,source=usr/local/package/espeak.sh,target=/usr/local/package/espeak.sh \
    /usr/local/package/espeak.sh https://github.com/espeak-ng/espeak-ng/releases/download/1.50/espeak-ng-1.50.tgz

# mio memory mapping library
RUN install-from-source https://github.com/mandreyel/mio/archive/3f86a95c0784d73ce6815237ec33ed25f233b643.tar.gz

# zstr header to have file streams that do zlib compression
RUN mkdir -p /usr/local/include/zstr \
    && wget https://raw.githubusercontent.com/mateidavid/zstr/v1.0.6/src/zstr.hpp -O /usr/local/include/zstr.hpp \
    && wget https://raw.githubusercontent.com/mateidavid/zstr/v1.0.6/src/strict_fstream.hpp -O /usr/local/include/strict_fstream.hpp

# Visual Mesh
RUN install-from-source https://github.com/Fastcode/VisualMesh/archive/refs/tags/v2.1.1.tar.gz \
    -DBUILD_TENSORFLOW_OP=OFF \
    -DBUILD_EXAMPLES=OFF \
    -DBUILD_OPENCL_ENGINE=ON

# JSON for modern C++ (https://github.com/nlohmann/json)
RUN install-header-from-source https://github.com/nlohmann/json/releases/download/v3.10.5/json.hpp

#######################################
### ADD NEW PROGRAMS/LIBRARIES HERE ###
#######################################

# Install python libraries
RUN pip install \
    xxhash \
    pylint \
    termcolor \
    stringcase \
    Pillow \
    protobuf==4.21.2 \
    tqdm

# Install tools needed for building individual modules as well as development tools
RUN install-package \
    arm-none-eabi-gcc \
    arm-none-eabi-newlib \
    openssh \
    rsync \
    gdb \
    valgrind \
    colordiff \
    parallel \
    vim \
    nano \
    clinfo \
    doxygen

# Install packages for nusight
RUN install-package \
    nodejs \
    npm \
    yarn

# Install formatters as last step so if they change the image is easy to update
RUN pip install --upgrade \
    cmake-format==0.6.13 \
    isort==5.10.1 \
    black==22.6.0

RUN npm install -g \
    prettier@2.7.1 \
    eslint@8.27.0

# Enable all the driver capabilities so we can use OpenCL in the container
ENV NVIDIA_DRIVER_CAPABILITIES=all

# Copy the nvidia OpenCL vendorfile into the container so we can also use OpenCL on nvidia GPUs
COPY --chown=root:root etc/OpenCL/vendors/nvidia.icd /etc/OpenCL/vendors/nvidia.icd

# Re-run ldconfig to make sure the database is up to date
RUN ldconfig

##############################
### SETUP THE USER ACCOUNT ###
##############################

# Setup the sudo so it can be run without a password
COPY etc/sudoers.d/user /etc/sudoers.d/user
RUN chmod 440 /etc/sudoers.d/user

# Create the user, and setup sudo so no password is required
ARG user_uid=1000
ARG user_gid=$user_uid
RUN groupadd --gid $user_gid nubots \
    && useradd --uid $user_uid --gid $user_gid -m nubots
USER nubots

# Copy ssh keys over to the system
RUN install -d -m 0755 -o nubots -g nubots /home/nubots/.ssh
COPY --chown=nubots:nubots home/nubots/.ssh/id_rsa \
    home/nubots/.ssh/id_rsa.pub \
    home/nubots/.ssh/config \
    /home/nubots/.ssh/
COPY --chown=nubots:nubots home/nubots/.gdbinit /home/nubots/.gdbinit
RUN chmod 600 /home/nubots/.ssh/id_rsa /home/nubots/.ssh/config

# Setup the locations where we will mount our folders
RUN install -d -m 0755 /home/nubots/NUbots && install -d -m 0777 /home/nubots/build

# Configure the ccache directory
ENV CCACHE_DIR /home/nubots/build/ccache

WORKDIR /home/fourtel/Horus<|MERGE_RESOLUTION|>--- conflicted
+++ resolved
@@ -13,11 +13,7 @@
 FROM archlinux:base-devel-20220710.0.67642
 
 # ↓↓↓ UPDATE MIRRORS HERE ↓↓↓
-<<<<<<< HEAD
-RUN echo -e "Server=http://host.docker.internal:7878/\$repo/os/\$arch\nServer=https://archive.archlinux.org/repos/2022/07/10/\$repo/os/\$arch" | tee /etc/pacman.d/mirrorlist
-=======
 RUN echo -e "Server=https://archive.archlinux.org/repos/2021/08/29/\$repo/os/\$arch" | tee /etc/pacman.d/mirrorlist
->>>>>>> e191f98b
 # If you ever update the mirror date, search the repository for UPDATE MIRRORS HERE to find all the places where the URL
 # needs to be altered.
 
