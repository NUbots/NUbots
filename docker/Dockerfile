##############################################
#   ___  ____    ____       _                #
#  / _ \/ ___|  / ___|  ___| |_ _   _ _ __   #
# | | | \___ \  \___ \ / _ \ __| | | | '_ \  #
# | |_| |___) |  ___) |  __/ |_| |_| | |_) | #
#  \___/|____/  |____/ \___|\__|\__,_| .__/  #
#                                    |_|     #
##############################################
FROM archlinux:20191006

# Arch recommends running this as the first command of the docker image
RUN pacman -Syu --noconfirm

# Create the nubots user, and setup sudo so no password is required
RUN useradd --no-log-init -m -U nubots
COPY --chown=root:root etc/sudoers.d/user /etc/sudoers.d/user
RUN chmod 440 /etc/sudoers.d/user

# Add a script that installs packages
COPY --chown=nubots:nubots usr/local/bin/install-package /usr/local/bin/install-package

# Install base packages needed for building general toolchain
# If you have a tool that's needed for a specific module install it before that module
RUN install-package \
    sudo \
    wget \
    python \
    python-pip \
    base-devel \
    ninja \
    cmake \
    meson \
    git \
    protobuf

# Get python to look in /usr/local for packages
<<<<<<< HEAD
RUN sed "s/^\(PREFIXES\s=\s\)\[\([^]]*\)\]/\1[\2, '\/usr\/local']/" -i /usr/lib/python3.8/site.py \
    && mkdir -p /usr/local/lib/python3.8/site-packages
=======
RUN echo $(python -c "import site; print(site.getsitepackages()[0].replace('/usr', '/usr/local'))") \
    > $(python -c "import site; print(site.getsitepackages()[0])")/local.pth
>>>>>>> 86304410
COPY --chown=root:root etc/pip.conf /etc/pip.conf

# Make sure /usr/local is checked for libraries and binaries
COPY --chown=root:root etc/ld.so.conf.d/usrlocal.conf /etc/ld.so.conf.d/usrlocal.conf
RUN ldconfig

# Setup /usr/local owned by nubots and swap to the nubots user
RUN chown -R nubots:nubots /usr/local
USER nubots

# Make a symlink from /usr/local/lib to /usr/local/lib64 so library install location is irrelevant
RUN cd /usr/local && ln -sf lib lib64

# Generate toolchain files for the generic platform
COPY --chown=nubots:nubots usr/local/toolchain/generate_toolchains.py /usr/local/generate_toolchains.py
COPY --chown=nubots:nubots usr/local/toolchain/generate_generic_toolchain.py /usr/local/generate_toolchain.py
RUN sudo python /usr/local/generate_toolchain.py --prefix /usr

# Copy over a tool to install simple standard conforming libraries from source
COPY --chown=nubots:nubots usr/local/bin/download-and-extract /usr/local/bin/download-and-extract
COPY --chown=nubots:nubots usr/local/bin/install-from-source /usr/local/bin/install-from-source
RUN ln -s /usr/local/bin/install-from-source /usr/local/bin/install-header-from-source \
    && ln -s /usr/local/bin/install-from-source /usr/local/bin/install-cmake-from-source \
    && ln -s /usr/local/bin/install-from-source /usr/local/bin/install-autotools-from-source \
    && ln -s /usr/local/bin/install-from-source /usr/local/bin/install-bjam-from-source \
    && ln -s /usr/local/bin/install-from-source /usr/local/bin/install-make-from-source \
    && ln -s /usr/local/bin/install-from-source /usr/local/bin/install-meson-from-source \
    && ln -s /usr/local/bin/install-from-source /usr/local/bin/install-python-from-source \
    && ln -s /usr/local/bin/install-from-source /usr/local/bin/install-from-source-with-patches

# Generate toolchain files for generic
COPY --chown=nubots:nubots usr/local/toolchain/generate_generic_toolchain.py /usr/local/generate_toolchain.py
RUN sudo python /usr/local/generate_toolchain.py --prefix /usr

#############################################
### ADD NEW SYTEM PROGRAMS/LIBRARIES HERE ###
#############################################

################################################
#  _____           _      _           _        #
# |_   _|__   ___ | | ___| |__   __ _(_)_ __   #
#   | |/ _ \ / _ \| |/ __| '_ \ / _` | | '_ \  #
#   | | (_) | (_) | | (__| | | | (_| | | | | | #
#   |_|\___/ \___/|_|\___|_| |_|\__,_|_|_| |_| #
################################################
ARG platform=generic

# Generate toolchain files for the current platform
COPY --chown=nubots:nubots usr/local/toolchain/generate_${platform}_toolchain.py /usr/local/generate_toolchain.py
RUN python /usr/local/generate_toolchain.py --prefix /usr/local

# zlib
RUN install-from-source https://www.zlib.net/zlib-1.2.11.tar.gz

# LLVM and Clang
RUN BUILD_FILE_DIR='llvm' install-cmake-from-source \
    https://github.com/llvm/llvm-project/archive/llvmorg-9.0.0.tar.gz \
    -DLLVM_ENABLE_PROJECTS="clang"

# Libpci access and libdrm for communicating with graphics hardware
RUN install-from-source https://xorg.freedesktop.org/releases/individual/lib/libpciaccess-0.16.tar.bz2
RUN install-meson-from-source https://dri.freedesktop.org/libdrm/libdrm-2.4.99.tar.bz2 \
    -Dudev=false \
    -Dvalgrind=false

# Intel graphics compiler
RUN install-cmake-from-source https://github.com/KhronosGroup/SPIRV-LLVM-Translator/archive/v9.0.0-1.tar.gz
COPY --chown=nubots:nubots usr/local/package/opencl-clang.sh /usr/local/package/opencl-clang.sh
RUN /usr/local/package/opencl-clang.sh https://github.com/intel/opencl-clang/archive/v9.0.0.tar.gz
RUN install-from-source https://github.com/intel/intel-graphics-compiler/archive/igc-1.0.2714.tar.gz \
    -DIGC_OPTION__ARCHITECTURE_TARGET='Linux64' \
    -DIGC_PREFERRED_LLVM_VERSION='9.0.0'
RUN install-from-source https://github.com/intel/gmmlib/archive/intel-gmmlib-19.3.3.tar.gz \
    -DRUN_TEST_SUITE=OFF

# Libva and the iHD driver for hardware compression
RUN install-from-source https://github.com/intel/libva/releases/download/2.5.0/libva-2.5.0.tar.bz2
RUN install-from-source https://github.com/intel/media-driver/archive/intel-media-19.3.0.tar.gz \
    -DINSTALL_DRIVER_SYSCONF=OFF \
    -DLIBVA_DRIVERS_PATH="/usr/local/lib/dri" \
    -DMEDIA_RUN_TEST_SUITE=OFF \
    -DBUILD_TESTING=OFF \
    -DBUILD_KERNELS=ON \
    -DENABLE_KERNELS=ON \
    -DENABLE_NONFREE_KERNELS=ON \
    -DBUILD_TYPE=Release

# Install intel compute runtime (OpenCL implementation)
COPY --chown=root:root etc/OpenCL/vendors/intel.icd /etc/OpenCL/vendors/intel.icd
COPY --chown=nubots:nubots usr/local/package/intel-compute-runtime.sh /usr/local/package/intel-compute-runtime.sh
RUN /usr/local/package/intel-compute-runtime.sh https://github.com/intel/compute-runtime/archive/19.40.14409.tar.gz \
    -DNEO_DRIVER_VERSION=19.40.14409 \
    -DSKIP_ALL_ULT=ON \
    -DSKIP_UNIT_TESTS=ON \
    -DIGDRCL__IGC_LIBRARY_PATH="/usr/local/lib"

# Install OpenCL C and C++ headers
COPY --chown=nubots:nubots usr/local/package/opencl-headers.sh /usr/local/package/opencl-headers.sh
RUN /usr/local/package/opencl-headers.sh https://github.com/KhronosGroup/OpenCL-Headers/archive/master.tar.gz
RUN install-from-source https://github.com/KhronosGroup/OpenCL-CLHPP/archive/master.tar.gz \
    -DOPENCL_INCLUDE_DIR=/usr/local/include/CL \
    -DOPENCL_LIB_DIR=/usr/local/lib \
    -DBUILD_DOCS=OFF \
    -DBUILD_EXAMPLES=OFF \
    -DBUILD_TESTS=OFF

# OpenCL loader library
RUN install-package ruby
RUN install-from-source https://github.com/OCL-dev/ocl-icd/archive/v2.2.12.tar.gz

# OpenBLAS
RUN install-package gcc-fortran
COPY --chown=nubots:nubots usr/local/package/openblas/${platform}.sh usr/local/package/openblas.sh
RUN /usr/local/package/openblas.sh https://github.com/xianyi/OpenBLAS/archive/v0.3.7.tar.gz

# Armadillo
RUN install-cmake-from-source https://downloads.sourceforge.net/project/arma/armadillo-9.700.2.tar.xz \
    -DDETECT_HDF5=OFF \
    -DBUILD_SHARED_LIBS=ON
COPY --chown=nubots:nubots usr/local/include/armadillo_bits/config.hpp /usr/local/include/armadillo_bits/config.hpp

# Eigen3
COPY --chown=nubots:nubots usr/local/package/eigen3/deprecated-copy.patch usr/local/package/deprecated-copy.patch
COPY --chown=nubots:nubots usr/local/package/eigen3/cxx17-overalign.patch usr/local/package/cxx17-overalign.patch
RUN install-from-source-with-patches http://bitbucket.org/eigen/eigen/get/3.3.7.tar.bz2 \
    /usr/local/package/deprecated-copy.patch \
    /usr/local/package/cxx17-overalign.patch --

# tcmalloc
RUN install-from-source \
    https://github.com/gperftools/gperftools/releases/download/gperftools-2.7/gperftools-2.7.tar.gz \
    --with-tcmalloc-pagesize=64 \
    --enable-minimal

# Protobuf
RUN install-autotools-from-source https://github.com/protocolbuffers/protobuf/releases/download/v3.10.0/protobuf-cpp-3.10.0.tar.gz \
    --with-zlib=/usr/local \
    --with-protoc=/usr/sbin/protoc

# Libjpeg
RUN install-package yasm
RUN install-from-source https://github.com/libjpeg-turbo/libjpeg-turbo/archive/2.0.3.tar.gz \
    -DWITH_SIMD=ON \
    -DFORCE_INLINE=ON \
    -DINLINE_WORKS=1 \
    -DRIGHT_SHIFT_IS_UNSIGNED_COMPILED=ON \
    -DRIGHT_SHIFT_IS_UNSIGNED_EXITCODE=1 \
    -DRIGHT_SHIFT_IS_UNSIGNED="" \
    -D__CHAR_UNSIGNED___COMPILED=ON \
    -D__CHAR_UNSIGNED___EXITCODE=1 \
    -D__CHAR_UNSIGNED__="" \
    -DFLOATTEST="sse"

# yaml-cpp
RUN install-from-source https://github.com/jbeder/yaml-cpp/archive/yaml-cpp-0.6.3.tar.gz \
    -DYAML_CPP_BUILD_TESTS=OFF \
    -DBUILD_SHARED_LIBS=OFF

# fmt formatting library
RUN  install-from-source https://github.com/fmtlib/fmt/archive/6.0.0.tar.gz \
    -DFMT_DOC=OFF \
    -DFMT_TEST=OFF

# Catch unit testing library
RUN install-header-from-source https://github.com/catchorg/Catch2/releases/download/v2.10.1/catch.hpp

# Aravis
RUN install-from-source http://xmlsoft.org/sources/libxml2-2.9.7.tar.gz --with-zlib=/usr/local --without-python
RUN install-from-source https://github.com/libffi/libffi/archive/v3.3-rc0.tar.gz
RUN install-from-source https://mirrors.edge.kernel.org/pub/linux/utils/util-linux/v2.34/util-linux-2.34.tar.xz \
    --disable-all-programs \
    --enable-libblkid \
    --enable-libmount \
    --enable-libuuid
RUN install-from-source https://gitlab.gnome.org/GNOME/glib/-/archive/2.63.0/glib-2.63.0.tar.gz \
    -Ddefault_library=both \
    -Dinternal_pcre=true \
    && cp /usr/local/lib/glib-2.0/include/glibconfig.h /usr/local/include/glibconfig.h
RUN install-meson-from-source https://github.com/AravisProject/aravis/archive/ARAVIS_0_7_2.tar.gz \
    -Ddefault_library=both \
    -Dviewer=false \
    -Dgst-plugin=false \
    -Dusb=true \
    -Ddocumentation=false \
    -Dintrospection=false

# LibUV
RUN install-cmake-from-source https://github.com/libuv/libuv/archive/v1.33.1.tar.gz \
    -Dlibuv_buildtests=OFF \
    -DBUILD_TESTING=OFF

# NUClear!
RUN install-from-source https://github.com/Fastcode/NUClear/archive/master.tar.gz \
    -DBUILD_TESTS=OFF

# Backtrace
RUN install-from-source https://github.com/ianlancetaylor/libbacktrace/archive/master.tar.gz \
    --without-system-libunwind \
    --enable-shared \
    --enable-static

# Alsa and espeak
RUN install-from-source ftp://ftp.alsa-project.org/pub/lib/alsa-lib-1.1.9.tar.bz2 \
    --without-debug
RUN install-from-source https://github.com/espeak-ng/pcaudiolib/archive/1.1.tar.gz
COPY --chown=nubots:nubots usr/local/package/espeak.sh /usr/local/package/espeak.sh
RUN /usr/local/package/espeak.sh https://github.com/espeak-ng/espeak-ng/releases/download/1.49.2/espeak-ng-1.49.2.tar.gz

# Install python libraries
RUN pip install \
    cmake-format \
    black \
    pylint \
    isort \
    termcolor \
    stringcase \
    Pillow \
    protobuf==3.10.0 \
    tqdm

# Install tools needed for building individual modules as well as development tools
RUN install-package \
    arm-none-eabi-gcc \
    arm-none-eabi-newlib \
    openssh \
    rsync \
    gdb \
    valgrind \
    colordiff \
    parallel \
    vim \
    nano

#######################################
### ADD NEW PROGRAMS/LIBRARIES HERE ###
#######################################

# Copy ssh keys over to the system
RUN install -d -m 0755 -o nubots -g nubots /home/nubots/.ssh
COPY --chown=nubots:nubots home/nubots/.ssh/id_rsa /home/nubots/.ssh/id_rsa
COPY --chown=nubots:nubots home/nubots/.ssh/id_rsa.pub /home/nubots/.ssh/id_rsa.pub
COPY --chown=nubots:nubots home/nubots/.ssh/config /home/nubots/.ssh/config
RUN chmod 600 /home/nubots/.ssh/id_rsa /home/nubots/.ssh/config

# Setup the locations where we will mount our folders
RUN install -d -m 0755 -o nubots -g nubots /home/nubots/NUbots
RUN install -d -m 0755 -o nubots -g nubots /home/nubots/build
WORKDIR /home/nubots/NUbots<|MERGE_RESOLUTION|>--- conflicted
+++ resolved
@@ -34,13 +34,8 @@
     protobuf
 
 # Get python to look in /usr/local for packages
-<<<<<<< HEAD
-RUN sed "s/^\(PREFIXES\s=\s\)\[\([^]]*\)\]/\1[\2, '\/usr\/local']/" -i /usr/lib/python3.8/site.py \
-    && mkdir -p /usr/local/lib/python3.8/site-packages
-=======
 RUN echo $(python -c "import site; print(site.getsitepackages()[0].replace('/usr', '/usr/local'))") \
     > $(python -c "import site; print(site.getsitepackages()[0])")/local.pth
->>>>>>> 86304410
 COPY --chown=root:root etc/pip.conf /etc/pip.conf
 
 # Make sure /usr/local is checked for libraries and binaries
