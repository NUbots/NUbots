--- conflicted
+++ resolved
@@ -196,18 +196,12 @@
     Horizon HorizonLine;
     vector<float> orientation;
     float headYaw, headPitch;
-<<<<<<< HEAD
-    bool validdata = m_data->getOrientation(orientation);
-    validdata &= m_data->getJointPosition(NUSensorsData::HeadYaw,headYaw);
-    validdata &= m_data->getJointPosition(NUSensorsData::HeadPitch,headPitch);
-    int camera = 1;
-=======
+
     bool validdata = m_data->get(NUSensorsData::Orientation, orientation);
     validdata &= m_data->getPosition(NUSensorsData::HeadYaw, headYaw);
     validdata &= m_data->getPosition(NUSensorsData::HeadPitch, headPitch);
     int camera = 1;
 
->>>>>>> 6dd35ea2
     if (validdata)
     {
         HorizonLine.Calculate(orientation[1], orientation[0], headYaw, headPitch, camera);
@@ -216,11 +210,7 @@
         line.push_back(HorizonLine.getA());
         line.push_back(HorizonLine.getB());
         line.push_back(HorizonLine.getC());
-<<<<<<< HEAD
-        m_data->BalanceHorizon->setData(m_current_time, line, true );
-=======
         m_data->set(NUSensorsData::Horizon, m_current_time, line);
->>>>>>> 6dd35ea2
     }
 }
 
@@ -309,33 +299,6 @@
     
     vector<float> acceleration;
     vector<float> orientation;
-<<<<<<< HEAD
-    vector<float> angularvelocity;
-    bool validdata = m_data->getAccelerometerValues(acceleration);
-    validdata &= m_data->getOrientation(orientation);
-    validdata &= m_data->getGyroFilteredValues(angularvelocity);
-    
-    if (not validdata)
-        return;
-    acceleration_mag = sqrt(pow(acceleration[0],2) + pow(acceleration[1],2) + pow(acceleration[2],2));
-    // check if the robot has fallen over
-    vector<float> fallen(5,0);
-    if (fabs(acceleration_mag - 981) < 0.2*981 and (fabs(orientation[0]) > FallenThreshold or fabs(orientation[1]) > FallenThreshold))
-        fallen_time += m_current_time - m_previous_time;
-    else
-        fallen_time = 0;
-    
-    if (fallen_time > 100)
-    {   // To make this sensor robust to orientation sensors that fail when the robot rolls over after falling
-        // We use only the angle to determine we have fallen, not the direction
-        fallen[0] = Fallen;
-        if (fabs(acceleration[0]) > fabs(acceleration[1]))
-        {   
-            if (acceleration[0] > 0)
-                fallen[3] = Fallen;
-=======
-    m_data->getAccelerometer(acceleration);
-    m_data->getOrientation(orientation);
     
     if (m_data->getAccelerometer(acceleration) and m_data->getOrientation(orientation))
     {
@@ -358,7 +321,6 @@
                 else
                     fallen[4] = Fallen;
             }
->>>>>>> 6dd35ea2
             else
             {
                 if (acceleration[1] > 0)
