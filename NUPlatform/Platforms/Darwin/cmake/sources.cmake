--- conflicted
+++ resolved
@@ -1,79 +1,38 @@
-<<<<<<< HEAD
-# A CMake file for the layman
-#   - add your source files to YOUR_SRCS
-#   - to include subdirectories either
-#       - put each source file in YOUR_SRCS including a *relative* path
-#       - include another source.cmake for each subdirectory
-#
-#    Copyright (c) 2009 Jason Kulk
-#    This file is free software: you can redistribute it and/or modify
-#    it under the terms of the GNU General Public License as published by
-#    the Free Software Foundation, either version 3 of the License, or
-#    (at your option) any later version.
-#
-#    This file is distributed in the hope that it will be useful,
-#    but WITHOUT ANY WARRANTY; without even the implied warranty of
-#    MERCHANTABILITY or FITNESS FOR A PARTICULAR PURPOSE.  See the
-#    GNU General Public License for more details.
-
-
-########## List your source files here! ############################################
-SET (YOUR_SRCS  main.cpp
-                DarwinPlatform.cpp DarwinPlatform.h
-                DarwinCamera.cpp DarwinCamera.h
-                DarwinSensors.cpp DarwinSensors.h
-                DarwinActionators.cpp DarwinActionators.h
-		DarwinJointMapping.cpp DarwinJointMapping.h
-                DarwinIO.cpp DarwinIO.h
-				DarwinAPI.cpp DarwinAPI.h
-				../Generic/Cameras/NUOpenCVCamera.h ../Generic/Cameras/NUOpenCVCamera.cpp
-)
-####################################################################################
-
-# I need to prefix each file with the correct path
-STRING(REPLACE "/cmake/sources.cmake" "" THIS_SRC_DIR ${CMAKE_CURRENT_LIST_FILE})
-
-# Now I need to append each element to NUBOT_SRCS
-FOREACH(loop_var ${YOUR_SRCS}) 
-    LIST(APPEND NUBOT_SRCS "${THIS_SRC_DIR}/${loop_var}" )
-ENDFOREACH(loop_var ${YOUR_SRCS})
-=======
-# A CMake file for the layman
-#   - add your source files to YOUR_SRCS
-#   - to include subdirectories either
-#       - put each source file in YOUR_SRCS including a *relative* path
-#       - include another source.cmake for each subdirectory
-#
-#    Copyright (c) 2009 Jason Kulk
-#    This file is free software: you can redistribute it and/or modify
-#    it under the terms of the GNU General Public License as published by
-#    the Free Software Foundation, either version 3 of the License, or
-#    (at your option) any later version.
-#
-#    This file is distributed in the hope that it will be useful,
-#    but WITHOUT ANY WARRANTY; without even the implied warranty of
-#    MERCHANTABILITY or FITNESS FOR A PARTICULAR PURPOSE.  See the
-#    GNU General Public License for more details.
-
-
-########## List your source files here! ############################################
-SET (YOUR_SRCS  main.cpp
-                DarwinPlatform.cpp DarwinPlatform.h
-                DarwinCamera.cpp DarwinCamera.h
-                DarwinSensors.cpp DarwinSensors.h
-                DarwinActionators.cpp DarwinActionators.h
-		DarwinJointMapping.cpp DarwinJointMapping.h
-                DarwinIO.cpp DarwinIO.h
-				DarwinAPI.cpp DarwinAPI.h
-#				../Generic/Cameras/NUOpenCVCamera.h ../Generic/Cameras/NUOpenCVCamera.cpp
-)
-####################################################################################
-
-# I need to prefix each file with the correct path
-STRING(REPLACE "/cmake/sources.cmake" "" THIS_SRC_DIR ${CMAKE_CURRENT_LIST_FILE})
-
-# Now I need to append each element to NUBOT_SRCS
-FOREACH(loop_var ${YOUR_SRCS}) 
-    LIST(APPEND NUBOT_SRCS "${THIS_SRC_DIR}/${loop_var}" )
-ENDFOREACH(loop_var ${YOUR_SRCS})
->>>>>>> 0cd78cd8
+# A CMake file for the layman
+#   - add your source files to YOUR_SRCS
+#   - to include subdirectories either
+#       - put each source file in YOUR_SRCS including a *relative* path
+#       - include another source.cmake for each subdirectory
+#
+#    Copyright (c) 2009 Jason Kulk
+#    This file is free software: you can redistribute it and/or modify
+#    it under the terms of the GNU General Public License as published by
+#    the Free Software Foundation, either version 3 of the License, or
+#    (at your option) any later version.
+#
+#    This file is distributed in the hope that it will be useful,
+#    but WITHOUT ANY WARRANTY; without even the implied warranty of
+#    MERCHANTABILITY or FITNESS FOR A PARTICULAR PURPOSE.  See the
+#    GNU General Public License for more details.
+
+
+########## List your source files here! ############################################
+SET (YOUR_SRCS  main.cpp
+                DarwinPlatform.cpp DarwinPlatform.h
+                DarwinCamera.cpp DarwinCamera.h
+                DarwinSensors.cpp DarwinSensors.h
+                DarwinActionators.cpp DarwinActionators.h
+		DarwinJointMapping.cpp DarwinJointMapping.h
+                DarwinIO.cpp DarwinIO.h
+				DarwinAPI.cpp DarwinAPI.h
+#				../Generic/Cameras/NUOpenCVCamera.h ../Generic/Cameras/NUOpenCVCamera.cpp
+)
+####################################################################################
+
+# I need to prefix each file with the correct path
+STRING(REPLACE "/cmake/sources.cmake" "" THIS_SRC_DIR ${CMAKE_CURRENT_LIST_FILE})
+
+# Now I need to append each element to NUBOT_SRCS
+FOREACH(loop_var ${YOUR_SRCS}) 
+    LIST(APPEND NUBOT_SRCS "${THIS_SRC_DIR}/${loop_var}" )
+ENDFOREACH(loop_var ${YOUR_SRCS})