--- conflicted
+++ resolved
@@ -144,11 +144,7 @@
     
     m_al_gyro_access->GetValues(temp);
     for (unsigned int i=0; i<temp.size(); i++)      // we need to convert to rad/s
-<<<<<<< HEAD
         temp[i] = temp[i]/154.7;                    // scaling factor: Alderbaran say it is 2.7 deg/s (PI/(2.7*180) = 1/154.7
-=======
-        temp[i] = -temp[i]/154.7;                   // scaling factor: Alderbaran say it is 2.7 deg/s (PI/(2.7*180) = 1/154.7
->>>>>>> dcba152c
     m_data->setBalanceGyro(m_current_time, temp);   
     
     m_al_footsole_access->GetValues(temp);
