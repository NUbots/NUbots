--- conflicted
+++ resolved
@@ -44,7 +44,11 @@
     #endif
     init();
     
-    m_camera = new NAOWebotsCamera(this);
+    #ifdef USE_VISION
+        m_camera = new NAOWebotsCamera(this);
+    #else
+        m_camera = 0;
+    #endif
     m_sensors = new NAOWebotsSensors(this);
     m_actionators = new NAOWebotsActionators(this);
 }
@@ -72,18 +76,6 @@
     stringstream ss;
     ss << "nubot" << player_number;
     m_name = ss.str();
-<<<<<<< HEAD
-=======
-    
-    system = new NAOWebotsSystem(this);                 // the system needs to be created first because it provides times for the other modules!
-    #ifdef USE_VISION
-        camera = new NAOWebotsCamera(this);
-    #else
-        camera = 0;
-    #endif
-    sensors = new NAOWebotsSensors(this);
-    actionators = new NAOWebotsActionators(this);
->>>>>>> a6bffc1f
 }
 
 /*! @brief Intialise the NUPlatform's robot number 
