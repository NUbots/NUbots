/*
 * This file is part of the NUbots Codebase.
 *
 * The NUbots Codebase is free software: you can redistribute it and/or modify
 * it under the terms of the GNU General Public License as published by
 * the Free Software Foundation, either version 3 of the License, or
 * (at your option) any later version.
 *
 * The NUbots Codebase is distributed in the hope that it will be useful,
 * but WITHOUT ANY WARRANTY; without even the implied warranty of
 * MERCHANTABILITY or FITNESS FOR A PARTICULAR PURPOSE.  See the
 * GNU General Public License for more details.
 *
 * You should have received a copy of the GNU General Public License
 * along with the NUbots Codebase.  If not, see <http://www.gnu.org/licenses/>.
 *
 * Copyright 2013 NUbots <nubots@nubots.net>
 */
syntax = "proto3";

package message.motion;

/**
 * Tell the head where to look in world space.
 * This command is interpreted such that the robot will use IMU data to fixate at these angles in the world even when
 * rotating.
 *
 * @author Jake Fountain
 */
message HeadCommand {
<<<<<<< HEAD
    float yaw         = 1;
    float pitch       = 2;
    bool  robot_space = 3;  // if true, the yaw and pitch are interpreted in robot space, instead of IMU space
}

message HeadMotionUpdate {
    // TODO...
=======
    float yaw        = 1;
    float pitch      = 2;
    bool  robotSpace = 3;  // if true, the yaw and pitch are interpreted in robot space, instead of IMU space
>>>>>>> a2dcf1fc
}<|MERGE_RESOLUTION|>--- conflicted
+++ resolved
@@ -28,17 +28,7 @@
  * @author Jake Fountain
  */
 message HeadCommand {
-<<<<<<< HEAD
     float yaw         = 1;
     float pitch       = 2;
     bool  robot_space = 3;  // if true, the yaw and pitch are interpreted in robot space, instead of IMU space
-}
-
-message HeadMotionUpdate {
-    // TODO...
-=======
-    float yaw        = 1;
-    float pitch      = 2;
-    bool  robotSpace = 3;  // if true, the yaw and pitch are interpreted in robot space, instead of IMU space
->>>>>>> a2dcf1fc
 }