/*
 * This file is part of the NUbots Codebase.
 *
 * The NUbots Codebase is free software: you can redistribute it and/or modify
 * it under the terms of the GNU General Public License as published by
 * the Free Software Foundation, either version 3 of the License, or
 * (at your option) any later version.
 *
 * The NUbots Codebase is distributed in the hope that it will be useful,
 * but WITHOUT ANY WARRANTY; without even the implied warranty of
 * MERCHANTABILITY or FITNESS FOR A PARTICULAR PURPOSE.  See the
 * GNU General Public License for more details.
 *
 * You should have received a copy of the GNU General Public License
 * along with the NUbots Codebase.  If not, see <http://www.gnu.org/licenses/>.
 *
 * Copyright 2013 NUbots <nubots@nubots.net>
 */
syntax = "proto3";

package message.motion;

/**
 * Tell the head where to look in world space.
 * This command is interpreted such that the robot will use IMU data to fixate
 * at these angles in the world even when rotating.
 *
 * @author Jake Fountain
 */
message HeadCommand {
<<<<<<< HEAD

    /// Target head yaw in radians
    float yaw = 1;
    /// Target head pitch in radians
    float pitch = 2;
    /// If true, the yaw and pitch are interpreted in
    /// robot space, instead of IMU space
    bool robotSpace = 3;
}

message HeadMotionUpdate {
    // TODO...
=======
    float yaw         = 1;
    float pitch       = 2;
    bool  robot_space = 3;  // if true, the yaw and pitch are interpreted in robot space, instead of IMU space
>>>>>>> 48f9eaf1
}<|MERGE_RESOLUTION|>--- conflicted
+++ resolved
@@ -28,22 +28,10 @@
  * @author Jake Fountain
  */
 message HeadCommand {
-<<<<<<< HEAD
-
     /// Target head yaw in radians
     float yaw = 1;
     /// Target head pitch in radians
     float pitch = 2;
-    /// If true, the yaw and pitch are interpreted in
-    /// robot space, instead of IMU space
-    bool robotSpace = 3;
-}
-
-message HeadMotionUpdate {
-    // TODO...
-=======
-    float yaw         = 1;
-    float pitch       = 2;
-    bool  robot_space = 3;  // if true, the yaw and pitch are interpreted in robot space, instead of IMU space
->>>>>>> 48f9eaf1
+    /// If true, the yaw and pitch are interpreted in robot space, instead of IMU space
+    bool robot_space = 3;
 }