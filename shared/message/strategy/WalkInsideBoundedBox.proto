--- conflicted
+++ resolved
@@ -37,10 +37,6 @@
     double y_min = 3;
     double y_max = 4;
 
-<<<<<<< HEAD
-    /// Default position to ball back to if ball not visible
-=======
     /// Default position to walk back to if ball not visible
->>>>>>> 5757603e
     iso3 Hfd = 5;
 }