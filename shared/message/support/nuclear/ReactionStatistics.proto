/*
 * This file is part of the NUbots Codebase.
 *
 * The NUbots Codebase is free software: you can redistribute it and/or modify
 * it under the terms of the GNU General Public License as published by
 * the Free Software Foundation, either version 3 of the License, or
 * (at your option) any later version.
 *
 * The NUbots Codebase is distributed in the hope that it will be useful,
 * but WITHOUT ANY WARRANTY; without even the implied warranty of
 * MERCHANTABILITY or FITNESS FOR A PARTICULAR PURPOSE.  See the
 * GNU General Public License for more details.
 *
 * You should have received a copy of the GNU General Public License
 * along with the NUbots Codebase.  If not, see <http://www.gnu.org/licenses/>.
 *
 * Copyright 2013 NUbots <nubots@nubots.net>
 */

syntax = "proto3";

package message.support.nuclear;

message ReactionStatistics {
<<<<<<< HEAD
    string name            = 1;
    string triggerName     = 2;
    string functionName    = 3;
    uint64 reactionId      = 4;
    uint64 taskId          = 5;
    uint64 causeReactionId = 6;
    uint64 causeTaskId     = 7;
    /// Timestamp when the message was emitted
    uint64 emitted = 8;
    /// Timestamp when the reaction started
    uint64 started = 9;
    /// Timestamp when the reaction finished
    uint64 finished = 10;
=======
    string name              = 1;
    string trigger_name      = 2;
    string function_name     = 3;
    uint64 reaction_id       = 4;
    uint64 task_id           = 5;
    uint64 cause_reaction_id = 6;
    uint64 cause_task_id     = 7;
    uint64 emitted           = 8;
    uint64 started           = 9;
    uint64 finished          = 10;
>>>>>>> 48f9eaf1
}<|MERGE_RESOLUTION|>--- conflicted
+++ resolved
@@ -22,21 +22,6 @@
 package message.support.nuclear;
 
 message ReactionStatistics {
-<<<<<<< HEAD
-    string name            = 1;
-    string triggerName     = 2;
-    string functionName    = 3;
-    uint64 reactionId      = 4;
-    uint64 taskId          = 5;
-    uint64 causeReactionId = 6;
-    uint64 causeTaskId     = 7;
-    /// Timestamp when the message was emitted
-    uint64 emitted = 8;
-    /// Timestamp when the reaction started
-    uint64 started = 9;
-    /// Timestamp when the reaction finished
-    uint64 finished = 10;
-=======
     string name              = 1;
     string trigger_name      = 2;
     string function_name     = 3;
@@ -44,8 +29,10 @@
     uint64 task_id           = 5;
     uint64 cause_reaction_id = 6;
     uint64 cause_task_id     = 7;
-    uint64 emitted           = 8;
-    uint64 started           = 9;
-    uint64 finished          = 10;
->>>>>>> 48f9eaf1
+    /// Timestamp when the message was emitted
+    uint64 emitted = 8;
+    /// Timestamp when the reaction started
+    uint64 started = 9;
+    /// Timestamp when the reaction finished
+    uint64 finished = 10;
 }