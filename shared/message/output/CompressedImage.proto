--- conflicted
+++ resolved
@@ -42,14 +42,13 @@
         fvec2 centre = 4;
         fvec2 k      = 5;
     }
-<<<<<<< HEAD
     /// Encoding of colour channels, e.g. BGGR, PRG8, RGBA, etc.
     /// see module::output::compressor::turbojpeg::Compressor::compress for full list we use
     uint32 format = 1;
     /// Number of pixels of {x, y} of the image
     uvec2  dimensions = 2;
     bytes  data       = 3;
-    uint32 camera_id  = 4;
+    uint32                    id         = 4;
     /// Name of the camera that took the image
     string name = 5;
     /// Time when the image was taken
@@ -58,15 +57,4 @@
     mat4 Hcw = 7;
     /// The lens information of the camera which took the image
     Lens lens = 8;
-=======
-
-    uint32                    format     = 1;
-    uvec2                     dimensions = 2;
-    bytes                     data       = 3;
-    uint32                    id         = 4;
-    string                    name       = 5;
-    google.protobuf.Timestamp timestamp  = 6;
-    mat4                      Hcw        = 7;
-    Lens                      lens       = 8;
->>>>>>> 86116fd0
 }