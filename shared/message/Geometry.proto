/*
 * This file is part of the NUbots Codebase.
 *
 * The NUbots Codebase is free software: you can redistribute it and/or modify
 * it under the terms of the GNU General Public License as published by
 * the Free Software Foundation, either version 3 of the License, or
 * (at your option) any later version.
 *
 * The NUbots Codebase is distributed in the hope that it will be useful,
 * but WITHOUT ANY WARRANTY; without even the implied warranty of
 * MERCHANTABILITY or FITNESS FOR A PARTICULAR PURPOSE.  See the
 * GNU General Public License for more details.
 *
 * You should have received a copy of the GNU General Public License
 * along with the NUbots Codebase.  If not, see <http://www.gnu.org/licenses/>.
 *
 * Copyright 2013 NUbots <nubots@nubots.net>
 */

syntax = "proto3";

package message;

import "Vector.proto";
import "Matrix.proto";

/**
 * A normal vector and the distance to the line
 */
message Line {
    fvec3 normal   = 1;
    float distance = 2;
}

/**
 * The circle's centre position and radius
 */
message Circle {
    double radius = 1;
    vec2   centre = 2;
}

/**
 * A 3D matrix representation of the Ellipse
 */
message Ellipse {

    /// See http://en.wikipedia.org/wiki/Matrix_representation_of_conic_sections
    mat3 ellipse = 1;
}

/**
 * Four corner points of a quadrilateral
 */
message Quad {

    /// Top left corner of the quadrilateral
    vec2 tl = 1;
    /// Top right corner of the quadrilateral
    vec2 tr = 2;
    /// Bottom left corner of the quadrilateral
    vec2 bl = 3;
    /// Bottom right corner of the quadrilateral
    vec2 br = 4;
}

/**
 * Contains the polygon's location
 */
message Polygon {

    /// {x, y} location of the polygon
    vec2 point = 1;
}

/**
 * Contains the positions of the four corners of a frustrum
 */
message Frustum {

    /// Top left corner of the frustrum
    vec3 tl = 1;
    /// Top right corner of the frustrum
    vec3 tr = 2;
    /// Bottom left corner of the frustrum
    vec3 bl = 3;
    /// Bottom right corner of the frustrum
    vec3 br = 4;
}

/**
 * Contains the cone's axis, gradient, and radius
 */
message Cone {
<<<<<<< HEAD

    /// 3D axis of the centre of the cone
    fvec3 axis = 1;

    float gradient = 2;
    /// Radius of the circle which is the base of the cone
=======
    fvec3 axis = 1;
    // Cos(theta) of the cone angle
>>>>>>> a9653652
    float radius = 3;
}<|MERGE_RESOLUTION|>--- conflicted
+++ resolved
@@ -92,16 +92,8 @@
  * Contains the cone's axis, gradient, and radius
  */
 message Cone {
-<<<<<<< HEAD
-
     /// 3D axis of the centre of the cone
     fvec3 axis = 1;
-
-    float gradient = 2;
-    /// Radius of the circle which is the base of the cone
-=======
-    fvec3 axis = 1;
     // Cos(theta) of the cone angle
->>>>>>> a9653652
     float radius = 3;
 }