// MIT License
//
// Copyright (c) 2019 NUbots
//
// This file is part of the NUbots codebase.
// See https://github.com/NUbots/NUbots for further info.
//
// Permission is hereby granted, free of charge, to any person obtaining a copy
// of this software and associated documentation files (the "Software"), to deal
// in the Software without restriction, including without limitation the rights
// to use, copy, modify, merge, publish, distribute, sublicense, and/or sell
// copies of the Software, and to permit persons to whom the Software is
// furnished to do so, subject to the following conditions:
//
// The above copyright notice and this permission notice shall be included in all
// copies or substantial portions of the Software.
//
// THE SOFTWARE IS PROVIDED "AS IS", WITHOUT WARRANTY OF ANY KIND, EXPRESS OR
// IMPLIED, INCLUDING BUT NOT LIMITED TO THE WARRANTIES OF MERCHANTABILITY,
// FITNESS FOR A PARTICULAR PURPOSE AND NONINFRINGEMENT. IN NO EVENT SHALL THE
// AUTHORS OR COPYRIGHT HOLDERS BE LIABLE FOR ANY CLAIM, DAMAGES OR OTHER
// LIABILITY, WHETHER IN AN ACTION OF CONTRACT, TORT OR OTHERWISE, ARISING FROM,
// OUT OF OR IN CONNECTION WITH THE SOFTWARE OR THE USE OR OTHER DEALINGS IN THE
// SOFTWARE.


syntax = "proto3";

package message.vision;

import "google/protobuf/timestamp.proto";
import "Vector.proto";
import "Matrix.proto";
import "Transform.proto";

message Goal {
    enum Side {
        UNKNOWN_SIDE = 0;
        LEFT         = 1;
        RIGHT        = 2;
    }
    /// Which team the goals belong to
    enum Team {
        UNKNOWN_TEAM = 0;
        OWN          = 1;
        OPPONENT     = 2;
    }
    enum MeasurementType {
        UNKNOWN = 0;
        /// The distance is from the camera to bottom centre of post
        CENTRE = 1;
    }
    message Measurement {
        MeasurementType type = 1;
        /// Normal vectors point inwards towards the centre of the object
<<<<<<< HEAD
        vec3 rGCc       = 2;  // Goal from camera in camera space
=======
        vec3 srGCc      = 2;  // Spherical Reciprocal Coordinates (1/distance, phi, theta)
>>>>>>> 4bbb78b7
        mat3 covariance = 3;
    }
    message Post {
        /// Vector pointing to top point of post in camera space
        vec3 top = 1;
        /// Vector pointing to bottom point of post in camera space
        vec3 bottom = 2;
        /// Distance from camera to goals, in metres
        double distance = 3;
    }
    Side                 side           = 1;
    Post                 post           = 3;
    repeated Measurement measurements   = 4;
    vec2                 screen_angular = 5;
    vec2                 angular_size   = 6;
}

message Goals {
    uint32                    id        = 1;
    google.protobuf.Timestamp timestamp = 2;
    /// Isometry3d transform from world space to camera space at the time that the image was taken
    iso3 Hcw = 3;

    repeated Goal goals = 4;
    /// Goal detections projected onto the ground plane
    repeated vec3 rGWw = 6;
}<|MERGE_RESOLUTION|>--- conflicted
+++ resolved
@@ -53,11 +53,7 @@
     message Measurement {
         MeasurementType type = 1;
         /// Normal vectors point inwards towards the centre of the object
-<<<<<<< HEAD
         vec3 rGCc       = 2;  // Goal from camera in camera space
-=======
-        vec3 srGCc      = 2;  // Spherical Reciprocal Coordinates (1/distance, phi, theta)
->>>>>>> 4bbb78b7
         mat3 covariance = 3;
     }
     message Post {
