--- conflicted
+++ resolved
@@ -17,32 +17,21 @@
  * Copyright 2013 NUbots <nubots@nubots.net>
  */
 
-syntax = "proto3";
+ syntax = "proto3";
 
-package message.vision;
+ package message.vision;
 
-import "google/protobuf/timestamp.proto";
-import "Matrix.proto";
+ import "google/protobuf/timestamp.proto";
+ import "Matrix.proto";
 
-message VisualMesh {
-<<<<<<< HEAD
-    google.protobuf.Timestamp timestamp       = 1;
-    uint32                    camera_id       = 2;
-    string                    name            = 3;
-    mat4                      Hcw             = 4;
-=======
-    message Row {
-        float phi      = 1;
-        int32 segments = 2;
-    }
-    uint32                    id              = 1;
-    fmat                      rays            = 2;
-    imat                      neighbourhood   = 3;
-    fmat                      classifications = 4;
->>>>>>> b9c0624b
-    fmat                      coordinates     = 5;
-    imat                      neighbourhood   = 6;
-    repeated int32            indices         = 7;
-    fmat                      classifications = 8;
-    fmat                      rays            = 9;
-}+ message VisualMesh {
+     google.protobuf.Timestamp timestamp       = 1;
+     uint32                    camera_id       = 2;
+     string                    name            = 3;
+     mat4                      Hcw             = 4;
+     fmat                      coordinates     = 5;
+     imat                      neighbourhood   = 6;
+     repeated int32            indices         = 7;
+     fmat                      classifications = 8;
+     fmat                      rays            = 9;
+ }