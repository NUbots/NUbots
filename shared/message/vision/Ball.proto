--- conflicted
+++ resolved
@@ -48,12 +48,8 @@
     fvec4 colour         = 5;
 }
 message Balls {
-<<<<<<< HEAD
-    uint32 camera_id = 1;
+    uint32                    id        = 1;
     /// When the measurements were taken
-=======
-    uint32                    id        = 1;
->>>>>>> 217c8121
     google.protobuf.Timestamp timestamp = 2;
     /// Affine3d transform from world space to camera space at the time that the image was taken
     mat4          Hcw   = 3;
