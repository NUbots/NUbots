/*
 * This file is part of the NUbots Codebase.
 *
 * The NUbots Codebase is free software: you can redistribute it and/or modify
 * it under the terms of the GNU General Public License as published by
 * the Free Software Foundation, either version 3 of the License, or
 * (at your option) any later version.
 *
 * The NUbots Codebase is distributed in the hope that it will be useful,
 * but WITHOUT ANY WARRANTY; without even the implied warranty of
 * MERCHANTABILITY or FITNESS FOR A PARTICULAR PURPOSE.  See the
 * GNU General Public License for more details.
 *
 * You should have received a copy of the GNU General Public License
 * along with the NUbots Codebase.  If not, see <http://www.gnu.org/licenses/>.
 *
 * Copyright 2013 NUbots <nubots@nubots.net>
 */
syntax = "proto3";

package message.behaviour;

message SoccerObjectPriority {
    enum SearchType {
        LOST                    = 0;
        FIND_ADDITIONAL_OBJECTS = 1;
<<<<<<< HEAD
        GOAL_SEARCH = 2;
        GOAL_LEFT = 3;
        GOAL_RIGHT = 4;
        GROUND_LEFT = 5;
        GROUND_RIGHT = 6;
        OTHER = 7;
=======
        GOAL_SEARCH             = 2;
        GOAL_LEFT               = 3;
        GOAL_RIGHT              = 4;
        GROUND_LEFT             = 5;
        GROUND_RIGHT            = 6;
        OTHE                    = 7;
>>>>>>> 840db4ea
    }

    int32      ball       = 1;
    int32      goal       = 2;
    int32      line       = 3;
    SearchType searchType = 4;
}<|MERGE_RESOLUTION|>--- conflicted
+++ resolved
@@ -24,21 +24,12 @@
     enum SearchType {
         LOST                    = 0;
         FIND_ADDITIONAL_OBJECTS = 1;
-<<<<<<< HEAD
-        GOAL_SEARCH = 2;
-        GOAL_LEFT = 3;
-        GOAL_RIGHT = 4;
-        GROUND_LEFT = 5;
-        GROUND_RIGHT = 6;
-        OTHER = 7;
-=======
         GOAL_SEARCH             = 2;
         GOAL_LEFT               = 3;
         GOAL_RIGHT              = 4;
         GROUND_LEFT             = 5;
         GROUND_RIGHT            = 6;
-        OTHE                    = 7;
->>>>>>> 840db4ea
+        OTHER                   = 7;
     }
 
     int32      ball       = 1;
