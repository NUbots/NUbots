// MIT License
//
// Copyright (c) 2023 NUbots
//
// This file is part of the NUbots codebase.
// See https://github.com/NUbots/NUbots for further info.
//
// Permission is hereby granted, free of charge, to any person obtaining a copy
// of this software and associated documentation files (the "Software"), to deal
// in the Software without restriction, including without limitation the rights
// to use, copy, modify, merge, publish, distribute, sublicense, and/or sell
// copies of the Software, and to permit persons to whom the Software is
// furnished to do so, subject to the following conditions:
//
// The above copyright notice and this permission notice shall be included in all
// copies or substantial portions of the Software.
//
// THE SOFTWARE IS PROVIDED "AS IS", WITHOUT WARRANTY OF ANY KIND, EXPRESS OR
// IMPLIED, INCLUDING BUT NOT LIMITED TO THE WARRANTIES OF MERCHANTABILITY,
// FITNESS FOR A PARTICULAR PURPOSE AND NONINFRINGEMENT. IN NO EVENT SHALL THE
// AUTHORS OR COPYRIGHT HOLDERS BE LIABLE FOR ANY CLAIM, DAMAGES OR OTHER
// LIABILITY, WHETHER IN AN ACTION OF CONTRACT, TORT OR OTHERWISE, ARISING FROM,
// OUT OF OR IN CONNECTION WITH THE SOFTWARE OR THE USE OR OTHER DEALINGS IN THE
// SOFTWARE.

syntax = "proto3";

package message.behaviour.state;

import "Vector.proto";

message WalkState {
    enum State {
        UNKNOWN  = 0;
        STARTING = 1;
        WALKING  = 2;
        STOPPING = 3;
        STOPPED  = 4;
    }

    enum Phase {
        DOUBLE = 0;
        LEFT   = 1;
        RIGHT  = 2;
    }

    /// Walking state
    State state = 1;

    /// Current requested velocity target (dx, dy, dtheta)
    vec3 velocity_target = 2;

<<<<<<< HEAD
    /// Support phase
    SupportPhase support_phase = 3;

    /// Set of swing foot trajectory points rSPp for duration of step
    repeated vec3 swing_foot_trajectory = 4;

    /// Set of torso trajectory points rTPp for duration of step
    repeated vec3 torso_trajectory = 5;
=======
    /// Walk phase
    Phase phase = 3;
>>>>>>> 4f2b8ce0
}<|MERGE_RESOLUTION|>--- conflicted
+++ resolved
@@ -50,7 +50,6 @@
     /// Current requested velocity target (dx, dy, dtheta)
     vec3 velocity_target = 2;
 
-<<<<<<< HEAD
     /// Support phase
     SupportPhase support_phase = 3;
 
@@ -59,8 +58,7 @@
 
     /// Set of torso trajectory points rTPp for duration of step
     repeated vec3 torso_trajectory = 5;
-=======
+
     /// Walk phase
     Phase phase = 3;
->>>>>>> 4f2b8ce0
 }