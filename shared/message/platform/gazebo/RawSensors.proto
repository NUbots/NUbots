/*
 * This file is part of the NUbots Codebase.
 *
 * The NUbots Codebase is free software: you can redistribute it and/or modify
 * it under the terms of the GNU General Public License as published by
 * the Free Software Foundation, either version 3 of the License, or
 * (at your option) any later version.
 *
 * The NUbots Codebase is distributed in the hope that it will be useful,
 * but WITHOUT ANY WARRANTY; without even the implied warranty of
 * MERCHANTABILITY or FITNESS FOR A PARTICULAR PURPOSE.  See the
 * GNU General Public License for more details.
 *
 * You should have received a copy of the GNU General Public License
 * along with the NUbots Codebase.  If not, see <http://www.gnu.org/licenses/>.
 *
 * Copyright 2019 NUbots <nubots@nubots.net>
 */
syntax = "proto3";

package message.platform.gazebo;

import "message/platform/RawSensors.proto";

message RawSensors {
    /// The name of the model in the simulation that these sensors are from
    string model = 1;
<<<<<<< HEAD
    /// The sensors object for this model
    platform.darwin.DarwinSensors sensors = 2;
=======
    // The sensors object for this model
    platform.RawSensors sensors = 2;
>>>>>>> 889d5ec2
}<|MERGE_RESOLUTION|>--- conflicted
+++ resolved
@@ -25,11 +25,6 @@
 message RawSensors {
     /// The name of the model in the simulation that these sensors are from
     string model = 1;
-<<<<<<< HEAD
-    /// The sensors object for this model
-    platform.darwin.DarwinSensors sensors = 2;
-=======
     // The sensors object for this model
     platform.RawSensors sensors = 2;
->>>>>>> 889d5ec2
 }