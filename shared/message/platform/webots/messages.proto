--- conflicted
+++ resolved
@@ -21,10 +21,7 @@
 
 package message.platform.webots;
 
-<<<<<<< HEAD
-=======
 import "Matrix.proto";
->>>>>>> c736cbb3
 import "Vector.proto";
 
 // Copy of cyberbotics/webots projects/samples/contests/robocup/controllers/player/messages.proto
@@ -89,11 +86,6 @@
     string      text         = 2;
 }
 
-<<<<<<< HEAD
-// NUbots-specific, used for the walk optimisation
-message OptimisationRobotPosition {
-    vec3 value = 1;
-=======
 /// NUbots specific data sent from our own controllers rather than the official RoboCup Webots controller
 message OdometryGroundTruth {
     /// Indicates if this message exists
@@ -108,7 +100,11 @@
     bool exists = 1;
     /// Vector from the world to the ball in world space.
     fvec3 rBWw = 2;
->>>>>>> c736cbb3
+}
+
+// NUbots-specific, used for the walk optimisation
+message OptimisationRobotPosition {
+    vec3 value = 1;
 }
 
 message SensorMeasurements {
@@ -125,16 +121,13 @@
     repeated Force6DMeasurement        force6ds         = 9;
     repeated GyroMeasurement           gyros            = 10;
     repeated PositionSensorMeasurement position_sensors = 11;
-<<<<<<< HEAD
+    // NUbots-specific data. Set to 100 in case other data is added in by the RoboCup TC
+    OdometryGroundTruth odometry_ground_truth = 100;
+    VisionGroundTruth   vision_ground_truth   = 101;
 
     // NUbots-specific, used for the walk optimisation
     OptimisationRobotPosition robot_position = 20;
     bool                      reset_done     = 21;
-=======
-    // NUbots-specific data. Set to 100 in case other data is added in by the RoboCup TC
-    OdometryGroundTruth odometry_ground_truth = 100;
-    VisionGroundTruth   vision_ground_truth   = 101;
->>>>>>> c736cbb3
 }
 
 message MotorPosition {
