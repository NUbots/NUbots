// MIT License
//
// Copyright (c) 2021 NUbots
//
// This file is part of the NUbots codebase.
// See https://github.com/NUbots/NUbots for further info.
//
// Permission is hereby granted, free of charge, to any person obtaining a copy
// of this software and associated documentation files (the "Software"), to deal
// in the Software without restriction, including without limitation the rights
// to use, copy, modify, merge, publish, distribute, sublicense, and/or sell
// copies of the Software, and to permit persons to whom the Software is
// furnished to do so, subject to the following conditions:
//
// The above copyright notice and this permission notice shall be included in all
// copies or substantial portions of the Software.
//
// THE SOFTWARE IS PROVIDED "AS IS", WITHOUT WARRANTY OF ANY KIND, EXPRESS OR
// IMPLIED, INCLUDING BUT NOT LIMITED TO THE WARRANTIES OF MERCHANTABILITY,
// FITNESS FOR A PARTICULAR PURPOSE AND NONINFRINGEMENT. IN NO EVENT SHALL THE
// AUTHORS OR COPYRIGHT HOLDERS BE LIABLE FOR ANY CLAIM, DAMAGES OR OTHER
// LIABILITY, WHETHER IN AN ACTION OF CONTRACT, TORT OR OTHERWISE, ARISING FROM,
// OUT OF OR IN CONNECTION WITH THE SOFTWARE OR THE USE OR OTHER DEALINGS IN THE
// SOFTWARE.


syntax = "proto3";

package message.platform.webots;

import "Matrix.proto";
import "Vector.proto";

import "message/support/optimisation/OptimisationRobotPosition.proto";
import "message/support/optimisation/OptimisationCommand.proto";

// Copy of cyberbotics/webots projects/samples/contests/robocup/controllers/player/messages.proto


message Vector3 {
    double X = 1;
    double Y = 2;
    double Z = 3;
}

message PositionSensorMeasurement {
    string name  = 1;
    double value = 2;
}

message AccelerometerMeasurement {
    string  name  = 1;
    Vector3 value = 2;  // [m/sˆ2], x-axis, y-axis, z-axis
}

message GyroMeasurement {
    string  name  = 1;
    Vector3 value = 2;  // [rad/s], x-axis, y-axis, z-axis
}

message BumperMeasurement {
    string name  = 1;
    bool   value = 2;
}

message ForceMeasurement {
    string name  = 1;
    double value = 2;  // [N]
}

message Force3DMeasurement {
    string  name  = 1;
    Vector3 value = 2;  // [N], x-axis, y-axis, z-axis
}

message Force6DMeasurement {  // not yet implemented by cyberbotics/tc, but we don't use it anyway
    string  name   = 1;
    Vector3 force  = 2;  // [N], x-axis, y-axis, z-axis
    Vector3 torque = 3;  // [N.m], x-axis, y-axis, z-axis
}

message CameraMeasurement {
    string name    = 1;
    uint32 width   = 2;
    uint32 height  = 3;
    sint32 quality = 4;  // -1 = raw image, 100 = no compression, 0 = high compression
    bytes  image   = 5;  // RAW or JPEG encoded data (note: JPEG is not yet implemented)
}

message Message {
    enum MessageType {
        ERROR_MESSAGE   = 0;
        WARNING_MESSAGE = 1;
    }
    MessageType message_type = 1;
    string      text         = 2;
}

/// NUbots specific data sent from our own controllers rather than the official RoboCup Webots controller
message OdometryGroundTruth {
    /// Indicates if this message exists
    bool exists = 1;
    /// Affine3d transform from odometry (world) space to the robot (torso) space.
    /// It measures the world in robot space
    mat4 Htw = 2;
    /// Velocity of the robot torso in the world space
    vec3 vTw = 3;
<<<<<<< HEAD
=======
}

/// NUbots specific data sent from our own controllers rather than the official RoboCup Webots controller
message LocalisationGroundTruth {
    /// Indicates if this message exists
    bool exists = 1;
    /// Isometry3d transform from localisation (world) space to field space
    mat4 Hfw = 2;
>>>>>>> f7bec1bf
}

message VisionGroundTruth {
    /// Indicates if this message exists
    bool exists = 1;
    /// Vector from the world to the ball in world space.
    fvec3 rBWw = 2;
}

message SensorMeasurements {
    // simulation time stamp at which the measurements were performed expressed in [ms] from the start of the connection
    uint32 time = 1;
    // real unix time stamp at which the measurements were performed in [ms]
    uint64                             real_time        = 2;
    repeated Message                   messages         = 3;
    repeated AccelerometerMeasurement  accelerometers   = 4;
    repeated BumperMeasurement         bumpers          = 5;
    repeated CameraMeasurement         cameras          = 6;
    repeated ForceMeasurement          forces           = 7;
    repeated Force3DMeasurement        force3ds         = 8;
    repeated Force6DMeasurement        force6ds         = 9;
    repeated GyroMeasurement           gyros            = 10;
    repeated PositionSensorMeasurement position_sensors = 11;
    // NUbots-specific data. Set to 100 in case other data is added in by the RoboCup TC
    // Ground truth data
    OdometryGroundTruth     odometry_ground_truth     = 100;
    LocalisationGroundTruth localisation_ground_truth = 101;
    VisionGroundTruth       vision_ground_truth       = 102;
    // Walk optimisation data
    support.optimisation.OptimisationRobotPosition robot_position = 103;
    bool                                           reset_done     = 104;
}

message MotorPosition {
    string name     = 1;
    double position = 2;  // linear or angular target position expressed in [m] or [rad]
}

message MotorVelocity {
    string name     = 1;
    double velocity = 2;  // linear or angular target velocity expressed in [m/s] or [rad/s]
}

message MotorForce {
    string name  = 1;
    double force = 2;  // target force expressed in [N]
}

message MotorTorque {
    string name   = 1;
    double torque = 2;  // target torque expressed in [N.m]
}

message MotorPID {
    string  name = 1;
    Vector3 PID  = 2;  // PID controller values
}

message SensorTimeStep {  // apply to all sensors: Accelerometer, Camera, Gyro, PositionSensor and TouchSensor
    string name     = 1;
    uint32 timeStep = 2;  // time between two measurements expressed in [ms], disabled if 0
}

message CameraQuality {
    string name    = 1;
    sint32 quality = 2;  // JPEG quality
}

message CameraExposure {
    string name     = 1;
    double exposure = 2;  // photometric exposure of the scene in joule per square meter [J/m^2]
}

message ActuatorRequests {
    repeated MotorPosition  motor_positions   = 1;
    repeated MotorVelocity  motor_velocities  = 2;
    repeated MotorForce     motor_forces      = 3;
    repeated MotorTorque    motor_torques     = 4;
    repeated MotorPID       motor_pids        = 5;
    repeated SensorTimeStep sensor_time_steps = 6;
    repeated CameraQuality  camera_qualities  = 7;
    repeated CameraExposure camera_exposures  = 8;

    // NUbots-specific data. Set to 100 in case other data is added in by the RoboCup TC
    // Walk optimisation data
    support.optimisation.OptimisationCommand optimisation_command = 100;
}<|MERGE_RESOLUTION|>--- conflicted
+++ resolved
@@ -105,8 +105,6 @@
     mat4 Htw = 2;
     /// Velocity of the robot torso in the world space
     vec3 vTw = 3;
-<<<<<<< HEAD
-=======
 }
 
 /// NUbots specific data sent from our own controllers rather than the official RoboCup Webots controller
@@ -115,7 +113,6 @@
     bool exists = 1;
     /// Isometry3d transform from localisation (world) space to field space
     mat4 Hfw = 2;
->>>>>>> f7bec1bf
 }
 
 message VisionGroundTruth {
