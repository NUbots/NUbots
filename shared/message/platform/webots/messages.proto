--- conflicted
+++ resolved
@@ -115,15 +115,9 @@
     /// Player number within team
     int32 player_number = 3;
     /// Position of robot in world space
-<<<<<<< HEAD
-    fvec3 rRWw = 4;
-    /// Velocity of robot in world space
-    fvec3 vRw = 5;
-=======
     vec3 rRWw = 4;
     /// Velocity of robot in world space
     vec3 vRw = 5;
->>>>>>> 8e2a5ea1
     /// Rotation of robot (yaw angle in radians)
     float yaw = 6;
 }
