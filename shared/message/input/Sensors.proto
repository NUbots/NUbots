--- conflicted
+++ resolved
@@ -76,19 +76,6 @@
     mat2         robot_to_IMU       = 12;
 
     /// Percentage of the left foot that's considered "down" i.e. if 3/4 FSR sensors have weight this is 0.75
-<<<<<<< HEAD
-    bool leftFootDown  = 13;
-    bool rightFootDown = 14;
-    /// Forward kinematics relative to the torso
-    repeated mat4 forwardKinematics = 15 [(array_size) = 20];
-    float         bodyCentreHeight  = 16;
-    vec4          centreOfMass      = 17;
-    mat4          bodyToGround      = 18;
-    mat4          camToGround       = 19;
-    mat3          inertialTensor    = 20;
-
-    vec3          angularPosition   = 21;
-=======
     bool     left_foot_down          = 13;
     bool     right_foot_down         = 14;
     repeated mat4 forward_kinematics = 15 [(array_size) = 20];
@@ -96,5 +83,5 @@
     vec4          centre_of_mass     = 17;
     mat4          Hgt                = 18;
     mat4          Hgc                = 19;
->>>>>>> 15a2ff20
+    vec3          angularPosition   = 21;
 }