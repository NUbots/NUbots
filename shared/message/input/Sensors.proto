// MIT License
//
// Copyright (c) 2013 NUbots
//
// This file is part of the NUbots codebase.
// See https://github.com/NUbots/NUbots for further info.
//
// Permission is hereby granted, free of charge, to any person obtaining a copy
// of this software and associated documentation files (the "Software"), to deal
// in the Software without restriction, including without limitation the rights
// to use, copy, modify, merge, publish, distribute, sublicense, and/or sell
// copies of the Software, and to permit persons to whom the Software is
// furnished to do so, subject to the following conditions:
//
// The above copyright notice and this permission notice shall be included in all
// copies or substantial portions of the Software.
//
// THE SOFTWARE IS PROVIDED "AS IS", WITHOUT WARRANTY OF ANY KIND, EXPRESS OR
// IMPLIED, INCLUDING BUT NOT LIMITED TO THE WARRANTIES OF MERCHANTABILITY,
// FITNESS FOR A PARTICULAR PURPOSE AND NONINFRINGEMENT. IN NO EVENT SHALL THE
// AUTHORS OR COPYRIGHT HOLDERS BE LIABLE FOR ANY CLAIM, DAMAGES OR OTHER
// LIABILITY, WHETHER IN AN ACTION OF CONTRACT, TORT OR OTHERWISE, ARISING FROM,
// OUT OF OR IN CONNECTION WITH THE SOFTWARE OR THE USE OR OTHER DEALINGS IN THE
// SOFTWARE.


syntax = "proto3";

package message.input;

import "google/protobuf/timestamp.proto";
import "Matrix.proto";
import "Neutron.proto";
import "Vector.proto";
import "Transform.proto";

message Sensors {
    /// Full set of information to use a given servo.
    /// Ref: https://emanual.robotis.com/docs/en/dxl/mx/mx-64-2/ ;
    /// https://emanual.robotis.com/docs/en/dxl/mx/mx-106-2/
    message Servo {
        /// Set of things which can or have gone wrong.
        /// https://emanual.robotis.com/docs/en/dxl/mx/mx-64-2/#hardware-error-status70
        uint32 hardware_error = 1;
        uint32 id             = 2;
        /// Whether the torque is on or off
        bool enabled = 3;
        /// Proportional gain. In proportion to the servo's position error. Gain
        /// values are in range 0~254. K_p : p_gain / 8
        float p_gain = 4;
        /// Integral gain. Increases in relation to the error, and how long the
        /// error has persisted. Gain values are in range 0~254.
        /// K_i : i_gain * 1000 / 2048
        float i_gain = 5;
        /// Derivative gain. Does not consider error, just dampens forces to reduce
        /// derivatives. Gain values are in range 0~254. K_d : d_gain * 4 / 1000
        float d_gain = 6;
        /// It is a position value of destination. 0 to 4,095 (0xFFF) is available.
        /// The unit is 0.088 [°]. (FROM
        /// https://emanual.robotis.com/docs/en/dxl/mx/mx-64-2/#specifications): If
        /// Goal Position is out of the range, Angle Limit Error Bit (Bit1) of
        /// Status Packet is returned as ‘1’ and Alarm is triggered as set in Alarm
        /// LED/Shutdown
        float goal_position = 7;
        float goal_velocity = 8;
        /// The range of the value is 0~4095 (0xFFF), and the unit is 0.088 [°]
        float present_position = 9;
        /// 0 ~ 2,047 (0x000 ~ 0x7FF) can be used. The value unit is about 0.11rpm.
        /// If a value is in the range of 0 ~ 1,023 then the motor rotates to the
        /// counter-clockwise direction. else the motor rotates to the clockwise
        /// direction
        float present_velocity = 10;
        /// The range of the value is 0~2047, and the unit is about 0.1%
        /// If the value is 0~1,023, it means the load works to the CCW direction.
        /// If the value is 1,024~2,047, it means the load works to the CW
        /// direction. That is, the 10th bit becomes the direction bit to control
        /// the direction, and 1,024 is equal to 0. For example, the value is 512,
        /// it means the load is detected in the direction of CCW about 50% of the
        /// maximum torque
        float load = 11;
        /// Present voltage. This value is 10 times larger than the actual voltage.
        /// For example, when 10V is supplied, the data value is 100 (0x64).
        /// If Present Voltage(42) value is out of range, Voltage Range Error Bit
        /// (Bit0) of Status Packet is returned as ‘1’ and Alarm is triggered and
        /// set the address 17 and set 1 to the Bit 0 of the address 18
        float voltage = 12;
        /// Data value is identical to the actual temperature in Celsius
        float temperature = 13;
    }

    /// Button information
    message Button {
        uint32 id = 1;
        /// True is pressed, false is unpressed
        bool value = 2;
    }

    /// LED information
    message LED {
        uint32 id     = 1;
        uint32 colour = 2;
    }

    /// Foot information
    message Foot {
        bool down = 1;
        iso3 Hwf  = 2;
    }

    /// When the data were taken/captured
    google.protobuf.Timestamp timestamp = 1;

    /// The values are between 0 and 1023, representing a value between -4g and 4g
    /// => 512 = 0g. Is {x, y, z} acceleration
    vec3 accelerometer = 2;

    /// The values are between 0 and 1023, represent a value between -500 degrees
    /// per second and 500 degrees per second.
    /// => 512 = 0 degrees per second. Is {x, y, z} angular velocity
    vec3 gyroscope = 3;

    /// Set of force sensitive resistors. Used to sense if a foot is on the ground
    repeated Foot feet = 4 [(array_size) = 2];

    /// Set of servos on the robot
    repeated Servo servo = 5;

    /// Set of buttons on the robot
    repeated Button button = 6;

    /// Set of LEDs on the robot
    repeated LED led = 7;

    /// Voltage for the whole robot, from the main battery
    float voltage = 8;

    /// Battery
    float battery = 9;

    /// Cartesian position of the CoM {M} of the robot from the torso {T} in the torso space {t}
    vec3 rMTt = 10;

    /// Inertia tensor measured in particle space and relative to the CoM of the particle
    mat3 inertia_tensor = 11;

    /// A set of transforms; one for each frame (All the joints, cameras and base of feet)
    repeated mat4 Htx = 12 [(array_size) = 24];

    /// Homogeneous transform: world {w} to robot {r}
    iso3 Hrw = 13;

    /// Homogeneous transform: world {w} to torso {t}
    iso3 Htw = 14;

<<<<<<< HEAD
    /// Homogeneous transform: planted foot point {p} to world {w}
    iso3 Hwp = 15;

    /// Translational velocity of torso {t} in world {w} space
    vec3 vTw = 16;
=======
    /// Translational velocity of torso {t} in world {w} space
    vec3 vTw = 15;
>>>>>>> f7bec1bf
}<|MERGE_RESOLUTION|>--- conflicted
+++ resolved
@@ -152,14 +152,9 @@
     /// Homogeneous transform: world {w} to torso {t}
     iso3 Htw = 14;
 
-<<<<<<< HEAD
-    /// Homogeneous transform: planted foot point {p} to world {w}
+    /// Homogeneous transform: planted foot {p} to world {w}
     iso3 Hwp = 15;
 
     /// Translational velocity of torso {t} in world {w} space
-    vec3 vTw = 16;
-=======
-    /// Translational velocity of torso {t} in world {w} space
     vec3 vTw = 15;
->>>>>>> f7bec1bf
 }