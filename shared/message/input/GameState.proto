--- conflicted
+++ resolved
@@ -82,12 +82,8 @@
         PenaltyReason penalty_reason = 2;
         /// The timestamp when the robot will be playing again
         google.protobuf.Timestamp unpenalised = 3;
-<<<<<<< HEAD
-        bool                      goalie      = 4;  // Whether this robot is a goalie
-=======
         /// Whether this robot is a goalie
         bool goalie = 4;
->>>>>>> 168ab196
     }
 
     message Team {
