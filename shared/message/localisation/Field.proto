--- conflicted
+++ resolved
@@ -27,13 +27,8 @@
     fmat4 Hfw = 1;
     /// Covariance of (x, y, theta)
     fmat3 covariance = 2;
-<<<<<<< HEAD
-    /// Trace of the covariance matrix to quantify the filters confidence for all states as a single value
-    float confidence = 3;
-=======
     /// Sum of the covariance matrix diagonals to quantify the filters uncertainty as a single value
     float uncertainty = 3;
->>>>>>> 3a3ec3c4
 }
 
 message ResetRobotLocalisation {}
