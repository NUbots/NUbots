/*
 * This file is part of the NUbots Codebase.
 *
 * The NUbots Codebase is free software: you can redistribute it and/or modify
 * it under the terms of the GNU General Public License as published by
 * the Free Software Foundation, either version 3 of the License, or
 * (at your option) any later version.
 *
 * The NUbots Codebase is distributed in the hope that it will be useful,
 * but WITHOUT ANY WARRANTY; without even the implied warranty of
 * MERCHANTABILITY or FITNESS FOR A PARTICULAR PURPOSE.  See the
 * GNU General Public License for more details.
 *
 * You should have received a copy of the GNU General Public License
 * along with the NUbots Codebase.  If not, see <http://www.gnu.org/licenses/>.
 *
 * Copyright 2017 NUbots <nubots@nubots.net>
 */
syntax = "proto3";

package message.localisation;

import "Vector.proto";
import "Matrix.proto";

message Field {
<<<<<<< HEAD
    // Measures the position of the field centre in world space position[0,1] = (rFWw)
    // and measures the orientation of the field from the world position[2] = (thetafw)
    mat3 position = 1;
    // Covariance of the measurement
=======
    /// Measures the position of the field centre in world space: position[0,1] = (rFWw)
    /// and measures the orientation of the field from the world: position[2] = (thetafw)
    vec3 position   = 1;
>>>>>>> d38931c7
    mat3 covariance = 2;
}<|MERGE_RESOLUTION|>--- conflicted
+++ resolved
@@ -24,15 +24,8 @@
 import "Matrix.proto";
 
 message Field {
-<<<<<<< HEAD
-    // Measures the position of the field centre in world space position[0,1] = (rFWw)
-    // and measures the orientation of the field from the world position[2] = (thetafw)
-    mat3 position = 1;
-    // Covariance of the measurement
-=======
     /// Measures the position of the field centre in world space: position[0,1] = (rFWw)
     /// and measures the orientation of the field from the world: position[2] = (thetafw)
     vec3 position   = 1;
->>>>>>> d38931c7
     mat3 covariance = 2;
 }