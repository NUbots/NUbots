--- conflicted
+++ resolved
@@ -1,88 +1,63 @@
-/*
- * This file is part of the NUbots Codebase.
- *
- * The NUbots Codebase is free software: you can redistribute it and/or modify
- * it under the terms of the GNU General Public License as published by
- * the Free Software Foundation, either version 3 of the License, or
- * (at your option) any later version.
- *
- * The NUbots Codebase is distributed in the hope that it will be useful,
- * but WITHOUT ANY WARRANTY; without even the implied warranty of
- * MERCHANTABILITY or FITNESS FOR A PARTICULAR PURPOSE.  See the
- * GNU General Public License for more details.
- *
- * You should have received a copy of the GNU General Public License
- * along with the NUbots Codebase.  If not, see <http://www.gnu.org/licenses/>.
- *
- * Copyright 2013 NUBots <nubots@nubots.net>
- */
-
-package messages.support.nubugger.proto;
-
-import "messages/input/proto/Sensors.proto";
-import "messages/input/proto/Image.proto";
-import "messages/support/nuclear/proto/ReactionStatistics.proto";
-import "messages/support/nubugger/proto/DataPoint.proto";
-import "messages/localisation/proto/Localisation.proto";
-<<<<<<< HEAD
-import "messages/vision/proto/ClassifiedImage.proto";
-import "messages/vision/proto/VisionObject.proto";
-import "messages/vision/proto/LookUpTable.proto";
-=======
-import "messages/behaviour/proto/Behaviour.proto";
->>>>>>> 20731631
-
-message Message {
-    enum Type {
-        SENSOR_DATA = 1;
-<<<<<<< HEAD
-        IMAGE = 2;
-        CLASSIFIED_IMAGE = 3;
-        VISION_OBJECT = 4;
-        LOCALISATION = 5;
-        DATA_POINT = 6;
-        REACTION_STATISTICS = 7;
-        LOOKUP_TABLE = 8;
-        COMMAND = 9;
-    }
-
-=======
-        VISION = 2;
-        LOCALISATION = 3;
-        DATA_POINT = 4;
-        REACTION_STATISTICS = 5;
-        LOOKUP_TABLE = 6;
-        BEHAVIOUR = 7;
-        COMMAND = 8;
-    }
-
-    required Type type = 1;
-    required uint64 utc_timestamp = 2;
-
-    optional messages.input.proto.Sensors sensor_data = 3;
-    optional Vision vision = 4;
-    optional messages.localisation.proto.Localisation localisation = 5;
-    optional DataPoint data_point = 6;
-    optional ReactionStatistics reaction_statistics = 7;
-    optional LookupTable lookup_table = 8;
-    optional messages.behaviour.proto.Behaviour behaviour = 9;
-    optional Command command = 10;
-
->>>>>>> 20731631
-    message Command {
-        optional string command = 1;
-    }
-
-    required Type type = 1;
-    required uint64 utc_timestamp = 2;
-
-    optional messages.input.proto.Sensors sensor_data = 3;
-    optional messages.input.proto.Image image = 4;
-    optional messages.vision.proto.ClassifiedImage classified_image = 5;
-    repeated messages.vision.proto.VisionObject vision_object = 6;
-    optional messages.localisation.proto.Localisation localisation = 7;
-    optional messages.support.nubugger.proto.DataPoint data_point = 8;
-    optional messages.support.nuclear.proto.ReactionStatistics reaction_statistics = 9;
-    optional messages.vision.proto.LookUpTable lookup_table = 10;
-    optional Command command = 11;
-}
+/*
+ * This file is part of the NUbots Codebase.
+ *
+ * The NUbots Codebase is free software: you can redistribute it and/or modify
+ * it under the terms of the GNU General Public License as published by
+ * the Free Software Foundation, either version 3 of the License, or
+ * (at your option) any later version.
+ *
+ * The NUbots Codebase is distributed in the hope that it will be useful,
+ * but WITHOUT ANY WARRANTY; without even the implied warranty of
+ * MERCHANTABILITY or FITNESS FOR A PARTICULAR PURPOSE.  See the
+ * GNU General Public License for more details.
+ *
+ * You should have received a copy of the GNU General Public License
+ * along with the NUbots Codebase.  If not, see <http://www.gnu.org/licenses/>.
+ *
+ * Copyright 2013 NUBots <nubots@nubots.net>
+ */
+
+package messages.support.nubugger.proto;
+
+import "messages/input/proto/Sensors.proto";
+import "messages/input/proto/Image.proto";
+import "messages/support/nuclear/proto/ReactionStatistics.proto";
+import "messages/support/nubugger/proto/DataPoint.proto";
+import "messages/localisation/proto/Localisation.proto";
+import "messages/vision/proto/ClassifiedImage.proto";
+import "messages/vision/proto/VisionObject.proto";
+import "messages/vision/proto/LookUpTable.proto";
+import "messages/behaviour/proto/Behaviour.proto";
+
+message Message {
+    enum Type {
+        SENSOR_DATA = 1;
+        IMAGE = 2;
+        CLASSIFIED_IMAGE = 3;
+        VISION_OBJECT = 4;
+        LOCALISATION = 5;
+        DATA_POINT = 6;
+        REACTION_STATISTICS = 7;
+        LOOKUP_TABLE = 8;
+        BEHAVIOUR = 9
+        COMMAND = 10;
+    }
+
+    required Type type = 1;
+    required uint64 utc_timestamp = 2;
+
+    optional messages.input.proto.Sensors sensor_data = 3;
+    optional messages.input.proto.Image image = 4;
+    optional messages.vision.proto.ClassifiedImage classified_image = 5;
+    repeated messages.vision.proto.VisionObject vision_object = 6;
+    optional messages.localisation.proto.Localisation localisation = 7;
+    optional messages.support.nubugger.proto.DataPoint data_point = 8;
+    optional messages.support.nuclear.proto.ReactionStatistics reaction_statistics = 9;
+    optional messages.vision.proto.LookUpTable lookup_table = 10;
+    optional messages.behaviour.proto.Behaviour behaviour = 11;
+    optional Command command = 12;
+
+    message Command {
+        optional string command = 1;
+    }
+}