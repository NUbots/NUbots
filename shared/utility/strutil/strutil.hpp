/*
 * This file is part of the NUbots Codebase.
 *
 * The NUbots Codebase is free software: you can redistribute it and/or modify
 * it under the terms of the GNU General Public License as published by
 * the Free Software Foundation, either version 3 of the License, or
 * (at your option) any later version.
 *
 * The NUbots Codebase is distributed in the hope that it will be useful,
 * but WITHOUT ANY WARRANTY; without even the implied warranty of
 * MERCHANTABILITY or FITNESS FOR A PARTICULAR PURPOSE.  See the
 * GNU General Public License for more details.
 *
 * You should have received a copy of the GNU General Public License
 * along with the NUbots Codebase.  If not, see <http://www.gnu.org/licenses/>.
 *
 * Copyright 2013 NUbots <nubots@nubots.net>
 */

#ifndef UTILITY_STRUTIL_HPP
#define UTILITY_STRUTIL_HPP

#include <algorithm>
#include <string>

<<<<<<< HEAD
namespace utility {

    /**
     * TODO document
     *
     * @author Trent Houliston
     * @author Alex Biddulph: added trimLeft, trimRight, trim, and removeAll functions 10-12-2012
     * @author Monica Olejniczak added split functions
     * @author Brendan Annable
     */
    namespace strutil {

        // http://stackoverflow.com/a/874160/1387006
        inline bool endsWith(const std::string& str, const std::string& ending) {

            if (str.length() >= ending.length()) {
                return (0 == str.compare(str.length() - ending.length(), ending.length(), ending));
            }
            return false;
        }
=======
>>>>>>> c0449200

/**
 * TODO document
 *
 * @author Trent Houliston
 * @author Alex Biddulph: added trimLeft, trimRight, trim, and removeAll functions 10-12-2012
 * @author Monica Olejniczak added split functions
 * @author Brendan Annable
 */
namespace utility::strutil {

<<<<<<< HEAD
            if (str.length() >= start.length()) {
                return (0 == str.compare(0, start.length(), start));
            }
            return false;
        }
=======
    // http://stackoverflow.com/a/874160/1387006
    inline bool endsWith(const std::string& str, const std::string& ending) {
>>>>>>> c0449200

        if (str.length() >= ending.length()) {
            return (0 == str.compare(str.length() - ending.length(), ending.length(), ending));
        }
        else {
            return false;
        }
    }

    inline bool startsWith(const std::string& str, const std::string& start) {

        if (str.length() >= start.length()) {
            return (0 == str.compare(0, start.length(), start));
        }
        else {
            return false;
        }
    }

    inline void trimLeft(std::string& str, const std::string& tokens) {
        str.erase(0, str.find_first_not_of(tokens));  // remove tokens from the beginning of the string.
    }

    inline void trimRight(std::string& str, const std::string& tokens) {
        str.erase(str.find_last_not_of(tokens),
                  str.length() - 1);  // remove tokens from the beginning of the string.
    }

    inline void trim(std::string& str, const std::string& tokens) {
        trimLeft(str, tokens);
        trimRight(str, tokens);
    }

    // http://stackoverflow.com/a/237280
    inline std::vector<std::string>& split(const std::string& str, char delimeter, std::vector<std::string>& elements) {
        std::stringstream ss(str);
        std::string item;
        while (std::getline(ss, item, delimeter)) {
            elements.push_back(item);
        }
        return elements;
    }

    inline std::vector<std::string> split(const std::string& string, char delimeter) {
        std::vector<std::string> elements;
        split(string, delimeter, elements);
        return elements;
    }

    inline void removeAll(std::string& str, const std::string& tokens) {
        str.erase(std::remove_if(str.begin(),
                                 str.end(),
                                 [&tokens](const char& c) { return tokens.find(c) != std::string::npos; }),
                  str.end());  // remove all tokens from the string.
    }

    inline std::string toUpper(const std::string& input) {
        std::string output = input;

        std::transform(output.begin(), output.end(), output.begin(), ::toupper);

        return output;
    }
}  // namespace utility::strutil

#endif<|MERGE_RESOLUTION|>--- conflicted
+++ resolved
@@ -23,29 +23,6 @@
 #include <algorithm>
 #include <string>
 
-<<<<<<< HEAD
-namespace utility {
-
-    /**
-     * TODO document
-     *
-     * @author Trent Houliston
-     * @author Alex Biddulph: added trimLeft, trimRight, trim, and removeAll functions 10-12-2012
-     * @author Monica Olejniczak added split functions
-     * @author Brendan Annable
-     */
-    namespace strutil {
-
-        // http://stackoverflow.com/a/874160/1387006
-        inline bool endsWith(const std::string& str, const std::string& ending) {
-
-            if (str.length() >= ending.length()) {
-                return (0 == str.compare(str.length() - ending.length(), ending.length(), ending));
-            }
-            return false;
-        }
-=======
->>>>>>> c0449200
 
 /**
  * TODO document
@@ -57,23 +34,13 @@
  */
 namespace utility::strutil {
 
-<<<<<<< HEAD
-            if (str.length() >= start.length()) {
-                return (0 == str.compare(0, start.length(), start));
-            }
-            return false;
-        }
-=======
     // http://stackoverflow.com/a/874160/1387006
     inline bool endsWith(const std::string& str, const std::string& ending) {
->>>>>>> c0449200
 
         if (str.length() >= ending.length()) {
             return (0 == str.compare(str.length() - ending.length(), ending.length(), ending));
         }
-        else {
-            return false;
-        }
+        return false;
     }
 
     inline bool startsWith(const std::string& str, const std::string& start) {
@@ -81,9 +48,7 @@
         if (str.length() >= start.length()) {
             return (0 == str.compare(0, start.length(), start));
         }
-        else {
-            return false;
-        }
+        return false;
     }
 
     inline void trimLeft(std::string& str, const std::string& tokens) {
