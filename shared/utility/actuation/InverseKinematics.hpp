/*
 * This file is part of the NUbots Codebase.
 *
 * The NUbots Codebase is free software: you can redistribute it and/or modify
 * it under the terms of the GNU General Public License as published by
 * the Free Software Foundation, either version 3 of the License, or
 * (at your option) any later version.
 *
 * The NUbots Codebase is distributed in the hope that it will be useful,
 * but WITHOUT ANY WARRANTY; without even the implied warranty of
 * MERCHANTABILITY or FITNESS FOR A PARTICULAR PURPOSE.  See the
 * GNU General Public License for more details.
 *
 * You should have received a copy of the GNU General Public License
 * along with the NUbots Codebase.  If not, see <http://www.gnu.org/licenses/>.
 *
 * Copyright 2013 NUbots <nubots@nubots.net>
 */

#ifndef UTILITY_ACTUATION_INVERSEKINEMATICS_HPP
#define UTILITY_ACTUATION_INVERSEKINEMATICS_HPP

#include <Eigen/Core>
#include <Eigen/Geometry>
#include <chrono>
#include <cmath>
#include <limits>
#include <nuclear>
#include <vector>

#include "message/actuation/KinematicsModel.hpp"
#include "message/input/Sensors.hpp"

#include "utility/actuation/ForwardKinematics.hpp"
#include "utility/input/LimbID.hpp"
#include "utility/input/ServoID.hpp"
#include "utility/math/angle.hpp"
#include "utility/math/coordinates.hpp"

namespace utility::actuation::kinematics {

    using utility::input::LimbID;
    using utility::input::ServoID;

    /*! @brief Calculates the leg joints for a given input ankle position.
            The robot coordinate system has origin a distance DISTANCE_FROM_BODY_TO_HIP_JOINT above the midpoint
       of the hips. Robot coordinate system: x is out of the front of the robot y is left, from right shoulder
       to left z is upward, from feet to head Input ankle coordinate system: x is forward, from heel to toe y is
       left, z is normal to the plane of the foot
        @param target The target 4x4 basis matrix for the ankle
        @param isLeft Request for left leg motors or right leg motors?
        @param RobotKinematicsModel The class containing the leg model of the robot.
    */
    template <typename Scalar>
    [[nodiscard]] std::vector<std::pair<ServoID, Scalar>> calculateLegJoints(
        const message::actuation::KinematicsModel& model,
        const Eigen::Transform<Scalar, 3, Eigen::Isometry>& target_,
        const LimbID& limb) {
        const Scalar LENGTH_BETWEEN_LEGS             = model.leg.LENGTH_BETWEEN_LEGS;
        const Scalar DISTANCE_FROM_BODY_TO_HIP_JOINT = model.leg.HIP_OFFSET_Z;
        const Scalar HIP_OFFSET_X                    = model.leg.HIP_OFFSET_X;
        const Scalar UPPER_LEG_LENGTH                = model.leg.UPPER_LEG_LENGTH;
        const Scalar LOWER_LEG_LENGTH                = model.leg.LOWER_LEG_LENGTH;

        std::vector<std::pair<ServoID, Scalar>> positions;

        Scalar hipYaw     = 0;
        Scalar hipRoll    = 0;
        Scalar hipPitch   = 0;
        Scalar knee       = 0;
        Scalar anklePitch = 0;
        Scalar ankleRoll  = 0;

        // Correct for input referencing the bottom of the foot
        Eigen::Transform<Scalar, 3, Eigen::Isometry> target(target_);
        target = target.translate(Eigen::Matrix<Scalar, 3, 1>(0.0, 0.0, model.leg.FOOT_HEIGHT));

        // Tci = transformation (not necessarily homogeneous) from input coordinates to calculation coordinates
        // TODO remove this. It was due to wrong convention use
        Eigen::Matrix<Scalar, 4, 4> Tci;
        // clang-format off
            Tci << 0.0, 1.0,  0.0, 0.0,
                   1.0, 0.0,  0.0, 0.0,
                   0.0, 0.0, -1.0, 0.0,
                   0.0, 0.0,  0.0, 1.0;
        // clang-format on
        // Rotate input position from standard robot coords to foot coords
        Eigen::Matrix<Scalar, 3, 1> translation = (Tci * target.matrix().template rightCols<1>()).template head<3>();
        target                                  = Tci * target * Tci.transpose();
        target.translation()                    = translation;

        // swap legs if needed
        if (limb != LimbID::LEFT_LEG) {
            target(0, 1)             = -target(0, 1);
            target(0, 2)             = -target(0, 2);
            target(1, 0)             = -target(1, 0);
            target(2, 0)             = -target(2, 0);
            target.translation().x() = -target.translation().x();
        }

        const Eigen::Matrix<Scalar, 3, 1> ankleX   = target.matrix().template leftCols<1>().template head<3>();
        const Eigen::Matrix<Scalar, 3, 1> ankleY   = target.matrix().template middleCols<1>(1).template head<3>();
        const Eigen::Matrix<Scalar, 3, 1> anklePos = target.translation();

        const Eigen::Matrix<Scalar, 3, 1> hipOffset(LENGTH_BETWEEN_LEGS * 0.5,
                                                    HIP_OFFSET_X,
                                                    DISTANCE_FROM_BODY_TO_HIP_JOINT);

        Eigen::Matrix<Scalar, 3, 1> targetLeg = anklePos - hipOffset;

        const Scalar maxLegLength = UPPER_LEG_LENGTH + LOWER_LEG_LENGTH;
        Scalar length             = targetLeg.norm();
        if (length > maxLegLength) {
            targetLeg = targetLeg * maxLegLength / length;
            length    = targetLeg.norm();
        }
        const Scalar sqrLength   = length * length;
        const Scalar sqrUpperLeg = UPPER_LEG_LENGTH * UPPER_LEG_LENGTH;
        const Scalar sqrLowerLeg = LOWER_LEG_LENGTH * LOWER_LEG_LENGTH;

        const Scalar cosKnee = (sqrUpperLeg + sqrLowerLeg - sqrLength) / (2.0 * UPPER_LEG_LENGTH * LOWER_LEG_LENGTH);
        knee                 = std::acos(std::max(std::min(cosKnee, Scalar(1.0)), Scalar(-1.0)));

        const Scalar cosLowerLeg = (sqrLowerLeg + sqrLength - sqrUpperLeg) / (2.0 * LOWER_LEG_LENGTH * length);
        const Scalar lowerLeg    = std::acos(std::max(std::min(cosLowerLeg, Scalar(1.0)), Scalar(-1.0)));

        const Scalar phi2 = std::acos(targetLeg.dot(ankleY) / length);

        anklePitch = lowerLeg + phi2 - M_PI_2;

        const Eigen::Matrix<Scalar, 3, 1> unitTargetLeg = targetLeg / length;

        Eigen::Matrix<Scalar, 3, 1> hipX = ankleY.cross(unitTargetLeg);
        Scalar hipXLength                = hipX.norm();
        if (hipXLength > 0) {
            hipX /= hipXLength;
        }
        else {
            NUClear::log<NUClear::DEBUG>(
                "InverseKinematics::calculateLegJoints : targetLeg and ankleY parallel. This is unhandled at "
                "the moment. requested pose = \n",
                target.matrix());
            return positions;
        }
        // Will be unit as ankleY and hipX are normal and unit
        const Eigen::Matrix<Scalar, 3, 1> legPlaneTangent = ankleY.cross(hipX);

        ankleRoll = std::atan2(ankleX.dot(legPlaneTangent), ankleX.dot(hipX));

        const bool isAnkleAboveWaist = unitTargetLeg.dot(Eigen::Matrix<Scalar, 3, 1>::UnitZ()) < 0;

        const Scalar cosZandHipX   = Eigen::Matrix<Scalar, 3, 1>::UnitZ().dot(hipX);
        const bool hipRollPositive = cosZandHipX <= 0;
        Eigen::Matrix<Scalar, 3, 1> legPlaneGlobalZ =
            (isAnkleAboveWaist ? -1 : 1) * (Eigen::Matrix<Scalar, 3, 1>::UnitZ() - (cosZandHipX * hipX));
        const Scalar legPlaneGlobalZLength = legPlaneGlobalZ.norm();
        if (legPlaneGlobalZLength > 0) {
            legPlaneGlobalZ /= legPlaneGlobalZLength;
        }

        const Scalar cosHipRoll = legPlaneGlobalZ.dot(Eigen::Matrix<Scalar, 3, 1>::UnitZ());
        hipRoll = (hipRollPositive ? 1 : -1) * std::acos(std::max(std::min(cosHipRoll, Scalar(1)), Scalar(-1)));

        const Scalar phi4 = M_PI - knee - lowerLeg;
        // Superposition values:
        const Scalar sinPIminusPhi2 = std::sin(M_PI - phi2);
        const Eigen::Matrix<Scalar, 3, 1> unitUpperLeg =
            unitTargetLeg * (std::sin(phi2 - phi4) / sinPIminusPhi2) + ankleY * (std::sin(phi4) / sinPIminusPhi2);
        const bool isHipPitchPositive = hipX.dot(unitUpperLeg.cross(legPlaneGlobalZ)) >= 0;

        hipPitch = (isHipPitchPositive ? 1 : -1)
                   * std::acos(std::max(std::min(legPlaneGlobalZ.dot(unitUpperLeg), Scalar(1)), Scalar(-1)));

        // If leg is above waist then hipX is pointing in the wrong direction in the xy plane
        Eigen::Matrix<Scalar, 3, 1> hipXProjected = (isAnkleAboveWaist ? -1 : 1) * hipX;
        hipXProjected.z()                         = 0;
        hipXProjected.normalize();
        const bool isHipYawPositive = hipXProjected.dot(Eigen::Matrix<Scalar, 3, 1>::UnitY()) >= 0;
        hipYaw                      = (isHipYawPositive ? 1 : -1)
                 * std::acos(std::max(std::min(hipXProjected.dot(Eigen::Matrix<Scalar, 3, 1>::UnitX()), Scalar(1)),
                                      Scalar(-1)));

        if (limb == LimbID::LEFT_LEG) {
            positions.push_back(std::make_pair(ServoID::L_HIP_YAW, -hipYaw));
            positions.push_back(std::make_pair(ServoID::L_HIP_ROLL, hipRoll));
            positions.push_back(std::make_pair(ServoID::L_HIP_PITCH, -hipPitch));
            positions.push_back(std::make_pair(ServoID::L_KNEE, M_PI - knee));
            positions.push_back(std::make_pair(ServoID::L_ANKLE_PITCH, -anklePitch));
            positions.push_back(std::make_pair(ServoID::L_ANKLE_ROLL, ankleRoll));
        }
        else {
            positions.push_back(std::make_pair(ServoID::R_HIP_YAW, (model.leg.LEFT_TO_RIGHT_HIP_YAW) * -hipYaw));
            positions.push_back(std::make_pair(ServoID::R_HIP_ROLL, (model.leg.LEFT_TO_RIGHT_HIP_ROLL) * hipRoll));
            positions.push_back(std::make_pair(ServoID::R_HIP_PITCH, (model.leg.LEFT_TO_RIGHT_HIP_PITCH) * -hipPitch));
            positions.push_back(std::make_pair(ServoID::R_KNEE, (model.leg.LEFT_TO_RIGHT_KNEE) * (M_PI - knee)));
            positions.push_back(
                std::make_pair(ServoID::R_ANKLE_PITCH, (model.leg.LEFT_TO_RIGHT_ANKLE_PITCH) * -anklePitch));
            positions.push_back(
                std::make_pair(ServoID::R_ANKLE_ROLL, (model.leg.LEFT_TO_RIGHT_ANKLE_ROLL) * ankleRoll));
        }

        return positions;
    }

    template <typename Scalar>
    [[nodiscard]] std::vector<std::pair<ServoID, Scalar>> calculateLegJoints(
        const message::actuation::KinematicsModel& model,
        const Eigen::Transform<Scalar, 3, Eigen::Isometry>& leftTarget,
        const Eigen::Transform<Scalar, 3, Eigen::Isometry>& rightTarget) {
        auto joints  = calculateLegJoints<Scalar>(model, leftTarget, LimbID::LEFT_LEG);
        auto joints2 = calculateLegJoints<Scalar>(model, rightTarget, LimbID::RIGHT_LEG);
        joints.insert(joints.end(), joints2.begin(), joints2.end());
        return joints;
    }

    template <typename Scalar>
    [[nodiscard]] std::vector<std::pair<ServoID, Scalar>> calculate_head_joints(
        const Eigen::Matrix<Scalar, 3, 1>& uPCt) {
        return {std::make_pair(ServoID::HEAD_YAW, std::atan2(uPCt.y(), uPCt.x())),
                std::make_pair(ServoID::HEAD_PITCH,
<<<<<<< HEAD
                               std::atan2(uPCt.z(), std::sqrt(uPCt.x() * uPCt.x() + uPCt.y() * uPCt.y())))};
=======
                               std::atan2(-uPCt.z(), std::sqrt(uPCt.x() * uPCt.x() + uPCt.y() * uPCt.y())))};
>>>>>>> 9c49f03b
    }
}  // namespace utility::actuation::kinematics

#endif  // UTILITY_ACTUATION_INVERSEKINEMATICS_HPP<|MERGE_RESOLUTION|>--- conflicted
+++ resolved
@@ -218,11 +218,7 @@
         const Eigen::Matrix<Scalar, 3, 1>& uPCt) {
         return {std::make_pair(ServoID::HEAD_YAW, std::atan2(uPCt.y(), uPCt.x())),
                 std::make_pair(ServoID::HEAD_PITCH,
-<<<<<<< HEAD
-                               std::atan2(uPCt.z(), std::sqrt(uPCt.x() * uPCt.x() + uPCt.y() * uPCt.y())))};
-=======
                                std::atan2(-uPCt.z(), std::sqrt(uPCt.x() * uPCt.x() + uPCt.y() * uPCt.y())))};
->>>>>>> 9c49f03b
     }
 }  // namespace utility::actuation::kinematics
 
