/*
 * This file is part of the NUbots Codebase.
 *
 * The NUbots Codebase is free software: you can redistribute it and/or modify
 * it under the terms of the GNU General Public License as published by
 * the Free Software Foundation, either version 3 of the License, or
 * (at your option) any later version.
 *
 * The NUbots Codebase is distributed in the hope that it will be useful,
 * but WITHOUT ANY WARRANTY; without even the implied warranty of
 * MERCHANTABILITY or FITNESS FOR A PARTICULAR PURPOSE.  See the
 * GNU General Public License for more details.
 *
 * You should have received a copy of the GNU General Public License
 * along with the NUbots Codebase.  If not, see <http://www.gnu.org/licenses/>.
 *
 * Copyright 2013 NUbots <nubots@nubots.net>
 */

#include "InverseKinematics.hpp"

namespace utility {
<<<<<<< HEAD
namespace motion {
    namespace kinematics {

        using message::input::Sensors;
        using message::motion::KinematicsModel;

        using LimbID  = utility::input::LimbID;
        using ServoID = utility::input::ServoID;

        /*! @brief Calculates the leg joints for a given input ankle position.
                The robot coordinate system has origin a distance DISTANCE_FROM_BODY_TO_HIP_JOINT above the midpoint of
           the hips.
                Robot coordinate system:
                            x is out of the front of the robot
                            y is left, from right shoulder to left
                            z is upward, from feet to head
                Input ankle coordinate system:
                            x is forward, from heel to toe
                            y is left,
                            z is normal to the plane of the foot
            @param target The target 4x4 basis matrix for the ankle
            @param isLeft Request for left leg motors or right leg motors?
            @param RobotKinematicsModel The class containing the leg model of the robot.
        */
        std::vector<std::pair<ServoID, double>> calculateLegJoints(const KinematicsModel& model,
                                                                   const Eigen::Affine3d& target_,
                                                                   const LimbID& limb) {
            const double LENGTH_BETWEEN_LEGS             = model.leg.LENGTH_BETWEEN_LEGS;
            const double DISTANCE_FROM_BODY_TO_HIP_JOINT = model.leg.HIP_OFFSET_Z;
            const double HIP_OFFSET_X                    = model.leg.HIP_OFFSET_X;
            const double UPPER_LEG_LENGTH                = model.leg.UPPER_LEG_LENGTH;
            const double LOWER_LEG_LENGTH                = model.leg.LOWER_LEG_LENGTH;

            std::vector<std::pair<ServoID, double>> positions;

            double hipYaw     = 0;
            double hipRoll    = 0;
            double hipPitch   = 0;
            double knee       = 0;
            double anklePitch = 0;
            double ankleRoll  = 0;

            // Correct for input referencing the bottom of the foot
            Eigen::Affine3d target(target_);
            target = target.translate(Eigen::Vector3d(0.0, 0.0, model.leg.FOOT_HEIGHT));

            // Tci = transformation (not necessarily homogeneous) from input coordinates to calculation coordinates
            // TODO remove this. It was due to wrong convention use
            Eigen::Matrix4d Tci;
            // clang-format off
=======
    namespace motion {
        namespace kinematics {

            using message::input::Sensors;
            using message::motion::KinematicsModel;

            using LimbID  = utility::input::LimbID;
            using ServoID = utility::input::ServoID;

            /*! @brief Calculates the leg joints for a given input ankle position.
                    The robot coordinate system has origin a distance DISTANCE_FROM_BODY_TO_HIP_JOINT above the midpoint
               of the hips. Robot coordinate system: x is out of the front of the robot y is left, from right shoulder
               to left z is upward, from feet to head Input ankle coordinate system: x is forward, from heel to toe y is
               left, z is normal to the plane of the foot
                @param target The target 4x4 basis matrix for the ankle
                @param isLeft Request for left leg motors or right leg motors?
                @param RobotKinematicsModel The class containing the leg model of the robot.
            */

            bool legPoseValid(const KinematicsModel& model, utility::math::matrix::Transform3D target, LimbID limb) {
                const float HIP_OFFSET_Y     = model.leg.HIP_OFFSET_Y;
                const float HIP_OFFSET_Z     = model.leg.HIP_OFFSET_Z;
                const float HIP_OFFSET_X     = model.leg.HIP_OFFSET_X;
                const float UPPER_LEG_LENGTH = model.leg.UPPER_LEG_LENGTH;
                const float LOWER_LEG_LENGTH = model.leg.LOWER_LEG_LENGTH;

                // Translate up foot
                auto targetLeg = target.translate(arma::vec3({0, 0, model.leg.FOOT_HEIGHT}));

                // Remove hip offset
                int negativeIfRight  = (limb == LimbID::RIGHT_LEG) ? -1 : 1;
                arma::vec3 hipOffset = {HIP_OFFSET_X, negativeIfRight * HIP_OFFSET_Y, -HIP_OFFSET_Z};
                targetLeg.translation() -= hipOffset;

                float length       = arma::norm(targetLeg.translation());
                float maxLegLength = UPPER_LEG_LENGTH + LOWER_LEG_LENGTH;
                return (length < maxLegLength);
            }

            std::vector<std::pair<ServoID, float>> calculateLegJoints(const KinematicsModel& model,
                                                                      utility::math::matrix::Transform3D target,
                                                                      LimbID limb) {
                const float LENGTH_BETWEEN_LEGS             = model.leg.LENGTH_BETWEEN_LEGS;
                const float DISTANCE_FROM_BODY_TO_HIP_JOINT = model.leg.HIP_OFFSET_Z;
                const float HIP_OFFSET_X                    = model.leg.HIP_OFFSET_X;
                const float UPPER_LEG_LENGTH                = model.leg.UPPER_LEG_LENGTH;
                const float LOWER_LEG_LENGTH                = model.leg.LOWER_LEG_LENGTH;

                std::vector<std::pair<ServoID, float>> positions;

                float hipYaw     = 0;
                float hipRoll    = 0;
                float hipPitch   = 0;
                float knee       = 0;
                float anklePitch = 0;
                float ankleRoll  = 0;

                // Correct for input referencing the bottom of the foot
                target = target.translate(arma::vec3({0, 0, model.leg.FOOT_HEIGHT}));

                // TODO remove this. It was due to wrong convention use
                utility::math::matrix::Transform3D inputCoordinatesToCalcCoordinates;
                // clang-format off
            inputCoordinatesToCalcCoordinates << 0 << 1 <<  0 << 0 << arma::endr
                                              << 1 << 0 <<  0 << 0 << arma::endr
                                              << 0 << 0 << -1 << 0 << arma::endr
                                              << 0 << 0 <<  0 << 1;
                // clang-format on
                // Rotate input position from standard robot coords to foot coords
                // NUClear::log<NUClear::DEBUG>("Target Original\n", target);
                arma::vec3 fourthColumn = target.col(3).head(3);
                fourthColumn            = inputCoordinatesToCalcCoordinates.transformPoint(fourthColumn);
                target = inputCoordinatesToCalcCoordinates * target * inputCoordinatesToCalcCoordinates.t();
                target.col(3).head(3) = fourthColumn;
                // NUClear::log<NUClear::DEBUG>("Target Final\n", target);

                // swap legs if needed
                if (limb != LimbID::LEFT_LEG) {
                    target.submat(0, 0, 2, 2) = arma::mat33{-1, 0, 0, 0, 1, 0, 0, 0, 1} * target.submat(0, 0, 2, 2);
                    target.submat(0, 0, 2, 0) *= -1;
                    target(0, 3) *= -1;
                }

                arma::vec3 ankleX = target.submat(0, 0, 2, 0);
                arma::vec3 ankleY = target.submat(0, 1, 2, 1);
                arma::vec3 ankleZ = target.submat(0, 2, 2, 2);

                arma::vec3 anklePos = target.submat(0, 3, 2, 3);

                arma::vec3 hipOffset = {LENGTH_BETWEEN_LEGS / 2.0, HIP_OFFSET_X, DISTANCE_FROM_BODY_TO_HIP_JOINT};

                arma::vec3 targetLeg = anklePos - hipOffset;

                float length       = arma::norm(targetLeg);
                float maxLegLength = UPPER_LEG_LENGTH + LOWER_LEG_LENGTH;
                if (length > maxLegLength) {
                    // NUClear::log<NUClear::WARN>("InverseKinematics::calculateLegJoints : !!! WARNING !!! Requested
                    // position beyond leg reach.\n Scaling back requested vector from length ",length, " to ",
                    // maxLegLength);
                    targetLeg = targetLeg * (maxLegLength) / length;
                    length    = arma::norm(targetLeg);
                }
                // NUClear::log<NUClear::DEBUG>("Length: ", length);
                float sqrLength   = length * length;
                float sqrUpperLeg = UPPER_LEG_LENGTH * UPPER_LEG_LENGTH;
                float sqrLowerLeg = LOWER_LEG_LENGTH * LOWER_LEG_LENGTH;

                float cosKnee = (sqrUpperLeg + sqrLowerLeg - sqrLength) / (2 * UPPER_LEG_LENGTH * LOWER_LEG_LENGTH);
                // NUClear::log<NUClear::DEBUG>("Cos Knee: ", cosKnee);
                // TODO: check if cosKnee is between 1 and -1
                knee = std::acos(std::fmax(std::fmin(cosKnee, 1), -1));
                // NUClear::log<NUClear::DEBUG>("Knee: ", knee);

                float cosLowerLeg = (sqrLowerLeg + sqrLength - sqrUpperLeg) / (2 * LOWER_LEG_LENGTH * length);
                // TODO: check if cosLowerLeg is between 1 and -1
                float lowerLeg = acos(cosLowerLeg);

                float phi2 = acos(arma::dot(targetLeg, ankleY) / length);

                anklePitch = lowerLeg + phi2 - M_PI_2;

                arma::vec3 unitTargetLeg = targetLeg / length;

                arma::vec3 hipX  = arma::cross(ankleY, unitTargetLeg);
                float hipXLength = arma::norm(hipX, 2);
                if (hipXLength > 0) {
                    hipX /= hipXLength;
                }
                else {
                    NUClear::log<NUClear::DEBUG>(
                        "InverseKinematics::calculateLegJoints : targetLeg and ankleY parallel. This is unhandled at "
                        "the "
                        "moment. requested pose = \n",
                        target);
                    return positions;
                }
                arma::vec3 legPlaneTangent =
                    arma::cross(ankleY, hipX);  // Will be unit as ankleY and hipX are normal and unit

                ankleRoll = atan2(arma::dot(ankleX, legPlaneTangent), arma::dot(ankleX, hipX));

                arma::vec3 globalX = {1, 0, 0};
                arma::vec3 globalY = {0, 1, 0};
                arma::vec3 globalZ = {0, 0, 1};

                bool isAnkleAboveWaist = arma::dot(unitTargetLeg, globalZ) < 0;

                float cosZandHipX           = arma::dot(globalZ, hipX);
                bool hipRollPositive        = cosZandHipX <= 0;
                arma::vec3 legPlaneGlobalZ  = (isAnkleAboveWaist ? -1 : 1) * (globalZ - (cosZandHipX * hipX));
                float legPlaneGlobalZLength = arma::norm(legPlaneGlobalZ, 2);
                if (legPlaneGlobalZLength > 0) {
                    legPlaneGlobalZ /= legPlaneGlobalZLength;
                }

                float cosHipRoll = arma::dot(legPlaneGlobalZ, globalZ);
                // TODO: check if cosHipRoll is between 1 and -1
                hipRoll = (hipRollPositive ? 1 : -1) * acos(cosHipRoll);


                float phi4 = M_PI - knee - lowerLeg;
                // Superposition values:
                float sinPIminusPhi2    = std::sin(M_PI - phi2);
                arma::vec3 unitUpperLeg = unitTargetLeg * (std::sin(phi2 - phi4) / sinPIminusPhi2)
                                          + ankleY * (std::sin(phi4) / sinPIminusPhi2);
                bool isHipPitchPositive = dot(hipX, cross(unitUpperLeg, legPlaneGlobalZ)) >= 0;

                hipPitch = (isHipPitchPositive ? 1 : -1) * acos(arma::dot(legPlaneGlobalZ, unitUpperLeg));

                arma::vec3 hipXProjected =
                    (isAnkleAboveWaist ? -1 : 1)
                    * hipX;  // If leg is above waist then hipX is pointing in the wrong direction in the xy plane
                hipXProjected[2] = 0;
                hipXProjected /= arma::norm(hipXProjected, 2);
                bool isHipYawPositive = arma::dot(hipXProjected, globalY) >= 0;

                hipYaw = (isHipYawPositive ? 1 : -1) * acos(arma::dot(hipXProjected, globalX));

                if (limb == LimbID::LEFT_LEG) {
                    positions.push_back(std::make_pair(ServoID::L_HIP_YAW, -hipYaw));
                    positions.push_back(std::make_pair(ServoID::L_HIP_ROLL, hipRoll));
                    positions.push_back(std::make_pair(ServoID::L_HIP_PITCH, -hipPitch));
                    positions.push_back(std::make_pair(ServoID::L_KNEE, M_PI - knee));
                    positions.push_back(std::make_pair(ServoID::L_ANKLE_PITCH, -anklePitch));
                    positions.push_back(std::make_pair(ServoID::L_ANKLE_ROLL, ankleRoll));
                }
                else {
                    positions.push_back(
                        std::make_pair(ServoID::R_HIP_YAW, (model.leg.LEFT_TO_RIGHT_HIP_YAW) * -hipYaw));
                    positions.push_back(
                        std::make_pair(ServoID::R_HIP_ROLL, (model.leg.LEFT_TO_RIGHT_HIP_ROLL) * hipRoll));
                    positions.push_back(
                        std::make_pair(ServoID::R_HIP_PITCH, (model.leg.LEFT_TO_RIGHT_HIP_PITCH) * -hipPitch));
                    positions.push_back(
                        std::make_pair(ServoID::R_KNEE, (model.leg.LEFT_TO_RIGHT_KNEE) * (M_PI - knee)));
                    positions.push_back(
                        std::make_pair(ServoID::R_ANKLE_PITCH, (model.leg.LEFT_TO_RIGHT_ANKLE_PITCH) * -anklePitch));
                    positions.push_back(
                        std::make_pair(ServoID::R_ANKLE_ROLL, (model.leg.LEFT_TO_RIGHT_ANKLE_ROLL) * ankleRoll));
                }

                return positions;
            }

            std::vector<std::pair<ServoID, double>> calculateLegJoints(const KinematicsModel& model,
                                                                       const Eigen::Affine3d& target_,
                                                                       const LimbID& limb) {
                const double LENGTH_BETWEEN_LEGS             = model.leg.LENGTH_BETWEEN_LEGS;
                const double DISTANCE_FROM_BODY_TO_HIP_JOINT = model.leg.HIP_OFFSET_Z;
                const double HIP_OFFSET_X                    = model.leg.HIP_OFFSET_X;
                const double UPPER_LEG_LENGTH                = model.leg.UPPER_LEG_LENGTH;
                const double LOWER_LEG_LENGTH                = model.leg.LOWER_LEG_LENGTH;

                std::vector<std::pair<ServoID, double>> positions;

                double hipYaw     = 0;
                double hipRoll    = 0;
                double hipPitch   = 0;
                double knee       = 0;
                double anklePitch = 0;
                double ankleRoll  = 0;

                // Correct for input referencing the bottom of the foot
                Eigen::Affine3d target(target_);
                target = target.translate(Eigen::Vector3d(0.0, 0.0, model.leg.FOOT_HEIGHT));

                // Tci = transformation (not necessarily homogeneous) from input coordinates to calculation coordinates
                // TODO remove this. It was due to wrong convention use
                Eigen::Matrix4d Tci;
                // clang-format off
>>>>>>> f79f43e1
            Tci << 0.0, 1.0,  0.0, 0.0,
                   1.0, 0.0,  0.0, 0.0,
                   0.0, 0.0, -1.0, 0.0,
                   0.0, 0.0,  0.0, 1.0;
                // clang-format on
                // Rotate input position from standard robot coords to foot coords
                Eigen::Vector3d translation = (Tci * target.matrix().rightCols<1>()).head<3>();
                target                      = Tci * target * Tci.transpose();
                target.translation()        = translation;

                // swap legs if needed
                if (limb != LimbID::LEFT_LEG) {
                    target(0, 1)             = -target(0, 1);
                    target(0, 2)             = -target(0, 2);
                    target(1, 0)             = -target(1, 0);
                    target(2, 0)             = -target(2, 0);
                    target.translation().x() = -target.translation().x();
                }

                Eigen::Vector3d ankleX   = target.matrix().leftCols<1>().head<3>();
                Eigen::Vector3d ankleY   = target.matrix().middleCols<1>(1).head<3>();
                Eigen::Vector3d anklePos = target.translation();

                Eigen::Vector3d hipOffset(LENGTH_BETWEEN_LEGS * 0.5, HIP_OFFSET_X, DISTANCE_FROM_BODY_TO_HIP_JOINT);

                Eigen::Vector3d targetLeg = anklePos - hipOffset;

                double length       = targetLeg.norm();
                double maxLegLength = UPPER_LEG_LENGTH + LOWER_LEG_LENGTH;
                if (length > maxLegLength) {
                    targetLeg = targetLeg * maxLegLength / length;
                    length    = targetLeg.norm();
                }
                double sqrLength   = length * length;
                double sqrUpperLeg = UPPER_LEG_LENGTH * UPPER_LEG_LENGTH;
                double sqrLowerLeg = LOWER_LEG_LENGTH * LOWER_LEG_LENGTH;

                double cosKnee = (sqrUpperLeg + sqrLowerLeg - sqrLength) / (2.0 * UPPER_LEG_LENGTH * LOWER_LEG_LENGTH);
                knee           = std::acos(std::fmax(std::fmin(cosKnee, 1), -1));

                double cosLowerLeg = (sqrLowerLeg + sqrLength - sqrUpperLeg) / (2.0 * LOWER_LEG_LENGTH * length);
                double lowerLeg    = std::acos(std::fmax(std::fmin(cosLowerLeg, 1), -1));

                double phi2 = std::acos(targetLeg.dot(ankleY) / length);

                anklePitch = lowerLeg + phi2 - M_PI_2;

                Eigen::Vector3d unitTargetLeg = targetLeg / length;

                Eigen::Vector3d hipX = ankleY.cross(unitTargetLeg);
                double hipXLength    = hipX.norm();
                if (hipXLength > 0) {
                    hipX /= hipXLength;
                }
                else {
                    NUClear::log<NUClear::DEBUG>(
                        "InverseKinematics::calculateLegJoints : targetLeg and ankleY parallel. This is unhandled at "
                        "the "
                        "moment. requested pose = \n",
                        target.matrix());
                    return positions;
                }
                // Will be unit as ankleY and hipX are normal and unit
                Eigen::Vector3d legPlaneTangent = ankleY.cross(hipX);

                ankleRoll = std::atan2(ankleX.dot(legPlaneTangent), ankleX.dot(hipX));

                bool isAnkleAboveWaist = unitTargetLeg.dot(Eigen::Vector3d::UnitZ()) < 0;

                double cosZandHipX   = Eigen::Vector3d::UnitZ().dot(hipX);
                bool hipRollPositive = cosZandHipX <= 0;
                Eigen::Vector3d legPlaneGlobalZ =
                    (isAnkleAboveWaist ? -1 : 1) * (Eigen::Vector3d::UnitZ() - (cosZandHipX * hipX));
                double legPlaneGlobalZLength = legPlaneGlobalZ.norm();
                if (legPlaneGlobalZLength > 0) {
                    legPlaneGlobalZ /= legPlaneGlobalZLength;
                }

                double cosHipRoll = legPlaneGlobalZ.dot(Eigen::Vector3d::UnitZ());
                hipRoll           = (hipRollPositive ? 1 : -1) * std::acos(std::fmax(std::fmin(cosHipRoll, 1), -1));

                double phi4 = M_PI - knee - lowerLeg;
                // Superposition values:
                float sinPIminusPhi2         = std::sin(M_PI - phi2);
                Eigen::Vector3d unitUpperLeg = unitTargetLeg * (std::sin(phi2 - phi4) / sinPIminusPhi2)
                                               + ankleY * (std::sin(phi4) / sinPIminusPhi2);
                bool isHipPitchPositive = hipX.dot(unitUpperLeg.cross(legPlaneGlobalZ)) >= 0;

                hipPitch = (isHipPitchPositive ? 1 : -1)
                           * std::acos(std::fmax(std::fmin(legPlaneGlobalZ.dot(unitUpperLeg), 1), -1));

                // If leg is above waist then hipX is pointing in the wrong direction in the xy plane
                Eigen::Vector3d hipXProjected = (isAnkleAboveWaist ? -1 : 1) * hipX;
                hipXProjected.z()             = 0;
                hipXProjected.normalize();
                bool isHipYawPositive = hipXProjected.dot(Eigen::Vector3d::UnitY()) >= 0;
                hipYaw                = (isHipYawPositive ? 1 : -1)
                         * std::acos(std::fmax(std::fmin(hipXProjected.dot(Eigen::Vector3d::UnitX()), 1), -1));

                if (limb == LimbID::LEFT_LEG) {
                    positions.push_back(std::make_pair(ServoID::L_HIP_YAW, -hipYaw));
                    positions.push_back(std::make_pair(ServoID::L_HIP_ROLL, hipRoll));
                    positions.push_back(std::make_pair(ServoID::L_HIP_PITCH, -hipPitch));
                    positions.push_back(std::make_pair(ServoID::L_KNEE, M_PI - knee));
                    positions.push_back(std::make_pair(ServoID::L_ANKLE_PITCH, -anklePitch));
                    positions.push_back(std::make_pair(ServoID::L_ANKLE_ROLL, ankleRoll));
                }
                else {
                    positions.push_back(
                        std::make_pair(ServoID::R_HIP_YAW, (model.leg.LEFT_TO_RIGHT_HIP_YAW) * -hipYaw));
                    positions.push_back(
                        std::make_pair(ServoID::R_HIP_ROLL, (model.leg.LEFT_TO_RIGHT_HIP_ROLL) * hipRoll));
                    positions.push_back(
                        std::make_pair(ServoID::R_HIP_PITCH, (model.leg.LEFT_TO_RIGHT_HIP_PITCH) * -hipPitch));
                    positions.push_back(
                        std::make_pair(ServoID::R_KNEE, (model.leg.LEFT_TO_RIGHT_KNEE) * (M_PI - knee)));
                    positions.push_back(
                        std::make_pair(ServoID::R_ANKLE_PITCH, (model.leg.LEFT_TO_RIGHT_ANKLE_PITCH) * -anklePitch));
                    positions.push_back(
                        std::make_pair(ServoID::R_ANKLE_ROLL, (model.leg.LEFT_TO_RIGHT_ANKLE_ROLL) * ankleRoll));
                }

                return positions;
            }

            std::vector<std::pair<ServoID, float>> calculateLegJoints(const KinematicsModel& model,
                                                                      const Eigen::Affine3f& target_,
                                                                      const LimbID& limb) {
                const float LENGTH_BETWEEN_LEGS             = model.leg.LENGTH_BETWEEN_LEGS;
                const float DISTANCE_FROM_BODY_TO_HIP_JOINT = model.leg.HIP_OFFSET_Z;
                const float HIP_OFFSET_X                    = model.leg.HIP_OFFSET_X;
                const float UPPER_LEG_LENGTH                = model.leg.UPPER_LEG_LENGTH;
                const float LOWER_LEG_LENGTH                = model.leg.LOWER_LEG_LENGTH;

                std::vector<std::pair<ServoID, float>> positions;

                float hipYaw     = 0;
                float hipRoll    = 0;
                float hipPitch   = 0;
                float knee       = 0;
                float anklePitch = 0;
                float ankleRoll  = 0;

                // Correct for input referencing the bottom of the foot
                Eigen::Affine3f target(target_);
                target = target.translate(Eigen::Vector3f(0.0, 0.0, model.leg.FOOT_HEIGHT));

                // Tci = transformation (not necessarily homogeneous) from input coordinates to calculation coordinates
                // TODO remove this. It was due to wrong convention use
                Eigen::Matrix4f Tci;
                // clang-format off
            Tci << 0.0, 1.0,  0.0, 0.0,
                   1.0, 0.0,  0.0, 0.0,
                   0.0, 0.0, -1.0, 0.0,
                   0.0, 0.0,  0.0, 1.0;
                // clang-format on
                // Rotate input position from standard robot coords to foot coords
                Eigen::Vector3f translation = (Tci * target.matrix().rightCols<1>()).head<3>();
                target                      = Tci * target * Tci.transpose();
                target.translation()        = translation;

                // swap legs if needed
                if (limb != LimbID::LEFT_LEG) {
                    target(0, 1)             = -target(0, 1);
                    target(0, 2)             = -target(0, 2);
                    target(1, 0)             = -target(1, 0);
                    target(2, 0)             = -target(2, 0);
                    target.translation().x() = -target.translation().x();
                }

                Eigen::Vector3f ankleX   = target.matrix().leftCols<1>(0).head<3>();
                Eigen::Vector3f ankleY   = target.matrix().middleCols<1>(1).head<3>();
                Eigen::Vector3f anklePos = target.translation();

                Eigen::Vector3f hipOffset(LENGTH_BETWEEN_LEGS * 0.5, HIP_OFFSET_X, DISTANCE_FROM_BODY_TO_HIP_JOINT);

                Eigen::Vector3f targetLeg = anklePos - hipOffset;

                float length       = targetLeg.norm();
                float maxLegLength = UPPER_LEG_LENGTH + LOWER_LEG_LENGTH;
                if (length > maxLegLength) {
                    targetLeg = targetLeg * maxLegLength / length;
                    length    = targetLeg.norm();
                }
                float sqrLength   = length * length;
                float sqrUpperLeg = UPPER_LEG_LENGTH * UPPER_LEG_LENGTH;
                float sqrLowerLeg = LOWER_LEG_LENGTH * LOWER_LEG_LENGTH;

                float cosKnee = (sqrUpperLeg + sqrLowerLeg - sqrLength) / (2.0 * UPPER_LEG_LENGTH * LOWER_LEG_LENGTH);
                knee          = std::acos(std::fmax(std::fmin(cosKnee, 1), -1));

                float cosLowerLeg = (sqrLowerLeg + sqrLength - sqrUpperLeg) / (2.0 * LOWER_LEG_LENGTH * length);
                float lowerLeg    = std::acos(std::fmax(std::fmin(cosLowerLeg, 1), -1));

                float phi2 = std::acos(targetLeg.dot(ankleY) / length);

                anklePitch = lowerLeg + phi2 - M_PI_2;

                Eigen::Vector3f unitTargetLeg = targetLeg / length;

                Eigen::Vector3f hipX = ankleY.cross(unitTargetLeg);
                float hipXLength     = hipX.norm();
                if (hipXLength > 0) {
                    hipX /= hipXLength;
                }
                else {
                    NUClear::log<NUClear::DEBUG>(
                        "InverseKinematics::calculateLegJoints : targetLeg and ankleY parallel. This is unhandled at "
                        "the "
                        "moment. requested pose = \n",
                        target.matrix());
                    return positions;
                }
                // Will be unit as ankleY and hipX are normal and unit
                Eigen::Vector3f legPlaneTangent = ankleY.cross(hipX);

                ankleRoll = std::atan2(ankleX.dot(legPlaneTangent), ankleX.dot(hipX));

                bool isAnkleAboveWaist = unitTargetLeg.dot(Eigen::Vector3f::UnitZ()) < 0;

                float cosZandHipX    = Eigen::Vector3f::UnitZ().dot(hipX);
                bool hipRollPositive = cosZandHipX <= 0;
                Eigen::Vector3f legPlaneGlobalZ =
                    (isAnkleAboveWaist ? -1 : 1) * (Eigen::Vector3f::UnitZ() - (cosZandHipX * hipX));
                float legPlaneGlobalZLength = legPlaneGlobalZ.norm();
                if (legPlaneGlobalZLength > 0) {
                    legPlaneGlobalZ /= legPlaneGlobalZLength;
                }

                float cosHipRoll = legPlaneGlobalZ.dot(Eigen::Vector3f::UnitZ());
                hipRoll          = (hipRollPositive ? 1 : -1) * std::acos(std::fmax(std::fmin(cosHipRoll, 1), -1));

                float phi4 = M_PI - knee - lowerLeg;
                // Superposition values:
                float sinPIminusPhi2         = std::sin(M_PI - phi2);
                Eigen::Vector3f unitUpperLeg = unitTargetLeg * (std::sin(phi2 - phi4) / sinPIminusPhi2)
                                               + ankleY * (std::sin(phi4) / sinPIminusPhi2);
                bool isHipPitchPositive = hipX.dot(unitUpperLeg.cross(legPlaneGlobalZ)) >= 0;

                hipPitch = (isHipPitchPositive ? 1 : -1)
                           * std::acos(std::fmax(std::fmin(legPlaneGlobalZ.dot(unitUpperLeg), 1), -1));

                // If leg is above waist then hipX is pointing in the wrong direction in the xy plane
                Eigen::Vector3f hipXProjected = (isAnkleAboveWaist ? -1 : 1) * hipX;
                hipXProjected.z()             = 0;
                hipXProjected.normalize();
                bool isHipYawPositive = hipXProjected.dot(Eigen::Vector3f::UnitY()) >= 0;
                hipYaw                = (isHipYawPositive ? 1 : -1)
                         * std::acos(std::fmax(std::fmin(hipXProjected.dot(Eigen::Vector3f::UnitX()), 1), -1));

                if (limb == LimbID::LEFT_LEG) {
                    positions.push_back(std::make_pair(ServoID::L_HIP_YAW, -hipYaw));
                    positions.push_back(std::make_pair(ServoID::L_HIP_ROLL, hipRoll));
                    positions.push_back(std::make_pair(ServoID::L_HIP_PITCH, -hipPitch));
                    positions.push_back(std::make_pair(ServoID::L_KNEE, M_PI - knee));
                    positions.push_back(std::make_pair(ServoID::L_ANKLE_PITCH, -anklePitch));
                    positions.push_back(std::make_pair(ServoID::L_ANKLE_ROLL, ankleRoll));
                }
                else {
                    positions.push_back(
                        std::make_pair(ServoID::R_HIP_YAW, (model.leg.LEFT_TO_RIGHT_HIP_YAW) * -hipYaw));
                    positions.push_back(
                        std::make_pair(ServoID::R_HIP_ROLL, (model.leg.LEFT_TO_RIGHT_HIP_ROLL) * hipRoll));
                    positions.push_back(
                        std::make_pair(ServoID::R_HIP_PITCH, (model.leg.LEFT_TO_RIGHT_HIP_PITCH) * -hipPitch));
                    positions.push_back(
                        std::make_pair(ServoID::R_KNEE, (model.leg.LEFT_TO_RIGHT_KNEE) * (M_PI - knee)));
                    positions.push_back(
                        std::make_pair(ServoID::R_ANKLE_PITCH, (model.leg.LEFT_TO_RIGHT_ANKLE_PITCH) * -anklePitch));
                    positions.push_back(
                        std::make_pair(ServoID::R_ANKLE_ROLL, (model.leg.LEFT_TO_RIGHT_ANKLE_ROLL) * ankleRoll));
                }

                return positions;
            }

            std::vector<std::pair<ServoID, float>> calculateLegJoints(const KinematicsModel& model,
                                                                      utility::math::matrix::Transform3D leftTarget,
                                                                      utility::math::matrix::Transform3D rightTarget) {
                auto joints  = calculateLegJoints(model, leftTarget, LimbID::LEFT_LEG);
                auto joints2 = calculateLegJoints(model, rightTarget, LimbID::RIGHT_LEG);
                joints.insert(joints.end(), joints2.begin(), joints2.end());
                return joints;
            }

            std::vector<std::pair<ServoID, float>> calculateLegJoints(const message::motion::KinematicsModel& model,
                                                                      const Eigen::Affine3f& leftTarget,
                                                                      const Eigen::Affine3f& rightTarget) {
                auto joints  = calculateLegJoints(model, leftTarget, LimbID::LEFT_LEG);
                auto joints2 = calculateLegJoints(model, rightTarget, LimbID::RIGHT_LEG);
                joints.insert(joints.end(), joints2.begin(), joints2.end());
                return joints;
            }

            std::vector<std::pair<ServoID, float>> calculateCameraLookJoints(const KinematicsModel& model,
                                                                             arma::vec3 cameraUnitVector) {
                std::vector<std::pair<ServoID, float>> positions;
                positions.push_back(std::make_pair(ServoID::HEAD_YAW, atan2(cameraUnitVector[1], cameraUnitVector[0])));
                positions.push_back(std::make_pair(ServoID::HEAD_PITCH,
                                                   atan2(-cameraUnitVector[2],
                                                         std::sqrt(cameraUnitVector[0] * cameraUnitVector[0]
                                                                   + cameraUnitVector[1] * cameraUnitVector[1]))));
                return positions;
            }

            std::vector<std::pair<ServoID, double>> calculateCameraLookJoints(const KinematicsModel& model,
                                                                              const Eigen::Vector3d& cameraUnitVector) {
                std::vector<std::pair<ServoID, double>> positions;
                positions.push_back(
                    std::make_pair(ServoID::HEAD_YAW, std::atan2(cameraUnitVector.y(), cameraUnitVector.x())));
                positions.push_back(
                    std::make_pair(ServoID::HEAD_PITCH,
                                   std::atan2(-cameraUnitVector.z(),
                                              std::sqrt(cameraUnitVector.x() * cameraUnitVector.x()
                                                        + cameraUnitVector.y() * cameraUnitVector.y()))));
                return positions;
            }

<<<<<<< HEAD
            return positions;
        }

        std::vector<std::pair<ServoID, float>> calculateLegJoints(const message::motion::KinematicsModel& model,
                                                                  const Eigen::Affine3f& leftTarget,
                                                                  const Eigen::Affine3f& rightTarget) {
            auto joints  = calculateLegJoints(model, leftTarget, LimbID::LEFT_LEG);
            auto joints2 = calculateLegJoints(model, rightTarget, LimbID::RIGHT_LEG);
            joints.insert(joints.end(), joints2.begin(), joints2.end());
            return joints;
        }

        std::vector<std::pair<ServoID, double>> calculateCameraLookJoints(const KinematicsModel& model,
                                                                          const Eigen::Vector3d& cameraUnitVector) {
            std::vector<std::pair<ServoID, double>> positions;
            positions.push_back(
                std::make_pair(ServoID::HEAD_YAW, std::atan2(cameraUnitVector.y(), cameraUnitVector.x())));
            positions.push_back(std::make_pair(ServoID::HEAD_PITCH,
                                               std::atan2(-cameraUnitVector.z(),
                                                          std::sqrt(cameraUnitVector.x() * cameraUnitVector.x()
                                                                    + cameraUnitVector.y() * cameraUnitVector.y()))));
            return positions;
        }

        std::vector<std::pair<ServoID, float>> calculateHeadJoints(Eigen::Vector3f cameraUnitVector) {
            std::vector<std::pair<ServoID, float>> positions;
            positions.push_back(std::make_pair(ServoID::HEAD_YAW, atan2(cameraUnitVector[1], cameraUnitVector[0])));
            positions.push_back(std::make_pair(ServoID::HEAD_PITCH,
                                               atan2(-cameraUnitVector[2],
                                                     std::sqrt(cameraUnitVector[0] * cameraUnitVector[0]
                                                               + cameraUnitVector[1] * cameraUnitVector[1]))));
            return positions;
        }

    }  // namespace kinematics
}  // namespace motion
=======
            std::vector<std::pair<ServoID, float>> calculateHeadJoints(arma::vec3 cameraUnitVector) {
                std::vector<std::pair<ServoID, float>> positions;
                positions.push_back(std::make_pair(ServoID::HEAD_YAW, atan2(cameraUnitVector[1], cameraUnitVector[0])));
                positions.push_back(std::make_pair(ServoID::HEAD_PITCH,
                                                   atan2(-cameraUnitVector[2],
                                                         std::sqrt(cameraUnitVector[0] * cameraUnitVector[0]
                                                                   + cameraUnitVector[1] * cameraUnitVector[1]))));
                return positions;
            }

            std::vector<std::pair<ServoID, float>> calculateHeadJoints(Eigen::Vector3f cameraUnitVector) {
                std::vector<std::pair<ServoID, float>> positions;
                positions.push_back(std::make_pair(ServoID::HEAD_YAW, atan2(cameraUnitVector[1], cameraUnitVector[0])));
                positions.push_back(std::make_pair(ServoID::HEAD_PITCH,
                                                   atan2(-cameraUnitVector[2],
                                                         std::sqrt(cameraUnitVector[0] * cameraUnitVector[0]
                                                                   + cameraUnitVector[1] * cameraUnitVector[1]))));
                return positions;
            }

            arma::vec2 calculateHeadJointsToLookAt(arma::vec3 groundPoint,
                                                   const utility::math::matrix::Transform3D& Hgc,
                                                   const utility::math::matrix::Transform3D& Hgt) {
                // TODO: Find point that is invariant under head position.
                arma::vec3 cameraPosition        = Hgc.submat(0, 3, 2, 3);
                arma::vec3 groundSpaceLookVector = groundPoint - cameraPosition;
                arma::vec3 lookVector            = Hgt.submat(0, 0, 2, 2).t() * groundSpaceLookVector;
                arma::vec3 lookVectorSpherical   = utility::math::coordinates::cartesianToSpherical(lookVector);

                return lookVectorSpherical.rows(1, 2);
            }

            arma::vec2 headAnglesToSeeGroundPoint(const arma::vec2& gpos, const message::input::Sensors& sensors) {
                arma::vec3 groundPos_ground = {gpos[0], gpos[1], 0};
                return calculateHeadJointsToLookAt(groundPos_ground, convert(sensors.Hgc), convert(sensors.Hgt));
            }

            std::vector<std::pair<ServoID, float>> setHeadPoseFromFeet(
                const KinematicsModel& model,
                const utility::math::matrix::Transform3D& cameraToFeet,
                const float& footSeparation) {
                // Get camera pose relative to body
                // arma::vec3 euler = cameraToFeet.rotation().eulerAngles();
                // float headPitch = euler[1] - bodyAngle;
                // float headYaw = euler[2];
                arma::vec3 gaze = cameraToFeet.rotation().col(0);
                auto headJoints = utility::motion::kinematics::calculateCameraLookJoints(model, gaze);
                float headPitch = std::numeric_limits<float>::quiet_NaN();
                float headYaw   = std::numeric_limits<float>::quiet_NaN();
                for (auto joint : headJoints) {
                    switch (joint.first.value) {
                        case ServoID::HEAD_PITCH: headPitch = joint.second; break;
                        case ServoID::HEAD_YAW: headYaw = joint.second; break;
                        default:
                            NUClear::log<NUClear::ERROR>(__FILE__,
                                                         __LINE__,
                                                         "Joints for head returned unexpected values");
                            throw std::exception();
                    }
                }
                if (std::isnan(headPitch * headPitch)) {
                    NUClear::log<NUClear::ERROR>(__FILE__, __LINE__, "Joints for head missing values!!!");
                    throw std::exception();
                }

                auto headPoses    = utility::motion::kinematics::calculateHeadJointPosition(model,
                                                                                         headPitch,
                                                                                         headYaw,
                                                                                         ServoID::HEAD_PITCH);
                auto cameraToBody = headPoses[ServoID::HEAD_PITCH];

                // Compute foot poses
                utility::math::matrix::Transform3D F_c =
                    convert(Eigen::Matrix4d(cameraToBody.matrix())) * cameraToFeet.i();
                utility::math::matrix::Transform3D F_l = F_c.translateY(footSeparation * 0.5);
                utility::math::matrix::Transform3D F_r = F_c.translateY(-footSeparation * 0.5);

                // Get associated joint angles
                auto joints  = calculateLegJoints(model, F_l, LimbID::LEFT_LEG);
                auto joints2 = calculateLegJoints(model, F_r, LimbID::RIGHT_LEG);
                joints.insert(joints.end(), joints2.begin(), joints2.end());
                joints.insert(joints.end(), headJoints.begin(), headJoints.end());

                // return joints;
                return headJoints;
            }

            std::vector<std::pair<ServoID, float>> setArm(const KinematicsModel& model,
                                                          const arma::vec3& pos,
                                                          bool left,
                                                          int number_of_iterations,
                                                          arma::vec3 angleHint) {
                ServoID SHOULDER_PITCH, SHOULDER_ROLL, ELBOW;
                // int negativeIfRight;

                if (static_cast<bool>(left)) {
                    SHOULDER_PITCH = ServoID::L_SHOULDER_PITCH;
                    SHOULDER_ROLL  = ServoID::L_SHOULDER_ROLL;
                    ELBOW          = ServoID::L_ELBOW;
                    // negativeIfRight = 1;
                }
                else {
                    SHOULDER_PITCH = ServoID::R_SHOULDER_PITCH;
                    SHOULDER_ROLL  = ServoID::R_SHOULDER_ROLL;
                    ELBOW          = ServoID::R_ELBOW;
                    // negativeIfRight = -1;
                }

                auto start_compute = NUClear::clock::now();

                // Initial guess for angles
                arma::vec3 angles = angleHint;
                arma::vec3 X      = {0, 0, 0};
                int i             = 0;
                for (; i < number_of_iterations; i++) {
                    X             = calculateArmPosition(model, angles, left);
                    arma::vec3 dX = pos - X;

                    arma::mat33 J = calculateArmJacobian(model, angles, left);
                    // std::cout << "pos = " << pos.t() << std::endl;
                    // std::cout << "X = " << X.t() << std::endl;
                    // std::cout << "dX = " << dX.t() << std::endl;
                    // std::cout << "angles = " << angles.t() << std::endl;
                    // std::cout << "error = " << arma::norm(dX) << std::endl;
                    if (arma::norm(dX) < 0.001) {
                        break;
                    }
                    arma::vec3 dAngles = J.t() * dX;  // * std::max((100 - i),1);
                    angles             = dAngles + angles;
                }
                auto end_compute = NUClear::clock::now();
                std::cout << "Computation Time (ms) = "
                          << std::chrono::duration_cast<std::chrono::microseconds>(end_compute - start_compute).count()
                                 * 1e-3
                          << std::endl;
                // std::cout << "Final angles = " << angles.t() << std::endl;
                // std::cout << "Final position = " << X.t() << std::endl;
                // std::cout << "Goal position = " << pos.t() << std::endl;
                std::cout << "Final error = " << arma::norm(pos - X) << std::endl;
                // std::cout << "Iterations = " << i << std::endl;


                std::vector<std::pair<ServoID, float>> joints;
                joints.push_back(std::make_pair(SHOULDER_PITCH, utility::math::angle::normalizeAngle(angles[0])));
                joints.push_back(std::make_pair(SHOULDER_ROLL, utility::math::angle::normalizeAngle(angles[1])));
                joints.push_back(std::make_pair(ELBOW, utility::math::angle::normalizeAngle(angles[2])));
                return joints;
            }

            std::vector<std::pair<ServoID, float>> setArmApprox(const KinematicsModel& model,
                                                                const arma::vec3& pos,
                                                                bool left) {
                // Setup variables
                ServoID SHOULDER_PITCH, SHOULDER_ROLL, ELBOW;
                int negativeIfRight = 1;
                if (left) {
                    SHOULDER_PITCH = ServoID::L_SHOULDER_PITCH;
                    SHOULDER_ROLL  = ServoID::L_SHOULDER_ROLL;
                    ELBOW          = ServoID::L_ELBOW;
                }
                else {
                    SHOULDER_PITCH  = ServoID::R_SHOULDER_PITCH;
                    SHOULDER_ROLL   = ServoID::R_SHOULDER_ROLL;
                    ELBOW           = ServoID::R_ELBOW;
                    negativeIfRight = -1;
                }
                // Compute Angles
                float pitch, roll, elbow = 0;

                arma::vec3 shoulderPos = {model.arm.SHOULDER_X_OFFSET,
                                          negativeIfRight * model.arm.DISTANCE_BETWEEN_SHOULDERS / 2,
                                          model.arm.SHOULDER_Z_OFFSET};

                arma::vec3 handFromShoulder = pos - shoulderPos;
                // std::cout << (left ? "left" : "right" ) << " shoulderPos = " << shoulderPos.t();
                // std::cout << (left ? "right" : "left" ) << " pos = " << pos.t();
                // std::cout << (left ? "left" : "right" ) << " handFromShoulder = " << handFromShoulder.t();

                // ELBOW
                float extensionLength    = arma::norm(handFromShoulder);
                float upperArmLength     = model.arm.UPPER_ARM_LENGTH;
                float lowerArmLength     = model.arm.LOWER_ARM_LENGTH;
                float sqrUpperArmLength  = upperArmLength * upperArmLength;
                float sqrLowerArmLength  = lowerArmLength * lowerArmLength;
                float sqrExtensionLength = extensionLength * extensionLength;
                float cosElbow           = (sqrUpperArmLength + sqrLowerArmLength - sqrExtensionLength)
                                 / (2 * upperArmLength * lowerArmLength);
                elbow = -M_PI + std::acos(std::fmax(std::fmin(cosElbow, 1), -1));

                // SHOULDER PITCH
                float cosPitAngle = (sqrUpperArmLength + sqrExtensionLength - sqrLowerArmLength)
                                    / (2 * upperArmLength * extensionLength);
                pitch = std::acos(std::fmax(std::fmin(cosPitAngle, 1), -1))
                        + std::atan2(-handFromShoulder[2], handFromShoulder[0]);
                // SHOULDER ROLL
                arma::vec3 pitchlessHandFromShoulder =
                    utility::math::matrix::Rotation3D::createRotationY(-pitch) * handFromShoulder;
                roll = std::atan2(pitchlessHandFromShoulder[1], pitchlessHandFromShoulder[0]);

                // Write to servo list
                std::vector<std::pair<ServoID, float>> joints;
                joints.push_back(std::make_pair(SHOULDER_PITCH, utility::math::angle::normalizeAngle(pitch)));
                joints.push_back(std::make_pair(SHOULDER_ROLL, utility::math::angle::normalizeAngle(roll)));
                joints.push_back(std::make_pair(ELBOW, utility::math::angle::normalizeAngle(elbow)));
                // std::cout << (left ? "left" : "right" ) << " roll,pitch,elbow (deg) = " << 180 * roll / M_PI << ", "
                // << 180 * pitch / M_PI << ", " << 180 * elbow / M_PI << std::endl;
                return joints;
            }


        }  // namespace kinematics
    }      // namespace motion
>>>>>>> f79f43e1
}  // namespace utility<|MERGE_RESOLUTION|>--- conflicted
+++ resolved
@@ -20,15 +20,14 @@
 #include "InverseKinematics.hpp"
 
 namespace utility {
-<<<<<<< HEAD
-namespace motion {
-    namespace kinematics {
-
-        using message::input::Sensors;
-        using message::motion::KinematicsModel;
-
-        using LimbID  = utility::input::LimbID;
-        using ServoID = utility::input::ServoID;
+    namespace motion {
+        namespace kinematics {
+
+            using message::input::Sensors;
+            using message::motion::KinematicsModel;
+
+            using LimbID  = utility::input::LimbID;
+            using ServoID = utility::input::ServoID;
 
         /*! @brief Calculates the leg joints for a given input ankle position.
                 The robot coordinate system has origin a distance DISTANCE_FROM_BODY_TO_HIP_JOINT above the midpoint of
@@ -54,239 +53,6 @@
             const double UPPER_LEG_LENGTH                = model.leg.UPPER_LEG_LENGTH;
             const double LOWER_LEG_LENGTH                = model.leg.LOWER_LEG_LENGTH;
 
-            std::vector<std::pair<ServoID, double>> positions;
-
-            double hipYaw     = 0;
-            double hipRoll    = 0;
-            double hipPitch   = 0;
-            double knee       = 0;
-            double anklePitch = 0;
-            double ankleRoll  = 0;
-
-            // Correct for input referencing the bottom of the foot
-            Eigen::Affine3d target(target_);
-            target = target.translate(Eigen::Vector3d(0.0, 0.0, model.leg.FOOT_HEIGHT));
-
-            // Tci = transformation (not necessarily homogeneous) from input coordinates to calculation coordinates
-            // TODO remove this. It was due to wrong convention use
-            Eigen::Matrix4d Tci;
-            // clang-format off
-=======
-    namespace motion {
-        namespace kinematics {
-
-            using message::input::Sensors;
-            using message::motion::KinematicsModel;
-
-            using LimbID  = utility::input::LimbID;
-            using ServoID = utility::input::ServoID;
-
-            /*! @brief Calculates the leg joints for a given input ankle position.
-                    The robot coordinate system has origin a distance DISTANCE_FROM_BODY_TO_HIP_JOINT above the midpoint
-               of the hips. Robot coordinate system: x is out of the front of the robot y is left, from right shoulder
-               to left z is upward, from feet to head Input ankle coordinate system: x is forward, from heel to toe y is
-               left, z is normal to the plane of the foot
-                @param target The target 4x4 basis matrix for the ankle
-                @param isLeft Request for left leg motors or right leg motors?
-                @param RobotKinematicsModel The class containing the leg model of the robot.
-            */
-
-            bool legPoseValid(const KinematicsModel& model, utility::math::matrix::Transform3D target, LimbID limb) {
-                const float HIP_OFFSET_Y     = model.leg.HIP_OFFSET_Y;
-                const float HIP_OFFSET_Z     = model.leg.HIP_OFFSET_Z;
-                const float HIP_OFFSET_X     = model.leg.HIP_OFFSET_X;
-                const float UPPER_LEG_LENGTH = model.leg.UPPER_LEG_LENGTH;
-                const float LOWER_LEG_LENGTH = model.leg.LOWER_LEG_LENGTH;
-
-                // Translate up foot
-                auto targetLeg = target.translate(arma::vec3({0, 0, model.leg.FOOT_HEIGHT}));
-
-                // Remove hip offset
-                int negativeIfRight  = (limb == LimbID::RIGHT_LEG) ? -1 : 1;
-                arma::vec3 hipOffset = {HIP_OFFSET_X, negativeIfRight * HIP_OFFSET_Y, -HIP_OFFSET_Z};
-                targetLeg.translation() -= hipOffset;
-
-                float length       = arma::norm(targetLeg.translation());
-                float maxLegLength = UPPER_LEG_LENGTH + LOWER_LEG_LENGTH;
-                return (length < maxLegLength);
-            }
-
-            std::vector<std::pair<ServoID, float>> calculateLegJoints(const KinematicsModel& model,
-                                                                      utility::math::matrix::Transform3D target,
-                                                                      LimbID limb) {
-                const float LENGTH_BETWEEN_LEGS             = model.leg.LENGTH_BETWEEN_LEGS;
-                const float DISTANCE_FROM_BODY_TO_HIP_JOINT = model.leg.HIP_OFFSET_Z;
-                const float HIP_OFFSET_X                    = model.leg.HIP_OFFSET_X;
-                const float UPPER_LEG_LENGTH                = model.leg.UPPER_LEG_LENGTH;
-                const float LOWER_LEG_LENGTH                = model.leg.LOWER_LEG_LENGTH;
-
-                std::vector<std::pair<ServoID, float>> positions;
-
-                float hipYaw     = 0;
-                float hipRoll    = 0;
-                float hipPitch   = 0;
-                float knee       = 0;
-                float anklePitch = 0;
-                float ankleRoll  = 0;
-
-                // Correct for input referencing the bottom of the foot
-                target = target.translate(arma::vec3({0, 0, model.leg.FOOT_HEIGHT}));
-
-                // TODO remove this. It was due to wrong convention use
-                utility::math::matrix::Transform3D inputCoordinatesToCalcCoordinates;
-                // clang-format off
-            inputCoordinatesToCalcCoordinates << 0 << 1 <<  0 << 0 << arma::endr
-                                              << 1 << 0 <<  0 << 0 << arma::endr
-                                              << 0 << 0 << -1 << 0 << arma::endr
-                                              << 0 << 0 <<  0 << 1;
-                // clang-format on
-                // Rotate input position from standard robot coords to foot coords
-                // NUClear::log<NUClear::DEBUG>("Target Original\n", target);
-                arma::vec3 fourthColumn = target.col(3).head(3);
-                fourthColumn            = inputCoordinatesToCalcCoordinates.transformPoint(fourthColumn);
-                target = inputCoordinatesToCalcCoordinates * target * inputCoordinatesToCalcCoordinates.t();
-                target.col(3).head(3) = fourthColumn;
-                // NUClear::log<NUClear::DEBUG>("Target Final\n", target);
-
-                // swap legs if needed
-                if (limb != LimbID::LEFT_LEG) {
-                    target.submat(0, 0, 2, 2) = arma::mat33{-1, 0, 0, 0, 1, 0, 0, 0, 1} * target.submat(0, 0, 2, 2);
-                    target.submat(0, 0, 2, 0) *= -1;
-                    target(0, 3) *= -1;
-                }
-
-                arma::vec3 ankleX = target.submat(0, 0, 2, 0);
-                arma::vec3 ankleY = target.submat(0, 1, 2, 1);
-                arma::vec3 ankleZ = target.submat(0, 2, 2, 2);
-
-                arma::vec3 anklePos = target.submat(0, 3, 2, 3);
-
-                arma::vec3 hipOffset = {LENGTH_BETWEEN_LEGS / 2.0, HIP_OFFSET_X, DISTANCE_FROM_BODY_TO_HIP_JOINT};
-
-                arma::vec3 targetLeg = anklePos - hipOffset;
-
-                float length       = arma::norm(targetLeg);
-                float maxLegLength = UPPER_LEG_LENGTH + LOWER_LEG_LENGTH;
-                if (length > maxLegLength) {
-                    // NUClear::log<NUClear::WARN>("InverseKinematics::calculateLegJoints : !!! WARNING !!! Requested
-                    // position beyond leg reach.\n Scaling back requested vector from length ",length, " to ",
-                    // maxLegLength);
-                    targetLeg = targetLeg * (maxLegLength) / length;
-                    length    = arma::norm(targetLeg);
-                }
-                // NUClear::log<NUClear::DEBUG>("Length: ", length);
-                float sqrLength   = length * length;
-                float sqrUpperLeg = UPPER_LEG_LENGTH * UPPER_LEG_LENGTH;
-                float sqrLowerLeg = LOWER_LEG_LENGTH * LOWER_LEG_LENGTH;
-
-                float cosKnee = (sqrUpperLeg + sqrLowerLeg - sqrLength) / (2 * UPPER_LEG_LENGTH * LOWER_LEG_LENGTH);
-                // NUClear::log<NUClear::DEBUG>("Cos Knee: ", cosKnee);
-                // TODO: check if cosKnee is between 1 and -1
-                knee = std::acos(std::fmax(std::fmin(cosKnee, 1), -1));
-                // NUClear::log<NUClear::DEBUG>("Knee: ", knee);
-
-                float cosLowerLeg = (sqrLowerLeg + sqrLength - sqrUpperLeg) / (2 * LOWER_LEG_LENGTH * length);
-                // TODO: check if cosLowerLeg is between 1 and -1
-                float lowerLeg = acos(cosLowerLeg);
-
-                float phi2 = acos(arma::dot(targetLeg, ankleY) / length);
-
-                anklePitch = lowerLeg + phi2 - M_PI_2;
-
-                arma::vec3 unitTargetLeg = targetLeg / length;
-
-                arma::vec3 hipX  = arma::cross(ankleY, unitTargetLeg);
-                float hipXLength = arma::norm(hipX, 2);
-                if (hipXLength > 0) {
-                    hipX /= hipXLength;
-                }
-                else {
-                    NUClear::log<NUClear::DEBUG>(
-                        "InverseKinematics::calculateLegJoints : targetLeg and ankleY parallel. This is unhandled at "
-                        "the "
-                        "moment. requested pose = \n",
-                        target);
-                    return positions;
-                }
-                arma::vec3 legPlaneTangent =
-                    arma::cross(ankleY, hipX);  // Will be unit as ankleY and hipX are normal and unit
-
-                ankleRoll = atan2(arma::dot(ankleX, legPlaneTangent), arma::dot(ankleX, hipX));
-
-                arma::vec3 globalX = {1, 0, 0};
-                arma::vec3 globalY = {0, 1, 0};
-                arma::vec3 globalZ = {0, 0, 1};
-
-                bool isAnkleAboveWaist = arma::dot(unitTargetLeg, globalZ) < 0;
-
-                float cosZandHipX           = arma::dot(globalZ, hipX);
-                bool hipRollPositive        = cosZandHipX <= 0;
-                arma::vec3 legPlaneGlobalZ  = (isAnkleAboveWaist ? -1 : 1) * (globalZ - (cosZandHipX * hipX));
-                float legPlaneGlobalZLength = arma::norm(legPlaneGlobalZ, 2);
-                if (legPlaneGlobalZLength > 0) {
-                    legPlaneGlobalZ /= legPlaneGlobalZLength;
-                }
-
-                float cosHipRoll = arma::dot(legPlaneGlobalZ, globalZ);
-                // TODO: check if cosHipRoll is between 1 and -1
-                hipRoll = (hipRollPositive ? 1 : -1) * acos(cosHipRoll);
-
-
-                float phi4 = M_PI - knee - lowerLeg;
-                // Superposition values:
-                float sinPIminusPhi2    = std::sin(M_PI - phi2);
-                arma::vec3 unitUpperLeg = unitTargetLeg * (std::sin(phi2 - phi4) / sinPIminusPhi2)
-                                          + ankleY * (std::sin(phi4) / sinPIminusPhi2);
-                bool isHipPitchPositive = dot(hipX, cross(unitUpperLeg, legPlaneGlobalZ)) >= 0;
-
-                hipPitch = (isHipPitchPositive ? 1 : -1) * acos(arma::dot(legPlaneGlobalZ, unitUpperLeg));
-
-                arma::vec3 hipXProjected =
-                    (isAnkleAboveWaist ? -1 : 1)
-                    * hipX;  // If leg is above waist then hipX is pointing in the wrong direction in the xy plane
-                hipXProjected[2] = 0;
-                hipXProjected /= arma::norm(hipXProjected, 2);
-                bool isHipYawPositive = arma::dot(hipXProjected, globalY) >= 0;
-
-                hipYaw = (isHipYawPositive ? 1 : -1) * acos(arma::dot(hipXProjected, globalX));
-
-                if (limb == LimbID::LEFT_LEG) {
-                    positions.push_back(std::make_pair(ServoID::L_HIP_YAW, -hipYaw));
-                    positions.push_back(std::make_pair(ServoID::L_HIP_ROLL, hipRoll));
-                    positions.push_back(std::make_pair(ServoID::L_HIP_PITCH, -hipPitch));
-                    positions.push_back(std::make_pair(ServoID::L_KNEE, M_PI - knee));
-                    positions.push_back(std::make_pair(ServoID::L_ANKLE_PITCH, -anklePitch));
-                    positions.push_back(std::make_pair(ServoID::L_ANKLE_ROLL, ankleRoll));
-                }
-                else {
-                    positions.push_back(
-                        std::make_pair(ServoID::R_HIP_YAW, (model.leg.LEFT_TO_RIGHT_HIP_YAW) * -hipYaw));
-                    positions.push_back(
-                        std::make_pair(ServoID::R_HIP_ROLL, (model.leg.LEFT_TO_RIGHT_HIP_ROLL) * hipRoll));
-                    positions.push_back(
-                        std::make_pair(ServoID::R_HIP_PITCH, (model.leg.LEFT_TO_RIGHT_HIP_PITCH) * -hipPitch));
-                    positions.push_back(
-                        std::make_pair(ServoID::R_KNEE, (model.leg.LEFT_TO_RIGHT_KNEE) * (M_PI - knee)));
-                    positions.push_back(
-                        std::make_pair(ServoID::R_ANKLE_PITCH, (model.leg.LEFT_TO_RIGHT_ANKLE_PITCH) * -anklePitch));
-                    positions.push_back(
-                        std::make_pair(ServoID::R_ANKLE_ROLL, (model.leg.LEFT_TO_RIGHT_ANKLE_ROLL) * ankleRoll));
-                }
-
-                return positions;
-            }
-
-            std::vector<std::pair<ServoID, double>> calculateLegJoints(const KinematicsModel& model,
-                                                                       const Eigen::Affine3d& target_,
-                                                                       const LimbID& limb) {
-                const double LENGTH_BETWEEN_LEGS             = model.leg.LENGTH_BETWEEN_LEGS;
-                const double DISTANCE_FROM_BODY_TO_HIP_JOINT = model.leg.HIP_OFFSET_Z;
-                const double HIP_OFFSET_X                    = model.leg.HIP_OFFSET_X;
-                const double UPPER_LEG_LENGTH                = model.leg.UPPER_LEG_LENGTH;
-                const double LOWER_LEG_LENGTH                = model.leg.LOWER_LEG_LENGTH;
-
-                std::vector<std::pair<ServoID, double>> positions;
-
                 double hipYaw     = 0;
                 double hipRoll    = 0;
                 double hipPitch   = 0;
@@ -302,7 +68,6 @@
                 // TODO remove this. It was due to wrong convention use
                 Eigen::Matrix4d Tci;
                 // clang-format off
->>>>>>> f79f43e1
             Tci << 0.0, 1.0,  0.0, 0.0,
                    1.0, 0.0,  0.0, 0.0,
                    0.0, 0.0, -1.0, 0.0,
@@ -597,34 +362,6 @@
                 return joints;
             }
 
-            std::vector<std::pair<ServoID, float>> calculateCameraLookJoints(const KinematicsModel& model,
-                                                                             arma::vec3 cameraUnitVector) {
-                std::vector<std::pair<ServoID, float>> positions;
-                positions.push_back(std::make_pair(ServoID::HEAD_YAW, atan2(cameraUnitVector[1], cameraUnitVector[0])));
-                positions.push_back(std::make_pair(ServoID::HEAD_PITCH,
-                                                   atan2(-cameraUnitVector[2],
-                                                         std::sqrt(cameraUnitVector[0] * cameraUnitVector[0]
-                                                                   + cameraUnitVector[1] * cameraUnitVector[1]))));
-                return positions;
-            }
-
-            std::vector<std::pair<ServoID, double>> calculateCameraLookJoints(const KinematicsModel& model,
-                                                                              const Eigen::Vector3d& cameraUnitVector) {
-                std::vector<std::pair<ServoID, double>> positions;
-                positions.push_back(
-                    std::make_pair(ServoID::HEAD_YAW, std::atan2(cameraUnitVector.y(), cameraUnitVector.x())));
-                positions.push_back(
-                    std::make_pair(ServoID::HEAD_PITCH,
-                                   std::atan2(-cameraUnitVector.z(),
-                                              std::sqrt(cameraUnitVector.x() * cameraUnitVector.x()
-                                                        + cameraUnitVector.y() * cameraUnitVector.y()))));
-                return positions;
-            }
-
-<<<<<<< HEAD
-            return positions;
-        }
-
         std::vector<std::pair<ServoID, float>> calculateLegJoints(const message::motion::KinematicsModel& model,
                                                                   const Eigen::Affine3f& leftTarget,
                                                                   const Eigen::Affine3f& rightTarget) {
@@ -658,218 +395,4 @@
 
     }  // namespace kinematics
 }  // namespace motion
-=======
-            std::vector<std::pair<ServoID, float>> calculateHeadJoints(arma::vec3 cameraUnitVector) {
-                std::vector<std::pair<ServoID, float>> positions;
-                positions.push_back(std::make_pair(ServoID::HEAD_YAW, atan2(cameraUnitVector[1], cameraUnitVector[0])));
-                positions.push_back(std::make_pair(ServoID::HEAD_PITCH,
-                                                   atan2(-cameraUnitVector[2],
-                                                         std::sqrt(cameraUnitVector[0] * cameraUnitVector[0]
-                                                                   + cameraUnitVector[1] * cameraUnitVector[1]))));
-                return positions;
-            }
-
-            std::vector<std::pair<ServoID, float>> calculateHeadJoints(Eigen::Vector3f cameraUnitVector) {
-                std::vector<std::pair<ServoID, float>> positions;
-                positions.push_back(std::make_pair(ServoID::HEAD_YAW, atan2(cameraUnitVector[1], cameraUnitVector[0])));
-                positions.push_back(std::make_pair(ServoID::HEAD_PITCH,
-                                                   atan2(-cameraUnitVector[2],
-                                                         std::sqrt(cameraUnitVector[0] * cameraUnitVector[0]
-                                                                   + cameraUnitVector[1] * cameraUnitVector[1]))));
-                return positions;
-            }
-
-            arma::vec2 calculateHeadJointsToLookAt(arma::vec3 groundPoint,
-                                                   const utility::math::matrix::Transform3D& Hgc,
-                                                   const utility::math::matrix::Transform3D& Hgt) {
-                // TODO: Find point that is invariant under head position.
-                arma::vec3 cameraPosition        = Hgc.submat(0, 3, 2, 3);
-                arma::vec3 groundSpaceLookVector = groundPoint - cameraPosition;
-                arma::vec3 lookVector            = Hgt.submat(0, 0, 2, 2).t() * groundSpaceLookVector;
-                arma::vec3 lookVectorSpherical   = utility::math::coordinates::cartesianToSpherical(lookVector);
-
-                return lookVectorSpherical.rows(1, 2);
-            }
-
-            arma::vec2 headAnglesToSeeGroundPoint(const arma::vec2& gpos, const message::input::Sensors& sensors) {
-                arma::vec3 groundPos_ground = {gpos[0], gpos[1], 0};
-                return calculateHeadJointsToLookAt(groundPos_ground, convert(sensors.Hgc), convert(sensors.Hgt));
-            }
-
-            std::vector<std::pair<ServoID, float>> setHeadPoseFromFeet(
-                const KinematicsModel& model,
-                const utility::math::matrix::Transform3D& cameraToFeet,
-                const float& footSeparation) {
-                // Get camera pose relative to body
-                // arma::vec3 euler = cameraToFeet.rotation().eulerAngles();
-                // float headPitch = euler[1] - bodyAngle;
-                // float headYaw = euler[2];
-                arma::vec3 gaze = cameraToFeet.rotation().col(0);
-                auto headJoints = utility::motion::kinematics::calculateCameraLookJoints(model, gaze);
-                float headPitch = std::numeric_limits<float>::quiet_NaN();
-                float headYaw   = std::numeric_limits<float>::quiet_NaN();
-                for (auto joint : headJoints) {
-                    switch (joint.first.value) {
-                        case ServoID::HEAD_PITCH: headPitch = joint.second; break;
-                        case ServoID::HEAD_YAW: headYaw = joint.second; break;
-                        default:
-                            NUClear::log<NUClear::ERROR>(__FILE__,
-                                                         __LINE__,
-                                                         "Joints for head returned unexpected values");
-                            throw std::exception();
-                    }
-                }
-                if (std::isnan(headPitch * headPitch)) {
-                    NUClear::log<NUClear::ERROR>(__FILE__, __LINE__, "Joints for head missing values!!!");
-                    throw std::exception();
-                }
-
-                auto headPoses    = utility::motion::kinematics::calculateHeadJointPosition(model,
-                                                                                         headPitch,
-                                                                                         headYaw,
-                                                                                         ServoID::HEAD_PITCH);
-                auto cameraToBody = headPoses[ServoID::HEAD_PITCH];
-
-                // Compute foot poses
-                utility::math::matrix::Transform3D F_c =
-                    convert(Eigen::Matrix4d(cameraToBody.matrix())) * cameraToFeet.i();
-                utility::math::matrix::Transform3D F_l = F_c.translateY(footSeparation * 0.5);
-                utility::math::matrix::Transform3D F_r = F_c.translateY(-footSeparation * 0.5);
-
-                // Get associated joint angles
-                auto joints  = calculateLegJoints(model, F_l, LimbID::LEFT_LEG);
-                auto joints2 = calculateLegJoints(model, F_r, LimbID::RIGHT_LEG);
-                joints.insert(joints.end(), joints2.begin(), joints2.end());
-                joints.insert(joints.end(), headJoints.begin(), headJoints.end());
-
-                // return joints;
-                return headJoints;
-            }
-
-            std::vector<std::pair<ServoID, float>> setArm(const KinematicsModel& model,
-                                                          const arma::vec3& pos,
-                                                          bool left,
-                                                          int number_of_iterations,
-                                                          arma::vec3 angleHint) {
-                ServoID SHOULDER_PITCH, SHOULDER_ROLL, ELBOW;
-                // int negativeIfRight;
-
-                if (static_cast<bool>(left)) {
-                    SHOULDER_PITCH = ServoID::L_SHOULDER_PITCH;
-                    SHOULDER_ROLL  = ServoID::L_SHOULDER_ROLL;
-                    ELBOW          = ServoID::L_ELBOW;
-                    // negativeIfRight = 1;
-                }
-                else {
-                    SHOULDER_PITCH = ServoID::R_SHOULDER_PITCH;
-                    SHOULDER_ROLL  = ServoID::R_SHOULDER_ROLL;
-                    ELBOW          = ServoID::R_ELBOW;
-                    // negativeIfRight = -1;
-                }
-
-                auto start_compute = NUClear::clock::now();
-
-                // Initial guess for angles
-                arma::vec3 angles = angleHint;
-                arma::vec3 X      = {0, 0, 0};
-                int i             = 0;
-                for (; i < number_of_iterations; i++) {
-                    X             = calculateArmPosition(model, angles, left);
-                    arma::vec3 dX = pos - X;
-
-                    arma::mat33 J = calculateArmJacobian(model, angles, left);
-                    // std::cout << "pos = " << pos.t() << std::endl;
-                    // std::cout << "X = " << X.t() << std::endl;
-                    // std::cout << "dX = " << dX.t() << std::endl;
-                    // std::cout << "angles = " << angles.t() << std::endl;
-                    // std::cout << "error = " << arma::norm(dX) << std::endl;
-                    if (arma::norm(dX) < 0.001) {
-                        break;
-                    }
-                    arma::vec3 dAngles = J.t() * dX;  // * std::max((100 - i),1);
-                    angles             = dAngles + angles;
-                }
-                auto end_compute = NUClear::clock::now();
-                std::cout << "Computation Time (ms) = "
-                          << std::chrono::duration_cast<std::chrono::microseconds>(end_compute - start_compute).count()
-                                 * 1e-3
-                          << std::endl;
-                // std::cout << "Final angles = " << angles.t() << std::endl;
-                // std::cout << "Final position = " << X.t() << std::endl;
-                // std::cout << "Goal position = " << pos.t() << std::endl;
-                std::cout << "Final error = " << arma::norm(pos - X) << std::endl;
-                // std::cout << "Iterations = " << i << std::endl;
-
-
-                std::vector<std::pair<ServoID, float>> joints;
-                joints.push_back(std::make_pair(SHOULDER_PITCH, utility::math::angle::normalizeAngle(angles[0])));
-                joints.push_back(std::make_pair(SHOULDER_ROLL, utility::math::angle::normalizeAngle(angles[1])));
-                joints.push_back(std::make_pair(ELBOW, utility::math::angle::normalizeAngle(angles[2])));
-                return joints;
-            }
-
-            std::vector<std::pair<ServoID, float>> setArmApprox(const KinematicsModel& model,
-                                                                const arma::vec3& pos,
-                                                                bool left) {
-                // Setup variables
-                ServoID SHOULDER_PITCH, SHOULDER_ROLL, ELBOW;
-                int negativeIfRight = 1;
-                if (left) {
-                    SHOULDER_PITCH = ServoID::L_SHOULDER_PITCH;
-                    SHOULDER_ROLL  = ServoID::L_SHOULDER_ROLL;
-                    ELBOW          = ServoID::L_ELBOW;
-                }
-                else {
-                    SHOULDER_PITCH  = ServoID::R_SHOULDER_PITCH;
-                    SHOULDER_ROLL   = ServoID::R_SHOULDER_ROLL;
-                    ELBOW           = ServoID::R_ELBOW;
-                    negativeIfRight = -1;
-                }
-                // Compute Angles
-                float pitch, roll, elbow = 0;
-
-                arma::vec3 shoulderPos = {model.arm.SHOULDER_X_OFFSET,
-                                          negativeIfRight * model.arm.DISTANCE_BETWEEN_SHOULDERS / 2,
-                                          model.arm.SHOULDER_Z_OFFSET};
-
-                arma::vec3 handFromShoulder = pos - shoulderPos;
-                // std::cout << (left ? "left" : "right" ) << " shoulderPos = " << shoulderPos.t();
-                // std::cout << (left ? "right" : "left" ) << " pos = " << pos.t();
-                // std::cout << (left ? "left" : "right" ) << " handFromShoulder = " << handFromShoulder.t();
-
-                // ELBOW
-                float extensionLength    = arma::norm(handFromShoulder);
-                float upperArmLength     = model.arm.UPPER_ARM_LENGTH;
-                float lowerArmLength     = model.arm.LOWER_ARM_LENGTH;
-                float sqrUpperArmLength  = upperArmLength * upperArmLength;
-                float sqrLowerArmLength  = lowerArmLength * lowerArmLength;
-                float sqrExtensionLength = extensionLength * extensionLength;
-                float cosElbow           = (sqrUpperArmLength + sqrLowerArmLength - sqrExtensionLength)
-                                 / (2 * upperArmLength * lowerArmLength);
-                elbow = -M_PI + std::acos(std::fmax(std::fmin(cosElbow, 1), -1));
-
-                // SHOULDER PITCH
-                float cosPitAngle = (sqrUpperArmLength + sqrExtensionLength - sqrLowerArmLength)
-                                    / (2 * upperArmLength * extensionLength);
-                pitch = std::acos(std::fmax(std::fmin(cosPitAngle, 1), -1))
-                        + std::atan2(-handFromShoulder[2], handFromShoulder[0]);
-                // SHOULDER ROLL
-                arma::vec3 pitchlessHandFromShoulder =
-                    utility::math::matrix::Rotation3D::createRotationY(-pitch) * handFromShoulder;
-                roll = std::atan2(pitchlessHandFromShoulder[1], pitchlessHandFromShoulder[0]);
-
-                // Write to servo list
-                std::vector<std::pair<ServoID, float>> joints;
-                joints.push_back(std::make_pair(SHOULDER_PITCH, utility::math::angle::normalizeAngle(pitch)));
-                joints.push_back(std::make_pair(SHOULDER_ROLL, utility::math::angle::normalizeAngle(roll)));
-                joints.push_back(std::make_pair(ELBOW, utility::math::angle::normalizeAngle(elbow)));
-                // std::cout << (left ? "left" : "right" ) << " roll,pitch,elbow (deg) = " << 180 * roll / M_PI << ", "
-                // << 180 * pitch / M_PI << ", " << 180 * elbow / M_PI << std::endl;
-                return joints;
-            }
-
-
-        }  // namespace kinematics
-    }      // namespace motion
->>>>>>> f79f43e1
 }  // namespace utility