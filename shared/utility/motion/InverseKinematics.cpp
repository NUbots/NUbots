/*
 * This file is part of the NUbots Codebase.
 *
 * The NUbots Codebase is free software: you can redistribute it and/or modify
 * it under the terms of the GNU General Public License as published by
 * the Free Software Foundation, either version 3 of the License, or
 * (at your option) any later version.
 *
 * The NUbots Codebase is distributed in the hope that it will be useful,
 * but WITHOUT ANY WARRANTY; without even the implied warranty of
 * MERCHANTABILITY or FITNESS FOR A PARTICULAR PURPOSE.  See the
 * GNU General Public License for more details.
 *
 * You should have received a copy of the GNU General Public License
 * along with the NUbots Codebase.  If not, see <http://www.gnu.org/licenses/>.
 *
 * Copyright 2013 NUbots <nubots@nubots.net>
 */

#include "InverseKinematics.hpp"

namespace utility {
namespace motion {
    namespace kinematics {

        using message::input::Sensors;
        using message::motion::KinematicsModel;

        using LimbID  = utility::input::LimbID;
        using ServoID = utility::input::ServoID;

        /*! @brief Calculates the leg joints for a given input ankle position.
                The robot coordinate system has origin a distance DISTANCE_FROM_BODY_TO_HIP_JOINT above the midpoint of
           the hips.
                Robot coordinate system:
                            x is out of the front of the robot
                            y is left, from right shoulder to left
                            z is upward, from feet to head
                Input ankle coordinate system:
                            x is forward, from heel to toe
                            y is left,
                            z is normal to the plane of the foot
            @param target The target 4x4 basis matrix for the ankle
            @param isLeft Request for left leg motors or right leg motors?
            @param RobotKinematicsModel The class containing the leg model of the robot.
        */

        bool legPoseValid(const KinematicsModel& model, utility::math::matrix::Transform3D target, LimbID limb) {
            const float HIP_OFFSET_Y     = model.leg.HIP_OFFSET_Y;
            const float HIP_OFFSET_Z     = model.leg.HIP_OFFSET_Z;
            const float HIP_OFFSET_X     = model.leg.HIP_OFFSET_X;
            const float UPPER_LEG_LENGTH = model.leg.UPPER_LEG_LENGTH;
            const float LOWER_LEG_LENGTH = model.leg.LOWER_LEG_LENGTH;

            // Translate up foot
            auto targetLeg = target.translate(arma::vec3({0, 0, model.leg.FOOT_HEIGHT}));

            // Remove hip offset
            int negativeIfRight  = (limb == LimbID::RIGHT_LEG) ? -1 : 1;
            arma::vec3 hipOffset = {HIP_OFFSET_X, negativeIfRight * HIP_OFFSET_Y, -HIP_OFFSET_Z};
            targetLeg.translation() -= hipOffset;

            float length       = arma::norm(targetLeg.translation());
            float maxLegLength = UPPER_LEG_LENGTH + LOWER_LEG_LENGTH;
            return (length < maxLegLength);
        }

        std::vector<std::pair<ServoID, float>> calculateLegJoints(const KinematicsModel& model,
                                                                  utility::math::matrix::Transform3D target,
                                                                  LimbID limb) {
            const float LENGTH_BETWEEN_LEGS             = model.leg.LENGTH_BETWEEN_LEGS;
            const float DISTANCE_FROM_BODY_TO_HIP_JOINT = model.leg.HIP_OFFSET_Z;
            const float HIP_OFFSET_X                    = model.leg.HIP_OFFSET_X;
            const float UPPER_LEG_LENGTH                = model.leg.UPPER_LEG_LENGTH;
            const float LOWER_LEG_LENGTH                = model.leg.LOWER_LEG_LENGTH;

            std::vector<std::pair<ServoID, float>> positions;

            float hipYaw     = 0;
            float hipRoll    = 0;
            float hipPitch   = 0;
            float knee       = 0;
            float anklePitch = 0;
            float ankleRoll  = 0;

            // Correct for input referencing the bottom of the foot
            target = target.translate(arma::vec3({0, 0, model.leg.FOOT_HEIGHT}));

            // TODO remove this. It was due to wrong convention use
            utility::math::matrix::Transform3D inputCoordinatesToCalcCoordinates;
            // clang-format off
            inputCoordinatesToCalcCoordinates << 0 << 1 <<  0 << 0 << arma::endr
                                              << 1 << 0 <<  0 << 0 << arma::endr
                                              << 0 << 0 << -1 << 0 << arma::endr
                                              << 0 << 0 <<  0 << 1;
            // clang-format on
            // Rotate input position from standard robot coords to foot coords
            // NUClear::log<NUClear::DEBUG>("Target Original\n", target);
            arma::vec3 fourthColumn = target.col(3).head(3);
            fourthColumn            = inputCoordinatesToCalcCoordinates.transformPoint(fourthColumn);
            target                = inputCoordinatesToCalcCoordinates * target * inputCoordinatesToCalcCoordinates.t();
            target.col(3).head(3) = fourthColumn;
            // NUClear::log<NUClear::DEBUG>("Target Final\n", target);

            // swap legs if needed
            if (limb != LimbID::LEFT_LEG) {
                target.submat(0, 0, 2, 2) = arma::mat33{-1, 0, 0, 0, 1, 0, 0, 0, 1} * target.submat(0, 0, 2, 2);
                target.submat(0, 0, 2, 0) *= -1;
                target(0, 3) *= -1;
            }

            arma::vec3 ankleX = target.submat(0, 0, 2, 0);
            arma::vec3 ankleY = target.submat(0, 1, 2, 1);
            arma::vec3 ankleZ = target.submat(0, 2, 2, 2);

            arma::vec3 anklePos = target.submat(0, 3, 2, 3);

            arma::vec3 hipOffset = {LENGTH_BETWEEN_LEGS / 2.0, HIP_OFFSET_X, DISTANCE_FROM_BODY_TO_HIP_JOINT};

            arma::vec3 targetLeg = anklePos - hipOffset;

            float length       = arma::norm(targetLeg);
            float maxLegLength = UPPER_LEG_LENGTH + LOWER_LEG_LENGTH;
            if (length > maxLegLength) {
                // NUClear::log<NUClear::WARN>("InverseKinematics::calculateLegJoints : !!! WARNING !!! Requested
                // position beyond leg reach.\n Scaling back requested vector from length ",length, " to ",
                // maxLegLength);
                targetLeg = targetLeg * (maxLegLength) / length;
                length    = arma::norm(targetLeg);
            }
            // NUClear::log<NUClear::DEBUG>("Length: ", length);
            float sqrLength   = length * length;
            float sqrUpperLeg = UPPER_LEG_LENGTH * UPPER_LEG_LENGTH;
            float sqrLowerLeg = LOWER_LEG_LENGTH * LOWER_LEG_LENGTH;

            float cosKnee = (sqrUpperLeg + sqrLowerLeg - sqrLength) / (2 * UPPER_LEG_LENGTH * LOWER_LEG_LENGTH);
            // NUClear::log<NUClear::DEBUG>("Cos Knee: ", cosKnee);
            // TODO: check if cosKnee is between 1 and -1
            knee = std::acos(std::fmax(std::fmin(cosKnee, 1), -1));
            // NUClear::log<NUClear::DEBUG>("Knee: ", knee);

            float cosLowerLeg = (sqrLowerLeg + sqrLength - sqrUpperLeg) / (2 * LOWER_LEG_LENGTH * length);
            // TODO: check if cosLowerLeg is between 1 and -1
            float lowerLeg = acos(cosLowerLeg);

            float phi2 = acos(arma::dot(targetLeg, ankleY) / length);

            anklePitch = lowerLeg + phi2 - M_PI_2;

            arma::vec3 unitTargetLeg = targetLeg / length;

            arma::vec3 hipX  = arma::cross(ankleY, unitTargetLeg);
            float hipXLength = arma::norm(hipX, 2);
            if (hipXLength > 0) {
                hipX /= hipXLength;
            }
            else {
                NUClear::log<NUClear::DEBUG>(
                    "InverseKinematics::calculateLegJoints : targetLeg and ankleY parallel. This is unhandled at the "
                    "moment. requested pose = \n",
                    target);
                return positions;
            }
            arma::vec3 legPlaneTangent =
                arma::cross(ankleY, hipX);  // Will be unit as ankleY and hipX are normal and unit

            ankleRoll = atan2(arma::dot(ankleX, legPlaneTangent), arma::dot(ankleX, hipX));

            arma::vec3 globalX = {1, 0, 0};
            arma::vec3 globalY = {0, 1, 0};
            arma::vec3 globalZ = {0, 0, 1};

            bool isAnkleAboveWaist = arma::dot(unitTargetLeg, globalZ) < 0;

            float cosZandHipX           = arma::dot(globalZ, hipX);
            bool hipRollPositive        = cosZandHipX <= 0;
            arma::vec3 legPlaneGlobalZ  = (isAnkleAboveWaist ? -1 : 1) * (globalZ - (cosZandHipX * hipX));
            float legPlaneGlobalZLength = arma::norm(legPlaneGlobalZ, 2);
            if (legPlaneGlobalZLength > 0) {
                legPlaneGlobalZ /= legPlaneGlobalZLength;
            }

            float cosHipRoll = arma::dot(legPlaneGlobalZ, globalZ);
            // TODO: check if cosHipRoll is between 1 and -1
            hipRoll = (hipRollPositive ? 1 : -1) * acos(cosHipRoll);


            float phi4 = M_PI - knee - lowerLeg;
            // Superposition values:
            float sinPIminusPhi2 = std::sin(M_PI - phi2);
            arma::vec3 unitUpperLeg =
                unitTargetLeg * (std::sin(phi2 - phi4) / sinPIminusPhi2) + ankleY * (std::sin(phi4) / sinPIminusPhi2);
            bool isHipPitchPositive = dot(hipX, cross(unitUpperLeg, legPlaneGlobalZ)) >= 0;

            hipPitch = (isHipPitchPositive ? 1 : -1) * acos(arma::dot(legPlaneGlobalZ, unitUpperLeg));

            arma::vec3 hipXProjected =
                (isAnkleAboveWaist ? -1 : 1)
                * hipX;  // If leg is above waist then hipX is pointing in the wrong direction in the xy plane
            hipXProjected[2] = 0;
            hipXProjected /= arma::norm(hipXProjected, 2);
            bool isHipYawPositive = arma::dot(hipXProjected, globalY) >= 0;

            hipYaw = (isHipYawPositive ? 1 : -1) * acos(arma::dot(hipXProjected, globalX));

            if (limb == LimbID::LEFT_LEG) {
                positions.push_back(std::make_pair(ServoID::L_HIP_YAW, -hipYaw));
                positions.push_back(std::make_pair(ServoID::L_HIP_ROLL, hipRoll));
                positions.push_back(std::make_pair(ServoID::L_HIP_PITCH, -hipPitch));
                positions.push_back(std::make_pair(ServoID::L_KNEE, M_PI - knee));
                positions.push_back(std::make_pair(ServoID::L_ANKLE_PITCH, -anklePitch));
                positions.push_back(std::make_pair(ServoID::L_ANKLE_ROLL, ankleRoll));
            }
            else {
                positions.push_back(std::make_pair(ServoID::R_HIP_YAW, (model.leg.LEFT_TO_RIGHT_HIP_YAW) * -hipYaw));
                positions.push_back(std::make_pair(ServoID::R_HIP_ROLL, (model.leg.LEFT_TO_RIGHT_HIP_ROLL) * hipRoll));
                positions.push_back(
                    std::make_pair(ServoID::R_HIP_PITCH, (model.leg.LEFT_TO_RIGHT_HIP_PITCH) * -hipPitch));
                positions.push_back(std::make_pair(ServoID::R_KNEE, (model.leg.LEFT_TO_RIGHT_KNEE) * (M_PI - knee)));
                positions.push_back(
                    std::make_pair(ServoID::R_ANKLE_PITCH, (model.leg.LEFT_TO_RIGHT_ANKLE_PITCH) * -anklePitch));
                positions.push_back(
                    std::make_pair(ServoID::R_ANKLE_ROLL, (model.leg.LEFT_TO_RIGHT_ANKLE_ROLL) * ankleRoll));
            }

            return positions;
        }

        std::vector<std::pair<ServoID, double>> calculateLegJoints(const KinematicsModel& model,
                                                                   const Eigen::Affine3d& target_,
                                                                   const LimbID& limb) {
            const double LENGTH_BETWEEN_LEGS             = model.leg.LENGTH_BETWEEN_LEGS;
            const double DISTANCE_FROM_BODY_TO_HIP_JOINT = model.leg.HIP_OFFSET_Z;
            const double HIP_OFFSET_X                    = model.leg.HIP_OFFSET_X;
            const double UPPER_LEG_LENGTH                = model.leg.UPPER_LEG_LENGTH;
            const double LOWER_LEG_LENGTH                = model.leg.LOWER_LEG_LENGTH;

            std::vector<std::pair<ServoID, double>> positions;

            double hipYaw     = 0;
            double hipRoll    = 0;
            double hipPitch   = 0;
            double knee       = 0;
            double anklePitch = 0;
            double ankleRoll  = 0;

            // Correct for input referencing the bottom of the foot
            Eigen::Affine3d target(target_);
            target = target.translate(Eigen::Vector3d(0.0, 0.0, model.leg.FOOT_HEIGHT));

            // Tci = transformation (not necessarily homogeneous) from input coordinates to calculation coordinates
            // TODO remove this. It was due to wrong convention use
            Eigen::Matrix4d Tci;
            // clang-format off
            Tci << 0.0, 1.0,  0.0, 0.0,
                   1.0, 0.0,  0.0, 0.0,
                   0.0, 0.0, -1.0, 0.0,
                   0.0, 0.0,  0.0, 1.0;
            // clang-format on
            // Rotate input position from standard robot coords to foot coords
            Eigen::Vector3d translation = (Tci * target.matrix().block<4, 1>(0, 3)).head<3>();
            target                      = Tci * target * Tci.transpose();
            target.translation()        = translation;

            // swap legs if needed
            if (limb != LimbID::LEFT_LEG) {
                target(0, 1)             = -target(0, 1);
                target(0, 2)             = -target(0, 2);
                target(1, 0)             = -target(1, 0);
                target(2, 0)             = -target(2, 0);
                target.translation().x() = -target.translation().x();
            }

            Eigen::Vector3d ankleX   = target.matrix().block<3, 1>(0, 0);
            Eigen::Vector3d ankleY   = target.matrix().block<3, 1>(0, 1);
            Eigen::Vector3d anklePos = target.translation();

            Eigen::Vector3d hipOffset(LENGTH_BETWEEN_LEGS * 0.5, HIP_OFFSET_X, DISTANCE_FROM_BODY_TO_HIP_JOINT);

            Eigen::Vector3d targetLeg = anklePos - hipOffset;

            double length       = targetLeg.norm();
            double maxLegLength = UPPER_LEG_LENGTH + LOWER_LEG_LENGTH;
            if (length > maxLegLength) {
                targetLeg = targetLeg * maxLegLength / length;
                length    = targetLeg.norm();
            }
            double sqrLength   = length * length;
            double sqrUpperLeg = UPPER_LEG_LENGTH * UPPER_LEG_LENGTH;
            double sqrLowerLeg = LOWER_LEG_LENGTH * LOWER_LEG_LENGTH;

            double cosKnee = (sqrUpperLeg + sqrLowerLeg - sqrLength) / (2.0 * UPPER_LEG_LENGTH * LOWER_LEG_LENGTH);
            knee           = std::acos(std::fmax(std::fmin(cosKnee, 1), -1));

            double cosLowerLeg = (sqrLowerLeg + sqrLength - sqrUpperLeg) / (2.0 * LOWER_LEG_LENGTH * length);
            double lowerLeg    = std::acos(std::fmax(std::fmin(cosLowerLeg, 1), -1));

            double phi2 = std::acos(targetLeg.dot(ankleY) / length);

            anklePitch = lowerLeg + phi2 - M_PI_2;

            Eigen::Vector3d unitTargetLeg = targetLeg / length;

            Eigen::Vector3d hipX = ankleY.cross(unitTargetLeg);
            double hipXLength    = hipX.norm();
            if (hipXLength > 0) {
                hipX /= hipXLength;
            }
            else {
                NUClear::log<NUClear::DEBUG>(
                    "InverseKinematics::calculateLegJoints : targetLeg and ankleY parallel. This is unhandled at the "
                    "moment. requested pose = \n",
                    target.matrix());
                return positions;
            }
            // Will be unit as ankleY and hipX are normal and unit
            Eigen::Vector3d legPlaneTangent = ankleY.cross(hipX);

            ankleRoll = std::atan2(ankleX.dot(legPlaneTangent), ankleX.dot(hipX));

            bool isAnkleAboveWaist = unitTargetLeg.dot(Eigen::Vector3d::UnitZ()) < 0;

            double cosZandHipX   = Eigen::Vector3d::UnitZ().dot(hipX);
            bool hipRollPositive = cosZandHipX <= 0;
            Eigen::Vector3d legPlaneGlobalZ =
                (isAnkleAboveWaist ? -1 : 1) * (Eigen::Vector3d::UnitZ() - (cosZandHipX * hipX));
            double legPlaneGlobalZLength = legPlaneGlobalZ.norm();
            if (legPlaneGlobalZLength > 0) {
                legPlaneGlobalZ /= legPlaneGlobalZLength;
            }

            double cosHipRoll = legPlaneGlobalZ.dot(Eigen::Vector3d::UnitZ());
            hipRoll           = (hipRollPositive ? 1 : -1) * std::acos(std::fmax(std::fmin(cosHipRoll, 1), -1));

            double phi4 = M_PI - knee - lowerLeg;
            // Superposition values:
            float sinPIminusPhi2 = std::sin(M_PI - phi2);
            Eigen::Vector3d unitUpperLeg =
                unitTargetLeg * (std::sin(phi2 - phi4) / sinPIminusPhi2) + ankleY * (std::sin(phi4) / sinPIminusPhi2);
            bool isHipPitchPositive = hipX.dot(unitUpperLeg.cross(legPlaneGlobalZ)) >= 0;

            hipPitch = (isHipPitchPositive ? 1 : -1)
                       * std::acos(std::fmax(std::fmin(legPlaneGlobalZ.dot(unitUpperLeg), 1), -1));

            // If leg is above waist then hipX is pointing in the wrong direction in the xy plane
            Eigen::Vector3d hipXProjected = (isAnkleAboveWaist ? -1 : 1) * hipX;
            hipXProjected.z()             = 0;
            hipXProjected.normalize();
            bool isHipYawPositive = hipXProjected.dot(Eigen::Vector3d::UnitY()) >= 0;
            hipYaw                = (isHipYawPositive ? 1 : -1)
                     * std::acos(std::fmax(std::fmin(hipXProjected.dot(Eigen::Vector3d::UnitX()), 1), -1));

            if (limb == LimbID::LEFT_LEG) {
                positions.push_back(std::make_pair(ServoID::L_HIP_YAW, -hipYaw));
                positions.push_back(std::make_pair(ServoID::L_HIP_ROLL, hipRoll));
                positions.push_back(std::make_pair(ServoID::L_HIP_PITCH, -hipPitch));
                positions.push_back(std::make_pair(ServoID::L_KNEE, M_PI - knee));
                positions.push_back(std::make_pair(ServoID::L_ANKLE_PITCH, -anklePitch));
                positions.push_back(std::make_pair(ServoID::L_ANKLE_ROLL, ankleRoll));
            }
            else {
                positions.push_back(std::make_pair(ServoID::R_HIP_YAW, (model.leg.LEFT_TO_RIGHT_HIP_YAW) * -hipYaw));
                positions.push_back(std::make_pair(ServoID::R_HIP_ROLL, (model.leg.LEFT_TO_RIGHT_HIP_ROLL) * hipRoll));
                positions.push_back(
                    std::make_pair(ServoID::R_HIP_PITCH, (model.leg.LEFT_TO_RIGHT_HIP_PITCH) * -hipPitch));
                positions.push_back(std::make_pair(ServoID::R_KNEE, (model.leg.LEFT_TO_RIGHT_KNEE) * (M_PI - knee)));
                positions.push_back(
                    std::make_pair(ServoID::R_ANKLE_PITCH, (model.leg.LEFT_TO_RIGHT_ANKLE_PITCH) * -anklePitch));
                positions.push_back(
                    std::make_pair(ServoID::R_ANKLE_ROLL, (model.leg.LEFT_TO_RIGHT_ANKLE_ROLL) * ankleRoll));
            }

            return positions;
        }

        std::vector<std::pair<ServoID, float>> calculateLegJoints(const KinematicsModel& model,
                                                                  const Eigen::Affine3f& target_,
                                                                  const LimbID& limb) {
            const float LENGTH_BETWEEN_LEGS             = model.leg.LENGTH_BETWEEN_LEGS;
            const float DISTANCE_FROM_BODY_TO_HIP_JOINT = model.leg.HIP_OFFSET_Z;
            const float HIP_OFFSET_X                    = model.leg.HIP_OFFSET_X;
            const float UPPER_LEG_LENGTH                = model.leg.UPPER_LEG_LENGTH;
            const float LOWER_LEG_LENGTH                = model.leg.LOWER_LEG_LENGTH;

            std::vector<std::pair<ServoID, float>> positions;

            float hipYaw     = 0;
            float hipRoll    = 0;
            float hipPitch   = 0;
            float knee       = 0;
            float anklePitch = 0;
            float ankleRoll  = 0;

            // Correct for input referencing the bottom of the foot
            Eigen::Affine3f target(target_);
            target = target.translate(Eigen::Vector3f(0.0, 0.0, model.leg.FOOT_HEIGHT));

            // Tci = transformation (not necessarily homogeneous) from input coordinates to calculation coordinates
            // TODO remove this. It was due to wrong convention use
            Eigen::Matrix4f Tci;
            // clang-format off
            Tci << 0.0, 1.0,  0.0, 0.0,
                   1.0, 0.0,  0.0, 0.0,
                   0.0, 0.0, -1.0, 0.0,
                   0.0, 0.0,  0.0, 1.0;
            // clang-format on
            // Rotate input position from standard robot coords to foot coords
            Eigen::Vector3f translation = (Tci * target.matrix().block<4, 1>(0, 3)).head<3>();
            target                      = Tci * target * Tci.transpose();
            target.translation()        = translation;

            // swap legs if needed
            if (limb != LimbID::LEFT_LEG) {
                target(0, 1)             = -target(0, 1);
                target(0, 2)             = -target(0, 2);
                target(1, 0)             = -target(1, 0);
                target(2, 0)             = -target(2, 0);
                target.translation().x() = -target.translation().x();
            }

            Eigen::Vector3f ankleX   = target.matrix().block<3, 1>(0, 0);
            Eigen::Vector3f ankleY   = target.matrix().block<3, 1>(0, 1);
            Eigen::Vector3f anklePos = target.translation();

            Eigen::Vector3f hipOffset(LENGTH_BETWEEN_LEGS * 0.5, HIP_OFFSET_X, DISTANCE_FROM_BODY_TO_HIP_JOINT);

            Eigen::Vector3f targetLeg = anklePos - hipOffset;

            float length       = targetLeg.norm();
            float maxLegLength = UPPER_LEG_LENGTH + LOWER_LEG_LENGTH;
            if (length > maxLegLength) {
                targetLeg = targetLeg * maxLegLength / length;
                length    = targetLeg.norm();
            }
            float sqrLength   = length * length;
            float sqrUpperLeg = UPPER_LEG_LENGTH * UPPER_LEG_LENGTH;
            float sqrLowerLeg = LOWER_LEG_LENGTH * LOWER_LEG_LENGTH;

            float cosKnee = (sqrUpperLeg + sqrLowerLeg - sqrLength) / (2.0 * UPPER_LEG_LENGTH * LOWER_LEG_LENGTH);
            knee          = std::acos(std::fmax(std::fmin(cosKnee, 1), -1));

            float cosLowerLeg = (sqrLowerLeg + sqrLength - sqrUpperLeg) / (2.0 * LOWER_LEG_LENGTH * length);
            float lowerLeg    = std::acos(std::fmax(std::fmin(cosLowerLeg, 1), -1));

            float phi2 = std::acos(targetLeg.dot(ankleY) / length);

            anklePitch = lowerLeg + phi2 - M_PI_2;

            Eigen::Vector3f unitTargetLeg = targetLeg / length;

            Eigen::Vector3f hipX = ankleY.cross(unitTargetLeg);
            float hipXLength     = hipX.norm();
            if (hipXLength > 0) {
                hipX /= hipXLength;
            }
            else {
                NUClear::log<NUClear::DEBUG>(
                    "InverseKinematics::calculateLegJoints : targetLeg and ankleY parallel. This is unhandled at the "
                    "moment. requested pose = \n",
                    target.matrix());
                return positions;
            }
            // Will be unit as ankleY and hipX are normal and unit
            Eigen::Vector3f legPlaneTangent = ankleY.cross(hipX);

            ankleRoll = std::atan2(ankleX.dot(legPlaneTangent), ankleX.dot(hipX));

            bool isAnkleAboveWaist = unitTargetLeg.dot(Eigen::Vector3f::UnitZ()) < 0;

            float cosZandHipX    = Eigen::Vector3f::UnitZ().dot(hipX);
            bool hipRollPositive = cosZandHipX <= 0;
            Eigen::Vector3f legPlaneGlobalZ =
                (isAnkleAboveWaist ? -1 : 1) * (Eigen::Vector3f::UnitZ() - (cosZandHipX * hipX));
            float legPlaneGlobalZLength = legPlaneGlobalZ.norm();
            if (legPlaneGlobalZLength > 0) {
                legPlaneGlobalZ /= legPlaneGlobalZLength;
            }

            float cosHipRoll = legPlaneGlobalZ.dot(Eigen::Vector3f::UnitZ());
            hipRoll          = (hipRollPositive ? 1 : -1) * std::acos(std::fmax(std::fmin(cosHipRoll, 1), -1));

            float phi4 = M_PI - knee - lowerLeg;
            // Superposition values:
            float sinPIminusPhi2 = std::sin(M_PI - phi2);
            Eigen::Vector3f unitUpperLeg =
                unitTargetLeg * (std::sin(phi2 - phi4) / sinPIminusPhi2) + ankleY * (std::sin(phi4) / sinPIminusPhi2);
            bool isHipPitchPositive = hipX.dot(unitUpperLeg.cross(legPlaneGlobalZ)) >= 0;

            hipPitch = (isHipPitchPositive ? 1 : -1)
                       * std::acos(std::fmax(std::fmin(legPlaneGlobalZ.dot(unitUpperLeg), 1), -1));

            // If leg is above waist then hipX is pointing in the wrong direction in the xy plane
            Eigen::Vector3f hipXProjected = (isAnkleAboveWaist ? -1 : 1) * hipX;
            hipXProjected.z()             = 0;
            hipXProjected.normalize();
            bool isHipYawPositive = hipXProjected.dot(Eigen::Vector3f::UnitY()) >= 0;
            hipYaw                = (isHipYawPositive ? 1 : -1)
                     * std::acos(std::fmax(std::fmin(hipXProjected.dot(Eigen::Vector3f::UnitX()), 1), -1));

            if (limb == LimbID::LEFT_LEG) {
                positions.push_back(std::make_pair(ServoID::L_HIP_YAW, -hipYaw));
                positions.push_back(std::make_pair(ServoID::L_HIP_ROLL, hipRoll));
                positions.push_back(std::make_pair(ServoID::L_HIP_PITCH, -hipPitch));
                positions.push_back(std::make_pair(ServoID::L_KNEE, M_PI - knee));
                positions.push_back(std::make_pair(ServoID::L_ANKLE_PITCH, -anklePitch));
                positions.push_back(std::make_pair(ServoID::L_ANKLE_ROLL, ankleRoll));
            }
            else {
                positions.push_back(std::make_pair(ServoID::R_HIP_YAW, (model.leg.LEFT_TO_RIGHT_HIP_YAW) * -hipYaw));
                positions.push_back(std::make_pair(ServoID::R_HIP_ROLL, (model.leg.LEFT_TO_RIGHT_HIP_ROLL) * hipRoll));
                positions.push_back(
                    std::make_pair(ServoID::R_HIP_PITCH, (model.leg.LEFT_TO_RIGHT_HIP_PITCH) * -hipPitch));
                positions.push_back(std::make_pair(ServoID::R_KNEE, (model.leg.LEFT_TO_RIGHT_KNEE) * (M_PI - knee)));
                positions.push_back(
                    std::make_pair(ServoID::R_ANKLE_PITCH, (model.leg.LEFT_TO_RIGHT_ANKLE_PITCH) * -anklePitch));
                positions.push_back(
                    std::make_pair(ServoID::R_ANKLE_ROLL, (model.leg.LEFT_TO_RIGHT_ANKLE_ROLL) * ankleRoll));
            }

            return positions;
        }

        std::vector<std::pair<ServoID, float>> calculateLegJoints(const KinematicsModel& model,
                                                                  utility::math::matrix::Transform3D leftTarget,
                                                                  utility::math::matrix::Transform3D rightTarget) {
            auto joints  = calculateLegJoints(model, leftTarget, LimbID::LEFT_LEG);
            auto joints2 = calculateLegJoints(model, rightTarget, LimbID::RIGHT_LEG);
            joints.insert(joints.end(), joints2.begin(), joints2.end());
            return joints;
        }

<<<<<<< HEAD
        std::vector<std::pair<ServoID, float>> calculateLegJoints(const message::motion::KinematicsModel& model,
                                                                  const Eigen::Affine3f& leftTarget,
                                                                  const Eigen::Affine3f& rightTarget) {
            auto joints  = calculateLegJoints(model, leftTarget, LimbID::LEFT_LEG);
            auto joints2 = calculateLegJoints(model, rightTarget, LimbID::RIGHT_LEG);
            joints.insert(joints.end(), joints2.begin(), joints2.end());
            return joints;
        }


        std::vector<std::pair<ServoID, float>> calculateLegJointsTeamDarwin(const KinematicsModel& model,
                                                                            utility::math::matrix::Transform3D target,
                                                                            LimbID limb) {
            target(2, 3) += model.TEAMDARWINCHEST_TO_ORIGIN;  // translate without regard to rotation
            // target = target.translateZ(model.leg.FOOT_HEIGHT); THIS HAS BEEN WRONG THE WHOLE TIME!!!! THIS ASSUMES
            // THE FOOT IS FLAT RELATIVE TO THE TORSO (WHICH IT ISN'T BECAUSE THE BODY IS TILTED)
            return calculateLegJoints(model, target, limb);
        }

        std::vector<std::pair<ServoID, float>> calculateLegJointsTeamDarwin(
            const KinematicsModel& model,
            utility::math::matrix::Transform3D leftTarget,
            utility::math::matrix::Transform3D rightTarget) {
            auto joints  = calculateLegJointsTeamDarwin(model, leftTarget, LimbID::LEFT_LEG);
            auto joints2 = calculateLegJointsTeamDarwin(model, rightTarget, LimbID::RIGHT_LEG);
            joints.insert(joints.end(), joints2.begin(), joints2.end());
            return joints;
        }


=======
>>>>>>> 2bdeb683
        std::vector<std::pair<ServoID, float>> calculateCameraLookJoints(const KinematicsModel& model,
                                                                         arma::vec3 cameraUnitVector) {
            std::vector<std::pair<ServoID, float>> positions;
            positions.push_back(std::make_pair(ServoID::HEAD_YAW, atan2(cameraUnitVector[1], cameraUnitVector[0])));
            positions.push_back(std::make_pair(ServoID::HEAD_PITCH,
                                               atan2(-cameraUnitVector[2],
                                                     std::sqrt(cameraUnitVector[0] * cameraUnitVector[0]
                                                               + cameraUnitVector[1] * cameraUnitVector[1]))));
            return positions;
        }

        std::vector<std::pair<ServoID, double>> calculateCameraLookJoints(const KinematicsModel& model,
                                                                          const Eigen::Vector3d& cameraUnitVector) {
            std::vector<std::pair<ServoID, double>> positions;
            positions.push_back(
                std::make_pair(ServoID::HEAD_YAW, std::atan2(cameraUnitVector.y(), cameraUnitVector.x())));
            positions.push_back(std::make_pair(ServoID::HEAD_PITCH,
                                               std::atan2(-cameraUnitVector.z(),
                                                          std::sqrt(cameraUnitVector.x() * cameraUnitVector.x()
                                                                    + cameraUnitVector.y() * cameraUnitVector.y()))));
            return positions;
        }

        std::vector<std::pair<ServoID, float>> calculateHeadJoints(arma::vec3 cameraUnitVector) {
            std::vector<std::pair<ServoID, float>> positions;
            positions.push_back(std::make_pair(ServoID::HEAD_YAW, atan2(cameraUnitVector[1], cameraUnitVector[0])));
            positions.push_back(std::make_pair(ServoID::HEAD_PITCH,
                                               atan2(-cameraUnitVector[2],
                                                     std::sqrt(cameraUnitVector[0] * cameraUnitVector[0]
                                                               + cameraUnitVector[1] * cameraUnitVector[1]))));
            return positions;
        }

        std::vector<std::pair<ServoID, float>> calculateHeadJoints(Eigen::Vector3f cameraUnitVector) {
            std::vector<std::pair<ServoID, float>> positions;
            positions.push_back(std::make_pair(ServoID::HEAD_YAW, atan2(cameraUnitVector[1], cameraUnitVector[0])));
            positions.push_back(std::make_pair(ServoID::HEAD_PITCH,
                                               atan2(-cameraUnitVector[2],
                                                     std::sqrt(cameraUnitVector[0] * cameraUnitVector[0]
                                                               + cameraUnitVector[1] * cameraUnitVector[1]))));
            return positions;
        }

        arma::vec2 calculateHeadJointsToLookAt(arma::vec3 groundPoint,
                                               const utility::math::matrix::Transform3D& Hgc,
                                               const utility::math::matrix::Transform3D& Hgt) {
            // TODO: Find point that is invariant under head position.
            arma::vec3 cameraPosition        = Hgc.submat(0, 3, 2, 3);
            arma::vec3 groundSpaceLookVector = groundPoint - cameraPosition;
            arma::vec3 lookVector            = Hgt.submat(0, 0, 2, 2).t() * groundSpaceLookVector;
            arma::vec3 lookVectorSpherical   = utility::math::coordinates::cartesianToSpherical(lookVector);

            return lookVectorSpherical.rows(1, 2);
        }

        arma::vec2 headAnglesToSeeGroundPoint(const arma::vec2& gpos, const message::input::Sensors& sensors) {
            arma::vec3 groundPos_ground = {gpos[0], gpos[1], 0};
            return calculateHeadJointsToLookAt(groundPos_ground, convert(sensors.Hgc), convert(sensors.Hgt));
        }

        std::vector<std::pair<ServoID, float>> setHeadPoseFromFeet(
            const KinematicsModel& model,
            const utility::math::matrix::Transform3D& cameraToFeet,
            const float& footSeparation) {
            // Get camera pose relative to body
            // arma::vec3 euler = cameraToFeet.rotation().eulerAngles();
            // float headPitch = euler[1] - bodyAngle;
            // float headYaw = euler[2];
            arma::vec3 gaze = cameraToFeet.rotation().col(0);
            auto headJoints = utility::motion::kinematics::calculateCameraLookJoints(model, gaze);
            float headPitch = std::numeric_limits<float>::quiet_NaN();
            float headYaw   = std::numeric_limits<float>::quiet_NaN();
            for (auto joint : headJoints) {
                switch (joint.first.value) {
                    case ServoID::HEAD_PITCH: headPitch = joint.second; break;
                    case ServoID::HEAD_YAW: headYaw = joint.second; break;
                    default:
                        NUClear::log<NUClear::ERROR>(__FILE__, __LINE__, "Joints for head returned unexpected values");
                        throw std::exception();
                }
            }
            if (std::isnan(headPitch * headPitch)) {
                NUClear::log<NUClear::ERROR>(__FILE__, __LINE__, "Joints for head missing values!!!");
                throw std::exception();
            }

            auto headPoses =
                utility::motion::kinematics::calculateHeadJointPosition(model, headPitch, headYaw, ServoID::HEAD_PITCH);
            auto cameraToBody = headPoses[ServoID::HEAD_PITCH];

            // Compute foot poses
            utility::math::matrix::Transform3D F_c = convert(Eigen::Matrix4d(cameraToBody.matrix())) * cameraToFeet.i();
            utility::math::matrix::Transform3D F_l = F_c.translateY(footSeparation * 0.5);
            utility::math::matrix::Transform3D F_r = F_c.translateY(-footSeparation * 0.5);

            // Get associated joint angles
            auto joints  = calculateLegJoints(model, F_l, LimbID::LEFT_LEG);
            auto joints2 = calculateLegJoints(model, F_r, LimbID::RIGHT_LEG);
            joints.insert(joints.end(), joints2.begin(), joints2.end());
            joints.insert(joints.end(), headJoints.begin(), headJoints.end());

            // return joints;
            return headJoints;
        }

        std::vector<std::pair<ServoID, float>> setArm(const KinematicsModel& model,
                                                      const arma::vec3& pos,
                                                      bool left,
                                                      int number_of_iterations,
                                                      arma::vec3 angleHint) {
            ServoID SHOULDER_PITCH, SHOULDER_ROLL, ELBOW;
            // int negativeIfRight;

            if (static_cast<bool>(left)) {
                SHOULDER_PITCH = ServoID::L_SHOULDER_PITCH;
                SHOULDER_ROLL  = ServoID::L_SHOULDER_ROLL;
                ELBOW          = ServoID::L_ELBOW;
                // negativeIfRight = 1;
            }
            else {
                SHOULDER_PITCH = ServoID::R_SHOULDER_PITCH;
                SHOULDER_ROLL  = ServoID::R_SHOULDER_ROLL;
                ELBOW          = ServoID::R_ELBOW;
                // negativeIfRight = -1;
            }

            auto start_compute = NUClear::clock::now();

            // Initial guess for angles
            arma::vec3 angles = angleHint;
            arma::vec3 X      = {0, 0, 0};
            int i             = 0;
            for (; i < number_of_iterations; i++) {
                X             = calculateArmPosition(model, angles, left);
                arma::vec3 dX = pos - X;

                arma::mat33 J = calculateArmJacobian(model, angles, left);
                // std::cout << "pos = " << pos.t() << std::endl;
                // std::cout << "X = " << X.t() << std::endl;
                // std::cout << "dX = " << dX.t() << std::endl;
                // std::cout << "angles = " << angles.t() << std::endl;
                // std::cout << "error = " << arma::norm(dX) << std::endl;
                if (arma::norm(dX) < 0.001) {
                    break;
                }
                arma::vec3 dAngles = J.t() * dX;  // * std::max((100 - i),1);
                angles             = dAngles + angles;
            }
            auto end_compute = NUClear::clock::now();
            std::cout << "Computation Time (ms) = "
                      << std::chrono::duration_cast<std::chrono::microseconds>(end_compute - start_compute).count()
                             * 1e-3
                      << std::endl;
            // std::cout << "Final angles = " << angles.t() << std::endl;
            // std::cout << "Final position = " << X.t() << std::endl;
            // std::cout << "Goal position = " << pos.t() << std::endl;
            std::cout << "Final error = " << arma::norm(pos - X) << std::endl;
            // std::cout << "Iterations = " << i << std::endl;


            std::vector<std::pair<ServoID, float>> joints;
            joints.push_back(std::make_pair(SHOULDER_PITCH, utility::math::angle::normalizeAngle(angles[0])));
            joints.push_back(std::make_pair(SHOULDER_ROLL, utility::math::angle::normalizeAngle(angles[1])));
            joints.push_back(std::make_pair(ELBOW, utility::math::angle::normalizeAngle(angles[2])));
            return joints;
        }

        std::vector<std::pair<ServoID, float>> setArmApprox(const KinematicsModel& model,
                                                            const arma::vec3& pos,
                                                            bool left) {
            // Setup variables
            ServoID SHOULDER_PITCH, SHOULDER_ROLL, ELBOW;
            int negativeIfRight = 1;
            if (left) {
                SHOULDER_PITCH = ServoID::L_SHOULDER_PITCH;
                SHOULDER_ROLL  = ServoID::L_SHOULDER_ROLL;
                ELBOW          = ServoID::L_ELBOW;
            }
            else {
                SHOULDER_PITCH  = ServoID::R_SHOULDER_PITCH;
                SHOULDER_ROLL   = ServoID::R_SHOULDER_ROLL;
                ELBOW           = ServoID::R_ELBOW;
                negativeIfRight = -1;
            }
            // Compute Angles
            float pitch, roll, elbow = 0;

            arma::vec3 shoulderPos = {model.arm.SHOULDER_X_OFFSET,
                                      negativeIfRight * model.arm.DISTANCE_BETWEEN_SHOULDERS / 2,
                                      model.arm.SHOULDER_Z_OFFSET};

            arma::vec3 handFromShoulder = pos - shoulderPos;
            // std::cout << (left ? "left" : "right" ) << " shoulderPos = " << shoulderPos.t();
            // std::cout << (left ? "right" : "left" ) << " pos = " << pos.t();
            // std::cout << (left ? "left" : "right" ) << " handFromShoulder = " << handFromShoulder.t();

            // ELBOW
            float extensionLength    = arma::norm(handFromShoulder);
            float upperArmLength     = model.arm.UPPER_ARM_LENGTH;
            float lowerArmLength     = model.arm.LOWER_ARM_LENGTH;
            float sqrUpperArmLength  = upperArmLength * upperArmLength;
            float sqrLowerArmLength  = lowerArmLength * lowerArmLength;
            float sqrExtensionLength = extensionLength * extensionLength;
            float cosElbow =
                (sqrUpperArmLength + sqrLowerArmLength - sqrExtensionLength) / (2 * upperArmLength * lowerArmLength);
            elbow = -M_PI + std::acos(std::fmax(std::fmin(cosElbow, 1), -1));

            // SHOULDER PITCH
            float cosPitAngle =
                (sqrUpperArmLength + sqrExtensionLength - sqrLowerArmLength) / (2 * upperArmLength * extensionLength);
            pitch = std::acos(std::fmax(std::fmin(cosPitAngle, 1), -1))
                    + std::atan2(-handFromShoulder[2], handFromShoulder[0]);
            // SHOULDER ROLL
            arma::vec3 pitchlessHandFromShoulder =
                utility::math::matrix::Rotation3D::createRotationY(-pitch) * handFromShoulder;
            roll = std::atan2(pitchlessHandFromShoulder[1], pitchlessHandFromShoulder[0]);

            // Write to servo list
            std::vector<std::pair<ServoID, float>> joints;
            joints.push_back(std::make_pair(SHOULDER_PITCH, utility::math::angle::normalizeAngle(pitch)));
            joints.push_back(std::make_pair(SHOULDER_ROLL, utility::math::angle::normalizeAngle(roll)));
            joints.push_back(std::make_pair(ELBOW, utility::math::angle::normalizeAngle(elbow)));
            // std::cout << (left ? "left" : "right" ) << " roll,pitch,elbow (deg) = " << 180 * roll / M_PI << ", " <<
            // 180 * pitch / M_PI << ", " << 180 * elbow / M_PI << std::endl;
            return joints;
        }


    }  // namespace kinematics
}  // namespace motion
}  // namespace utility<|MERGE_RESOLUTION|>--- conflicted
+++ resolved
@@ -529,7 +529,6 @@
             return joints;
         }
 
-<<<<<<< HEAD
         std::vector<std::pair<ServoID, float>> calculateLegJoints(const message::motion::KinematicsModel& model,
                                                                   const Eigen::Affine3f& leftTarget,
                                                                   const Eigen::Affine3f& rightTarget) {
@@ -560,8 +559,6 @@
         }
 
 
-=======
->>>>>>> 2bdeb683
         std::vector<std::pair<ServoID, float>> calculateCameraLookJoints(const KinematicsModel& model,
                                                                          arma::vec3 cameraUnitVector) {
             std::vector<std::pair<ServoID, float>> positions;
