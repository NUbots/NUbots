--- conflicted
+++ resolved
@@ -164,20 +164,11 @@
         // sensors.bodyCentreHeight * dPitch));
 
         // Compute torso position adjustment
-<<<<<<< HEAD
         Eigen::Vector3f torsoAdjustment_world =
-            Eigen::Vector3f(-translationPGainX * sensors.body_centre_height * pitch
-                                - translationDGainX * sensors.body_centre_height * dPitch,
-                            translationPGainY * sensors.body_centre_height * roll
-                                + translationDGainY * sensors.body_centre_height * dRoll,
-                            -translationPGainZ * total - translationDGainY * dTotal)
+            Eigen::Vector3f(-translationPGainX * sensors.Htw(2, 3) * pitch - translationDGainX * sensors.Htw(2, 3) * dPitch,
+                        translationPGainY * sensors.Htw(2, 3) * roll + translationDGainY * sensors.Htw(2, 3) * dRoll,
+                        -translationPGainZ * total - translationDGainY * dTotal)
                 .cast<float>();
-=======
-        arma::vec3 torsoAdjustment_world =
-            arma::vec3({-translationPGainX * sensors.Htw(2, 3) * pitch - translationDGainX * sensors.Htw(2, 3) * dPitch,
-                        translationPGainY * sensors.Htw(2, 3) * roll + translationDGainY * sensors.Htw(2, 3) * dRoll,
-                        -translationPGainZ * total - translationDGainY * dTotal});
->>>>>>> c3d80f04
 
         // //Rotate from world space to torso space
         // Rotation3D yawLessOrientation =
