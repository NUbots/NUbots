/*
 * This file is part of the NUbots Codebase.
 *
 * The NUbots Codebase is free software: you can redistribute it and/or modify
 * it under the terms of the GNU General Public License as published by
 * the Free Software Foundation, either version 3 of the License, or
 * (at your option) any later version.
 *
 * The NUbots Codebase is distributed in the hope that it will be useful,
 * but WITHOUT ANY WARRANTY; without even the implied warranty of
 * MERCHANTABILITY or FITNESS FOR A PARTICULAR PURPOSE.  See the
 * GNU General Public License for more details.
 *
 * You should have received a copy of the GNU General Public License
 * along with the NUbots Codebase.  If not, see <http://www.gnu.org/licenses/>.
 *
 * Copyright 2013 NUbots <nubots@nubots.net>
 */

#ifndef UTILITY_MOTION_FORWARDKINEMATICS_H
#define UTILITY_MOTION_FORWARDKINEMATICS_H

#include <Eigen/Geometry>
#include <armadillo>
#include <cmath>
#include <nuclear>
#include <vector>

#include "message/input/Sensors.h"
#include "message/motion/BodySide.h"
#include "message/motion/KinematicsModel.h"

#include "utility/input/LimbID.h"
#include "utility/input/ServoID.h"
#include "utility/math/angle.h"
#include "utility/math/matrix/Rotation3D.h"
#include "utility/math/matrix/Transform3D.h"
#include "utility/support/eigen_armadillo.h"

namespace utility {
namespace motion {
    namespace kinematics {

        using message::input::Sensors;
        using message::motion::BodySide;
        using message::motion::KinematicsModel;
        using utility::input::LimbID;
        using utility::input::ServoID;


        inline std::map<ServoID, Eigen::Affine3d> calculateHeadJointPosition(const KinematicsModel& model,
                                                                             const float& HEAD_PITCH,
                                                                             const float& HEAD_YAW,
                                                                             const ServoID& servoID) {
            std::map<ServoID, Eigen::Affine3d> positions;

            Eigen::Affine3d runningTransform = Eigen::Affine3d::Identity();
            const Eigen::Vector3d NECK_POS(model.head.NECK_BASE_POS_FROM_ORIGIN_X,
                                           model.head.NECK_BASE_POS_FROM_ORIGIN_Y,
                                           model.head.NECK_BASE_POS_FROM_ORIGIN_Z);
            const float NECK_LENGTH = model.head.NECK_LENGTH;
            const Eigen::Vector3d NECK_TO_CAMERA(model.head.NECK_TO_CAMERA_X,
                                                 model.head.NECK_TO_CAMERA_Y,
                                                 model.head.NECK_TO_CAMERA_Z);

            // Translate to base of neck from origin
            runningTransform = runningTransform.translate(NECK_POS);
            // Rotate to face out of base of neck
            runningTransform = runningTransform.rotate(Eigen::AngleAxisd(-M_PI_2, Eigen::Vector3d::UnitY()));
            // Rotate head in yaw axis
            runningTransform = runningTransform.rotate(Eigen::AngleAxisd(HEAD_YAW, Eigen::Vector3d::UnitX()));
            // Translate to top of neck (i.e. next motor axle)
            runningTransform = runningTransform.translate(Eigen::Vector3d(NECK_LENGTH, 0.0, 0.0));
            // YAW
            // Return the basis pointing out of the top of the torso with z pointing out the back of the neck. Pos is
            // top of neck (at hip pitch motor)
            positions[ServoID::HEAD_YAW] = runningTransform;
            if (servoID == ServoID::HEAD_YAW) {
                return positions;
            }

            // Rotate to face forward direction of neck
            runningTransform = runningTransform.rotate(Eigen::AngleAxisd(M_PI_2, Eigen::Vector3d::UnitY()));
            // Rotate pitch
            runningTransform = runningTransform.rotate(Eigen::AngleAxisd(HEAD_PITCH, Eigen::Vector3d::UnitY()));
            // Translate to camera
            runningTransform = runningTransform.translate(NECK_TO_CAMERA);
            // Rotate to set x to camera vector
            runningTransform = runningTransform.rotate(
                Eigen::AngleAxisd(model.head.CAMERA_DECLINATION_ANGLE_OFFSET, Eigen::Vector3d::UnitY()));
            // PITCH
            // Return basis pointing along camera vector (ie x is camera vector, z out of top of head). Pos at camera
            // position
            positions[ServoID::HEAD_PITCH] = runningTransform;
            return positions;
        }

        inline std::map<ServoID, Eigen::Affine3d> calculateHeadJointPosition(const KinematicsModel& model,
                                                                             const Sensors& sensors,
                                                                             const ServoID& servoID) {
            return calculateHeadJointPosition(model,
                                              sensors.servo[static_cast<int>(ServoID::HEAD_PITCH)].present_position,
                                              sensors.servo[static_cast<int>(ServoID::HEAD_YAW)].present_position,
                                              servoID);
        }
        /*! @brief
            @NOTE read " runningTransform *= utility::math::matrix::_RotationMatrix(angle, 4); " as "Rotate the running
           transform about its local _ coordinate by angle."
            @return Returns basis matrix for position of end of limb controlled by the specified motor.

            The basis 'faces' down its x axis.
        */
        inline std::map<ServoID, Eigen::Affine3d> calculateLegJointPosition(const KinematicsModel& model,
                                                                            const Sensors& sensors,
                                                                            const ServoID& servoID,
                                                                            const BodySide& isLeft) {
            std::map<ServoID, Eigen::Affine3d> positions;
            Eigen::Affine3d runningTransform = Eigen::Affine3d::Identity();
            // Variables to mask left and right leg differences:
            ServoID HIP_YAW, HIP_ROLL, HIP_PITCH, KNEE, ANKLE_PITCH, ANKLE_ROLL;
            int negativeIfRight = 1;

            if (isLeft == BodySide::LEFT) {
                HIP_YAW     = ServoID::L_HIP_YAW;
                HIP_ROLL    = ServoID::L_HIP_ROLL;
                HIP_PITCH   = ServoID::L_HIP_PITCH;
                KNEE        = ServoID::L_KNEE;
                ANKLE_PITCH = ServoID::L_ANKLE_PITCH;
                ANKLE_ROLL  = ServoID::L_ANKLE_ROLL;
            }
            else {
                HIP_YAW         = ServoID::R_HIP_YAW;
                HIP_ROLL        = ServoID::R_HIP_ROLL;
                HIP_PITCH       = ServoID::R_HIP_PITCH;
                KNEE            = ServoID::R_KNEE;
                ANKLE_PITCH     = ServoID::R_ANKLE_PITCH;
                ANKLE_ROLL      = ServoID::R_ANKLE_ROLL;
                negativeIfRight = -1;
            }

            // Hip pitch
            runningTransform = runningTransform.translate(Eigen::Vector3d(model.leg.HIP_OFFSET_X,
                                                                          negativeIfRight * model.leg.HIP_OFFSET_Y,
                                                                          -model.leg.HIP_OFFSET_Z));
            // Rotate to face down the leg (see above for definitions of terms, including 'facing')
            runningTransform = runningTransform.rotate(Eigen::AngleAxisd(M_PI_2, Eigen::Vector3d::UnitY()));
            // Using right hand rule along global z gives positive direction of yaw:
            runningTransform = runningTransform.rotate(
                Eigen::AngleAxisd(-sensors.servo[HIP_YAW].present_position, Eigen::Vector3d::UnitX()));
            // Return basis facing from body to hip centre (down) with z aligned with the axis of the hip roll motor
            // axis. Position at hip joint
            positions[HIP_YAW] = runningTransform;
            if (servoID == HIP_YAW) {
                return positions;
            }

            runningTransform = runningTransform.rotate(
                Eigen::AngleAxisd(sensors.servo[HIP_ROLL].present_position, Eigen::Vector3d::UnitZ()));
            // Return basis facing down leg plane, with z oriented through axis of roll motor. Position still hip joint
            positions[HIP_ROLL] = runningTransform;
            if (servoID == HIP_ROLL) {
                return positions;
            }

            // Rotate to face down upper leg
            runningTransform = runningTransform.rotate(
                Eigen::AngleAxisd(sensors.servo[HIP_PITCH].present_position, Eigen::Vector3d::UnitY()));
            // Translate down upper leg
            runningTransform = runningTransform.translate(Eigen::Vector3d(model.leg.UPPER_LEG_LENGTH, 0.0, 0.0));
            // Return basis faces down upper leg, with z out of front of thigh. Pos = knee axis centre
            positions[HIP_PITCH] = runningTransform;
            if (servoID == HIP_PITCH) {
                return positions;
            }


            // Rotate to face down lower leg
            runningTransform = runningTransform.rotate(
                Eigen::AngleAxisd(sensors.servo[KNEE].present_position, Eigen::Vector3d::UnitY()));
            // Translate down lower leg
            runningTransform = runningTransform.translate(Eigen::Vector3d(model.leg.LOWER_LEG_LENGTH, 0.0, 0.0));
            // Return basis facing down lower leg, with z out of front of shin. Pos = ankle axis centre
            positions[KNEE] = runningTransform;
            if (servoID == KNEE) {
                return positions;
            }


            // Rotate to face down foot (pitch)
            runningTransform = runningTransform.rotate(
                Eigen::AngleAxisd(sensors.servo[ANKLE_PITCH].present_position, Eigen::Vector3d::UnitY()));
            // Return basis facing pitch down to foot with z out the front of the foot. Pos = ankle axis centre
            positions[ANKLE_PITCH] = runningTransform;
            if (servoID == ANKLE_PITCH) {
                return positions;
            }

            // Rotate to face down foot (roll)
            runningTransform = runningTransform.rotate(
                Eigen::AngleAxisd(sensors.servo[ANKLE_ROLL].present_position, Eigen::Vector3d::UnitZ()));
            // Rotate so x faces toward toes
            runningTransform = runningTransform.rotate(Eigen::AngleAxisd(-M_PI_2, Eigen::Vector3d::UnitY()));
            // Translate to ground
            runningTransform = runningTransform.translate(Eigen::Vector3d(0.0, 0.0, -model.leg.FOOT_HEIGHT));
            // Return basis with x out of the front of the toe and z out the top of foot. Pos = ankle axis centre
            // projected to ground
            positions[ANKLE_ROLL] = runningTransform;
            return positions;
        }

        /*! @brief
            @NOTE read " runningTransform *= utility::math::matrix::_RotationMatrix(angle, 4); " as "Rotate the running
           transform about its local _ coordinate by angle."
            @return Returns basis matrix for position of end of limb controlled by the specified motor.

            The basis 'faces' down its x axis.
        */
        inline std::map<ServoID, Eigen::Affine3d> calculateArmJointPosition(const KinematicsModel& model,
                                                                            const Sensors& sensors,
                                                                            const ServoID& servoID,
                                                                            const BodySide& isLeft) {
            std::map<ServoID, Eigen::Affine3d> positions;
            Eigen::Affine3d runningTransform = Eigen::Affine3d::Identity();
            // Variables to mask left and right differences:
            ServoID SHOULDER_PITCH, SHOULDER_ROLL, ELBOW;
            int negativeIfRight = 1;

            if (isLeft == BodySide::LEFT) {
                SHOULDER_PITCH = ServoID::L_SHOULDER_PITCH;
                SHOULDER_ROLL  = ServoID::L_SHOULDER_ROLL;
                ELBOW          = ServoID::L_ELBOW;
            }
            else {
                SHOULDER_PITCH  = ServoID::R_SHOULDER_PITCH;
                SHOULDER_ROLL   = ServoID::R_SHOULDER_ROLL;
                ELBOW           = ServoID::R_ELBOW;
                negativeIfRight = -1;
            }

            const float& shoulder_pitch = sensors.servo[SHOULDER_PITCH].present_position;
            const float& shoulder_roll  = sensors.servo[SHOULDER_ROLL].present_position;
            const float& elbow          = sensors.servo[ELBOW].present_position;

            // Translate to shoulder
            runningTransform =
                runningTransform.translate(Eigen::Vector3d(model.arm.SHOULDER_X_OFFSET,
                                                           negativeIfRight * model.arm.DISTANCE_BETWEEN_SHOULDERS * 0.5,
                                                           model.arm.SHOULDER_Z_OFFSET));
            // Rotate about shoulder pitch with zero position Zombie arms
            runningTransform =
                runningTransform.rotate(Eigen::AngleAxisd(shoulder_pitch - M_PI_2, Eigen::Vector3d::UnitY()));
            // Translate to end of shoulder part
            runningTransform = runningTransform.translate(Eigen::Vector3d(model.arm.SHOULDER_LENGTH,
                                                                          negativeIfRight * model.arm.SHOULDER_WIDTH,
                                                                          -model.arm.SHOULDER_HEIGHT));
            // Return matrix pointing forward out of shoulder, y same as global y. Pos = at centre of shoulder roll
            // joint
            positions[SHOULDER_PITCH] = runningTransform;
            if (servoID == SHOULDER_PITCH) {
                return positions;
            }

            // Rotate by the shoulder roll
            runningTransform = runningTransform.rotate(Eigen::AngleAxisd(shoulder_roll, Eigen::Vector3d::UnitX()));
            // Translate to centre of next joint
            runningTransform =
                runningTransform.translate(Eigen::Vector3d(model.arm.UPPER_ARM_X_OFFSET,
                                                           negativeIfRight * model.arm.UPPER_ARM_Y_OFFSET,
                                                           -model.arm.UPPER_ARM_LENGTH));
            // Rotate to face down arm
            runningTransform = runningTransform.rotate(Eigen::AngleAxisd(M_PI_2, Eigen::Vector3d::UnitY()));

            positions[SHOULDER_ROLL] = runningTransform;
            if (servoID == SHOULDER_ROLL) {
                return positions;
            }

            // Rotate by the elbow angle
            runningTransform = runningTransform.rotate(Eigen::AngleAxisd(elbow, Eigen::Vector3d::UnitY()));
            // Translate to centre of end of arm, in line with joint
            runningTransform =
                runningTransform.translate(Eigen::Vector3d(model.arm.LOWER_ARM_LENGTH,
                                                           negativeIfRight * model.arm.LOWER_ARM_Y_OFFSET,
                                                           -model.arm.LOWER_ARM_Z_OFFSET));
            positions[ELBOW] = runningTransform;
            return positions;
        }

        /*! @brief
         */
        inline std::map<ServoID, Eigen::Affine3d> calculatePosition(const KinematicsModel& model,
                                                                    const Sensors& sensors,
                                                                    const ServoID& servoID) {
            switch (servoID.value) {
                case ServoID::HEAD_YAW:
                case ServoID::HEAD_PITCH: return calculateHeadJointPosition(model, sensors, servoID);
                case ServoID::R_SHOULDER_PITCH:
                case ServoID::R_SHOULDER_ROLL:
                case ServoID::R_ELBOW: return calculateArmJointPosition(model, sensors, servoID, BodySide::RIGHT);
                case ServoID::L_SHOULDER_PITCH:
                case ServoID::L_SHOULDER_ROLL:
                case ServoID::L_ELBOW: return calculateArmJointPosition(model, sensors, servoID, BodySide::LEFT);
                case ServoID::R_HIP_YAW:
                case ServoID::R_HIP_ROLL:
                case ServoID::R_HIP_PITCH:
                case ServoID::R_KNEE:
                case ServoID::R_ANKLE_PITCH:
                case ServoID::R_ANKLE_ROLL: return calculateLegJointPosition(model, sensors, servoID, BodySide::RIGHT);
                case ServoID::L_HIP_YAW:
                case ServoID::L_HIP_ROLL:
                case ServoID::L_HIP_PITCH:
                case ServoID::L_KNEE:
                case ServoID::L_ANKLE_PITCH:
                case ServoID::L_ANKLE_ROLL: return calculateLegJointPosition(model, sensors, servoID, BodySide::LEFT);
                default: return std::map<ServoID, Eigen::Affine3d>();
            }
        }

        inline std::map<ServoID, Eigen::Affine3d> calculateAllPositions(const KinematicsModel& model,
                                                                        const Sensors& sensors) {
            std::map<ServoID, Eigen::Affine3d> result;
            for (const auto& r : calculatePosition(model, sensors, ServoID::L_ANKLE_ROLL)) {
                result[r.first] = r.second;
            }
            for (const auto& r : calculatePosition(model, sensors, ServoID::R_ANKLE_ROLL)) {
                result[r.first] = r.second;
            }
            for (const auto& r : calculatePosition(model, sensors, ServoID::HEAD_PITCH)) {
                result[r.first] = r.second;
            }
            for (const auto& r : calculatePosition(model, sensors, ServoID::L_ELBOW)) {
                result[r.first] = r.second;
            }
            for (const auto& r : calculatePosition(model, sensors, ServoID::R_ELBOW)) {
                result[r.first] = r.second;
            }

<<<<<<< HEAD
        // inline std::map<ServoID, utility::math::matrix::Transform3D> calculateAllPositions(const KinematicsModel&
        // model,
        //                                                                                    const Sensors& sensors) {
        //     std::map<ServoID, utility::math::matrix::Transform3D> result =
        //         calculatePosition(model, sensors, ServoID::L_ANKLE_ROLL);
        //     std::map<ServoID, utility::math::matrix::Transform3D> rightLegPositions =
        //         calculatePosition(model, sensors, ServoID::R_ANKLE_ROLL);
        //     std::map<ServoID, utility::math::matrix::Transform3D> headPositions =
        //         calculatePosition(model, sensors, ServoID::HEAD_PITCH);
        //     std::map<ServoID, utility::math::matrix::Transform3D> leftArm =
        //         calculatePosition(model, sensors, ServoID::L_ELBOW);
        //     std::map<ServoID, utility::math::matrix::Transform3D> rightArm =
        //         calculatePosition(model, sensors, ServoID::R_ELBOW);
        //     result.insert(leftArm.begin(), leftArm.end());
        //     result.insert(rightArm.begin(), rightArm.end());
        //     result.insert(rightLegPositions.begin(), rightLegPositions.end());
        //     result.insert(headPositions.begin(), headPositions.end());
        //     return result;
        // }
        inline std::map<ServoID, Eigen::Affine3d> calculateAllPositions(const KinematicsModel& model,
                                                                        const Sensors& sensors) {
            std::map<ServoID, Eigen::Affine3d> result;
            for (const auto& r : calculatePosition(model, sensors, ServoID::L_ANKLE_ROLL)) {
                result[r.first] = convert(r.second);
            }
            for (const auto& r : calculatePosition(model, sensors, ServoID::R_ANKLE_ROLL)) {
                result[r.first] = convert(r.second);
            }
            for (const auto& r : calculatePosition(model, sensors, ServoID::HEAD_PITCH)) {
                result[r.first] = convert(r.second);
            }
            for (const auto& r : calculatePosition(model, sensors, ServoID::L_ELBOW)) {
                result[r.first] = convert(r.second);
            }
            for (const auto& r : calculatePosition(model, sensors, ServoID::R_ELBOW)) {
                result[r.first] = convert(r.second);
            }

=======
>>>>>>> cb90b3ce
            return result;
        }
        /*! @brief Adds up the mass vectors stored in the robot model and normalises the resulting position
            @return [x_com, y_com, z_com, total_mass] relative to the torso basis
        */
        inline Eigen::Vector4d calculateCentreOfMass(
            const message::motion::KinematicsModel& model,
            const std::array<Eigen::Matrix<double, 4, 4, Eigen::DontAlign>, 20>& Htx,
            const Eigen::Matrix4d& Hwt) {

            // Convenience function to transform particle-space CoM to torso-space CoM
            // Htx - transform from particle space to torso space
            // particle - CoM coordinates in particle space
            auto com = [&Hwt](const Eigen::Matrix4d& Htx, const Eigen::Vector4d& particle) {
                // Split out CoM and mass
                Eigen::Vector4d com(particle.x(), particle.y(), particle.z(), 1.0);
                double mass = particle.w();

                // Calculate CoM in torso space
                com = Htx * com;

                return std::pair<Eigen::Vector3d, double>{Eigen::Vector3d(com.x(), com.y(), com.z()), mass};
            };

            // Get the centre of mass for each particle in torso space
            // There are 16 particles in total
            std::array<std::pair<Eigen::Vector3d, double>, 16> particles = {
                com(Htx[utility::input::ServoID::HEAD_PITCH], model.massModel.head),
                com(Htx[utility::input::ServoID::L_SHOULDER_PITCH], model.massModel.arm_upper),
                com(Htx[utility::input::ServoID::R_SHOULDER_PITCH], model.massModel.arm_upper),
                com(Htx[utility::input::ServoID::L_SHOULDER_ROLL], model.massModel.arm_lower),
                com(Htx[utility::input::ServoID::R_SHOULDER_ROLL], model.massModel.arm_lower),
                com(Htx[utility::input::ServoID::L_HIP_ROLL], model.massModel.hip_block),
                com(Htx[utility::input::ServoID::R_HIP_ROLL], model.massModel.hip_block),
                com(Htx[utility::input::ServoID::L_HIP_PITCH], model.massModel.leg_upper),
                com(Htx[utility::input::ServoID::R_HIP_PITCH], model.massModel.leg_upper),
                com(Htx[utility::input::ServoID::L_KNEE], model.massModel.leg_lower),
                com(Htx[utility::input::ServoID::R_KNEE], model.massModel.leg_lower),
                com(Htx[utility::input::ServoID::L_ANKLE_PITCH], model.massModel.ankle_block),
                com(Htx[utility::input::ServoID::R_ANKLE_PITCH], model.massModel.ankle_block),
                com(Htx[utility::input::ServoID::L_ANKLE_ROLL], model.massModel.foot),
                com(Htx[utility::input::ServoID::R_ANKLE_ROLL], model.massModel.foot),
                std::pair<Eigen::Vector3d, double>{
                    Eigen::Vector3d{model.massModel.torso.x(), model.massModel.torso.y(), model.massModel.torso.z()},
                    model.massModel.torso.w()},
            };

            // Calculate the CoM for the entire robot
            std::pair<Eigen::Vector3d, double> robot_com = {Eigen::Vector3d::Zero(), 0.0};
            for (const auto& particle : particles) {
                robot_com.first = (robot_com.first * robot_com.second + particle.first * particle.second)
                                  / (robot_com.second + particle.second);
                robot_com.second = robot_com.second + particle.second;
            }

            return Eigen::Vector4d{robot_com.first.x(), robot_com.first.y(), robot_com.first.z(), robot_com.second};
        }  // namespace kinematics

        /*! @brief Transforms inertial tensors for each robot particle into torso space and sums to find the total
           inertial tensor
            @return [[xx, xy, xz], relative to the torso basis
                     [xy, yy, yz],
                     [xz, yz, zz]]
        */
        inline Eigen::Matrix3d calculateInertialTensor(
            const message::motion::KinematicsModel& model,
            const std::array<Eigen::Matrix<double, 4, 4, Eigen::DontAlign>, 20>& Htx) {

            // Convenience function to transform particle-space inertial tensors to torso-space inertial tensor
            // Htx - transform from particle space to torso space
            // particle - CoM coordinates in particle space
            auto translateTensor =
                [](const Eigen::Matrix4d& Htx, const Eigen::Matrix3d& tensor, const Eigen::Vector4d& com_mass) {
                    Eigen::Vector4d com(com_mass.x(), com_mass.y(), com_mass.z(), 1.0);
                    com = Htx * com;

                    // Calculate distance to particle CoM from particle origin, using skew-symmetric matrix
                    double x = com.x(), y = com.y(), z = com.z();
                    Eigen::Matrix3d d;
                    // clang-format off
                    d <<  y * y + z * z, -x * y,         -x * z,
                         -x * y,          x * x + z * z, -y * z,
                         -x * z,         -y * z,          x * x + y * y;
                    // clang-format on

                    // We need to rotate the tensor into our torso reference frame
                    // https://en.wikipedia.org/wiki/Moment_of_inertia#Body_frame
                    Eigen::Matrix3d torso_tensor =
                        Htx.topLeftCorner<3, 3>() * tensor * Htx.topLeftCorner<3, 3>().transpose();

                    // Translate tensor using the parallel axis theorem
                    Eigen::Matrix3d tensor_com = com_mass.w() * (torso_tensor - d);

                    return tensor_com;
                };

            // Get the centre of mass for each particle in torso space
            // There are 16 particles in total
            std::array<Eigen::Matrix3d, 16> particles = {
                translateTensor(Htx[utility::input::ServoID::HEAD_PITCH], model.tensorModel.head, model.massModel.head),
                translateTensor(Htx[utility::input::ServoID::L_SHOULDER_PITCH],
                                model.tensorModel.arm_upper,
                                model.massModel.arm_upper),
                translateTensor(Htx[utility::input::ServoID::R_SHOULDER_PITCH],
                                model.tensorModel.arm_upper,
                                model.massModel.arm_upper),
                translateTensor(Htx[utility::input::ServoID::L_SHOULDER_ROLL],
                                model.tensorModel.arm_lower,
                                model.massModel.arm_lower),
                translateTensor(Htx[utility::input::ServoID::R_SHOULDER_ROLL],
                                model.tensorModel.arm_lower,
                                model.massModel.arm_lower),
                translateTensor(Htx[utility::input::ServoID::L_HIP_ROLL],
                                model.tensorModel.hip_block,
                                model.massModel.hip_block),
                translateTensor(Htx[utility::input::ServoID::R_HIP_ROLL],
                                model.tensorModel.hip_block,
                                model.massModel.hip_block),
                translateTensor(Htx[utility::input::ServoID::L_HIP_PITCH],
                                model.tensorModel.leg_upper,
                                model.massModel.leg_upper),
                translateTensor(Htx[utility::input::ServoID::R_HIP_PITCH],
                                model.tensorModel.leg_upper,
                                model.massModel.leg_upper),
                translateTensor(Htx[utility::input::ServoID::L_ANKLE_PITCH],
                                model.tensorModel.leg_lower,
                                model.massModel.leg_lower),
                translateTensor(Htx[utility::input::ServoID::R_ANKLE_PITCH],
                                model.tensorModel.leg_lower,
                                model.massModel.leg_lower),
                translateTensor(Htx[utility::input::ServoID::L_ANKLE_PITCH],
                                model.tensorModel.ankle_block,
                                model.massModel.ankle_block),
                translateTensor(Htx[utility::input::ServoID::R_ANKLE_PITCH],
                                model.tensorModel.ankle_block,
                                model.massModel.ankle_block),
                translateTensor(Htx[utility::input::ServoID::L_ANKLE_ROLL],
                                model.tensorModel.foot,
                                model.massModel.foot),
                translateTensor(Htx[utility::input::ServoID::R_ANKLE_ROLL],
                                model.tensorModel.foot,
                                model.massModel.foot),
                model.tensorModel.torso};

            // Calculate the inertial tensor for the entire robot
            Eigen::Matrix3d inertia_tensor = Eigen::Matrix3d::Zero();
            for (const auto& particle : particles) {
                inertia_tensor += particle;
            }

            return inertia_tensor;
        }  // namespace kinematics


        inline utility::math::matrix::Transform3D calculateBodyToGround(arma::vec3 groundNormal_body,
                                                                        double bodyHeight) {
            arma::vec3 X            = arma::vec{1, 0, 0};
            double projectXOnNormal = groundNormal_body[0];

            arma::vec3 groundMatrixX;
            arma::vec3 groundMatrixY;

            if (std::fabs(projectXOnNormal) == 1) {
                // Then x is parallel to the ground normal and we need to use projection onto +/-z instead
                // If x parallel to normal, then use -z, if x antiparallel use z
                arma::vec3 Z            = arma::vec3{0, 0, (projectXOnNormal > 0 ? -1.0 : 1.0)};
                double projectZOnNormal = arma::dot(Z, groundNormal_body);
                groundMatrixX           = arma::normalise(Z - projectZOnNormal * groundNormal_body);
                groundMatrixY           = arma::cross(groundNormal_body, groundMatrixX);
            }
            else {
                groundMatrixX = arma::normalise(X - projectXOnNormal * groundNormal_body);
                groundMatrixY = arma::cross(groundNormal_body, groundMatrixX);
            }

            utility::math::matrix::Transform3D groundToBody;
            groundToBody.submat(0, 0, 2, 0) = groundMatrixX;
            groundToBody.submat(0, 1, 2, 1) = groundMatrixY;
            groundToBody.submat(0, 2, 2, 2) = groundNormal_body;
            groundToBody.submat(0, 3, 2, 3) = arma::vec{0, 0, -bodyHeight};
            return groundToBody.i();
        }

        inline arma::mat22 calculateRobotToIMU(math::matrix::Rotation3D orientation) {
            arma::vec3 xRobotImu  = orientation.i().col(0);
            arma::vec2 projXRobot = arma::normalise(xRobotImu.rows(0, 1));
            arma::vec2 projYRobot = arma::vec2({-projXRobot(1), projXRobot(0)});

            arma::mat22 robotToImu;
            robotToImu.col(0) = projXRobot;
            robotToImu.col(1) = projYRobot;

            return robotToImu;
        }

        inline Eigen::Matrix2d calculateRobotToIMU(const Eigen::Affine3d& orientation) {
            Eigen::Vector3d xRobotImu  = orientation.rotation().topRows<1>();
            Eigen::Vector2d projXRobot = xRobotImu.head<2>().normalized();
            Eigen::Vector2d projYRobot = Eigen::Vector2d(-projXRobot.y(), projXRobot.x());
<<<<<<< HEAD

            Eigen::Matrix2d robotToImu;
            robotToImu << projXRobot, projYRobot;

            return robotToImu;
        }

        // inline arma::vec4 fsrCentreInBodyCoords(const KinematicsModel& model,
        //                                         const Sensors& sensors,
        //                                         const arma::vec2& foot,
        //                                         bool left) {
        //     int negativeIfRight = left ? 1 : -1;

        //     arma::vec2 position = foot % arma::vec2({model.leg.FOOT_LENGTH / 2, model.leg.FOOT_WIDTH / 2});
        //     arma::vec4 centerFoot =
        //         arma::vec4({position[0], position[1] + negativeIfRight * model.leg.FOOT_CENTRE_TO_ANKLE_CENTRE, 0,
        //         1});

        //     return ((left) ? convert(sensors.forward_kinematics[ServoID::L_ANKLE_ROLL]) * centerFoot
        //                    : convert(sensors.forward_kinematics[ServoID::R_ANKLE_ROLL]) * centerFoot);
        // }

        inline Eigen::Vector4d fsrCentreInBodyCoords(const KinematicsModel& model,
                                                     const Sensors& sensors,
                                                     const Eigen::Vector2d& foot,
                                                     bool left) {
            int negativeIfRight = left ? 1 : -1;

            Eigen::Vector2d position =
                foot.cwiseProduct(Eigen::Vector2d(model.leg.FOOT_LENGTH * 0.5, model.leg.FOOT_WIDTH * 0.5));
            Eigen::Vector4d centerFoot = Eigen::Vector4d(
                position[0], position[1] + negativeIfRight * model.leg.FOOT_CENTRE_TO_ANKLE_CENTRE, 0.0, 1.0);

            return ((left) ? sensors.forward_kinematics[ServoID::L_ANKLE_ROLL] * centerFoot
                           : sensors.forward_kinematics[ServoID::R_ANKLE_ROLL] * centerFoot);
        }

        // inline arma::vec3 calculateCentreOfPressure(const KinematicsModel& model, const Sensors& sensors) {
        //     arma::vec4 CoP            = {0, 0, 0, 1};
        //     float number_of_feet_down = 0;
        //     if (sensors.left_foot_down) {
        //         CoP += fsrCentreInBodyCoords(model, sensors, convert(sensors.fsr[LimbID::LEFT_LEG - 1].centre),
        //         true); number_of_feet_down += 1.0f;
        //     }
        //     if (sensors.right_foot_down) {
        //         CoP += fsrCentreInBodyCoords(model, sensors, convert(sensors.fsr[LimbID::RIGHT_LEG - 1].centre),
        //         false); number_of_feet_down += 1.0f;
        //     }
        //     if (number_of_feet_down == 2) {
        //         CoP = CoP / number_of_feet_down;
        //     }
        //     // reset homogeneous coordinate
        //     CoP(3)              = 1;
        //     arma::vec4 CoP_body = convert(sensors.Hgt) * CoP;
        //     return CoP_body.rows(0, 2);
        // }

        inline Eigen::Vector3d calculateCentreOfPressure(const KinematicsModel& model, const Sensors& sensors) {
            Eigen::Vector4d CoP     = Eigen::Vector4d::UnitW();
            int number_of_feet_down = 0;
            if (sensors.left_foot_down) {
                CoP += fsrCentreInBodyCoords(model, sensors, sensors.fsr[LimbID::LEFT_LEG - 1].centre, true);
                number_of_feet_down++;
            }
            if (sensors.right_foot_down) {
                CoP += fsrCentreInBodyCoords(model, sensors, sensors.fsr[LimbID::RIGHT_LEG - 1].centre, false);
                number_of_feet_down++;
            }
            if (number_of_feet_down == 2) {
                CoP = CoP * 0.5;
            }
            // reset homogeneous coordinate
            CoP.w()                  = 1;
            Eigen::Vector4d CoP_body = sensors.Hgt * CoP;
            return CoP_body.head<3>();
=======

            Eigen::Matrix2d robotToImu;
            robotToImu << projXRobot, projYRobot;

            return robotToImu;
>>>>>>> cb90b3ce
        }

        /*! @return matrix J such that \overdot{X} = J * \overdot{theta}
         */
        inline arma::mat33 calculateArmJacobian(const KinematicsModel& model, const arma::vec3& a, bool isLeft) {
            int negativeIfRight = isLeft ? 1 : -1;

            const arma::vec3 t1 = {model.arm.SHOULDER_LENGTH,
                                   negativeIfRight * model.arm.SHOULDER_WIDTH,
                                   -model.arm.SHOULDER_HEIGHT};
            const arma::vec3 t2 = {model.arm.UPPER_ARM_X_OFFSET,
                                   negativeIfRight * model.arm.UPPER_ARM_Y_OFFSET,
                                   -model.arm.UPPER_ARM_LENGTH};
            const arma::vec3 t3 = {model.arm.LOWER_ARM_LENGTH,
                                   negativeIfRight * model.arm.LOWER_ARM_Y_OFFSET,
                                   -model.arm.LOWER_ARM_Z_OFFSET};

            arma::mat33 jRY1 = utility::math::matrix::Rotation3D::createRotationYJacobian(a[0] - M_PI_2);
            arma::mat33 jRX2 = utility::math::matrix::Rotation3D::createRotationXJacobian(a[1]);
            arma::mat33 jRY3 = utility::math::matrix::Rotation3D::createRotationXJacobian(a[2]);

            arma::mat33 RY1 = utility::math::matrix::Rotation3D::createRotationY(a[0] - M_PI_2);
            arma::mat33 RX2 = utility::math::matrix::Rotation3D::createRotationX(a[1]);
            arma::mat33 RY3 = utility::math::matrix::Rotation3D::createRotationY(a[2]);

            arma::mat33 RY_PI_2 = utility::math::matrix::Rotation3D::createRotationY(M_PI_2);

            arma::vec3 col1 = jRY1 * RX2 * RY_PI_2 * RY3 * t3 + jRY1 * RX2 * t2 + jRY1 * t1;

            arma::vec3 col2 = RY1 * jRX2 * RY_PI_2 * RY3 * t3 + RY1 * jRX2 * t2;

            arma::vec3 col3 = RY1 * RX2 * RY_PI_2 * jRY3 * t3;

            return arma::join_rows(col1, arma::join_rows(col2, col3));
        }
        /*! @return matrix J such that \overdot{X} = J * \overdot{theta}
         */
        inline arma::vec3 calculateArmPosition(const KinematicsModel& model, const arma::vec3& a, bool isLeft) {
            int negativeIfRight = isLeft ? 1 : -1;

            const arma::vec3 t0 = {model.arm.SHOULDER_X_OFFSET,
                                   negativeIfRight * model.arm.DISTANCE_BETWEEN_SHOULDERS / 2.0,
                                   model.arm.SHOULDER_Z_OFFSET};

            const arma::vec3 t1 = {model.arm.SHOULDER_LENGTH,
                                   negativeIfRight * model.arm.SHOULDER_WIDTH,
                                   -model.arm.SHOULDER_HEIGHT};
            const arma::vec3 t2 = {model.arm.UPPER_ARM_X_OFFSET,
                                   negativeIfRight * model.arm.UPPER_ARM_Y_OFFSET,
                                   -model.arm.UPPER_ARM_LENGTH};
            const arma::vec3 t3 = {model.arm.LOWER_ARM_LENGTH,
                                   negativeIfRight * model.arm.LOWER_ARM_Y_OFFSET,
                                   -model.arm.LOWER_ARM_Z_OFFSET};

            arma::mat33 RY_PI_2 = utility::math::matrix::Rotation3D::createRotationY(M_PI_2);

            arma::mat33 RY1 = utility::math::matrix::Rotation3D::createRotationY(a[0] - M_PI_2);
            arma::mat33 RX2 = utility::math::matrix::Rotation3D::createRotationX(a[1]);
            arma::mat33 RY3 = utility::math::matrix::Rotation3D::createRotationY(a[2]);

            arma::vec3 pos = RY1 * RX2 * RY_PI_2 * RY3 * t3 + RY1 * RX2 * t2 + RY1 * t1 + t0;

            return pos;
        }

        template <typename T, typename Scalar = typename T::Scalar, typename MatrixType = typename T::LinearMatrixType>
        T calculateGroundSpace(const T& Htf, const T& Hwt) {
            // Retrieve rotations needed for creating the space
            // support foot to torso rotation, and world to torso rotation
            MatrixType Rtf(Htf.rotation());

            // Fix the foot in world space
            MatrixType Rwf(Hwt.rotation() * Rtf);

            // Dot product of foot z (in world space) with world z
            Scalar alpha = utility::math::angle::acos_clamped(Rwf(2, 2));

            Eigen::Matrix<Scalar, 3, 1> axis(Rwf.col(2).cross(Eigen::Matrix<Scalar, 3, 1>::UnitZ()).normalized());

            // Axis angle is foot to ground
            MatrixType Rwg(Eigen::AngleAxis<Scalar>(alpha, axis).toRotationMatrix() * Rwf);
            MatrixType Rtg(Hwt.rotation().transpose() * Rwg);

            // Ground space assemble!
            T Htg;
            Htg.linear()      = Rtg;
            Htg.translation() = Htf.translation();

            return Htg;
        }
    }  // namespace kinematics
}  // namespace motion
}  // namespace utility

#endif  // UTILITY_MOTION_FORWARDKINEMATICS_H<|MERGE_RESOLUTION|>--- conflicted
+++ resolved
@@ -335,47 +335,6 @@
                 result[r.first] = r.second;
             }
 
-<<<<<<< HEAD
-        // inline std::map<ServoID, utility::math::matrix::Transform3D> calculateAllPositions(const KinematicsModel&
-        // model,
-        //                                                                                    const Sensors& sensors) {
-        //     std::map<ServoID, utility::math::matrix::Transform3D> result =
-        //         calculatePosition(model, sensors, ServoID::L_ANKLE_ROLL);
-        //     std::map<ServoID, utility::math::matrix::Transform3D> rightLegPositions =
-        //         calculatePosition(model, sensors, ServoID::R_ANKLE_ROLL);
-        //     std::map<ServoID, utility::math::matrix::Transform3D> headPositions =
-        //         calculatePosition(model, sensors, ServoID::HEAD_PITCH);
-        //     std::map<ServoID, utility::math::matrix::Transform3D> leftArm =
-        //         calculatePosition(model, sensors, ServoID::L_ELBOW);
-        //     std::map<ServoID, utility::math::matrix::Transform3D> rightArm =
-        //         calculatePosition(model, sensors, ServoID::R_ELBOW);
-        //     result.insert(leftArm.begin(), leftArm.end());
-        //     result.insert(rightArm.begin(), rightArm.end());
-        //     result.insert(rightLegPositions.begin(), rightLegPositions.end());
-        //     result.insert(headPositions.begin(), headPositions.end());
-        //     return result;
-        // }
-        inline std::map<ServoID, Eigen::Affine3d> calculateAllPositions(const KinematicsModel& model,
-                                                                        const Sensors& sensors) {
-            std::map<ServoID, Eigen::Affine3d> result;
-            for (const auto& r : calculatePosition(model, sensors, ServoID::L_ANKLE_ROLL)) {
-                result[r.first] = convert(r.second);
-            }
-            for (const auto& r : calculatePosition(model, sensors, ServoID::R_ANKLE_ROLL)) {
-                result[r.first] = convert(r.second);
-            }
-            for (const auto& r : calculatePosition(model, sensors, ServoID::HEAD_PITCH)) {
-                result[r.first] = convert(r.second);
-            }
-            for (const auto& r : calculatePosition(model, sensors, ServoID::L_ELBOW)) {
-                result[r.first] = convert(r.second);
-            }
-            for (const auto& r : calculatePosition(model, sensors, ServoID::R_ELBOW)) {
-                result[r.first] = convert(r.second);
-            }
-
-=======
->>>>>>> cb90b3ce
             return result;
         }
         /*! @brief Adds up the mass vectors stored in the robot model and normalises the resulting position
@@ -575,89 +534,11 @@
             Eigen::Vector3d xRobotImu  = orientation.rotation().topRows<1>();
             Eigen::Vector2d projXRobot = xRobotImu.head<2>().normalized();
             Eigen::Vector2d projYRobot = Eigen::Vector2d(-projXRobot.y(), projXRobot.x());
-<<<<<<< HEAD
 
             Eigen::Matrix2d robotToImu;
             robotToImu << projXRobot, projYRobot;
 
             return robotToImu;
-        }
-
-        // inline arma::vec4 fsrCentreInBodyCoords(const KinematicsModel& model,
-        //                                         const Sensors& sensors,
-        //                                         const arma::vec2& foot,
-        //                                         bool left) {
-        //     int negativeIfRight = left ? 1 : -1;
-
-        //     arma::vec2 position = foot % arma::vec2({model.leg.FOOT_LENGTH / 2, model.leg.FOOT_WIDTH / 2});
-        //     arma::vec4 centerFoot =
-        //         arma::vec4({position[0], position[1] + negativeIfRight * model.leg.FOOT_CENTRE_TO_ANKLE_CENTRE, 0,
-        //         1});
-
-        //     return ((left) ? convert(sensors.forward_kinematics[ServoID::L_ANKLE_ROLL]) * centerFoot
-        //                    : convert(sensors.forward_kinematics[ServoID::R_ANKLE_ROLL]) * centerFoot);
-        // }
-
-        inline Eigen::Vector4d fsrCentreInBodyCoords(const KinematicsModel& model,
-                                                     const Sensors& sensors,
-                                                     const Eigen::Vector2d& foot,
-                                                     bool left) {
-            int negativeIfRight = left ? 1 : -1;
-
-            Eigen::Vector2d position =
-                foot.cwiseProduct(Eigen::Vector2d(model.leg.FOOT_LENGTH * 0.5, model.leg.FOOT_WIDTH * 0.5));
-            Eigen::Vector4d centerFoot = Eigen::Vector4d(
-                position[0], position[1] + negativeIfRight * model.leg.FOOT_CENTRE_TO_ANKLE_CENTRE, 0.0, 1.0);
-
-            return ((left) ? sensors.forward_kinematics[ServoID::L_ANKLE_ROLL] * centerFoot
-                           : sensors.forward_kinematics[ServoID::R_ANKLE_ROLL] * centerFoot);
-        }
-
-        // inline arma::vec3 calculateCentreOfPressure(const KinematicsModel& model, const Sensors& sensors) {
-        //     arma::vec4 CoP            = {0, 0, 0, 1};
-        //     float number_of_feet_down = 0;
-        //     if (sensors.left_foot_down) {
-        //         CoP += fsrCentreInBodyCoords(model, sensors, convert(sensors.fsr[LimbID::LEFT_LEG - 1].centre),
-        //         true); number_of_feet_down += 1.0f;
-        //     }
-        //     if (sensors.right_foot_down) {
-        //         CoP += fsrCentreInBodyCoords(model, sensors, convert(sensors.fsr[LimbID::RIGHT_LEG - 1].centre),
-        //         false); number_of_feet_down += 1.0f;
-        //     }
-        //     if (number_of_feet_down == 2) {
-        //         CoP = CoP / number_of_feet_down;
-        //     }
-        //     // reset homogeneous coordinate
-        //     CoP(3)              = 1;
-        //     arma::vec4 CoP_body = convert(sensors.Hgt) * CoP;
-        //     return CoP_body.rows(0, 2);
-        // }
-
-        inline Eigen::Vector3d calculateCentreOfPressure(const KinematicsModel& model, const Sensors& sensors) {
-            Eigen::Vector4d CoP     = Eigen::Vector4d::UnitW();
-            int number_of_feet_down = 0;
-            if (sensors.left_foot_down) {
-                CoP += fsrCentreInBodyCoords(model, sensors, sensors.fsr[LimbID::LEFT_LEG - 1].centre, true);
-                number_of_feet_down++;
-            }
-            if (sensors.right_foot_down) {
-                CoP += fsrCentreInBodyCoords(model, sensors, sensors.fsr[LimbID::RIGHT_LEG - 1].centre, false);
-                number_of_feet_down++;
-            }
-            if (number_of_feet_down == 2) {
-                CoP = CoP * 0.5;
-            }
-            // reset homogeneous coordinate
-            CoP.w()                  = 1;
-            Eigen::Vector4d CoP_body = sensors.Hgt * CoP;
-            return CoP_body.head<3>();
-=======
-
-            Eigen::Matrix2d robotToImu;
-            robotToImu << projXRobot, projYRobot;
-
-            return robotToImu;
->>>>>>> cb90b3ce
         }
 
         /*! @return matrix J such that \overdot{X} = J * \overdot{theta}
