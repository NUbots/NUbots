/*
 * This file is part of the NUbots Codebase.
 *
 * The NUbots Codebase is free software: you can redistribute it and/or modify
 * it under the terms of the GNU General Public License as published by
 * the Free Software Foundation, either version 3 of the License, or
 * (at your option) any later version.
 *
 * The NUbots Codebase is distributed in the hope that it will be useful,
 * but WITHOUT ANY WARRANTY; without even the implied warranty of
 * MERCHANTABILITY or FITNESS FOR A PARTICULAR PURPOSE.  See the
 * GNU General Public License for more details.
 *
 * You should have received a copy of the GNU General Public License
 * along with the NUbots Codebase.  If not, see <http://www.gnu.org/licenses/>.
 *
 * Copyright 2013 NUbots <nubots@nubots.net>
 */

#ifndef UTILITY_MOTION_INVERSEKINEMATICS_HPP
#define UTILITY_MOTION_INVERSEKINEMATICS_HPP

#include <Eigen/Core>
#include <Eigen/Geometry>
#include <chrono>
#include <cmath>
#include <limits>
#include <nuclear>
#include <vector>

#include "message/input/Sensors.hpp"
#include "message/motion/KinematicsModel.hpp"

#include "utility/behaviour/Action.hpp"
#include "utility/input/LimbID.hpp"
#include "utility/input/ServoID.hpp"
#include "utility/math/angle.hpp"
#include "utility/math/coordinates.hpp"
#include "utility/motion/ForwardKinematics.hpp"

namespace utility {
<<<<<<< HEAD
namespace motion {
    namespace kinematics {

        using utility::input::LimbID;
        using utility::input::ServoID;

        /*! @brief Calculates the leg joints for a given input ankle position.
                The robot coordinate system has origin a distance DISTANCE_FROM_BODY_TO_HIP_JOINT above the midpoint of
           the hips.
                Robot coordinate system:
                            x is out of the front of the robot
                            y is left, from right shoulder to left
                            z is upward, from feet to head
                Input ankle coordinate system:
                            x is forward, from heel to toe
                            y is left,
                            z is normal to the plane of the foot
            @param target The target 4x4 basis matrix for the ankle
            @param isLeft Request for left leg motors or right leg motors?
            @param RobotKinematicsModel The class containing the leg model of the robot.
        */

        std::vector<std::pair<ServoID, double>> calculateLegJoints(const message::motion::KinematicsModel& model,
                                                                   const Eigen::Affine3d& target,
                                                                   const LimbID& limb);

        std::vector<std::pair<ServoID, float>> calculateLegJoints(const message::motion::KinematicsModel& model,
                                                                  const Eigen::Affine3f& target,
                                                                  const LimbID& limb);

        std::vector<std::pair<ServoID, float>> calculateLegJoints(const message::motion::KinematicsModel& model,
                                                                  const Eigen::Affine3f& leftTarget,
                                                                  const Eigen::Affine3f& rightTarget);

        std::vector<std::pair<ServoID, double>> calculateCameraLookJoints(const KinematicsModel& model,
                                                                          const Eigen::Vector3d& cameraUnitVector);

        std::vector<std::pair<ServoID, float>> calculateHeadJoints(Eigen::Vector3f cameraUnitVector);

    }  // namespace kinematics
}  // namespace motion
=======
    namespace motion {
        namespace kinematics {

            using utility::input::LimbID;
            using utility::input::ServoID;

            /*! @brief Calculates the leg joints for a given input ankle position.
                    The robot coordinate system has origin a distance DISTANCE_FROM_BODY_TO_HIP_JOINT above the midpoint
               of the hips. Robot coordinate system: x is out of the front of the robot y is left, from right shoulder
               to left z is upward, from feet to head Input ankle coordinate system: x is forward, from heel to toe y is
               left, z is normal to the plane of the foot
                @param target The target 4x4 basis matrix for the ankle
                @param isLeft Request for left leg motors or right leg motors?
                @param RobotKinematicsModel The class containing the leg model of the robot.
            */

            bool legPoseValid(const message::motion::KinematicsModel& model,
                              utility::math::matrix::Transform3D target,
                              LimbID limb);

            std::vector<std::pair<ServoID, float>> calculateLegJoints(const message::motion::KinematicsModel& model,
                                                                      utility::math::matrix::Transform3D target,
                                                                      LimbID limb);

            std::vector<std::pair<ServoID, double>> calculateLegJoints(const message::motion::KinematicsModel& model,
                                                                       const Eigen::Affine3d& target,
                                                                       const LimbID& limb);

            std::vector<std::pair<ServoID, float>> calculateLegJoints(const message::motion::KinematicsModel& model,
                                                                      const Eigen::Affine3f& target,
                                                                      const LimbID& limb);

            std::vector<std::pair<ServoID, float>> calculateLegJoints(const message::motion::KinematicsModel& model,
                                                                      utility::math::matrix::Transform3D leftTarget,
                                                                      utility::math::matrix::Transform3D rightTarget);

            std::vector<std::pair<ServoID, float>> calculateLegJoints(const message::motion::KinematicsModel& model,
                                                                      const Eigen::Affine3f& leftTarget,
                                                                      const Eigen::Affine3f& rightTarget);

            std::vector<std::pair<ServoID, float>> calculateCameraLookJoints(
                const message::motion::KinematicsModel& model,
                arma::vec3 cameraUnitVector);

            std::vector<std::pair<ServoID, double>> calculateCameraLookJoints(const KinematicsModel& model,
                                                                              const Eigen::Vector3d& cameraUnitVector);

            std::vector<std::pair<ServoID, float>> calculateHeadJoints(arma::vec3 cameraUnitVector);

            std::vector<std::pair<ServoID, float>> calculateHeadJoints(Eigen::Vector3f cameraUnitVector);

            arma::vec2 calculateHeadJointsToLookAt(arma::vec3 groundPoint,
                                                   const utility::math::matrix::Transform3D& camToGround,
                                                   const utility::math::matrix::Transform3D& bodyToGround);

            arma::vec2 headAnglesToSeeGroundPoint(const arma::vec2& gpos, const message::input::Sensors& sensors);

            std::vector<std::pair<ServoID, float>> setHeadPoseFromFeet(
                const message::motion::KinematicsModel& model,
                const utility::math::matrix::Transform3D& cameraToFeet,
                const float& footSeparation);

            std::vector<std::pair<ServoID, float>> setArm(const message::motion::KinematicsModel& model,
                                                          const arma::vec3& pos,
                                                          bool left,
                                                          int number_of_iterations = 300,
                                                          arma::vec3 angleHint     = arma::zeros(3));

            std::vector<std::pair<ServoID, float>> setArmApprox(const message::motion::KinematicsModel& model,
                                                                const arma::vec3& pos,
                                                                bool left);


        }  // namespace kinematics
    }      // namespace motion
>>>>>>> f79f43e1
}  // namespace utility

#endif  // UTILITY_MOTION_INVERSEKINEMATICS_HPP<|MERGE_RESOLUTION|>--- conflicted
+++ resolved
@@ -39,49 +39,6 @@
 #include "utility/motion/ForwardKinematics.hpp"
 
 namespace utility {
-<<<<<<< HEAD
-namespace motion {
-    namespace kinematics {
-
-        using utility::input::LimbID;
-        using utility::input::ServoID;
-
-        /*! @brief Calculates the leg joints for a given input ankle position.
-                The robot coordinate system has origin a distance DISTANCE_FROM_BODY_TO_HIP_JOINT above the midpoint of
-           the hips.
-                Robot coordinate system:
-                            x is out of the front of the robot
-                            y is left, from right shoulder to left
-                            z is upward, from feet to head
-                Input ankle coordinate system:
-                            x is forward, from heel to toe
-                            y is left,
-                            z is normal to the plane of the foot
-            @param target The target 4x4 basis matrix for the ankle
-            @param isLeft Request for left leg motors or right leg motors?
-            @param RobotKinematicsModel The class containing the leg model of the robot.
-        */
-
-        std::vector<std::pair<ServoID, double>> calculateLegJoints(const message::motion::KinematicsModel& model,
-                                                                   const Eigen::Affine3d& target,
-                                                                   const LimbID& limb);
-
-        std::vector<std::pair<ServoID, float>> calculateLegJoints(const message::motion::KinematicsModel& model,
-                                                                  const Eigen::Affine3f& target,
-                                                                  const LimbID& limb);
-
-        std::vector<std::pair<ServoID, float>> calculateLegJoints(const message::motion::KinematicsModel& model,
-                                                                  const Eigen::Affine3f& leftTarget,
-                                                                  const Eigen::Affine3f& rightTarget);
-
-        std::vector<std::pair<ServoID, double>> calculateCameraLookJoints(const KinematicsModel& model,
-                                                                          const Eigen::Vector3d& cameraUnitVector);
-
-        std::vector<std::pair<ServoID, float>> calculateHeadJoints(Eigen::Vector3f cameraUnitVector);
-
-    }  // namespace kinematics
-}  // namespace motion
-=======
     namespace motion {
         namespace kinematics {
 
@@ -98,66 +55,25 @@
                 @param RobotKinematicsModel The class containing the leg model of the robot.
             */
 
-            bool legPoseValid(const message::motion::KinematicsModel& model,
-                              utility::math::matrix::Transform3D target,
-                              LimbID limb);
-
-            std::vector<std::pair<ServoID, float>> calculateLegJoints(const message::motion::KinematicsModel& model,
-                                                                      utility::math::matrix::Transform3D target,
-                                                                      LimbID limb);
-
-            std::vector<std::pair<ServoID, double>> calculateLegJoints(const message::motion::KinematicsModel& model,
-                                                                       const Eigen::Affine3d& target,
-                                                                       const LimbID& limb);
+        std::vector<std::pair<ServoID, double>> calculateLegJoints(const message::motion::KinematicsModel& model,
+                                                                   const Eigen::Affine3d& target,
+                                                                   const LimbID& limb);
 
             std::vector<std::pair<ServoID, float>> calculateLegJoints(const message::motion::KinematicsModel& model,
                                                                       const Eigen::Affine3f& target,
                                                                       const LimbID& limb);
 
-            std::vector<std::pair<ServoID, float>> calculateLegJoints(const message::motion::KinematicsModel& model,
-                                                                      utility::math::matrix::Transform3D leftTarget,
-                                                                      utility::math::matrix::Transform3D rightTarget);
+        std::vector<std::pair<ServoID, float>> calculateLegJoints(const message::motion::KinematicsModel& model,
+                                                                  const Eigen::Affine3f& leftTarget,
+                                                                  const Eigen::Affine3f& rightTarget);
 
-            std::vector<std::pair<ServoID, float>> calculateLegJoints(const message::motion::KinematicsModel& model,
-                                                                      const Eigen::Affine3f& leftTarget,
-                                                                      const Eigen::Affine3f& rightTarget);
+        std::vector<std::pair<ServoID, double>> calculateCameraLookJoints(const KinematicsModel& model,
+                                                                          const Eigen::Vector3d& cameraUnitVector);
 
-            std::vector<std::pair<ServoID, float>> calculateCameraLookJoints(
-                const message::motion::KinematicsModel& model,
-                arma::vec3 cameraUnitVector);
+        std::vector<std::pair<ServoID, float>> calculateHeadJoints(Eigen::Vector3f cameraUnitVector);
 
-            std::vector<std::pair<ServoID, double>> calculateCameraLookJoints(const KinematicsModel& model,
-                                                                              const Eigen::Vector3d& cameraUnitVector);
-
-            std::vector<std::pair<ServoID, float>> calculateHeadJoints(arma::vec3 cameraUnitVector);
-
-            std::vector<std::pair<ServoID, float>> calculateHeadJoints(Eigen::Vector3f cameraUnitVector);
-
-            arma::vec2 calculateHeadJointsToLookAt(arma::vec3 groundPoint,
-                                                   const utility::math::matrix::Transform3D& camToGround,
-                                                   const utility::math::matrix::Transform3D& bodyToGround);
-
-            arma::vec2 headAnglesToSeeGroundPoint(const arma::vec2& gpos, const message::input::Sensors& sensors);
-
-            std::vector<std::pair<ServoID, float>> setHeadPoseFromFeet(
-                const message::motion::KinematicsModel& model,
-                const utility::math::matrix::Transform3D& cameraToFeet,
-                const float& footSeparation);
-
-            std::vector<std::pair<ServoID, float>> setArm(const message::motion::KinematicsModel& model,
-                                                          const arma::vec3& pos,
-                                                          bool left,
-                                                          int number_of_iterations = 300,
-                                                          arma::vec3 angleHint     = arma::zeros(3));
-
-            std::vector<std::pair<ServoID, float>> setArmApprox(const message::motion::KinematicsModel& model,
-                                                                const arma::vec3& pos,
-                                                                bool left);
-
-
-        }  // namespace kinematics
-    }      // namespace motion
->>>>>>> f79f43e1
+    }  // namespace kinematics
+}  // namespace motion
 }  // namespace utility
 
 #endif  // UTILITY_MOTION_INVERSEKINEMATICS_HPP