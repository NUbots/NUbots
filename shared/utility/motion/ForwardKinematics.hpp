--- conflicted
+++ resolved
@@ -401,122 +401,6 @@
                     d <<  y * y + z * z, -x * y,         -x * z,
                          -x * y,          x * x + z * z, -y * z,
                          -x * z,         -y * z,          x * x + y * y;
-<<<<<<< HEAD
-                    // clang-format on
-
-                    // We need to rotate the tensor into our torso reference frame
-                    // https://en.wikipedia.org/wiki/Moment_of_inertia#Body_frame
-                    Eigen::Matrix3d torso_tensor =
-                        Htx.topLeftCorner<3, 3>() * tensor * Htx.topLeftCorner<3, 3>().transpose();
-
-                    // Translate tensor using the parallel axis theorem
-                    Eigen::Matrix3d tensor_com = com_mass.w() * (torso_tensor - d);
-
-                    return tensor_com;
-                };
-
-                // Get the centre of mass for each particle in torso space
-                // There are 16 particles in total
-                std::array<Eigen::Matrix3d, 16> particles = {
-                    translateTensor(Htx[utility::input::ServoID::HEAD_PITCH],
-                                    model.tensorModel.head,
-                                    model.massModel.head),
-                    translateTensor(Htx[utility::input::ServoID::L_SHOULDER_PITCH],
-                                    model.tensorModel.arm_upper,
-                                    model.massModel.arm_upper),
-                    translateTensor(Htx[utility::input::ServoID::R_SHOULDER_PITCH],
-                                    model.tensorModel.arm_upper,
-                                    model.massModel.arm_upper),
-                    translateTensor(Htx[utility::input::ServoID::L_SHOULDER_ROLL],
-                                    model.tensorModel.arm_lower,
-                                    model.massModel.arm_lower),
-                    translateTensor(Htx[utility::input::ServoID::R_SHOULDER_ROLL],
-                                    model.tensorModel.arm_lower,
-                                    model.massModel.arm_lower),
-                    translateTensor(Htx[utility::input::ServoID::L_HIP_ROLL],
-                                    model.tensorModel.hip_block,
-                                    model.massModel.hip_block),
-                    translateTensor(Htx[utility::input::ServoID::R_HIP_ROLL],
-                                    model.tensorModel.hip_block,
-                                    model.massModel.hip_block),
-                    translateTensor(Htx[utility::input::ServoID::L_HIP_PITCH],
-                                    model.tensorModel.leg_upper,
-                                    model.massModel.leg_upper),
-                    translateTensor(Htx[utility::input::ServoID::R_HIP_PITCH],
-                                    model.tensorModel.leg_upper,
-                                    model.massModel.leg_upper),
-                    translateTensor(Htx[utility::input::ServoID::L_ANKLE_PITCH],
-                                    model.tensorModel.leg_lower,
-                                    model.massModel.leg_lower),
-                    translateTensor(Htx[utility::input::ServoID::R_ANKLE_PITCH],
-                                    model.tensorModel.leg_lower,
-                                    model.massModel.leg_lower),
-                    translateTensor(Htx[utility::input::ServoID::L_ANKLE_PITCH],
-                                    model.tensorModel.ankle_block,
-                                    model.massModel.ankle_block),
-                    translateTensor(Htx[utility::input::ServoID::R_ANKLE_PITCH],
-                                    model.tensorModel.ankle_block,
-                                    model.massModel.ankle_block),
-                    translateTensor(Htx[utility::input::ServoID::L_ANKLE_ROLL],
-                                    model.tensorModel.foot,
-                                    model.massModel.foot),
-                    translateTensor(Htx[utility::input::ServoID::R_ANKLE_ROLL],
-                                    model.tensorModel.foot,
-                                    model.massModel.foot),
-                    model.tensorModel.torso};
-
-                // Calculate the inertial tensor for the entire robot
-                Eigen::Matrix3d inertia_tensor = Eigen::Matrix3d::Zero();
-                for (const auto& particle : particles) {
-                    inertia_tensor += particle;
-                }
-
-                return inertia_tensor;
-            }  // namespace kinematics
-
-            inline Eigen::Matrix2d calculateRobotToIMU(const Eigen::Affine3d& orientation) {
-                Eigen::Vector3d xRobotImu  = orientation.rotation().topRows<1>();
-                Eigen::Vector2d projXRobot = xRobotImu.head<2>().normalized();
-                Eigen::Vector2d projYRobot = Eigen::Vector2d(-projXRobot.y(), projXRobot.x());
-
-                Eigen::Matrix2d robotToImu;
-                robotToImu << projXRobot, projYRobot;
-
-                return robotToImu;
-            }
-
-            template <typename T,
-                      typename Scalar     = typename T::Scalar,
-                      typename MatrixType = typename T::LinearMatrixType>
-            T calculateGroundSpace(const T& Htf, const T& Hwt) {
-                // Retrieve rotations needed for creating the space
-                // support foot to torso rotation, and world to torso rotation
-                MatrixType Rtf(Htf.rotation());
-
-                // Fix the foot in world space
-                MatrixType Rwf(Hwt.rotation() * Rtf);
-
-                // Dot product of foot z (in world space) with world z
-                Scalar alpha = utility::math::angle::acos_clamped(Rwf(2, 2));
-
-                Eigen::Matrix<Scalar, 3, 1> axis(Rwf.col(2).cross(Eigen::Matrix<Scalar, 3, 1>::UnitZ()).normalized());
-
-                // Axis angle is foot to ground
-                MatrixType Rwg(Eigen::AngleAxis<Scalar>(alpha, axis).toRotationMatrix() * Rwf);
-                MatrixType Rtg(Hwt.rotation().transpose() * Rwg);
-
-                // Ground space assemble!
-                T Htg;
-                Htg.linear()      = Rtg;
-                Htg.translation() = Htf.translation();
-
-                return Htg;
-            }
-
-        }  // namespace kinematics
-    }      // namespace motion
-}  // namespace utility
-=======
             // clang-format on
 
             // We need to rotate the tensor into our torso reference frame
@@ -582,47 +466,6 @@
         return inertia_tensor;
     }  // namespace kinematics
 
-
-    inline utility::math::matrix::Transform3D calculateBodyToGround(arma::vec3 groundNormal_body, double bodyHeight) {
-        arma::vec3 X            = arma::vec{1, 0, 0};
-        double projectXOnNormal = groundNormal_body[0];
-
-        arma::vec3 groundMatrixX;
-        arma::vec3 groundMatrixY;
-
-        if (std::fabs(projectXOnNormal) == 1) {
-            // Then x is parallel to the ground normal and we need to use projection onto +/-z instead
-            // If x parallel to normal, then use -z, if x antiparallel use z
-            arma::vec3 Z            = arma::vec3{0, 0, (projectXOnNormal > 0 ? -1.0 : 1.0)};
-            double projectZOnNormal = arma::dot(Z, groundNormal_body);
-            groundMatrixX           = arma::normalise(Z - projectZOnNormal * groundNormal_body);
-            groundMatrixY           = arma::cross(groundNormal_body, groundMatrixX);
-        }
-        else {
-            groundMatrixX = arma::normalise(X - projectXOnNormal * groundNormal_body);
-            groundMatrixY = arma::cross(groundNormal_body, groundMatrixX);
-        }
-
-        utility::math::matrix::Transform3D groundToBody;
-        groundToBody.submat(0, 0, 2, 0) = groundMatrixX;
-        groundToBody.submat(0, 1, 2, 1) = groundMatrixY;
-        groundToBody.submat(0, 2, 2, 2) = groundNormal_body;
-        groundToBody.submat(0, 3, 2, 3) = arma::vec{0, 0, -bodyHeight};
-        return groundToBody.i();
-    }
-
-    inline arma::mat22 calculateRobotToIMU(math::matrix::Rotation3D orientation) {
-        arma::vec3 xRobotImu  = orientation.i().col(0);
-        arma::vec2 projXRobot = arma::normalise(xRobotImu.rows(0, 1));
-        arma::vec2 projYRobot = arma::vec2({-projXRobot(1), projXRobot(0)});
-
-        arma::mat22 robotToImu;
-        robotToImu.col(0) = projXRobot;
-        robotToImu.col(1) = projYRobot;
-
-        return robotToImu;
-    }
-
     inline Eigen::Matrix2d calculateRobotToIMU(const Eigen::Affine3d& orientation) {
         Eigen::Vector3d xRobotImu  = orientation.rotation().topRows<1>();
         Eigen::Vector2d projXRobot = xRobotImu.head<2>().normalized();
@@ -632,69 +475,6 @@
         robotToImu << projXRobot, projYRobot;
 
         return robotToImu;
-    }
-
-    /*! @return matrix J such that \overdot{X} = J * \overdot{theta}
-     */
-    inline arma::mat33 calculateArmJacobian(const KinematicsModel& model, const arma::vec3& a, bool isLeft) {
-        int negativeIfRight = isLeft ? 1 : -1;
-
-        const arma::vec3 t1 = {model.arm.SHOULDER_LENGTH,
-                               negativeIfRight * model.arm.SHOULDER_WIDTH,
-                               -model.arm.SHOULDER_HEIGHT};
-        const arma::vec3 t2 = {model.arm.UPPER_ARM_X_OFFSET,
-                               negativeIfRight * model.arm.UPPER_ARM_Y_OFFSET,
-                               -model.arm.UPPER_ARM_LENGTH};
-        const arma::vec3 t3 = {model.arm.LOWER_ARM_LENGTH,
-                               negativeIfRight * model.arm.LOWER_ARM_Y_OFFSET,
-                               -model.arm.LOWER_ARM_Z_OFFSET};
-
-        arma::mat33 jRY1 = utility::math::matrix::Rotation3D::createRotationYJacobian(a[0] - M_PI_2);
-        arma::mat33 jRX2 = utility::math::matrix::Rotation3D::createRotationXJacobian(a[1]);
-        arma::mat33 jRY3 = utility::math::matrix::Rotation3D::createRotationXJacobian(a[2]);
-
-        arma::mat33 RY1 = utility::math::matrix::Rotation3D::createRotationY(a[0] - M_PI_2);
-        arma::mat33 RX2 = utility::math::matrix::Rotation3D::createRotationX(a[1]);
-        arma::mat33 RY3 = utility::math::matrix::Rotation3D::createRotationY(a[2]);
-
-        arma::mat33 RY_PI_2 = utility::math::matrix::Rotation3D::createRotationY(M_PI_2);
-
-        arma::vec3 col1 = jRY1 * RX2 * RY_PI_2 * RY3 * t3 + jRY1 * RX2 * t2 + jRY1 * t1;
-
-        arma::vec3 col2 = RY1 * jRX2 * RY_PI_2 * RY3 * t3 + RY1 * jRX2 * t2;
-
-        arma::vec3 col3 = RY1 * RX2 * RY_PI_2 * jRY3 * t3;
-
-        return arma::join_rows(col1, arma::join_rows(col2, col3));
-    }
-    /*! @return matrix J such that \overdot{X} = J * \overdot{theta}
-     */
-    inline arma::vec3 calculateArmPosition(const KinematicsModel& model, const arma::vec3& a, bool isLeft) {
-        int negativeIfRight = isLeft ? 1 : -1;
-
-        const arma::vec3 t0 = {model.arm.SHOULDER_X_OFFSET,
-                               negativeIfRight * model.arm.DISTANCE_BETWEEN_SHOULDERS / 2.0,
-                               model.arm.SHOULDER_Z_OFFSET};
-
-        const arma::vec3 t1 = {model.arm.SHOULDER_LENGTH,
-                               negativeIfRight * model.arm.SHOULDER_WIDTH,
-                               -model.arm.SHOULDER_HEIGHT};
-        const arma::vec3 t2 = {model.arm.UPPER_ARM_X_OFFSET,
-                               negativeIfRight * model.arm.UPPER_ARM_Y_OFFSET,
-                               -model.arm.UPPER_ARM_LENGTH};
-        const arma::vec3 t3 = {model.arm.LOWER_ARM_LENGTH,
-                               negativeIfRight * model.arm.LOWER_ARM_Y_OFFSET,
-                               -model.arm.LOWER_ARM_Z_OFFSET};
-
-        arma::mat33 RY_PI_2 = utility::math::matrix::Rotation3D::createRotationY(M_PI_2);
-
-        arma::mat33 RY1 = utility::math::matrix::Rotation3D::createRotationY(a[0] - M_PI_2);
-        arma::mat33 RX2 = utility::math::matrix::Rotation3D::createRotationX(a[1]);
-        arma::mat33 RY3 = utility::math::matrix::Rotation3D::createRotationY(a[2]);
-
-        arma::vec3 pos = RY1 * RX2 * RY_PI_2 * RY3 * t3 + RY1 * RX2 * t2 + RY1 * t1 + t0;
-
-        return pos;
     }
 
     template <typename T, typename Scalar = typename T::Scalar, typename MatrixType = typename T::LinearMatrixType>
@@ -723,6 +503,5 @@
         return Htg;
     }
 }  // namespace utility::motion::kinematics
->>>>>>> e4cc21c2
 
 #endif  // UTILITY_MOTION_FORWARDKINEMATICS_HPP