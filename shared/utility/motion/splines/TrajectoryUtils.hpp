/*
This code is largely based on the original code by Quentin "Leph" Rouxel and Team Rhoban.
The original files can be found at:
https://github.com/Rhoban/model/
*/
#ifndef UTILITY_MOTION_SPLINES_TRAJECTORYUTILS_H
#define UTILITY_MOTION_SPLINES_TRAJECTORYUTILS_H

#include <Eigen/Core>
#include <nuclear>

#include "SmoothSpline.hpp"
#include "SplineContainer.hpp"

namespace utility::motion::splines {

    struct TrajectoryTypes {
        enum Value {
            UNKNOWN,
            IS_DOUBLE_SUPPORT,
            IS_LEFT_SUPPORT_FOOT,
            TRUNK_POS_X,
            TRUNK_POS_Y,
            TRUNK_POS_Z,
            TRUNK_AXIS_X,
            TRUNK_AXIS_Y,
            TRUNK_AXIS_Z,
            FOOT_POS_X,
            FOOT_POS_Y,
            FOOT_POS_Z,
            FOOT_AXIS_X,
            FOOT_AXIS_Y,
            FOOT_AXIS_Z
        };
        Value value = Value::UNKNOWN;


        // Constructors
        constexpr TrajectoryTypes() = default;
        constexpr TrajectoryTypes(uint8_t const& value_) : value(static_cast<Value>(value_)) {}
        constexpr TrajectoryTypes(Value const& value_) : value(value_) {}
        constexpr TrajectoryTypes(std::string const& str) {
            if (str == "IS_DOUBLE_SUPPORT") {
                value = Value::IS_DOUBLE_SUPPORT;
            }
            else if (str == "IS_LEFT_SUPPORT_FOOT") {
                value = Value::IS_LEFT_SUPPORT_FOOT;
            }
            else if (str == "TRUNK_POS_X") {
                value = Value::TRUNK_POS_X;
            }
            else if (str == "TRUNK_POS_Y") {
                value = Value::TRUNK_POS_Y;
            }
            else if (str == "TRUNK_POS_Z") {
                value = Value::TRUNK_POS_Z;
            }
            else if (str == "TRUNK_AXIS_X") {
                value = Value::TRUNK_AXIS_X;
            }
            else if (str == "TRUNK_AXIS_Y") {
                value = Value::TRUNK_AXIS_Y;
            }
            else if (str == "TRUNK_AXIS_Z") {
                value = Value::TRUNK_AXIS_Z;
            }
            else if (str == "FOOT_POS_X") {
                value = Value::FOOT_POS_X;
            }
            else if (str == "FOOT_POS_Y") {
                value = Value::FOOT_POS_Y;
            }
            else if (str == "FOOT_POS_Z") {
                value = Value::FOOT_POS_Z;
            }
            else if (str == "FOOT_AXIS_X") {
                value = Value::FOOT_AXIS_X;
            }
            else if (str == "FOOT_AXIS_Y") {
                value = Value::FOOT_AXIS_Y;
            }
            else if (str == "FOOT_AXIS_Z") {
                value = Value::FOOT_AXIS_Z;
            }
            else {
                throw std::runtime_error(fmt::format("String '{}' did not match any enum for TrajectoryTypes", str));
            }
        }

        // Operators
        constexpr bool operator<(TrajectoryTypes const& other) const {
            return value < other.value;
        }
        constexpr bool operator>(TrajectoryTypes const& other) const {
            return value > other.value;
        }
        constexpr bool operator<=(TrajectoryTypes const& other) const {
            return value <= other.value;
        }
        constexpr bool operator>=(TrajectoryTypes const& other) const {
            return value >= other.value;
        }
        constexpr bool operator==(TrajectoryTypes const& other) const {
            return value == other.value;
        }
        constexpr bool operator!=(TrajectoryTypes const& other) const {
            return value != other.value;
        }
        constexpr bool operator<(TrajectoryTypes::Value const& other) const {
            return value < other;
        }
        constexpr bool operator>(TrajectoryTypes::Value const& other) const {
            return value > other;
        }
        constexpr bool operator<=(TrajectoryTypes::Value const& other) const {
            return value <= other;
        }
        constexpr bool operator>=(TrajectoryTypes::Value const& other) const {
            return value >= other;
        }
        constexpr bool operator==(TrajectoryTypes::Value const& other) const {
            return value == other;
        }
        constexpr bool operator!=(TrajectoryTypes::Value const& other) const {
            return value != other;
        }

        // Conversions
        constexpr operator Value() const {
            return value;
        }
        constexpr operator uint8_t() const {
            return value;
        }

        operator std::string() const {
            switch (value) {
                case Value::IS_DOUBLE_SUPPORT: return "IS_DOUBLE_SUPPORT";
                case Value::IS_LEFT_SUPPORT_FOOT: return "IS_LEFT_SUPPORT_FOOT";
                case Value::TRUNK_POS_X: return "TRUNK_POS_X";
                case Value::TRUNK_POS_Y: return "TRUNK_POS_Y";
                case Value::TRUNK_POS_Z: return "TRUNK_POS_Z";
                case Value::TRUNK_AXIS_X: return "TRUNK_AXIS_X";
                case Value::TRUNK_AXIS_Y: return "TRUNK_AXIS_Y";
                case Value::TRUNK_AXIS_Z: return "TRUNK_AXIS_Z";
                case Value::FOOT_POS_X: return "FOOT_POS_X";
                case Value::FOOT_POS_Y: return "FOOT_POS_Y";
                case Value::FOOT_POS_Z: return "FOOT_POS_Z";
                case Value::FOOT_AXIS_X: return "FOOT_AXIS_X";
                case Value::FOOT_AXIS_Y: return "FOOT_AXIS_Y";
                case Value::FOOT_AXIS_Z: return "FOOT_AXIS_Z";
                default:
                    throw std::runtime_error("enum TrajectoryTypes's value is corrupt, unknown value stored"
                                             + std::to_string(static_cast<uint8_t>(value)));
            }
        }
    };

    /**
     * @brief Tuple of 4 vectors, useful for the TrajectoriesTrunkFoot* functions
     */
    using Vector3fQuadruple = std::tuple<Eigen::Vector3f, Eigen::Vector3f, Eigen::Vector3f, Eigen::Vector3f>;

    /**
     * Simple typedef for trajectories container
     */
    using Trajectories = SplineContainer<SmoothSpline<float>, TrajectoryTypes, float>;

    /**
     * Return initialized trajectories for trunk/foot ik cartesian with empty splines
     */
    inline void trajectoriesInit(Trajectories& traj) {
        if (traj.size() != 0) {
            traj.reset();
        }
        else {
            traj.add(TrajectoryTypes::IS_DOUBLE_SUPPORT);
            traj.add(TrajectoryTypes::IS_LEFT_SUPPORT_FOOT);
            traj.add(TrajectoryTypes::TRUNK_POS_X);
            traj.add(TrajectoryTypes::TRUNK_POS_Y);
            traj.add(TrajectoryTypes::TRUNK_POS_Z);
            traj.add(TrajectoryTypes::TRUNK_AXIS_X);
            traj.add(TrajectoryTypes::TRUNK_AXIS_Y);
            traj.add(TrajectoryTypes::TRUNK_AXIS_Z);
            traj.add(TrajectoryTypes::FOOT_POS_X);
            traj.add(TrajectoryTypes::FOOT_POS_Y);
            traj.add(TrajectoryTypes::FOOT_POS_Z);
            traj.add(TrajectoryTypes::FOOT_AXIS_X);
            traj.add(TrajectoryTypes::FOOT_AXIS_Y);
            traj.add(TrajectoryTypes::FOOT_AXIS_Z);
        }
    }

    /**
     * Compute from given spline container trajectory Cartesian trunk and foot position/velocity/acceleration
     * and assign it to given vector
     */
<<<<<<< HEAD
    inline void TrajectoriesTrunkFootPos(const float& t,
                                         const Trajectories& traj,
                                         Eigen::Vector3f& trunkPos,
                                         Eigen::Vector3f& trunkAxis,
                                         Eigen::Vector3f& footPos,
                                         Eigen::Vector3f& footAxis) {
=======
    [[nodiscard]] inline Vector3fQuadruple trajectoriesTrunkFootPos(const float t, const Trajectories& traj) {
>>>>>>> abb431f8
        // Compute Cartesian positions
        const auto trunkPos  = Eigen::Vector3f(traj.get(TrajectoryTypes::TRUNK_POS_X).pos(t),
                                              traj.get(TrajectoryTypes::TRUNK_POS_Y).pos(t),
                                              traj.get(TrajectoryTypes::TRUNK_POS_Z).pos(t));
        const auto trunkAxis = Eigen::Vector3f(traj.get(TrajectoryTypes::TRUNK_AXIS_X).pos(t),
                                               traj.get(TrajectoryTypes::TRUNK_AXIS_Y).pos(t),
                                               traj.get(TrajectoryTypes::TRUNK_AXIS_Z).pos(t));
        const auto footPos   = Eigen::Vector3f(traj.get(TrajectoryTypes::FOOT_POS_X).pos(t),
                                             traj.get(TrajectoryTypes::FOOT_POS_Y).pos(t),
                                             traj.get(TrajectoryTypes::FOOT_POS_Z).pos(t));
        const auto footAxis  = Eigen::Vector3f(traj.get(TrajectoryTypes::FOOT_AXIS_X).pos(t),
                                              traj.get(TrajectoryTypes::FOOT_AXIS_Y).pos(t),
                                              traj.get(TrajectoryTypes::FOOT_AXIS_Z).pos(t));
        return {trunkPos, trunkAxis, footPos, footAxis};
    }

<<<<<<< HEAD
    inline void TrajectoriesTrunkFootVel(const float& t,
                                         const Trajectories& traj,
                                         Eigen::Vector3f& trunkPosVel,
                                         Eigen::Vector3f& trunkAxisVel,
                                         Eigen::Vector3f& footPosVel,
                                         Eigen::Vector3f& footAxisVel) {
=======
    [[nodiscard]] inline Vector3fQuadruple trajectoriesTrunkFootVel(const float t, const Trajectories& traj) {
>>>>>>> abb431f8
        // Compute Cartesian velocities
        const auto trunkPosVel  = Eigen::Vector3f(traj.get(TrajectoryTypes::TRUNK_POS_X).vel(t),
                                                 traj.get(TrajectoryTypes::TRUNK_POS_Y).vel(t),
                                                 traj.get(TrajectoryTypes::TRUNK_POS_Z).vel(t));
        const auto trunkAxisVel = Eigen::Vector3f(traj.get(TrajectoryTypes::TRUNK_AXIS_X).vel(t),
                                                  traj.get(TrajectoryTypes::TRUNK_AXIS_Y).vel(t),
                                                  traj.get(TrajectoryTypes::TRUNK_AXIS_Z).vel(t));
        const auto footPosVel   = Eigen::Vector3f(traj.get(TrajectoryTypes::FOOT_POS_X).vel(t),
                                                traj.get(TrajectoryTypes::FOOT_POS_Y).vel(t),
                                                traj.get(TrajectoryTypes::FOOT_POS_Z).vel(t));
        const auto footAxisVel  = Eigen::Vector3f(traj.get(TrajectoryTypes::FOOT_AXIS_X).vel(t),
                                                 traj.get(TrajectoryTypes::FOOT_AXIS_Y).vel(t),
                                                 traj.get(TrajectoryTypes::FOOT_AXIS_Z).vel(t));
        return {trunkPosVel, trunkAxisVel, footPosVel, footAxisVel};
    }

<<<<<<< HEAD
    inline void TrajectoriesTrunkFootAcc(const float& t,
                                         const Trajectories& traj,
                                         Eigen::Vector3f& trunkPosAcc,
                                         Eigen::Vector3f& trunkAxisAcc,
                                         Eigen::Vector3f& footPosAcc,
                                         Eigen::Vector3f& footAxisAcc) {
        // Compute Cartesian accelerations
        trunkPosAcc  = Eigen::Vector3f(traj.get(TrajectoryTypes::TRUNK_POS_X).acc(t),
                                      traj.get(TrajectoryTypes::TRUNK_POS_Y).acc(t),
                                      traj.get(TrajectoryTypes::TRUNK_POS_Z).acc(t));
        trunkAxisAcc = Eigen::Vector3f(traj.get(TrajectoryTypes::TRUNK_AXIS_X).acc(t),
                                       traj.get(TrajectoryTypes::TRUNK_AXIS_Y).acc(t),
                                       traj.get(TrajectoryTypes::TRUNK_AXIS_Z).acc(t));
        footPosAcc   = Eigen::Vector3f(traj.get(TrajectoryTypes::FOOT_POS_X).acc(t),
                                     traj.get(TrajectoryTypes::FOOT_POS_Y).acc(t),
                                     traj.get(TrajectoryTypes::FOOT_POS_Z).acc(t));
        footAxisAcc  = Eigen::Vector3f(traj.get(TrajectoryTypes::FOOT_AXIS_X).acc(t),
                                      traj.get(TrajectoryTypes::FOOT_AXIS_Y).acc(t),
                                      traj.get(TrajectoryTypes::FOOT_AXIS_Z).acc(t));
    }

    constexpr void TrajectoriesSupportFootState(const float& t,
                                                const Trajectories& traj,
                                                bool& isDoubleSupport,
                                                bool& isLeftSupportFoot) {
        // Compute support foot state
        isDoubleSupport   = (traj.get(TrajectoryTypes::IS_DOUBLE_SUPPORT).pos(t) >= 0.5f);
        isLeftSupportFoot = (traj.get(TrajectoryTypes::IS_LEFT_SUPPORT_FOOT).pos(t) >= 0.5f);
    }

=======
    [[nodiscard]] inline Vector3fQuadruple trajectoriesTrunkFootAcc(const float t, const Trajectories& traj) {
        // Compute Cartesian accelerations
        const auto trunkPosAcc  = Eigen::Vector3f(traj.get(TrajectoryTypes::TRUNK_POS_X).acc(t),
                                                 traj.get(TrajectoryTypes::TRUNK_POS_Y).acc(t),
                                                 traj.get(TrajectoryTypes::TRUNK_POS_Z).acc(t));
        const auto trunkAxisAcc = Eigen::Vector3f(traj.get(TrajectoryTypes::TRUNK_AXIS_X).acc(t),
                                                  traj.get(TrajectoryTypes::TRUNK_AXIS_Y).acc(t),
                                                  traj.get(TrajectoryTypes::TRUNK_AXIS_Z).acc(t));
        const auto footPosAcc   = Eigen::Vector3f(traj.get(TrajectoryTypes::FOOT_POS_X).acc(t),
                                                traj.get(TrajectoryTypes::FOOT_POS_Y).acc(t),
                                                traj.get(TrajectoryTypes::FOOT_POS_Z).acc(t));
        const auto footAxisAcc  = Eigen::Vector3f(traj.get(TrajectoryTypes::FOOT_AXIS_X).acc(t),
                                                 traj.get(TrajectoryTypes::FOOT_AXIS_Y).acc(t),
                                                 traj.get(TrajectoryTypes::FOOT_AXIS_Z).acc(t));
        return {trunkPosAcc, trunkAxisAcc, footPosAcc, footAxisAcc};
    }

    /**
     * @brief Computes the support foot state, evaluating double support foot and whether isLeftsupportFoot is true
     * at time t
     * @param t Time at which the state should be evaluated
     * @param traj The set of trajectories which are being evaluated
     * @return std::pair<bool, bool> {isDoubleSupportFoot, isLeftSupportFoot}, as evaluated at time t
     */
    [[nodiscard]] inline std::pair<bool, bool> trajectoriesSupportFootState(float t, const Trajectories& traj) {
        // Compute support foot state
        return {traj.get(TrajectoryTypes::IS_DOUBLE_SUPPORT).pos(t) >= 0.5f,
                traj.get(TrajectoryTypes::IS_LEFT_SUPPORT_FOOT).pos(t) >= 0.5f};
    }

>>>>>>> abb431f8
}  // namespace utility::motion::splines

#endif<|MERGE_RESOLUTION|>--- conflicted
+++ resolved
@@ -195,16 +195,7 @@
      * Compute from given spline container trajectory Cartesian trunk and foot position/velocity/acceleration
      * and assign it to given vector
      */
-<<<<<<< HEAD
-    inline void TrajectoriesTrunkFootPos(const float& t,
-                                         const Trajectories& traj,
-                                         Eigen::Vector3f& trunkPos,
-                                         Eigen::Vector3f& trunkAxis,
-                                         Eigen::Vector3f& footPos,
-                                         Eigen::Vector3f& footAxis) {
-=======
     [[nodiscard]] inline Vector3fQuadruple trajectoriesTrunkFootPos(const float t, const Trajectories& traj) {
->>>>>>> abb431f8
         // Compute Cartesian positions
         const auto trunkPos  = Eigen::Vector3f(traj.get(TrajectoryTypes::TRUNK_POS_X).pos(t),
                                               traj.get(TrajectoryTypes::TRUNK_POS_Y).pos(t),
@@ -221,16 +212,7 @@
         return {trunkPos, trunkAxis, footPos, footAxis};
     }
 
-<<<<<<< HEAD
-    inline void TrajectoriesTrunkFootVel(const float& t,
-                                         const Trajectories& traj,
-                                         Eigen::Vector3f& trunkPosVel,
-                                         Eigen::Vector3f& trunkAxisVel,
-                                         Eigen::Vector3f& footPosVel,
-                                         Eigen::Vector3f& footAxisVel) {
-=======
     [[nodiscard]] inline Vector3fQuadruple trajectoriesTrunkFootVel(const float t, const Trajectories& traj) {
->>>>>>> abb431f8
         // Compute Cartesian velocities
         const auto trunkPosVel  = Eigen::Vector3f(traj.get(TrajectoryTypes::TRUNK_POS_X).vel(t),
                                                  traj.get(TrajectoryTypes::TRUNK_POS_Y).vel(t),
@@ -247,38 +229,6 @@
         return {trunkPosVel, trunkAxisVel, footPosVel, footAxisVel};
     }
 
-<<<<<<< HEAD
-    inline void TrajectoriesTrunkFootAcc(const float& t,
-                                         const Trajectories& traj,
-                                         Eigen::Vector3f& trunkPosAcc,
-                                         Eigen::Vector3f& trunkAxisAcc,
-                                         Eigen::Vector3f& footPosAcc,
-                                         Eigen::Vector3f& footAxisAcc) {
-        // Compute Cartesian accelerations
-        trunkPosAcc  = Eigen::Vector3f(traj.get(TrajectoryTypes::TRUNK_POS_X).acc(t),
-                                      traj.get(TrajectoryTypes::TRUNK_POS_Y).acc(t),
-                                      traj.get(TrajectoryTypes::TRUNK_POS_Z).acc(t));
-        trunkAxisAcc = Eigen::Vector3f(traj.get(TrajectoryTypes::TRUNK_AXIS_X).acc(t),
-                                       traj.get(TrajectoryTypes::TRUNK_AXIS_Y).acc(t),
-                                       traj.get(TrajectoryTypes::TRUNK_AXIS_Z).acc(t));
-        footPosAcc   = Eigen::Vector3f(traj.get(TrajectoryTypes::FOOT_POS_X).acc(t),
-                                     traj.get(TrajectoryTypes::FOOT_POS_Y).acc(t),
-                                     traj.get(TrajectoryTypes::FOOT_POS_Z).acc(t));
-        footAxisAcc  = Eigen::Vector3f(traj.get(TrajectoryTypes::FOOT_AXIS_X).acc(t),
-                                      traj.get(TrajectoryTypes::FOOT_AXIS_Y).acc(t),
-                                      traj.get(TrajectoryTypes::FOOT_AXIS_Z).acc(t));
-    }
-
-    constexpr void TrajectoriesSupportFootState(const float& t,
-                                                const Trajectories& traj,
-                                                bool& isDoubleSupport,
-                                                bool& isLeftSupportFoot) {
-        // Compute support foot state
-        isDoubleSupport   = (traj.get(TrajectoryTypes::IS_DOUBLE_SUPPORT).pos(t) >= 0.5f);
-        isLeftSupportFoot = (traj.get(TrajectoryTypes::IS_LEFT_SUPPORT_FOOT).pos(t) >= 0.5f);
-    }
-
-=======
     [[nodiscard]] inline Vector3fQuadruple trajectoriesTrunkFootAcc(const float t, const Trajectories& traj) {
         // Compute Cartesian accelerations
         const auto trunkPosAcc  = Eigen::Vector3f(traj.get(TrajectoryTypes::TRUNK_POS_X).acc(t),
@@ -303,13 +253,13 @@
      * @param traj The set of trajectories which are being evaluated
      * @return std::pair<bool, bool> {isDoubleSupportFoot, isLeftSupportFoot}, as evaluated at time t
      */
-    [[nodiscard]] inline std::pair<bool, bool> trajectoriesSupportFootState(float t, const Trajectories& traj) {
+    [[nodiscard]] constexpr inline std::pair<bool, bool> trajectoriesSupportFootState(float t,
+                                                                                      const Trajectories& traj) {
         // Compute support foot state
         return {traj.get(TrajectoryTypes::IS_DOUBLE_SUPPORT).pos(t) >= 0.5f,
                 traj.get(TrajectoryTypes::IS_LEFT_SUPPORT_FOOT).pos(t) >= 0.5f};
     }
 
->>>>>>> abb431f8
 }  // namespace utility::motion::splines
 
 #endif