/*
 * This file is part of the NUbots Codebase.
 *
 * The NUbots Codebase is free software: you can redistribute it and/or modify
 * it under the terms of the GNU General Public License as published by
 * the Free Software Foundation, either version 3 of the License, or
 * (at your option) any later version.
 *
 * The NUbots Codebase is distributed in the hope that it will be useful,
 * but WITHOUT ANY WARRANTY; without even the implied warranty of
 * MERCHANTABILITY or FITNESS FOR A PARTICULAR PURPOSE.  See the
 * GNU General Public License for more details.
 *
 * You should have received a copy of the GNU General Public License
 * along with the NUbots Codebase.  If not, see <http://www.gnu.org/licenses/>.
 *
 * Copyright 2013 NUbots <nubots@nubots.net>
 */

#ifndef UTILITY_MATH_GEOMETRY_QUAD_HPP
#define UTILITY_MATH_GEOMETRY_QUAD_HPP

#include <Eigen/Core>
#include <ostream>
#include <vector>

namespace utility {
<<<<<<< HEAD
namespace math {
    namespace geometry {

        template <typename T>
        class Quad : std::false_type {};

        template <typename Scalar, int R, int C>
        class Quad<typename Eigen::Matrix<Scalar, R, C>> {
        public:
            using T = typename Eigen::Matrix<Scalar, R, C>;
            Quad() : bl(T::Zero()), br(T::Zero()), tr(T::Zero()), tl(T::Zero()) {}
            Quad(const Quad& other) : bl(other.bl), br(other.br), tr(other.tr), tl(other.tl) {}
            Quad(const T& bottomLeft, const T& topLeft, const T& topRight, const T& bottomRight)
                : bl(bottomLeft), br(bottomRight), tr(topRight), tl(topLeft) {}
            Quad(const Scalar& left, const Scalar& top, const Scalar& right, const Scalar& bottom)
                : bl(left, bottom), br(right, bottom), tr(right, top), tl(left, top) {}

            /**
             * Sets the Quad as a screen aligned rectangle given the specified positions.
             * @param left     The left x pixel value.
             * @param top      The top y pixel value.
             * @param right    The right x pixel value.
             * @param bottom   The bottom y pixel value.
             */
            void set(const Scalar& left, const Scalar& top, const Scalar& right, const Scalar& bottom) {
                bl.x() = left;
                bl.y() = bottom;
                br.x() = right;
                br.y() = bottom;
                tl.x() = left;
                tl.y() = top;
                tr.x() = right;
                tr.y() = top;
            }
=======
    namespace math {
        namespace geometry {

            template <typename T>
            class Quad : std::false_type {};

            // *********************
            // * ARMADILLO VERSION *
            // *********************

            template <typename Scalar>
            class Quad<typename arma::Col<Scalar>> {
            public:
                using T = typename arma::Col<Scalar>::template fixed<2>;
                Quad() : bl(arma::fill::zeros), br(arma::fill::zeros), tr(arma::fill::zeros), tl(arma::fill::zeros) {}
                Quad(const Quad& other) : bl(other.bl), br(other.br), tr(other.tr), tl(other.tl) {}
                Quad(const T& bottomLeft, const T& topLeft, const T& topRight, const T& bottomRight)
                    : bl(bottomLeft), br(bottomRight), tr(topRight), tl(topLeft) {}
                Quad(const Scalar& left, const Scalar& top, const Scalar& right, const Scalar& bottom)
                    : bl(left, bottom), br(right, bottom), tr(right, top), tl(left, top) {}

                /**
                 * Sets the Quad as a screen aligned rectangle given the specified positions.
                 * @param left     The left x pixel value.
                 * @param top      The top y pixel value.
                 * @param right    The right x pixel value.
                 * @param bottom   The bottom y pixel value.
                 */
                void set(const Scalar& left, const Scalar& top, const Scalar& right, const Scalar& bottom) {
                    bl.x() = left;
                    bl.y() = bottom;
                    br.x() = right;
                    br.y() = bottom;
                    tl.x() = left;
                    tl.y() = top;
                    tr.x() = right;
                    tr.y() = top;
                }

                /**
                 * Sets the Quad given the specified corners.
                 * @param bottomLeft  The bottom left corner.
                 * @param topLeft     The top left corner.
                 * @param topRight    The top right corner.
                 * @param bottomRight The bottom right corner.
                 */
                void set(const T& bottomLeft, const T& topLeft, const T& topRight, const T& bottomRight) {
                    bl = bottomLeft;
                    tl = topLeft;
                    tr = topRight;
                    br = bottomRight;
                }

                //! Returns the bottom centre pixel location of the Quad.
                T getTopCentre() const {
                    return ((tl + tr) * 0.5);
                }
                //! Returns the bottom centre pixel location of the Quad.
                T getBottomCentre() const {
                    return ((bl + br) * 0.5);
                }
                T getRightCentre() const {
                    return ((br + tr) * 0.5);
                }
                T getLeftCentre() const {
                    return ((bl + tl) * 0.5);
                }

                //! Returns the centre pixel location  of the Quad.
                T getCentre() const {
                    return ((bl + tl + tr + br) * 0.25);
                }

                //! Returns the bottom left pixel location  of the Quad.
                T getBottomLeft() const {
                    return bl;
                }
                //! Returns the bottom right pixel location  of the Quad.
                T getBottomRight() const {
                    return br;
                }
                //! Returns the top left pixel location  of the Quad.
                T getTopLeft() const {
                    return tl;
                }
                //! Returns the top right pixel location  of the Quad.
                T getTopRight() const {
                    return tr;
                }

                // Returns the bounding box width and height
                T getSize() const {
                    Quad boundingBox = getBoundingBox(getVertices());
                    return T({boundingBox.getAverageWidth(), boundingBox.getAverageHeight()});
                }

                Scalar getLeft() const {
                    return (0.5 * (bl(0) + tl(0)));
                }
                Scalar getRight() const {
                    return (0.5 * (br(0) + tr(0)));
                }
                Scalar getTop() const {
                    return (0.5 * (tl(1) + tr(1)));
                }
                Scalar getBottom() const {
                    return (0.5 * (bl(1) + br(1)));
                }

                // //! Returns the base width of the Quad in pixels.
                // int getBaseWidth() const;
                // //! Returns the top width of the Quad in pixels.
                // int getTopWidth() const;

                // //! Returns the left height of the Quad in pixels.
                // int getLeftHeight() const;
                // //! Returns the right height of the Quad in pixels.
                // int getRightHeight() const;

                //! Returns the average width of the Quad in pixels.
                Scalar getAverageWidth() const {
                    return ((0.5 * (arma::norm(br - bl) + arma::norm(tr - tl))));
                }

                //! Returns the average height of the Quad in pixels.
                Scalar getAverageHeight() const {
                    return ((0.5 * (arma::norm(br - tr) + arma::norm(bl - tl))));
                }

                Scalar area() const {
                    // Area of a quadrilateral: A = 0.5 * |diag1 X diag2|
                    // In two dimensions, this equates to: A = 0.5 * |(diag1.x)(diag2.y) - (diag2.x)(diag2.y)|
                    T diag1 = bl - tr;
                    T diag2 = tl - br;
                    return std::abs(0.5 * ((diag1(0) * diag2(1)) - (diag1(1) * diag2(0))));
                }
                Scalar aspectRatio() const {
                    return ((arma::norm(br - tr) + arma::norm(bl - tl) + 2)
                            / (arma::norm(br - bl) + arma::norm(tr - tl) + 2));
                }

                std::vector<T> getVertices() const {
                    std::vector<T> vert = {tr, br, bl, tl};
                    return vert;
                }

                bool overlapsHorizontally(const Quad& other) const {
                    // Rough for now.
                    Scalar farRight   = std::max(tr(0), br(0));
                    Scalar farLeft    = std::min(tl(0), bl(0));
                    Scalar o_farRight = std::max(other.tr(0), other.br(0));
                    Scalar o_farLeft  = std::min(other.tl(0), other.bl(0));

                    return !((farRight < o_farLeft) || (o_farRight < farLeft));
                }

                bool checkCornersValid() const {
                    return br.n_elem == 2 && bl.n_elem == 2 && tr.n_elem == 2 && tl.n_elem == 2;
                }

                static Quad getBoundingBox(const std::vector<T>& points) {
                    // Check for
                    if (points.size() <= 0) {
                        throw std::domain_error("Request made for bounding box for empty list of points!");
                    }

                    Scalar min_x = points[0](0);
                    Scalar max_x = points[0](0);
                    Scalar min_y = points[0](1);
                    Scalar max_y = points[0](1);
                    for (uint i = 1; i < points.size(); i++) {
                        auto& p = points[i];
                        max_x   = std::max(max_x, p(0));
                        min_x   = std::min(min_x, p(0));
                        max_y   = std::max(max_y, p(1));
                        min_y   = std::min(min_y, p(1));
                    }
                    return Quad(T({min_x, min_y}), T({min_x, max_y}), T({max_x, max_y}), T({max_x, min_y}));
                }
>>>>>>> f79f43e1

            private:
                T bl;  //! @variable The bottom-left of the Quad.
                T br;  //! @variable The bottom-right of the Quad.
                T tr;  //! @variable The top-right of the Quad.
                T tl;  //! @variable The top-left of the Quad.

                // //! @brief output stream operator.
                // template <typename U>
                // friend std::ostream& operator<<(std::ostream& output, const Quad<U>& quad);

                // //! @brief output stream operator for a vector of goals.
                // template <typename U>
                // friend std::ostream& operator<<(std::ostream& output, const std::vector<Quad<U>>& quads);
            };

            // *****************
            // * EIGEN VERSION *
            // *****************

            template <typename Scalar, int R, int C>
            class Quad<typename Eigen::Matrix<Scalar, R, C>> {
            public:
                using T = typename Eigen::Matrix<Scalar, R, C>;
                Quad() : bl(T::Zero()), br(T::Zero()), tr(T::Zero()), tl(T::Zero()) {}
                Quad(const Quad& other) : bl(other.bl), br(other.br), tr(other.tr), tl(other.tl) {}
                Quad(const T& bottomLeft, const T& topLeft, const T& topRight, const T& bottomRight)
                    : bl(bottomLeft), br(bottomRight), tr(topRight), tl(topLeft) {}
                Quad(const Scalar& left, const Scalar& top, const Scalar& right, const Scalar& bottom)
                    : bl(left, bottom), br(right, bottom), tr(right, top), tl(left, top) {}

                /**
                 * Sets the Quad as a screen aligned rectangle given the specified positions.
                 * @param left     The left x pixel value.
                 * @param top      The top y pixel value.
                 * @param right    The right x pixel value.
                 * @param bottom   The bottom y pixel value.
                 */
                void set(const Scalar& left, const Scalar& top, const Scalar& right, const Scalar& bottom) {
                    bl.x() = left;
                    bl.y() = bottom;
                    br.x() = right;
                    br.y() = bottom;
                    tl.x() = left;
                    tl.y() = top;
                    tr.x() = right;
                    tr.y() = top;
                }

                /**
                 * Sets the Quad given the specified corners.
                 * @param bottomLeft  The bottom left corner.
                 * @param topLeft     The top left corner.
                 * @param topRight    The top right corner.
                 * @param bottomRight The bottom right corner.
                 */
                void set(const T& bottomLeft, const T& topLeft, const T& topRight, const T& bottomRight) {
                    bl = bottomLeft;
                    tl = topLeft;
                    tr = topRight;
                    br = bottomRight;
                }

                //! Returns the bottom centre pixel location of the Quad.
                T getTopCentre() const {
                    return ((tl + tr) * 0.5);
                }
                //! Returns the bottom centre pixel location of the Quad.
                T getBottomCentre() const {
                    return ((bl + br) * 0.5);
                }
                T getRightCentre() const {
                    return ((br + tr) * 0.5);
                }
                T getLeftCentre() const {
                    return ((bl + tl) * 0.5);
                }

                //! Returns the centre pixel location  of the Quad.
                T getCentre() const {
                    return ((bl + tl + tr + br) * 0.25);
                }

                //! Returns the bottom left pixel location  of the Quad.
                T getBottomLeft() const {
                    return bl;
                }
                //! Returns the bottom right pixel location  of the Quad.
                T getBottomRight() const {
                    return br;
                }
                //! Returns the top left pixel location  of the Quad.
                T getTopLeft() const {
                    return tl;
                }
                //! Returns the top right pixel location  of the Quad.
                T getTopRight() const {
                    return tr;
                }

                // Returns the bounding box width and height
                T getSize() const {
                    Quad boundingBox = getBoundingBox(getVertices());
                    return T(boundingBox.getAverageWidth(), boundingBox.getAverageHeight());
                }

                Scalar getLeft() const {
                    return (0.5 * (bl.x() + tl.x()));
                }
                Scalar getRight() const {
                    return (0.5 * (br.x() + tr.x()));
                }
                Scalar getTop() const {
                    return (0.5 * (tl.y() + tr.y()));
                }
                Scalar getBottom() const {
                    return (0.5 * (bl.y() + br.y()));
                }

                // //! Returns the base width of the Quad in pixels.
                // int getBaseWidth() const;
                // //! Returns the top width of the Quad in pixels.
                // int getTopWidth() const;

                // //! Returns the left height of the Quad in pixels.
                // int getLeftHeight() const;
                // //! Returns the right height of the Quad in pixels.
                // int getRightHeight() const;

                //! Returns the average width of the Quad in pixels.
                Scalar getAverageWidth() const {
                    return ((0.5 * ((br - bl).norm() + (tr - tl).norm())));
                }

                //! Returns the average height of the Quad in pixels.
                Scalar getAverageHeight() const {
                    return ((0.5 * ((br - tr).norm() + (bl - tl).norm())));
                }

                Scalar area() const {
                    // Area of a quadrilateral: A = 0.5 * |diag1 X diag2|
                    // In two dimensions, this equates to: A = 0.5 * |(diag1.x)(diag2.y) - (diag2.x)(diag2.y)|
                    T diag1 = bl - tr;
                    T diag2 = tl - br;
                    return std::abs(0.5 * ((diag1.x() * diag2.y()) - (diag1.y() * diag2.x())));
                }
                Scalar aspectRatio() const {
                    return (((br - tr).norm() + (bl - tl).norm() + 2) / ((br - bl).norm() + (tr - tl).norm() + 2));
                }

                std::vector<T> getVertices() const {
                    std::vector<T> vert = {tr, br, bl, tl};
                    return vert;
                }

                bool overlapsHorizontally(const Quad& other) const {
                    // Rough for now.
                    Scalar farRight   = std::max(tr.x(), br.x());
                    Scalar farLeft    = std::min(tl.x(), bl.x());
                    Scalar o_farRight = std::max(other.tr.x(), other.br.x());
                    Scalar o_farLeft  = std::min(other.tl.x(), other.bl.x());

                    return !((farRight < o_farLeft) || (o_farRight < farLeft));
                }

                bool checkCornersValid() const {
                    return br.innerSize() == 2 && bl.innerSize() == 2 && tr.innerSize() == 2 && tl.innerSize() == 2;
                }

                static Quad getBoundingBox(const std::vector<T>& points) {
                    // Check for
                    if (points.size() <= 0) {
                        throw std::domain_error("Request made for bounding box for empty list of points!");
                    }

                    Scalar min_x = points[0].x();
                    Scalar max_x = points[0].x();
                    Scalar min_y = points[0].y();
                    Scalar max_y = points[0].y();
                    for (uint i = 1; i < points.size(); i++) {
                        auto& p = points[i];
                        max_x   = std::max(max_x, p.x());
                        min_x   = std::min(min_x, p.x());
                        max_y   = std::max(max_y, p.y());
                        min_y   = std::min(min_y, p.y());
                    }
                    return Quad(T(min_x, min_y), T(min_x, max_y), T(max_x, max_y), T(max_x, min_y));
                }

            private:
                T bl;  //! @variable The bottom-left of the Quad.
                T br;  //! @variable The bottom-right of the Quad.
                T tr;  //! @variable The top-right of the Quad.
                T tl;  //! @variable The top-left of the Quad.

                //! @brief output stream operator.
                template <typename U>
                friend std::ostream& operator<<(std::ostream& output, const Quad<U>& quad);

                //! @brief output stream operator for a vector of goals.
                template <typename U>
                friend std::ostream& operator<<(std::ostream& output, const std::vector<Quad<U>>& quads);
            };


            /// @brief Stream insertion operator for a single Quad.
            /// @relates Quad
            template <typename T>
            inline std::ostream& operator<<(std::ostream& output, const Quad<T>& quad) {
                output << "(" << quad.getBottomLeft().x() << ", " << quad.getBottomLeft().y() << ") ("
                       << quad.getTopLeft().x() << ", " << quad.getTopLeft().y() << ") (" << quad.getTopRight().x()
                       << ", " << quad.getTopRight().y() << ") (" << quad.getBottomRight().x() << ", "
                       << quad.getBottomRight().y() << ")";

                return output;
            }

            /// @brief Stream insertion operator for a std::vector of Quads.
            /// @relates Quad
            template <typename T>
            inline std::ostream& operator<<(std::ostream& output, const std::vector<Quad<T>>& quads) {
                output << "[";

                for (const auto& quad : quads)
                    output << quad << ", ";

                output << "]";

                return output;
            }

        }  // namespace geometry
    }      // namespace math
}  // namespace utility

#endif<|MERGE_RESOLUTION|>--- conflicted
+++ resolved
@@ -25,12 +25,11 @@
 #include <vector>
 
 namespace utility {
-<<<<<<< HEAD
-namespace math {
-    namespace geometry {
-
-        template <typename T>
-        class Quad : std::false_type {};
+    namespace math {
+        namespace geometry {
+
+            template <typename T>
+            class Quad : std::false_type {};
 
         template <typename Scalar, int R, int C>
         class Quad<typename Eigen::Matrix<Scalar, R, C>> {
@@ -43,39 +42,15 @@
             Quad(const Scalar& left, const Scalar& top, const Scalar& right, const Scalar& bottom)
                 : bl(left, bottom), br(right, bottom), tr(right, top), tl(left, top) {}
 
-            /**
-             * Sets the Quad as a screen aligned rectangle given the specified positions.
-             * @param left     The left x pixel value.
-             * @param top      The top y pixel value.
-             * @param right    The right x pixel value.
-             * @param bottom   The bottom y pixel value.
-             */
-            void set(const Scalar& left, const Scalar& top, const Scalar& right, const Scalar& bottom) {
-                bl.x() = left;
-                bl.y() = bottom;
-                br.x() = right;
-                br.y() = bottom;
-                tl.x() = left;
-                tl.y() = top;
-                tr.x() = right;
-                tr.y() = top;
-            }
-=======
-    namespace math {
-        namespace geometry {
-
-            template <typename T>
-            class Quad : std::false_type {};
-
-            // *********************
-            // * ARMADILLO VERSION *
-            // *********************
-
-            template <typename Scalar>
-            class Quad<typename arma::Col<Scalar>> {
+            // *****************
+            // * EIGEN VERSION *
+            // *****************
+
+            template <typename Scalar, int R, int C>
+            class Quad<typename Eigen::Matrix<Scalar, R, C>> {
             public:
-                using T = typename arma::Col<Scalar>::template fixed<2>;
-                Quad() : bl(arma::fill::zeros), br(arma::fill::zeros), tr(arma::fill::zeros), tl(arma::fill::zeros) {}
+                using T = typename Eigen::Matrix<Scalar, R, C>;
+                Quad() : bl(T::Zero()), br(T::Zero()), tr(T::Zero()), tl(T::Zero()) {}
                 Quad(const Quad& other) : bl(other.bl), br(other.br), tr(other.tr), tl(other.tl) {}
                 Quad(const T& bottomLeft, const T& topLeft, const T& topRight, const T& bottomRight)
                     : bl(bottomLeft), br(bottomRight), tr(topRight), tl(topLeft) {}
@@ -154,196 +129,6 @@
                 // Returns the bounding box width and height
                 T getSize() const {
                     Quad boundingBox = getBoundingBox(getVertices());
-                    return T({boundingBox.getAverageWidth(), boundingBox.getAverageHeight()});
-                }
-
-                Scalar getLeft() const {
-                    return (0.5 * (bl(0) + tl(0)));
-                }
-                Scalar getRight() const {
-                    return (0.5 * (br(0) + tr(0)));
-                }
-                Scalar getTop() const {
-                    return (0.5 * (tl(1) + tr(1)));
-                }
-                Scalar getBottom() const {
-                    return (0.5 * (bl(1) + br(1)));
-                }
-
-                // //! Returns the base width of the Quad in pixels.
-                // int getBaseWidth() const;
-                // //! Returns the top width of the Quad in pixels.
-                // int getTopWidth() const;
-
-                // //! Returns the left height of the Quad in pixels.
-                // int getLeftHeight() const;
-                // //! Returns the right height of the Quad in pixels.
-                // int getRightHeight() const;
-
-                //! Returns the average width of the Quad in pixels.
-                Scalar getAverageWidth() const {
-                    return ((0.5 * (arma::norm(br - bl) + arma::norm(tr - tl))));
-                }
-
-                //! Returns the average height of the Quad in pixels.
-                Scalar getAverageHeight() const {
-                    return ((0.5 * (arma::norm(br - tr) + arma::norm(bl - tl))));
-                }
-
-                Scalar area() const {
-                    // Area of a quadrilateral: A = 0.5 * |diag1 X diag2|
-                    // In two dimensions, this equates to: A = 0.5 * |(diag1.x)(diag2.y) - (diag2.x)(diag2.y)|
-                    T diag1 = bl - tr;
-                    T diag2 = tl - br;
-                    return std::abs(0.5 * ((diag1(0) * diag2(1)) - (diag1(1) * diag2(0))));
-                }
-                Scalar aspectRatio() const {
-                    return ((arma::norm(br - tr) + arma::norm(bl - tl) + 2)
-                            / (arma::norm(br - bl) + arma::norm(tr - tl) + 2));
-                }
-
-                std::vector<T> getVertices() const {
-                    std::vector<T> vert = {tr, br, bl, tl};
-                    return vert;
-                }
-
-                bool overlapsHorizontally(const Quad& other) const {
-                    // Rough for now.
-                    Scalar farRight   = std::max(tr(0), br(0));
-                    Scalar farLeft    = std::min(tl(0), bl(0));
-                    Scalar o_farRight = std::max(other.tr(0), other.br(0));
-                    Scalar o_farLeft  = std::min(other.tl(0), other.bl(0));
-
-                    return !((farRight < o_farLeft) || (o_farRight < farLeft));
-                }
-
-                bool checkCornersValid() const {
-                    return br.n_elem == 2 && bl.n_elem == 2 && tr.n_elem == 2 && tl.n_elem == 2;
-                }
-
-                static Quad getBoundingBox(const std::vector<T>& points) {
-                    // Check for
-                    if (points.size() <= 0) {
-                        throw std::domain_error("Request made for bounding box for empty list of points!");
-                    }
-
-                    Scalar min_x = points[0](0);
-                    Scalar max_x = points[0](0);
-                    Scalar min_y = points[0](1);
-                    Scalar max_y = points[0](1);
-                    for (uint i = 1; i < points.size(); i++) {
-                        auto& p = points[i];
-                        max_x   = std::max(max_x, p(0));
-                        min_x   = std::min(min_x, p(0));
-                        max_y   = std::max(max_y, p(1));
-                        min_y   = std::min(min_y, p(1));
-                    }
-                    return Quad(T({min_x, min_y}), T({min_x, max_y}), T({max_x, max_y}), T({max_x, min_y}));
-                }
->>>>>>> f79f43e1
-
-            private:
-                T bl;  //! @variable The bottom-left of the Quad.
-                T br;  //! @variable The bottom-right of the Quad.
-                T tr;  //! @variable The top-right of the Quad.
-                T tl;  //! @variable The top-left of the Quad.
-
-                // //! @brief output stream operator.
-                // template <typename U>
-                // friend std::ostream& operator<<(std::ostream& output, const Quad<U>& quad);
-
-                // //! @brief output stream operator for a vector of goals.
-                // template <typename U>
-                // friend std::ostream& operator<<(std::ostream& output, const std::vector<Quad<U>>& quads);
-            };
-
-            // *****************
-            // * EIGEN VERSION *
-            // *****************
-
-            template <typename Scalar, int R, int C>
-            class Quad<typename Eigen::Matrix<Scalar, R, C>> {
-            public:
-                using T = typename Eigen::Matrix<Scalar, R, C>;
-                Quad() : bl(T::Zero()), br(T::Zero()), tr(T::Zero()), tl(T::Zero()) {}
-                Quad(const Quad& other) : bl(other.bl), br(other.br), tr(other.tr), tl(other.tl) {}
-                Quad(const T& bottomLeft, const T& topLeft, const T& topRight, const T& bottomRight)
-                    : bl(bottomLeft), br(bottomRight), tr(topRight), tl(topLeft) {}
-                Quad(const Scalar& left, const Scalar& top, const Scalar& right, const Scalar& bottom)
-                    : bl(left, bottom), br(right, bottom), tr(right, top), tl(left, top) {}
-
-                /**
-                 * Sets the Quad as a screen aligned rectangle given the specified positions.
-                 * @param left     The left x pixel value.
-                 * @param top      The top y pixel value.
-                 * @param right    The right x pixel value.
-                 * @param bottom   The bottom y pixel value.
-                 */
-                void set(const Scalar& left, const Scalar& top, const Scalar& right, const Scalar& bottom) {
-                    bl.x() = left;
-                    bl.y() = bottom;
-                    br.x() = right;
-                    br.y() = bottom;
-                    tl.x() = left;
-                    tl.y() = top;
-                    tr.x() = right;
-                    tr.y() = top;
-                }
-
-                /**
-                 * Sets the Quad given the specified corners.
-                 * @param bottomLeft  The bottom left corner.
-                 * @param topLeft     The top left corner.
-                 * @param topRight    The top right corner.
-                 * @param bottomRight The bottom right corner.
-                 */
-                void set(const T& bottomLeft, const T& topLeft, const T& topRight, const T& bottomRight) {
-                    bl = bottomLeft;
-                    tl = topLeft;
-                    tr = topRight;
-                    br = bottomRight;
-                }
-
-                //! Returns the bottom centre pixel location of the Quad.
-                T getTopCentre() const {
-                    return ((tl + tr) * 0.5);
-                }
-                //! Returns the bottom centre pixel location of the Quad.
-                T getBottomCentre() const {
-                    return ((bl + br) * 0.5);
-                }
-                T getRightCentre() const {
-                    return ((br + tr) * 0.5);
-                }
-                T getLeftCentre() const {
-                    return ((bl + tl) * 0.5);
-                }
-
-                //! Returns the centre pixel location  of the Quad.
-                T getCentre() const {
-                    return ((bl + tl + tr + br) * 0.25);
-                }
-
-                //! Returns the bottom left pixel location  of the Quad.
-                T getBottomLeft() const {
-                    return bl;
-                }
-                //! Returns the bottom right pixel location  of the Quad.
-                T getBottomRight() const {
-                    return br;
-                }
-                //! Returns the top left pixel location  of the Quad.
-                T getTopLeft() const {
-                    return tl;
-                }
-                //! Returns the top right pixel location  of the Quad.
-                T getTopRight() const {
-                    return tr;
-                }
-
-                // Returns the bounding box width and height
-                T getSize() const {
-                    Quad boundingBox = getBoundingBox(getVertices());
                     return T(boundingBox.getAverageWidth(), boundingBox.getAverageHeight());
                 }
 
