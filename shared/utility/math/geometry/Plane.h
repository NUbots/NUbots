--- conflicted
+++ resolved
@@ -35,27 +35,13 @@
             Vector normal;
             Vector point;
 
-<<<<<<< HEAD
-		Plane() : normal(arma::fill::zeros), point(arma::fill::zeros) {}
-		Plane(Vector normal_, Vector point_ = arma::zeros(n)) : normal(arma::fill::zeros), point(arma::fill::zeros) {
-			setFromNormal(normal_, point_);
-
-		}
-
-		void setFromNormal(Vector normal_, Vector point_ = arma::zeros(n)){
-			if(arma::norm(normal_, 1) <= 0){
-				throw std::domain_error("Plane::setFromNormal - Normal is zero vector. Normal to plane must be non-zero!");
-			}
-			normal = arma::normalise(normal_);
-			point = point_;
-		}
-=======
             Plane() : normal(arma::fill::zeros), point(arma::fill::zeros) {}
-            Plane(Vector normal_, Vector point_) : normal(arma::fill::zeros), point(arma::fill::zeros) {
+            Plane(Vector normal_, Vector point_ = arma::zeros(n))
+                : normal(arma::fill::zeros), point(arma::fill::zeros) {
                 setFromNormal(normal_, point_);
             }
 
-            void setFromNormal(Vector normal_, Vector point_) {
+            void setFromNormal(Vector normal_, Vector point_ = arma::zeros(n)) {
                 if (arma::norm(normal_, 1) <= 0) {
                     throw std::domain_error(
                         "Plane::setFromNormal - Normal is zero vector. Normal to plane must be non-zero!");
@@ -63,7 +49,6 @@
                 normal = arma::normalise(normal_);
                 point  = point_;
             }
->>>>>>> 204fc18f
 
             void setFrom3Points(Vector p1, Vector p2, Vector p3) {
                 point = p1;
@@ -74,55 +59,35 @@
                 }
             }
 
-<<<<<<< HEAD
-		Vector intersect(ParametricLine<n> l) const {
-			double lDotN = arma::dot(l.direction, normal);
-			if(lDotN == 0){
-				throw std::domain_error("Plane::intersect - Plane does not meet line!");
-			}
-			double tIntersection = arma::dot(point - l.point, normal) / lDotN;
-			if(!l.tValid(tIntersection)){
-				throw std::domain_error("Plane::intersect - Plane does not meet line segment (intersection falls off segment)!");
-			}
-			return tIntersection * l.direction + l.point;
-		}
-
-        double distanceToPoint(const Vector& p){
-            return std::fabs(arma::dot(p - point,normal));
-        }
-
-        Vector orthogonalProjection(const Vector& p){
-            return p - distanceToPoint(p) * normal;
-        }
-        Vector directionalProjection(const Vector& p, const Vector& dir){
-            //Create line
-            ParametricLine<n> line(p,p+dir);
-            //Return intersection of this plane with line
-            return intersect(line);
-        }
-
-
-	};
-
-}
-}
-}
-=======
             Vector intersect(ParametricLine<n> l) const {
                 double lDotN = arma::dot(l.direction, normal);
                 if (lDotN == 0) {
                     throw std::domain_error("Plane::intersect - Plane does not meet line!");
                 }
                 double tIntersection = arma::dot(point - l.point, normal) / lDotN;
-                if (tIntersection < l.tLimits[0] || tIntersection > l.tLimits[1]) {
+                if (!l.tValid(tIntersection)) {
                     throw std::domain_error(
                         "Plane::intersect - Plane does not meet line segment (intersection falls off segment)!");
                 }
                 return tIntersection * l.direction + l.point;
             }
+
+            double distanceToPoint(const Vector& p) {
+                return std::fabs(arma::dot(p - point, normal));
+            }
+
+            Vector orthogonalProjection(const Vector& p) {
+                return p - distanceToPoint(p) * normal;
+            }
+
+            Vector directionalProjection(const Vector& p, const Vector& dir) {
+                // Create line
+                ParametricLine<n> line(p, p + dir);
+                // Return intersection of this plane with line
+                return intersect(line);
+            }
         };
     }  // namespace geometry
 }  // namespace math
 }  // namespace utility
->>>>>>> 204fc18f
 #endif