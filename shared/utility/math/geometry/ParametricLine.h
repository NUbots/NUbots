/*
 * This file is part of the NUbots Codebase.
 *
 * The NUbots Codebase is free software: you can redistribute it and/or modify
 * it under the terms of the GNU General Public License as published by
 * the Free Software Foundation, either version 3 of the License, or
 * (at your option) any later version.
 *
 * The NUbots Codebase is distributed in the hope that it will be useful,
 * but WITHOUT ANY WARRANTY; without even the implied warranty of
 * MERCHANTABILITY or FITNESS FOR A PARTICULAR PURPOSE.  See the
 * GNU General Public License for more details.
 *
 * You should have received a copy of the GNU General Public License
 * along with the NUbots Codebase.  If not, see <http://www.gnu.org/licenses/>.
 *
 * Copyright 2013 NUbots <nubots@nubots.net>
 */
#ifndef UTILITY_MATH_GEOMETRY_PARAMETRICLINE_H
#define UTILITY_MATH_GEOMETRY_PARAMETRICLINE_H

#include <armadillo>

namespace utility {
namespace math {
    namespace geometry {

        template <int n = 2>
        class ParametricLine {
        private:
            using Vector = arma::vec::fixed<n>;

        public:
            Vector direction;
            Vector point;
            arma::vec2 tLimits = {-std::numeric_limits<double>::infinity(), std::numeric_limits<double>::infinity()};
            ParametricLine() : direction(arma::fill::zeros), point(arma::fill::zeros) {}
            ParametricLine(const Vector& p1, const Vector& p2, bool segment = false)
                : direction(arma::fill::zeros), point(arma::fill::zeros) {
                setFromTwoPoints(p1, p2, segment);
            };

<<<<<<< HEAD
        bool tValid(const double& t){
            return t >= tLimits[0] && t <= tLimits[1];
        }

        void setFromDirection(const Vector& direction_, const Vector& point_, const arma::vec2& tLimits_ = {-std::numeric_limits<double>::infinity(), std::numeric_limits<double>::infinity()}){
            if(arma::norm(direction_,1) <= 0){
                throw std::domain_error("ParametricLine::setFromDirection - Direction is zero vector!");
            }
            direction = arma::normalise(direction_);
            point = point_;
            tLimits = tLimits_;
        }
=======
>>>>>>> 204fc18f

            arma::vec2 start() const {
                return point + tLimits[0] * direction;
            }
            arma::vec2 end() const {
                return point + tLimits[1] * direction;
            }

            void setFromDirection(const Vector& direction_,
                                  const Vector& point_,
                                  const arma::vec2& tLimits_ = {-std::numeric_limits<double>::infinity(),
                                                                std::numeric_limits<double>::infinity()}) {
                if (arma::norm(direction_, 1) <= 0) {
                    throw std::domain_error("ParametricLine::setFromDirection - Direction is zero vector!");
                }
                direction = arma::normalise(direction_);
                point     = point_;
                tLimits   = tLimits_;
            }

            void setFromTwoPoints(const Vector& p1, const Vector& p2, bool segment = false) {
                double norm = arma::norm(p2 - p1);
                if (norm <= 0) {
                    throw std::domain_error("ParametricLine::setFromTwoPoints - Two points are identical!");
                }
                direction = (p2 - p1) / norm;
                point     = p1;
                if (segment) {
                    tLimits = arma::vec2({0, norm});
                }
            }

            Vector projectPointToLine(const Vector& p) const {
                Vector x           = p - point;
                double tProjection = arma::dot(x, direction);
                return std::min(std::max(tProjection, tLimits[0]), tLimits[1]) * direction + point;
            }

            Vector vectorToLineFromPoint(const Vector& p) const {
                return projectPointToLine(p) - p;
            }

            double distanceToPoint(const Vector& p) const {
                // TODO: optimise
                return arma::norm(vectorToLineFromPoint(p));
            }

            Vector intersect(const ParametricLine<n>& l) const {
                // Do not use for n > 2
                if (n > 2) {
                    throw std::domain_error(
                        "Line::intersect - Lines in more than two dimensions rarely meet! Feature to be added later.");
                }
                // Setup linear equations:
                arma::mat Ainverse;
                // Check extended lines intersect at all
                double determinant = -direction[0] * l.direction[1] + direction[1] * l.direction[0];
                if (determinant == 0) {
                    throw std::domain_error("Line::intersect - Lines do not intersect (parallel)");
                }
                else {
                    Ainverse << -l.direction[1] << l.direction[0] << arma::endr << -direction[1] << direction[0];
                    Ainverse *= 1 / determinant;
                }

                arma::vec /*2*/ tValues = Ainverse * (arma::vec(l.point) - arma::vec(point));  // arma::meat

                // Check bounds of line segments
                if (tValues[0] < tLimits[0] || tValues[0] > tLimits[1]  // ie outside range of first line
                    || tValues[1] < l.tLimits[0]
                    || tValues[1] > l.tLimits[1]  // outside range of second
                    ) {
                    throw std::domain_error("Line::intersect - Lines do not intersect (tValues out of range)");
                }
                return point + tValues[0] * direction;
            }
        };
    }  // namespace geometry
}  // namespace math
}  // namespace utility
#endif<|MERGE_RESOLUTION|>--- conflicted
+++ resolved
@@ -40,21 +40,6 @@
                 setFromTwoPoints(p1, p2, segment);
             };
 
-<<<<<<< HEAD
-        bool tValid(const double& t){
-            return t >= tLimits[0] && t <= tLimits[1];
-        }
-
-        void setFromDirection(const Vector& direction_, const Vector& point_, const arma::vec2& tLimits_ = {-std::numeric_limits<double>::infinity(), std::numeric_limits<double>::infinity()}){
-            if(arma::norm(direction_,1) <= 0){
-                throw std::domain_error("ParametricLine::setFromDirection - Direction is zero vector!");
-            }
-            direction = arma::normalise(direction_);
-            point = point_;
-            tLimits = tLimits_;
-        }
-=======
->>>>>>> 204fc18f
 
             arma::vec2 start() const {
                 return point + tLimits[0] * direction;
@@ -63,10 +48,15 @@
                 return point + tLimits[1] * direction;
             }
 
+            bool tValid(const double& t) {
+                return t >= tLimits[0] && t <= tLimits[1];
+            }
+
             void setFromDirection(const Vector& direction_,
                                   const Vector& point_,
                                   const arma::vec2& tLimits_ = {-std::numeric_limits<double>::infinity(),
                                                                 std::numeric_limits<double>::infinity()}) {
+
                 if (arma::norm(direction_, 1) <= 0) {
                     throw std::domain_error("ParametricLine::setFromDirection - Direction is zero vector!");
                 }
