/*
 * This file is part of the NUbots Codebase.
 *
 * The NUbots Codebase is free software: you can redistribute it and/or modify
 * it under the terms of the GNU General Public License as published by
 * the Free Software Foundation, either version 3 of the License, or
 * (at your option) any later version.
 *
 * The NUbots Codebase is distributed in the hope that it will be useful,
 * but WITHOUT ANY WARRANTY; without even the implied warranty of
 * MERCHANTABILITY or FITNESS FOR A PARTICULAR PURPOSE.  See the
 * GNU General Public License for more details.
 *
 * You should have received a copy of the GNU General Public License
 * along with the NUbots Codebase.  If not, see <http://www.gnu.org/licenses/>.
 *
 * Copyright 2013 NUbots <nubots@nubots.net>
 */

#ifndef UTILITY_MATH_ANGLE_HPP
#define UTILITY_MATH_ANGLE_HPP

#include <Eigen/Core>
#include <cmath>

namespace utility {
    namespace math {
        /**
         * TODO document
         *
         * @author Trent Houliston
         */
        namespace angle {

            /**
             * Takes an angle in radians and normalizes it to be between -pi and pi
             *
             * @param value the angle in radians
             *
             * @return the angle between -pi and pi
             */
            template <typename T>
            inline T normalizeAngle(const T value) {

                T angle = std::fmod(value, static_cast<T>(2.0 * M_PI));

                if (angle <= -M_PI)
                    angle += M_PI * 2;

                if (angle > M_PI)
                    angle -= 2 * M_PI;

                return angle;
            }

            template <typename T>
            inline T acos_clamped(const T& a) {
                return std::acos(std::max(std::min(a, T(1.0)), T(-1.0)));
            }

            template <typename T>
            inline T asin_clamped(const T& a) {
                return std::asin(std::max(std::min(a, T(1.0)), T(-1.0)));
            }

            /**
             * Calculates the difference between two angles between -pi and pi
             * Method:
             * http://math.stackexchange.com/questions/1158223/solve-for-x-where-a-sin-x-b-cos-x-c-where-a-b-and-c-are-kno
             * @param
             */
            inline double difference(const double a, const double b) {

                return M_PI - std::fabs(std::fmod(std::fabs(a - b), 2 * M_PI) - M_PI);
            }

            /**
             * Calculates the signed angle with the smallest absolute value such
             * that: normalizeAngle(b + signedDifference(a, b)) == normalizeAngle(a).
             * Method: http://stackoverflow.com/a/7869457
             */
            inline double signedDifference(const double a, const double b) {

                auto x = a - b;

                auto m = x - std::floor(x / (2 * M_PI)) * (2 * M_PI);

                auto d = std::fmod(m + M_PI, 2 * M_PI) - M_PI;

                return d;
            }

            /**
             * Compute the oriented distance between the two given angle
             * in the range -PI/2:PI/2 radian from angleSrc to angleDst
             * (Better than doing angleDst-angleSrc)
             */
            template <typename Scalar>
            inline double angleDistance(Scalar angleSrc, Scalar angleDst) {
                angleSrc = normalizeAngle(angleSrc);
                angleDst = normalizeAngle(angleDst);

                Scalar max, min;
                if (angleSrc > angleDst) {
                    max = angleSrc;
                    min = angleDst;
                }
                else {
                    max = angleDst;
                    min = angleSrc;
                }

                Scalar dist1 = max - min;
                Scalar dist2 = 2.0 * M_PI - max + min;

                if (dist1 < dist2) {
                    if (angleSrc > angleDst) {
                        return -dist1;
                    }
                    else {
                        return dist1;
                    }
                }
                else {
                    if (angleSrc > angleDst) {
                        return dist2;
                    }
                    else {
                        return -dist2;
                    }
                }
            }

<<<<<<< HEAD
        inline double vectorToBearing(const Eigen::Vector2d& dirVec) {
            return std::atan2(dirVec.y(), dirVec.x());
        }

        /*! @brief Solves for x in $a \sin(x) + b \cos(x) = c ; x \in [0,\pi]$
         */
        inline float solveLinearTrigEquation(float a, float b, float c) {
            float norm = std::sqrt(a * a + b * b);
            if (norm == 0) {
                throw std::domain_error(
                    "utility::math::angle::solveLinearTrigEquation - std::sqrt(a*a+b*b) == 0 => Any value for x is a "
                    "solution");
=======

            inline double vectorToBearing(arma::vec2 dirVec) {
                return std::atan2(dirVec(1), dirVec(0));
            }

            inline double vectorToBearing(const Eigen::Vector2d& dirVec) {
                return std::atan2(dirVec.y(), dirVec.x());
            }

            inline arma::vec2 bearingToUnitVector(double angle) {
                return arma::vec2({std::cos(angle), std::sin(angle)});
>>>>>>> f79f43e1
            }

            /*! @brief Solves for x in $a \sin(x) + b \cos(x) = c ; x \in [0,\pi]$
             */
            inline float solveLinearTrigEquation(float a, float b, float c) {
                float norm = std::sqrt(a * a + b * b);
                if (norm == 0) {
                    throw std::domain_error(
                        "utility::math::angle::solveLinearTrigEquation - std::sqrt(a*a+b*b) == 0 => Any value for x is "
                        "a "
                        "solution");
                }

                // Normalise equation
                float a_ = a / norm;
                float b_ = b / norm;
                float c_ = c / norm;

                if (std::fabs(c_) > 1) {
                    throw std::domain_error("utility::math::angle::solveLinearTrigEquation - no solution |c_|>1");
                }

                // Find alpha such that $\sin(\alpha) = a\_$ and $\cos(\alpha) = b\_$, which is possible because $a\_^2
                // + b\_^2 = 1$
                float alpha = atan2(a_, b_);

                // Hence the equation becomes $\cos(\alpha)\cos(x)+\sin(\alpha)\sin(x) = cos(x-\alpha) = c\_$
                return alpha + acos_clamped(c_);
            }
        }  // namespace angle
    }      // namespace math
}  // namespace utility
#endif<|MERGE_RESOLUTION|>--- conflicted
+++ resolved
@@ -131,7 +131,6 @@
                 }
             }
 
-<<<<<<< HEAD
         inline double vectorToBearing(const Eigen::Vector2d& dirVec) {
             return std::atan2(dirVec.y(), dirVec.x());
         }
@@ -144,19 +143,6 @@
                 throw std::domain_error(
                     "utility::math::angle::solveLinearTrigEquation - std::sqrt(a*a+b*b) == 0 => Any value for x is a "
                     "solution");
-=======
-
-            inline double vectorToBearing(arma::vec2 dirVec) {
-                return std::atan2(dirVec(1), dirVec(0));
-            }
-
-            inline double vectorToBearing(const Eigen::Vector2d& dirVec) {
-                return std::atan2(dirVec.y(), dirVec.x());
-            }
-
-            inline arma::vec2 bearingToUnitVector(double angle) {
-                return arma::vec2({std::cos(angle), std::sin(angle)});
->>>>>>> f79f43e1
             }
 
             /*! @brief Solves for x in $a \sin(x) + b \cos(x) = c ; x \in [0,\pi]$
