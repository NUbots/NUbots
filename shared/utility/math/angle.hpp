--- conflicted
+++ resolved
@@ -23,147 +23,6 @@
 #include <Eigen/Core>
 #include <cmath>
 
-<<<<<<< HEAD
-namespace utility {
-    namespace math {
-        /**
-         * TODO document
-         *
-         * @author Trent Houliston
-         */
-        namespace angle {
-
-            /**
-             * Takes an angle in radians and normalizes it to be between -pi and pi
-             *
-             * @param value the angle in radians
-             *
-             * @return the angle between -pi and pi
-             */
-            template <typename T>
-            inline T normalizeAngle(const T value) {
-
-                T angle = std::fmod(value, static_cast<T>(2.0 * M_PI));
-
-                if (angle <= -M_PI)
-                    angle += M_PI * 2;
-
-                if (angle > M_PI)
-                    angle -= 2 * M_PI;
-
-                return angle;
-            }
-
-            template <typename T>
-            inline T acos_clamped(const T& a) {
-                return std::acos(std::max(std::min(a, T(1.0)), T(-1.0)));
-            }
-
-            template <typename T>
-            inline T asin_clamped(const T& a) {
-                return std::asin(std::max(std::min(a, T(1.0)), T(-1.0)));
-            }
-
-            /**
-             * Calculates the difference between two angles between -pi and pi
-             * Method:
-             * http://math.stackexchange.com/questions/1158223/solve-for-x-where-a-sin-x-b-cos-x-c-where-a-b-and-c-are-kno
-             * @param
-             */
-            inline double difference(const double a, const double b) {
-
-                return M_PI - std::fabs(std::fmod(std::fabs(a - b), 2 * M_PI) - M_PI);
-            }
-
-            /**
-             * Calculates the signed angle with the smallest absolute value such
-             * that: normalizeAngle(b + signedDifference(a, b)) == normalizeAngle(a).
-             * Method: http://stackoverflow.com/a/7869457
-             */
-            inline double signedDifference(const double a, const double b) {
-
-                auto x = a - b;
-
-                auto m = x - std::floor(x / (2 * M_PI)) * (2 * M_PI);
-
-                auto d = std::fmod(m + M_PI, 2 * M_PI) - M_PI;
-
-                return d;
-            }
-
-            /**
-             * Compute the oriented distance between the two given angle
-             * in the range -PI/2:PI/2 radian from angleSrc to angleDst
-             * (Better than doing angleDst-angleSrc)
-             */
-            template <typename Scalar>
-            inline double angleDistance(Scalar angleSrc, Scalar angleDst) {
-                angleSrc = normalizeAngle(angleSrc);
-                angleDst = normalizeAngle(angleDst);
-
-                Scalar max, min;
-                if (angleSrc > angleDst) {
-                    max = angleSrc;
-                    min = angleDst;
-                }
-                else {
-                    max = angleDst;
-                    min = angleSrc;
-                }
-
-                Scalar dist1 = max - min;
-                Scalar dist2 = 2.0 * M_PI - max + min;
-
-                if (dist1 < dist2) {
-                    if (angleSrc > angleDst) {
-                        return -dist1;
-                    }
-                    else {
-                        return dist1;
-                    }
-                }
-                else {
-                    if (angleSrc > angleDst) {
-                        return dist2;
-                    }
-                    else {
-                        return -dist2;
-                    }
-                }
-            }
-
-            inline double vectorToBearing(const Eigen::Vector2d& dirVec) {
-                return std::atan2(dirVec.y(), dirVec.x());
-            }
-
-            /*! @brief Solves for x in $a \sin(x) + b \cos(x) = c ; x \in [0,\pi]$
-             */
-            inline float solveLinearTrigEquation(float a, float b, float c) {
-                float norm = std::sqrt(a * a + b * b);
-                if (norm == 0) {
-                    throw std::domain_error(
-                        "utility::math::angle::solveLinearTrigEquation - std::sqrt(a*a+b*b) == 0 => Any value for x is "
-                        "a "
-                        "solution");
-                }
-
-                // Normalise equation
-                float a_ = a / norm;
-                float b_ = b / norm;
-                float c_ = c / norm;
-
-                if (std::fabs(c_) > 1) {
-                    throw std::domain_error("utility::math::angle::solveLinearTrigEquation - no solution |c_|>1");
-                }
-
-                // Find alpha such that $\sin(\alpha) = a\_$ and $\cos(\alpha) = b\_$, which is possible because
-                // $a\_^2
-                // + b\_^2 = 1$
-                float alpha = atan2(a_, b_);
-
-                // Hence the equation becomes $\cos(\alpha)\cos(x)+\sin(\alpha)\sin(x) = cos(x-\alpha) = c\_$
-                return alpha + acos_clamped(c_);
-=======
 /**
  * TODO document
  *
@@ -266,22 +125,12 @@
             }
             else {
                 return -dist2;
->>>>>>> e4cc21c2
             }
         }
     }
 
-
-    inline double vectorToBearing(arma::vec2 dirVec) {
-        return std::atan2(dirVec(1), dirVec(0));
-    }
-
     inline double vectorToBearing(const Eigen::Vector2d& dirVec) {
         return std::atan2(dirVec.y(), dirVec.x());
-    }
-
-    inline arma::vec2 bearingToUnitVector(double angle) {
-        return arma::vec2({std::cos(angle), std::sin(angle)});
     }
 
     /*! @brief Solves for x in $a \sin(x) + b \cos(x) = c ; x \in [0,\pi]$
