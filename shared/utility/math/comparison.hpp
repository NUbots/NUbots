/*
 * This file is part of the NUbots Codebase.
 *
 * The NUbots Codebase is free software: you can redistribute it and/or modify
 * it under the terms of the GNU General Public License as published by
 * the Free Software Foundation, either version 3 of the License, or
 * (at your option) any later version.
 *
 * The NUbots Codebase is distributed in the hope that it will be useful,
 * but WITHOUT ANY WARRANTY; without even the implied warranty of
 * MERCHANTABILITY or FITNESS FOR A PARTICULAR PURPOSE.  See the
 * GNU General Public License for more details.
 *
 * You should have received a copy of the GNU General Public License
 * along with the NUbots Codebase.  If not, see <http://www.gnu.org/licenses/>.
 *
 * Copyright 2013 NUbots <nubots@nubots.net>
 */

#ifndef UTILITY_MATH_COMPARISON_HPP
#define UTILITY_MATH_COMPARISON_HPP

#include <limits>
#include <type_traits>

namespace utility::math {

    /**
     * Compare two floating-point numbers for 'almost' equality.
     *
     * Source: http://en.cppreference.com/w/cpp/types/numeric_limits/epsilon
     */
    template <class T>
    typename std::enable_if<!std::numeric_limits<T>::is_integer, bool>::type almost_equal(T x, T y, int ulp) {
        // the machine epsilon has to be scaled to the magnitude of the values used
        // and multiplied by the desired precision in ULPs (units in the last place)
        return std::abs(x - y) < std::numeric_limits<T>::epsilon() * std::abs(x + y) * ulp
               // unless the result is subnormal
               || std::abs(x - y) < std::numeric_limits<T>::min();
    }

    /**
     * signum function.
     * Returns either -1, 0, or 1 based on the sign of the number.
     * If -Wtype-limits is triggered, then need to specialise for unsigned types.
     * http://stackoverflow.com/questions/1903954/is-there-a-standard-sign-function-signum-sgn-in-c-c
     */
    template <typename T>
    inline constexpr typename std::enable_if<std::is_arithmetic<T>::value, T>::type sgn(T val) {
        return (T(0) < val) - (val < T(0));
    }

    /**
     * @brief Round up to nearest multiple of a number
     * @details Return the integer that is the next closest multiple of the given value.
     * http://stackoverflow.com/a/3407254/4795763
     *
     * @param numToRound The number to round up.
     * @param multiple The number that numToRound should be a multiple of.
     *
     * @return ret, such that ret % multiple == 0 and such that if ret2 and ret3 are also multiples of multiple
     *  then ret2 < numToRound <= ret < ret3 (that is, there is no other multiple that is closer to the starting
     * point).
     */
    template <typename T>
    inline constexpr typename std::enable_if<std::is_integral<T>::value, T>::type roundUp(T numToRound, T multiple) {
        if (multiple == 0) {
            return numToRound;
        }

        int remainder = abs(numToRound) % multiple;

        if (remainder == 0) {
            return numToRound;
        }

        if (numToRound < 0) {
            return -(abs(numToRound) - remainder);
        }

<<<<<<< HEAD
        return numToRound + multiple - remainder;
=======
        else {
            return numToRound + multiple - remainder;
        }
>>>>>>> c0449200
    }

    // http://stackoverflow.com/a/3409892/4795763
    template <typename T>
    inline constexpr typename std::enable_if<std::is_floating_point<T>::value, T>::type roundUp(T number, T fixedBase) {
        if ((fixedBase != 0.0) && (number != 0.0)) {
            T sign = sgn(number);
            number *= sign;
            number /= fixedBase;

            int fixedPoint = static_cast<int>(std::ceil(number));
            number         = fixedPoint * fixedBase;
            number *= sign;
        }

        return (number);
    }

    template <typename T>
    inline constexpr typename std::enable_if<std::is_arithmetic<T>::value, T>::type clamp(T min, T val, T max) {
        return (std::min(std::max(val, min), max));
    }
}  // namespace utility::math

#endif  // UTILITY_MATH_COMPARISON_HPP<|MERGE_RESOLUTION|>--- conflicted
+++ resolved
@@ -78,35 +78,29 @@
             return -(abs(numToRound) - remainder);
         }
 
-<<<<<<< HEAD
         return numToRound + multiple - remainder;
-=======
-        else {
-            return numToRound + multiple - remainder;
-        }
->>>>>>> c0449200
     }
 
-    // http://stackoverflow.com/a/3409892/4795763
-    template <typename T>
-    inline constexpr typename std::enable_if<std::is_floating_point<T>::value, T>::type roundUp(T number, T fixedBase) {
-        if ((fixedBase != 0.0) && (number != 0.0)) {
-            T sign = sgn(number);
-            number *= sign;
-            number /= fixedBase;
+// http://stackoverflow.com/a/3409892/4795763
+template <typename T>
+inline constexpr typename std::enable_if<std::is_floating_point<T>::value, T>::type roundUp(T number, T fixedBase) {
+    if ((fixedBase != 0.0) && (number != 0.0)) {
+        T sign = sgn(number);
+        number *= sign;
+        number /= fixedBase;
 
-            int fixedPoint = static_cast<int>(std::ceil(number));
-            number         = fixedPoint * fixedBase;
-            number *= sign;
-        }
-
-        return (number);
+        int fixedPoint = static_cast<int>(std::ceil(number));
+        number         = fixedPoint * fixedBase;
+        number *= sign;
     }
 
-    template <typename T>
-    inline constexpr typename std::enable_if<std::is_arithmetic<T>::value, T>::type clamp(T min, T val, T max) {
-        return (std::min(std::max(val, min), max));
-    }
+    return (number);
+}
+
+template <typename T>
+inline constexpr typename std::enable_if<std::is_arithmetic<T>::value, T>::type clamp(T min, T val, T max) {
+    return (std::min(std::max(val, min), max));
+}
 }  // namespace utility::math
 
 #endif  // UTILITY_MATH_COMPARISON_HPP