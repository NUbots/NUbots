<<<<<<< HEAD
 /*this was the old interface (IKFmodel.h) that IMUModel used to inherit from
  We got rid of the interface and instead replaced it with template metaprogramming for efficiency (albiet a bit more complex)
  essentially, EVERY KALMAN FILTER MODEL SHOULD CONTAIN THE FOLLOWING 2 FUNCTIONS:
  
        * processequation()     used to update the current prediction during the time update
        * measurementequation() used to calculate the predicted measurement from the estimated state of the system

Copyright (c) 2012 Steven Nicklin, INTERFACE: IKFModel.h

class IKFModel{ //-------------------------the original interface IMUModel extends from
public:
    virtual IKFModel* Clone() = 0;
    virtual ~IKFModel() {}
    virtual Matrix processEquation(const Matrix& state, double deltaT, const Matrix& measurement) = 0;
    virtual Matrix measurementEquation(const Matrix& state, const Matrix& measurementArgs, unsigned int type) = 0;
    virtual Matrix measurementDistance(const Matrix& measurement1, const Matrix& measurement2, unsigned int type) = 0;
    virtual void limitState(Matrix& state) = 0;
    virtual unsigned int totalStates() const = 0;
    virtual std::ostream& writeStreamBinary (std::ostream& output) const = 0;
    virtual std::istream& readStreamBinary (std::istream& input) = 0;
};
*/
#ifndef IMUModel_H
#define IMUModel_H

#include <armadillo>
class IMUModel {
public:
    //void test() { //--------------------------TEMPORARY TEST ~ DELETE ME
    //    arma::mat teststate(9, 9); teststate.ones();
    //    arma::mat testargs(9, 9);  testargs.ones();    
    //  accelerometerMeasurementEquation(teststate, testargs); //--------------------------
    //} //--------------------------
    
    enum State {
        kstates_gyro_offset_x,
        kstates_gyro_offset_y,
        kstates_body_angle_x,
        kstates_body_angle_y,
        kstates_total
    };

    enum MeasurementType {
        kmeasurement_accelerometer,
        kmeasurement_kinematic,
        kmeasurement_total_types
    };

    IMUModel(); // empty constructor
    IMUModel* Clone() { return new IMUModel(*this); } //this should Ideally be removed and replaced with a smart-pointer equivilant

    arma::mat processEquation(const arma::mat& state, double deltaT, const arma::mat& measurement);      // The process equation, this describes the transition of the estimate due to time and inputs applied. @param state The state determined frim the previous estimate. @param deltaT The elapsed time since the previous update was performed. @param measurement Measurment data obtained from the inputs to the system. @return The new updated measurement.
  
    // The measurement equation, this is used to calculate the expected
    // measurement given a state of the system. @param state The estimated
    // state of the system. @param measurementArgs Additional information about
    // the measurement. @return The expected measurment for the given
    // conditions.
    arma::mat measurementEquation(const arma::mat& state, const arma::mat& measurementArgs, unsigned int type);
    arma::mat measurementDistance(const arma::mat& measurement1, const arma::mat& measurement2,  unsigned int type);

    void limitState(arma::mat &state);
    unsigned int totalStates() const {
        return kstates_total;
    }

    // @brief Outputs a binary representation of the UKF object to a stream. @param
    // @output The output stream. @return The output stream.
    std::ostream& writeStreamBinary (std::ostream& output) const; 
    
    // @brief Reads in a UKF object from the input stream.
    // @param input The input stream. @return The input stream.
    std::istream& readStreamBinary (std::istream& input);

protected:
    IMUModel(const IMUModel& source);
    arma::mat kinematicMeasurementEquation(const arma::mat& state, const arma::mat& measurementArgs);
    arma::mat accelerometerMeasurementEquation(const arma::mat& state, const arma::mat& measurementArgs);
};

=======
#ifndef UTILITY_MATH_KALMAN_IMUMODEL_H
#define UTILITY_MATH_KALMAN_IMUMODEL_H

/* Inertial Motion Unit*/
#include <armadillo>
namespace utility {
    namespace math {
        namespace kalman {

            class IMUModel {
                // Number of dimensions
                // Store unit vector pointing globally down (gravity)
                // Coordinate system (same as CM730 coords):
                //                  x = forward, out of chest
                //                  y = leftwards
                //                  z = robot upward, towards head
            public:
                static constexpr size_t size = 3;
                
                IMUModel() {} // empty constructor
                
                arma::vec::fixed<size> timeUpdate(const arma::vec::fixed<size>& state, double deltaT, const arma::vec3& measurement);
                
                arma::vec predictedObservation(const arma::vec::fixed<size>& state, const arma::vec& measurement);
                
                arma::vec observationDifference(const arma::vec& a, const arma::vec& b);
                
                arma::vec::fixed<size> limitState(const arma::vec::fixed<size>& state);
                
                arma::mat::fixed<size, size> processNoise();
            };


        }
    }
}
>>>>>>> f6f30774
#endif<|MERGE_RESOLUTION|>--- conflicted
+++ resolved
@@ -1,120 +1,37 @@
-<<<<<<< HEAD
- /*this was the old interface (IKFmodel.h) that IMUModel used to inherit from
-  We got rid of the interface and instead replaced it with template metaprogramming for efficiency (albiet a bit more complex)
-  essentially, EVERY KALMAN FILTER MODEL SHOULD CONTAIN THE FOLLOWING 2 FUNCTIONS:
-  
-        * processequation()     used to update the current prediction during the time update
-        * measurementequation() used to calculate the predicted measurement from the estimated state of the system
-
-Copyright (c) 2012 Steven Nicklin, INTERFACE: IKFModel.h
-
-class IKFModel{ //-------------------------the original interface IMUModel extends from
-public:
-    virtual IKFModel* Clone() = 0;
-    virtual ~IKFModel() {}
-    virtual Matrix processEquation(const Matrix& state, double deltaT, const Matrix& measurement) = 0;
-    virtual Matrix measurementEquation(const Matrix& state, const Matrix& measurementArgs, unsigned int type) = 0;
-    virtual Matrix measurementDistance(const Matrix& measurement1, const Matrix& measurement2, unsigned int type) = 0;
-    virtual void limitState(Matrix& state) = 0;
-    virtual unsigned int totalStates() const = 0;
-    virtual std::ostream& writeStreamBinary (std::ostream& output) const = 0;
-    virtual std::istream& readStreamBinary (std::istream& input) = 0;
-};
-*/
-#ifndef IMUModel_H
-#define IMUModel_H
-
-#include <armadillo>
-class IMUModel {
-public:
-    //void test() { //--------------------------TEMPORARY TEST ~ DELETE ME
-    //    arma::mat teststate(9, 9); teststate.ones();
-    //    arma::mat testargs(9, 9);  testargs.ones();    
-    //  accelerometerMeasurementEquation(teststate, testargs); //--------------------------
-    //} //--------------------------
-    
-    enum State {
-        kstates_gyro_offset_x,
-        kstates_gyro_offset_y,
-        kstates_body_angle_x,
-        kstates_body_angle_y,
-        kstates_total
-    };
-
-    enum MeasurementType {
-        kmeasurement_accelerometer,
-        kmeasurement_kinematic,
-        kmeasurement_total_types
-    };
-
-    IMUModel(); // empty constructor
-    IMUModel* Clone() { return new IMUModel(*this); } //this should Ideally be removed and replaced with a smart-pointer equivilant
-
-    arma::mat processEquation(const arma::mat& state, double deltaT, const arma::mat& measurement);      // The process equation, this describes the transition of the estimate due to time and inputs applied. @param state The state determined frim the previous estimate. @param deltaT The elapsed time since the previous update was performed. @param measurement Measurment data obtained from the inputs to the system. @return The new updated measurement.
-  
-    // The measurement equation, this is used to calculate the expected
-    // measurement given a state of the system. @param state The estimated
-    // state of the system. @param measurementArgs Additional information about
-    // the measurement. @return The expected measurment for the given
-    // conditions.
-    arma::mat measurementEquation(const arma::mat& state, const arma::mat& measurementArgs, unsigned int type);
-    arma::mat measurementDistance(const arma::mat& measurement1, const arma::mat& measurement2,  unsigned int type);
-
-    void limitState(arma::mat &state);
-    unsigned int totalStates() const {
-        return kstates_total;
-    }
-
-    // @brief Outputs a binary representation of the UKF object to a stream. @param
-    // @output The output stream. @return The output stream.
-    std::ostream& writeStreamBinary (std::ostream& output) const; 
-    
-    // @brief Reads in a UKF object from the input stream.
-    // @param input The input stream. @return The input stream.
-    std::istream& readStreamBinary (std::istream& input);
-
-protected:
-    IMUModel(const IMUModel& source);
-    arma::mat kinematicMeasurementEquation(const arma::mat& state, const arma::mat& measurementArgs);
-    arma::mat accelerometerMeasurementEquation(const arma::mat& state, const arma::mat& measurementArgs);
-};
-
-=======
-#ifndef UTILITY_MATH_KALMAN_IMUMODEL_H
-#define UTILITY_MATH_KALMAN_IMUMODEL_H
-
-/* Inertial Motion Unit*/
-#include <armadillo>
-namespace utility {
-    namespace math {
-        namespace kalman {
-
-            class IMUModel {
-                // Number of dimensions
-                // Store unit vector pointing globally down (gravity)
-                // Coordinate system (same as CM730 coords):
-                //                  x = forward, out of chest
-                //                  y = leftwards
-                //                  z = robot upward, towards head
-            public:
-                static constexpr size_t size = 3;
-                
-                IMUModel() {} // empty constructor
-                
-                arma::vec::fixed<size> timeUpdate(const arma::vec::fixed<size>& state, double deltaT, const arma::vec3& measurement);
-                
-                arma::vec predictedObservation(const arma::vec::fixed<size>& state, const arma::vec& measurement);
-                
-                arma::vec observationDifference(const arma::vec& a, const arma::vec& b);
-                
-                arma::vec::fixed<size> limitState(const arma::vec::fixed<size>& state);
-                
-                arma::mat::fixed<size, size> processNoise();
-            };
-
-
-        }
-    }
-}
->>>>>>> f6f30774
-#endif+#ifndef UTILITY_MATH_KALMAN_IMUMODEL_H
+#define UTILITY_MATH_KALMAN_IMUMODEL_H
+
+/* Inertial Motion Unit*/
+#include <armadillo>
+namespace utility {
+    namespace math {
+        namespace kalman {
+
+            class IMUModel {
+                // Number of dimensions
+                // Store unit vector pointing globally down (gravity)
+                // Coordinate system (same as CM730 coords):
+                //                  x = forward, out of chest
+                //                  y = leftwards
+                //                  z = robot upward, towards head
+            public:
+                static constexpr size_t size = 3;
+                
+                IMUModel() {} // empty constructor
+                
+                arma::vec::fixed<size> timeUpdate(const arma::vec::fixed<size>& state, double deltaT, const arma::vec3& measurement);
+                
+                arma::vec predictedObservation(const arma::vec::fixed<size>& state, const arma::vec& measurement);
+                
+                arma::vec observationDifference(const arma::vec& a, const arma::vec& b);
+                
+                arma::vec::fixed<size> limitState(const arma::vec::fixed<size>& state);
+                
+                arma::mat::fixed<size, size> processNoise();
+            };
+
+
+        }
+    }
+}
+#endif