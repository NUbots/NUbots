/*
 * This file is part of the NUbots Codebase.
 *
 * The NUbots Codebase is free software: you can redistribute it and/or modify
 * it under the terms of the GNU General Public License as published by
 * the Free Software Foundation, either version 3 of the License, or
 * (at your option) any later version.
 *
 * The NUbots Codebase is distributed in the hope that it will be useful,
 * but WITHOUT ANY WARRANTY; without even the implied warranty of
 * MERCHANTABILITY or FITNESS FOR A PARTICULAR PURPOSE.  See the
 * GNU General Public License for more details.
 *
 * You should have received a copy of the GNU General Public License
 * along with the NUbots Codebase.  If not, see <http://www.gnu.org/licenses/>.
 *
 * Copyright 2013 NUBots <nubots@nubots.net>
 */
#ifndef UTILITY_MATH_VISION_H
#define UTILITY_MATH_VISION_H

#include <armadillo>
#include <cmath>
#include <nuclear>
#include "message/input/CameraParameters.h"
#include "message/input/Sensors.h"
#include "message/localisation/FieldObject.h"
#include "message/support/FieldDescription.h"
#include "utility/input/ServoID.h"
#include "utility/math/angle.h"
#include "utility/math/geometry/ParametricLine.h"
#include "utility/math/geometry/Plane.h"
#include "utility/math/matrix/Transform2D.h"
#include "utility/math/matrix/Transform3D.h"
#include "utility/support/eigen_armadillo.h"


namespace utility {
namespace math {
    namespace vision {

        using ServoID = utility::input::ServoID;


        // UNIVERSAL METHODS
        /*! @brief
            @param cam - coordinates in camera space of the pixel (cam[0] = y coordinate pixels, cam[1] = z coordinate
           pixels)
            @return im - coordinates on the screen in image space measured x across, y down, zero at top left
        */
        inline arma::ivec2 screenToImage(const arma::vec2& screen, const arma::uvec2& imageSize) {
            arma::vec2 v = arma::vec2({double(imageSize[0] - 1) * 0.5, double(imageSize[1] - 1) * 0.5}) - screen;
            return arma::ivec2({int(lround(v[0])), int(lround(v[1]))});
        }
        inline arma::vec2 screenToImageCts(const arma::vec2& screen, const arma::uvec2& imageSize) {
            return arma::vec2({double(imageSize[0] - 1) * 0.5, double(imageSize[1] - 1) * 0.5}) - screen;
        }
        inline arma::vec2 imageToScreen(const arma::ivec2& im, const arma::uvec2& imageSize) {
            return arma::vec2({double(imageSize[0] - 1) * 0.5, double(imageSize[1] - 1) * 0.5}) - im;
        }
        inline arma::vec2 imageToScreen(const arma::vec2& im, const arma::uvec2& imageSize) {
            return arma::vec2({double(imageSize[0] - 1) * 0.5, double(imageSize[1] - 1) * 0.5}) - im;
        }
        // END UNIVERSAL METHODS


        // Pinhole methods
        namespace pinhole {
            /*! @brief uses pinhole cam model
                @param point - Point in camera space (x along view axis, y to left of screen, z up along screen)
            */
            inline arma::vec2 projectCamSpaceToScreen(const arma::vec3& point,
                                                      const message::input::CameraParameters& cam) {
                const double& camFocalLengthPixels = cam.pinhole.focalLengthPixels;
                return {camFocalLengthPixels * point[1] / point[0], camFocalLengthPixels * point[2] / point[0]};
            }

            inline arma::vec3 getCamFromScreen(const arma::vec2& screen, const message::input::CameraParameters& cam) {
                const double& camFocalLengthPixels = cam.pinhole.focalLengthPixels;
                return arma::vec3{camFocalLengthPixels, screen[0], screen[1]};
            }
        }  // namespace pinhole

        // Radial methods
        namespace radial {

            inline arma::vec3 getCamFromScreen(const arma::vec2& p, const message::input::CameraParameters& cam) {
                arma::vec2 px = p - arma::vec2({double(cam.centreOffset[0]), double(cam.centreOffset[1])});
                float r       = std::sqrt(std::pow(px[0], 2) + std::pow(px[1], 2));
                if (r == 0) {
                    return {1, 0, 0};
                }
                float sx = (std::cos(cam.radial.radiansPerPixel * r));
                float sy = std::sin(cam.radial.radiansPerPixel * r) * (float(px[0]) / r);
                float sz = std::sin(cam.radial.radiansPerPixel * r) * (float(px[1]) / r);

                // Swizzle components so x is out of camera, y is to the left, z is up
                // Matches input of pointToPixel
                return arma::vec3({sx, sy, sz});
            }

            inline arma::vec2 projectCamSpaceToScreen(const arma::vec3& point,
                                                      const message::input::CameraParameters& cam) {
                arma::vec3 p = arma::normalise(point);
                float theta  = std::acos(p[0]);
                if (theta == 0) {
                    return arma::vec2({0, 0});
                }
                float r         = theta / cam.radial.radiansPerPixel;
                float sin_theta = std::sin(theta);
                float px        = r * p[1] / (sin_theta);
                float py        = r * p[2] / (sin_theta);

                return arma::vec2({px, py}) + arma::vec2({double(cam.centreOffset[0]), double(cam.centreOffset[1])});
            }

        }  // namespace radial

        /////////////////////
        // Switch methods
        /////////////////////

        /*! @brief uses pinhole cam model
            @param point - Point in camera space (x along view axis, y to left of screen, z up along screen)
        */
        inline arma::vec2 projectCamSpaceToScreen(const arma::vec3& point,
                                                  const message::input::CameraParameters& cam) {
            switch (message::input::CameraParameters::LensType::Value(cam.lens)) {
                case (message::input::CameraParameters::LensType::PINHOLE):
                    return pinhole::projectCamSpaceToScreen(point, cam);
                case (message::input::CameraParameters::LensType::RADIAL):
                    return radial::projectCamSpaceToScreen(point, cam);
            }
            return arma::vec2();
        }

        inline arma::vec3 getCamFromScreen(const arma::vec2& screen, const message::input::CameraParameters& cam) {
            switch (message::input::CameraParameters::LensType::Value(cam.lens)) {
                case (message::input::CameraParameters::LensType::PINHOLE):
                    return pinhole::getCamFromScreen(screen, cam);
                case (message::input::CameraParameters::LensType::RADIAL): return radial::getCamFromScreen(screen, cam);
            }
            return arma::vec2();
        }
        /////////////////////
        // END SWITCH METHODS
        /////////////////////


        inline arma::vec3 getCamFromImage(const arma::ivec2& image, const message::input::CameraParameters& cam) {
            return getCamFromScreen(imageToScreen(image, convert<uint, 2>(cam.imageSizePixels)), cam);
        }

        inline arma::ivec2 getImageFromCam(const arma::vec3& unit_vector, const message::input::CameraParameters& cam) {
            return screenToImage(projectCamSpaceToScreen(unit_vector, cam), convert<uint, 2>(cam.imageSizePixels));
        }


        inline double getParallaxAngle(const arma::vec2& screen1,
                                       const arma::vec2& screen2,
                                       const message::input::CameraParameters& cam) {
            arma::vec3 camSpaceP1 = getCamFromScreen(screen1, cam);
            arma::vec3 camSpaceP2 = getCamFromScreen(screen2, cam);

            return utility::math::angle::acos_clamped(arma::dot(camSpaceP1, camSpaceP2)
                                                      / (arma::norm(camSpaceP1) * arma::norm(camSpaceP2)));
        }

        inline double widthBasedDistanceToCircle(const double& radius,
                                                 const arma::vec2& s1,
                                                 const arma::vec2& s2,
                                                 const message::input::CameraParameters& cam) {
            double parallaxAngle                = getParallaxAngle(s1, s2, cam);
            double correctionForClosenessEffect = radius * std::sin(parallaxAngle / 2.0);

            return radius / std::tan(parallaxAngle / 2.0) + correctionForClosenessEffect;
        }

        /*! @param separation - Known distance between points in camera space
            @param s1,s2 - Measured screen coordinates in pixels of points
            @param cam - Distance to the virtual camera screen in pixels
        */
        inline double distanceToEquidistantPoints(const double& separation,
                                                  const arma::vec2& s1,
                                                  const arma::vec2& s2,
                                                  const message::input::CameraParameters& cam) {
            double parallaxAngle = getParallaxAngle(s1, s2, cam);
            return (separation / 2) / std::tan(parallaxAngle / 2);
        }

<<<<<<< HEAD
=======
        /*! @brief returns an estimate of the distance to two points which have a known separation.
            @param separation - Known distance between points in camera space
            @param cam1,cam2 - Measured camera space unit vectors point toward the points
        */
        inline double distanceToEquidistantCamPoints(const double& separation,
                                                     const arma::vec3& cam1,
                                                     const arma::vec3& cam2) {
            double parallaxAngle = utility::math::angle::acos_clamped(arma::norm_dot(cam1, cam2));
            return (separation / 2) / std::tan(parallaxAngle / 2);
        }

        /*! @brief
            @param cam - coordinates in camera space of the pixel (cam[0] = y coordinate pixels, cam[1] = z
           coordinate pixels)
            @return im - coordinates on the screen in image space measured x across, y down, zero at top left
        */
        inline arma::ivec2 screenToImage(const arma::vec2& screen, const arma::uvec2& imageSize) {
            arma::vec2 v = arma::vec2({double(imageSize[0] - 1) * 0.5, double(imageSize[1] - 1) * 0.5}) - screen;
            return arma::ivec2({int(lround(v[0])), int(lround(v[1]))});
        }
        inline arma::vec2 imageToScreen(const arma::ivec2& im, const arma::uvec2& imageSize) {
            return arma::vec2({double(imageSize[0] - 1) * 0.5, double(imageSize[1] - 1) * 0.5}) - im;
        }
        inline arma::vec2 imageToScreen(const arma::vec2& im, const arma::uvec2& imageSize) {
            return arma::vec2({double(imageSize[0] - 1) * 0.5, double(imageSize[1] - 1) * 0.5}) - im;
        }

        /*! @brief uses pinhole cam model
            @param point - Point in camera space (x along view axis, y to left of screen, z up along screen)
        */
        inline arma::vec2 projectCamSpaceToScreen(const arma::vec3& point, const double& camFocalLengthPixels) {
            return {camFocalLengthPixels * point[1] / point[0], camFocalLengthPixels * point[2] / point[0]};
        }
>>>>>>> 295b04d5

        inline arma::vec2 projectWorldPointToScreen(const arma::vec4& point,
                                                    const utility::math::matrix::Transform3D& camToGround,
                                                    const message::input::CameraParameters& cam) {
            arma::vec4 camSpacePoint = camToGround.i() * point;
            return projectCamSpaceToScreen(camSpacePoint.rows(0, 2), cam);
        }
        inline arma::vec2 projectWorldPointToScreen(const arma::vec3& point,
                                                    const utility::math::matrix::Transform3D& camToGround,
                                                    const message::input::CameraParameters& cam) {
            arma::vec4 point_ = arma::ones(4);
            point_.rows(0, 2) = point;
            return projectWorldPointToScreen(point_, camToGround, cam);
        }

        inline arma::vec3 projectCamToPlane(const arma::vec3& cam,
                                            const utility::math::matrix::Transform3D& camToGround,
                                            const utility::math::geometry::Plane<3>& plane) {
            arma::vec3 lineDirection = camToGround.submat(0, 0, 2, 2) * cam;
            arma::vec3 linePosition  = camToGround.submat(0, 3, 2, 3);

            utility::math::geometry::ParametricLine<3> line;
            line.setFromDirection(lineDirection, linePosition);

            return plane.intersect(line);
        }

        inline arma::vec3 getGroundPointFromScreen(const arma::vec2& screenPos,
                                                   const utility::math::matrix::Transform3D& camToGround,
                                                   const message::input::CameraParameters& cam) {
            return projectCamToPlane(
                getCamFromScreen(screenPos, cam), camToGround, utility::math::geometry::Plane<3>({0, 0, 1}, {0, 0, 0}));
        }

        inline double distanceToVerticalObject(const arma::vec2& top,
                                               const arma::vec2& base,
                                               const double& objectHeight,
                                               const double& robotHeight,
                                               const message::input::CameraParameters& cam) {

            // Parallax from top to base
            double theta = getParallaxAngle(top, base, cam);

            // The following equation comes from the dot product identity a*b = |a||b|cos(theta)
            // As we can calculate theta and |a||b| in terms of perpendicular distance to the object we can solve this
            // equation for an inverse equation. It may not be pretty but it will get the job done

            // Cos theta
            const double c  = cos(theta);
            const double c2 = c * c;
            // Object height
            const double H  = objectHeight;
            const double H2 = H * H;
            // Robot Height
            const double h  = robotHeight;
            const double h2 = h * h;

            double innerExpr =
                std::abs(c) * sqrt(H2 * (4.0 * H * h + H2 * c2 + 4.0 * h2 * c2 - 4.0 * h2 - 4.0 * H * h * c2));
            double divisor = 2 * std::abs(std::sin(theta));
            return M_SQRT2 * sqrt(2.0 * H * h + H2 * c2 + 2.0 * h2 * c2 + innerExpr - 2.0 * h2 - 2.0 * H * h * c2)
                   / divisor;
        }

        inline arma::vec objectDirectionFromScreenAngular(const arma::vec& screenAngular) {
            if (std::fmod(std::fabs(screenAngular[0]), M_PI) == M_PI_2
                || std::fmod(std::fabs(screenAngular[1]), M_PI) == M_PI_2) {
                return {0, 0, 0};
            }
            double tanTheta        = std::tan(screenAngular[0]);
            double tanPhi          = std::tan(screenAngular[1]);
            double x               = 0;
            double y               = 0;
            double z               = 0;
            double denominator_sqr = 1 + tanTheta * tanTheta + tanPhi * tanPhi;
            // Assume facing forward st x>0 (which is fine for screen angular)
            x = 1 / std::sqrt(denominator_sqr);
            y = x * tanTheta;
            z = x * tanPhi;

            return {x, y, z};
        }

        inline arma::vec screenAngularFromObjectDirection(const arma::vec& v) {
            return {std::atan2(v[1], v[0]), std::atan2(v[2], v[0])};
        }

        inline utility::math::matrix::Transform3D getFieldToCam(const utility::math::matrix::Transform2D& Tft,
                                                                // f = field
                                                                // t = torso
                                                                // c = camera
                                                                const utility::math::matrix::Transform3D& Htc

                                                                ) {

            // arma::vec3 rWFf;
            // rWFf.rows(0,1) = -Twf.rows(0,1);
            // rWFf[2] = 0.0;
            // // Hwf = rWFw * Rwf
            // utility::math::matrix::Transform3D Hwf =
            //     utility::math::matrix::Transform3D::createRotationZ(-Twf[2])
            //     * utility::math::matrix::Transform3D::createTranslation(rWFf);

            utility::math::matrix::Transform3D Htf = utility::math::matrix::Transform3D(Tft).i();

            return Htc.i() * Htf;
        }

        inline arma::mat::fixed<3, 4> cameraSpaceGoalProjection(
            const arma::vec3& robotPose,
            const arma::vec3& goalLocation,
            const message::support::FieldDescription& field,
            const utility::math::matrix::Transform3D& camToGround,
            const bool& failIfNegative =
                true)  // camtoground is either camera to ground or camera to world, depending on application
        {
            utility::math::matrix::Transform3D Hcf = getFieldToCam(robotPose, camToGround);
            // NOTE: this code assumes that goalposts are boxes with width and high of goalpost_diameter
            // make the base goal corners
            arma::mat goalBaseCorners(4, 4);
            goalBaseCorners.row(3).fill(1.0);
            goalBaseCorners.submat(0, 0, 2, 3).each_col() = goalLocation;
            goalBaseCorners.submat(0, 0, 1, 3) -= 0.5 * field.dimensions.goalpost_width;
            goalBaseCorners.submat(0, 0, 1, 0) += field.dimensions.goalpost_width;
            goalBaseCorners.submat(1, 1, 2, 1) += field.dimensions.goalpost_width;

            // make the top corner points
            arma::mat goalTopCorners = goalBaseCorners;


            // We create camera world by using camera-torso -> torso-world -> world->field
            // transform the goals from field to camera
            goalBaseCorners = arma::mat(Hcf * goalBaseCorners).rows(0, 2);


            // if the goals are not in front of us, do not return valid normals
            arma::mat::fixed<3, 4> prediction;
            if (failIfNegative and arma::any(goalBaseCorners.row(0) < 0.0)) {
                prediction.fill(0);
                return prediction;
            }

            goalTopCorners.row(2).fill(field.goalpost_top_height);
            goalTopCorners = arma::mat(Hcf * goalTopCorners).rows(0, 2);

            // Select the (tl, tr, bl, br) corner points for normals
            arma::ivec4 cornerIndices;
            cornerIndices.fill(0);


            arma::vec pvals        = goalBaseCorners.t() * arma::cross(goalBaseCorners.col(0), goalTopCorners.col(0));
            arma::uvec baseIndices = arma::sort_index(pvals);
            cornerIndices[2]       = baseIndices[0];
            cornerIndices[3]       = baseIndices[3];


            pvals                 = goalTopCorners.t() * arma::cross(goalBaseCorners.col(0), goalTopCorners.col(0));
            arma::uvec topIndices = arma::sort_index(pvals);
            cornerIndices[0]      = topIndices[0];
            cornerIndices[1]      = topIndices[3];


            // Create the quad normal predictions. Order is Left, Right, Top, Bottom

            prediction.col(0) = arma::normalise(
                arma::cross(goalBaseCorners.col(cornerIndices[2]), goalTopCorners.col(cornerIndices[0])));
            prediction.col(1) = arma::normalise(
                arma::cross(goalBaseCorners.col(cornerIndices[1]), goalTopCorners.col(cornerIndices[3])));

            // for the top and bottom, we check the inner lines in case they are a better match (this stabilizes
            // observations and reflects real world)
            if (goalBaseCorners(2, baseIndices[0]) > goalBaseCorners(2, baseIndices[1])) {
                cornerIndices[2] = baseIndices[1];
            }
            if (goalBaseCorners(2, baseIndices[3]) > goalBaseCorners(2, baseIndices[2])) {
                cornerIndices[3] = baseIndices[2];
            }
            if (goalTopCorners(2, topIndices[0]) > goalTopCorners(2, topIndices[1])) {
                cornerIndices[0] = topIndices[1];
            }
            if (goalTopCorners(2, topIndices[3]) > goalTopCorners(2, topIndices[2])) {
                cornerIndices[1] = topIndices[2];
            }


            prediction.col(2) = arma::normalise(
                arma::cross(goalTopCorners.col(cornerIndices[0]), goalTopCorners.col(cornerIndices[1])));
            prediction.col(3) = arma::normalise(
                arma::cross(goalBaseCorners.col(cornerIndices[3]), goalBaseCorners.col(cornerIndices[2])));

            return prediction;
        }

    }  // namespace vision
}  // namespace math
}  // namespace utility

#endif<|MERGE_RESOLUTION|>--- conflicted
+++ resolved
@@ -188,8 +188,6 @@
             return (separation / 2) / std::tan(parallaxAngle / 2);
         }
 
-<<<<<<< HEAD
-=======
         /*! @brief returns an estimate of the distance to two points which have a known separation.
             @param separation - Known distance between points in camera space
             @param cam1,cam2 - Measured camera space unit vectors point toward the points
@@ -201,29 +199,6 @@
             return (separation / 2) / std::tan(parallaxAngle / 2);
         }
 
-        /*! @brief
-            @param cam - coordinates in camera space of the pixel (cam[0] = y coordinate pixels, cam[1] = z
-           coordinate pixels)
-            @return im - coordinates on the screen in image space measured x across, y down, zero at top left
-        */
-        inline arma::ivec2 screenToImage(const arma::vec2& screen, const arma::uvec2& imageSize) {
-            arma::vec2 v = arma::vec2({double(imageSize[0] - 1) * 0.5, double(imageSize[1] - 1) * 0.5}) - screen;
-            return arma::ivec2({int(lround(v[0])), int(lround(v[1]))});
-        }
-        inline arma::vec2 imageToScreen(const arma::ivec2& im, const arma::uvec2& imageSize) {
-            return arma::vec2({double(imageSize[0] - 1) * 0.5, double(imageSize[1] - 1) * 0.5}) - im;
-        }
-        inline arma::vec2 imageToScreen(const arma::vec2& im, const arma::uvec2& imageSize) {
-            return arma::vec2({double(imageSize[0] - 1) * 0.5, double(imageSize[1] - 1) * 0.5}) - im;
-        }
-
-        /*! @brief uses pinhole cam model
-            @param point - Point in camera space (x along view axis, y to left of screen, z up along screen)
-        */
-        inline arma::vec2 projectCamSpaceToScreen(const arma::vec3& point, const double& camFocalLengthPixels) {
-            return {camFocalLengthPixels * point[1] / point[0], camFocalLengthPixels * point[2] / point[0]};
-        }
->>>>>>> 295b04d5
 
         inline arma::vec2 projectWorldPointToScreen(const arma::vec4& point,
                                                     const utility::math::matrix::Transform3D& camToGround,
