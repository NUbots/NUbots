--- conflicted
+++ resolved
@@ -93,24 +93,17 @@
                     uint consensusSize = 0;
                     double error       = 0.0;
 
-<<<<<<< HEAD
-                for(auto it = first; it != last; ++it) {
-                    float this_error = model.calculateError(*it);
-                    if(this_error < consensusErrorThreshold) {
-                        ++consensusSize;
-                        error += this_error;
-=======
                     // Make our model have new set of points
                     if (!regenerateRandomModel(model, first, last, std::forward<Args>(args)...)) {
                         continue;
                     }
 
                     for (auto it = first; it != last; ++it) {
-                        if (model.calculateError(*it) < consensusErrorThreshold) {
+                        float this_error = model.calculateError(*it);
+                        if (this_error < consensusErrorThreshold) {
                             ++consensusSize;
-                            error += consensusErrorThreshold;
+                            error += this_error;
                         }
->>>>>>> 204fc18f
                     }
 
                     // If largest consensus
@@ -123,24 +116,14 @@
 
                 if (largestConsensus >= minimumPointsForConsensus) {
 
-<<<<<<< HEAD
-                bestModel.refineModel(first,last,consensusErrorThreshold);
-
-                auto newFirst = std::partition(first, last, [consensusErrorThreshold, bestModel] (const DataPoint& point) {
-                    return consensusErrorThreshold > bestModel.calculateError(std::forward<const DataPoint&>(point));
-                });
-                first = newFirst;
-=======
-                    model.refineModel(first, last, consensusErrorThreshold);
+                    bestModel.refineModel(first, last, consensusErrorThreshold);
 
                     auto newFirst =
                         std::partition(first, last, [consensusErrorThreshold, bestModel](const DataPoint& point) {
                             return consensusErrorThreshold
                                    > bestModel.calculateError(std::forward<const DataPoint&>(point));
                         });
-
                     first = newFirst;
->>>>>>> 204fc18f
 
                     return std::make_pair(true, RansacResult<Iterator, Model>(bestModel, first, newFirst));
                 }
