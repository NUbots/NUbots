/*
 * Particle filter substitute for UKF
 *
 * This file is part of the NUbots Codebase.
 *
 * The NUbots Codebase is free software: you can redistribute it and/or modify
 * it under the terms of the GNU General Public License as published by
 * the Free Software Foundation, either version 3 of the License, or
 * (at your option) any later version.
 *
 * The NUbots Codebase is distributed in the hope that it will be useful,
 * but WITHOUT ANY WARRANTY; without even the implied warranty of
 * MERCHANTABILITY or FITNESS FOR A PARTICULAR PURPOSE.  See the
 * GNU General Public License for more details.
 *
 * You should have received a copy of the GNU General Public License
 * along with the NUbots Codebase.  If not, see <http://www.gnu.org/licenses/>.
 *
 * Copyright 2013 NUBots <nubots@nubots.net>
 */

#ifndef UTILITY_MATH_FILTER_PARTICLEFILTER_H
#define UTILITY_MATH_FILTER_PARTICLEFILTER_H

#include <armadillo>
#include <iostream>
#include <nuclear>
#include <random>
#include <vector>

namespace utility {
namespace math {
    namespace filter {

        template <typename Model>  // model is is a template parameter that Kalman also inherits
        class ParticleFilter {
        public:
            // The model
            Model model;

        private:
            // Dimension types for vectors and square matricies
            using StateVec     = arma::vec::fixed<Model::size>;
            using ParticleList = arma::mat;
            using StateMat     = arma::mat::fixed<Model::size, Model::size>;

            /* particles.n_cols = number of particles
               particle.col(i) = particle i
            */
            ParticleList particles;

            StateVec sigma_sq;

        public:
            ParticleFilter(StateVec initialMean       = arma::zeros(Model::size),
                           StateMat initialCovariance = arma::eye(Model::size, Model::size) * 0.1,
                           int number_of_particles_   = 100,
                           StateVec sigma_sq_         = 0.1 * arma::ones(Model::size)) {
                sigma_sq = arma::abs(sigma_sq_);
                reset(initialMean, initialCovariance, number_of_particles_);
            }

            void reset(StateVec initialMean, StateMat initialCovariance, int number_of_particles_ = 100) {
                particles = getParticles(initialMean, initialCovariance, number_of_particles_);
            }

<<<<<<< HEAD
            void resetAmbiguous(std::vector<StateVec> initialMean,
                                std::vector<StateMat> initialCovariance,
                                int number_of_particles_ = 100) {
                if (initialMean.size() != initialCovariance.size()) {
                    throw std::runtime_error(std::string(__FILE__) + " : " + std::to_string(__LINE__)
                                             + " different number of means vs covariances provided.");
                }
                // Sample the same number of particles for each possibility
                particles =
                    getParticles(initialMean[0], initialCovariance[0], number_of_particles_ / initialMean.size());
                for (int i = 1; i < initialMean.size(); i++) {
                    particles = arma::join_cols(
                        particles,
                        getParticles(initialMean[i], initialCovariance[i], number_of_particles_ / initialMean.size()));
                }
            }

            ParticleList getParticles(StateVec initialMean, StateMat initialCovariance, int n_particles) {
=======
            void resetAmbiguous(const std::vector<StateVec>& initialMeans,
                                const std::vector<StateMat>& initialCovariances,
                                const int& number_of_particles_ = 100) {
                if (initialMeans.size() != initialCovariances.size()) {
                    throw std::runtime_error(std::string(__FILE__) + " : " + std::to_string(__LINE__)
                                             + " different number of means vs covariances provided.");
                }
                particles = arma::zeros(Model::size, number_of_particles_);
                // Sample the same number of particles for each possibility
                const int particlesPerInit = number_of_particles_ / initialMeans.size();
                const int remainder        = number_of_particles_ % initialMeans.size();
                // Generate remainder using first hypotheses
                // Cols are accessed cols(first,last_inclusive)
                particles.cols(0, remainder - 1) = getParticles(initialMeans[0], initialCovariances[0], remainder);
                // Generate the rest equally
                for (unsigned int i = 0, currentStart = remainder; currentStart < particles.n_cols;
                     ++i, currentStart += particlesPerInit) {
                    particles.cols(currentStart, currentStart + particlesPerInit - 1) =
                        getParticles(initialMeans[i], initialCovariances[i], particlesPerInit);
                }
            }

            ParticleList getParticles(const StateVec& initialMean,
                                      const StateMat& initialCovariance,
                                      const int& n_particles) const {
>>>>>>> 0d4c23f4
                // Sample single gaussian (represented by a gaussian mixture model of size 1)
                ParticleList new_particles = arma::zeros(n_particles, Model::size);

                arma::gmm_diag gaussian;
                gaussian.set_params(arma::mat(initialMean), arma::mat(initialCovariance.diag()), arma::ones(1));
<<<<<<< HEAD
                for (unsigned int i = 0; i < n_particles; ++i) {
                    new_particles.row(i) = gaussian.generate().t();
                }
                return new_particles;
=======
                return gaussian.generate(n_particles);
>>>>>>> 0d4c23f4
            }


            template <typename... TAdditionalParameters>
            void timeUpdate(const double& deltaT, const TAdditionalParameters&... additionalParameters) {
                // Sample single zero mean gaussian with process noise (represented by a gaussian mixture model of size
                // 1)
                arma::gmm_diag gaussian;
                gaussian.set_params(arma::mat(arma::zeros(Model::size)),
                                    arma::mat(model.processNoise().diag() * deltaT),
                                    arma::ones(1));
<<<<<<< HEAD
                for (unsigned int i = 0; i < particles.n_rows; ++i) {

                    StateVec newpcle =
                        model.timeUpdate(particles.row(i).t(), deltaT, additionalParameters...) + gaussian.generate();
                    particles.row(i) = newpcle.t();
=======
                for (unsigned int i = 0; i < particles.n_cols; ++i) {
                    particles.col(i) = model.timeUpdate(particles.col(i), deltaT, additionalParameters...);
>>>>>>> 0d4c23f4
                }
                particles += gaussian.generate(particles.n_cols);
            }

            template <typename TMeasurement, typename... TMeasurementType>
            double measurementUpdate(const TMeasurement& measurement,
                                     const arma::mat& measurement_variance,
                                     const TMeasurementType&... measurementArgs) {
                ParticleList candidateParticles =
                    arma::join_rows(particles, arma::zeros(Model::size, model.getRogueCount()));
                // Resample some rogues
                for (int i = 0; i < model.getRogueCount(); i++) {
<<<<<<< HEAD
                    candidateParticles.row(i + particles.n_rows) =
                        particles.row(i) + (model.getRogueRange() % (0.5 - arma::randu(Model::size))).t();
=======
                    candidateParticles.col(i + particles.n_cols) =
                        particles.col(i) + (model.getRogueRange() % (0.5 - arma::randu(Model::size)));
>>>>>>> 0d4c23f4
                }

                arma::mat observationDifferences = arma::mat(measurement.n_elem, candidateParticles.n_cols);
                for (unsigned int i = 0; i < candidateParticles.n_cols; ++i) {
                    arma::vec predictedObservation =
<<<<<<< HEAD
                        model.predictedObservation(candidateParticles.row(i).t(), measurementArgs...);
                    // assert(predictedObservation.size() == measurement.size());
                    arma::vec difference = model.observationDifference(predictedObservation, measurement);
                    weights[i]           = std::exp(-arma::dot(difference, (measurement_variance.i() * difference)));
=======
                        model.predictedObservation(candidateParticles.col(i), measurementArgs...);
                    observationDifferences.col(i) = model.observationDifference(predictedObservation, measurement);
>>>>>>> 0d4c23f4
                }
                arma::vec weights =
                    arma::exp(
                        -arma::sum(observationDifferences % (measurement_variance.i() * observationDifferences), 0))
                        .t();

                // Resample
                std::random_device rd;
                std::mt19937 gen(rd());
                std::discrete_distribution<> multinomial(weights.begin(),
                                                         weights.end());  // class incorrectly named by cpp devs
<<<<<<< HEAD
                for (unsigned int i = 0; i < particles.n_rows; i++) {
                    particles.row(i) = model.limitState(candidateParticles.row(multinomial(gen)).t()).t();
=======
                for (unsigned int i = 0; i < particles.n_cols; i++) {
                    particles.col(i) = model.limitState(candidateParticles.col(multinomial(gen)));
>>>>>>> 0d4c23f4
                }
                return arma::mean(weights);
            }


            template <typename TMeasurement, typename... TMeasurementType>
            double ambiguousMeasurementUpdate(const TMeasurement& measurement,
                                              const arma::mat& measurement_variance,
                                              const std::vector<arma::vec>& possibilities,
                                              const TMeasurementType&... measurementArgs) {
                // Expand candidate particles with
                ParticleList candidateParticles =
<<<<<<< HEAD
                    arma::join_cols(particles, arma::zeros(model.getRogueCount(), Model::size));
                // Resample rogues
                for (int i = 0; i < model.getRogueCount(); i++) {
                    candidateParticles.row(i + particles.n_rows) =
                        particles.row(i) + (model.getRogueRange() % (0.5 - arma::randu(Model::size))).t();
                }
                // Repeat each particle for each possibility
                ParticleList repCandidateParticles = arma::repmat(candidateParticles, possibilities.size(), 1);
                arma::vec weights = arma::zeros(possibilities.size() * (particles.n_rows + model.getRogueCount()));

                // Compute weights
                float good_weight = 0;
                float bad_weight  = 0;
                int bad_count     = 0;
                for (unsigned int i = 0; i < repCandidateParticles.n_rows; i++) {
                    arma::vec predictedObservation =
                        model.predictedObservation(repCandidateParticles.row(i).t(),
                                                   possibilities[i / candidateParticles.n_rows],
                                                   measurementArgs...);
                    arma::vec difference = model.observationDifference(predictedObservation, measurement);
                    weights[i]           = std::exp(-arma::dot(difference, (measurement_variance.i() * difference)));
                }
=======
                    arma::join_rows(particles, arma::zeros(Model::size, model.getRogueCount()));
                // Resample rogues
                for (int i = 0; i < model.getRogueCount(); i++) {
                    candidateParticles.col(i + particles.n_cols) =
                        particles.col(i) + (model.getRogueRange() % (0.5 - arma::randu(Model::size)));
                }
                // Repeat each particle for each possibility
                ParticleList repCandidateParticles = arma::repmat(candidateParticles, possibilities.size(), 0);

                // Compute weights
                arma::mat observationDifferences = arma::mat(measurement.n_elem, repCandidateParticles.n_cols);
                for (unsigned int i = 0; i < repCandidateParticles.n_cols; ++i) {
                    arma::vec predictedObservation = model.predictedObservation(
                        repCandidateParticles.col(i), possibilities[i / candidateParticles.n_cols], measurementArgs...);
                    observationDifferences.col(i) = model.observationDifference(predictedObservation, measurement);
                }
                arma::vec weights =
                    arma::exp(
                        -arma::sum(observationDifferences % (measurement_variance.i() * observationDifferences), 0))
                        .t();
>>>>>>> 0d4c23f4

                // Resample
                std::random_device rd;
                std::mt19937 gen(rd());
                std::discrete_distribution<> multinomial(weights.begin(),
                                                         weights.end());  // class incorrectly named by cpp devs
                // Only sample N particles
<<<<<<< HEAD
                arma::vec new_weights = arma::zeros(particles.n_rows);
                for (unsigned int i = 0; i < particles.n_rows; i++) {
                    int index        = multinomial(gen);
                    particles.row(i) = repCandidateParticles.row(index);
                    new_weights(i)   = weights(index);
                }
                // Sort particles by descending weight
                arma::uvec sorted_index  = sort_index(new_weights, "decend");
                arma::mat particles_temp = particles;
                for (int i = 0; i < sorted_index.n_rows; i++) {
                    particles.row(i) = model.limitState(particles_temp.row(sorted_index[i]).t()).t();
=======
                arma::vec new_weights = arma::zeros(particles.n_cols);
                for (unsigned int i = 0; i < particles.n_cols; i++) {
                    int index        = multinomial(gen);
                    particles.col(i) = repCandidateParticles.col(index);
                    new_weights(i)   = weights(index);
                }
                // Sort particles by descending weight

                arma::uvec sorted_index  = sort_index(new_weights, "decend");
                arma::mat particles_temp = particles;
                for (unsigned int i = 0; i < sorted_index.n_rows; i++) {
                    particles.col(i) = model.limitState(particles_temp.col(sorted_index[i]));
>>>>>>> 0d4c23f4
                }

                // Return mean weight
                return new_weights[sorted_index[0]];
            }

            StateVec get() const {
                return arma::mean(particles, 1);
            }

            StateVec getBest() const {
                return particles.col(0);
            }

            StateVec getBest() const {
                return particles.row(0).t();
            }

            StateMat getCovariance() const {
                return arma::cov(particles.t());
            }

            ParticleList getParticles() const {
                return particles;
            }

            ParticleList getParticles() const {
                return particles;
            }
        };
    }  // namespace filter
}  // namespace math
}  // namespace utility


#endif<|MERGE_RESOLUTION|>--- conflicted
+++ resolved
@@ -64,26 +64,6 @@
                 particles = getParticles(initialMean, initialCovariance, number_of_particles_);
             }
 
-<<<<<<< HEAD
-            void resetAmbiguous(std::vector<StateVec> initialMean,
-                                std::vector<StateMat> initialCovariance,
-                                int number_of_particles_ = 100) {
-                if (initialMean.size() != initialCovariance.size()) {
-                    throw std::runtime_error(std::string(__FILE__) + " : " + std::to_string(__LINE__)
-                                             + " different number of means vs covariances provided.");
-                }
-                // Sample the same number of particles for each possibility
-                particles =
-                    getParticles(initialMean[0], initialCovariance[0], number_of_particles_ / initialMean.size());
-                for (int i = 1; i < initialMean.size(); i++) {
-                    particles = arma::join_cols(
-                        particles,
-                        getParticles(initialMean[i], initialCovariance[i], number_of_particles_ / initialMean.size()));
-                }
-            }
-
-            ParticleList getParticles(StateVec initialMean, StateMat initialCovariance, int n_particles) {
-=======
             void resetAmbiguous(const std::vector<StateVec>& initialMeans,
                                 const std::vector<StateMat>& initialCovariances,
                                 const int& number_of_particles_ = 100) {
@@ -109,20 +89,14 @@
             ParticleList getParticles(const StateVec& initialMean,
                                       const StateMat& initialCovariance,
                                       const int& n_particles) const {
->>>>>>> 0d4c23f4
+
                 // Sample single gaussian (represented by a gaussian mixture model of size 1)
                 ParticleList new_particles = arma::zeros(n_particles, Model::size);
 
                 arma::gmm_diag gaussian;
                 gaussian.set_params(arma::mat(initialMean), arma::mat(initialCovariance.diag()), arma::ones(1));
-<<<<<<< HEAD
-                for (unsigned int i = 0; i < n_particles; ++i) {
-                    new_particles.row(i) = gaussian.generate().t();
-                }
-                return new_particles;
-=======
+
                 return gaussian.generate(n_particles);
->>>>>>> 0d4c23f4
             }
 
 
@@ -134,16 +108,9 @@
                 gaussian.set_params(arma::mat(arma::zeros(Model::size)),
                                     arma::mat(model.processNoise().diag() * deltaT),
                                     arma::ones(1));
-<<<<<<< HEAD
-                for (unsigned int i = 0; i < particles.n_rows; ++i) {
-
-                    StateVec newpcle =
-                        model.timeUpdate(particles.row(i).t(), deltaT, additionalParameters...) + gaussian.generate();
-                    particles.row(i) = newpcle.t();
-=======
+
                 for (unsigned int i = 0; i < particles.n_cols; ++i) {
                     particles.col(i) = model.timeUpdate(particles.col(i), deltaT, additionalParameters...);
->>>>>>> 0d4c23f4
                 }
                 particles += gaussian.generate(particles.n_cols);
             }
@@ -156,27 +123,15 @@
                     arma::join_rows(particles, arma::zeros(Model::size, model.getRogueCount()));
                 // Resample some rogues
                 for (int i = 0; i < model.getRogueCount(); i++) {
-<<<<<<< HEAD
-                    candidateParticles.row(i + particles.n_rows) =
-                        particles.row(i) + (model.getRogueRange() % (0.5 - arma::randu(Model::size))).t();
-=======
                     candidateParticles.col(i + particles.n_cols) =
                         particles.col(i) + (model.getRogueRange() % (0.5 - arma::randu(Model::size)));
->>>>>>> 0d4c23f4
                 }
 
                 arma::mat observationDifferences = arma::mat(measurement.n_elem, candidateParticles.n_cols);
                 for (unsigned int i = 0; i < candidateParticles.n_cols; ++i) {
                     arma::vec predictedObservation =
-<<<<<<< HEAD
-                        model.predictedObservation(candidateParticles.row(i).t(), measurementArgs...);
-                    // assert(predictedObservation.size() == measurement.size());
-                    arma::vec difference = model.observationDifference(predictedObservation, measurement);
-                    weights[i]           = std::exp(-arma::dot(difference, (measurement_variance.i() * difference)));
-=======
                         model.predictedObservation(candidateParticles.col(i), measurementArgs...);
                     observationDifferences.col(i) = model.observationDifference(predictedObservation, measurement);
->>>>>>> 0d4c23f4
                 }
                 arma::vec weights =
                     arma::exp(
@@ -188,13 +143,8 @@
                 std::mt19937 gen(rd());
                 std::discrete_distribution<> multinomial(weights.begin(),
                                                          weights.end());  // class incorrectly named by cpp devs
-<<<<<<< HEAD
-                for (unsigned int i = 0; i < particles.n_rows; i++) {
-                    particles.row(i) = model.limitState(candidateParticles.row(multinomial(gen)).t()).t();
-=======
                 for (unsigned int i = 0; i < particles.n_cols; i++) {
                     particles.col(i) = model.limitState(candidateParticles.col(multinomial(gen)));
->>>>>>> 0d4c23f4
                 }
                 return arma::mean(weights);
             }
@@ -207,30 +157,6 @@
                                               const TMeasurementType&... measurementArgs) {
                 // Expand candidate particles with
                 ParticleList candidateParticles =
-<<<<<<< HEAD
-                    arma::join_cols(particles, arma::zeros(model.getRogueCount(), Model::size));
-                // Resample rogues
-                for (int i = 0; i < model.getRogueCount(); i++) {
-                    candidateParticles.row(i + particles.n_rows) =
-                        particles.row(i) + (model.getRogueRange() % (0.5 - arma::randu(Model::size))).t();
-                }
-                // Repeat each particle for each possibility
-                ParticleList repCandidateParticles = arma::repmat(candidateParticles, possibilities.size(), 1);
-                arma::vec weights = arma::zeros(possibilities.size() * (particles.n_rows + model.getRogueCount()));
-
-                // Compute weights
-                float good_weight = 0;
-                float bad_weight  = 0;
-                int bad_count     = 0;
-                for (unsigned int i = 0; i < repCandidateParticles.n_rows; i++) {
-                    arma::vec predictedObservation =
-                        model.predictedObservation(repCandidateParticles.row(i).t(),
-                                                   possibilities[i / candidateParticles.n_rows],
-                                                   measurementArgs...);
-                    arma::vec difference = model.observationDifference(predictedObservation, measurement);
-                    weights[i]           = std::exp(-arma::dot(difference, (measurement_variance.i() * difference)));
-                }
-=======
                     arma::join_rows(particles, arma::zeros(Model::size, model.getRogueCount()));
                 // Resample rogues
                 for (int i = 0; i < model.getRogueCount(); i++) {
@@ -251,7 +177,6 @@
                     arma::exp(
                         -arma::sum(observationDifferences % (measurement_variance.i() * observationDifferences), 0))
                         .t();
->>>>>>> 0d4c23f4
 
                 // Resample
                 std::random_device rd;
@@ -259,19 +184,6 @@
                 std::discrete_distribution<> multinomial(weights.begin(),
                                                          weights.end());  // class incorrectly named by cpp devs
                 // Only sample N particles
-<<<<<<< HEAD
-                arma::vec new_weights = arma::zeros(particles.n_rows);
-                for (unsigned int i = 0; i < particles.n_rows; i++) {
-                    int index        = multinomial(gen);
-                    particles.row(i) = repCandidateParticles.row(index);
-                    new_weights(i)   = weights(index);
-                }
-                // Sort particles by descending weight
-                arma::uvec sorted_index  = sort_index(new_weights, "decend");
-                arma::mat particles_temp = particles;
-                for (int i = 0; i < sorted_index.n_rows; i++) {
-                    particles.row(i) = model.limitState(particles_temp.row(sorted_index[i]).t()).t();
-=======
                 arma::vec new_weights = arma::zeros(particles.n_cols);
                 for (unsigned int i = 0; i < particles.n_cols; i++) {
                     int index        = multinomial(gen);
@@ -284,7 +196,6 @@
                 arma::mat particles_temp = particles;
                 for (unsigned int i = 0; i < sorted_index.n_rows; i++) {
                     particles.col(i) = model.limitState(particles_temp.col(sorted_index[i]));
->>>>>>> 0d4c23f4
                 }
 
                 // Return mean weight
