/*
 * Particle filter substitute for UKF
 *
 * This file is part of the NUbots Codebase.
 *
 * The NUbots Codebase is free software: you can redistribute it and/or modify
 * it under the terms of the GNU General Public License as published by
 * the Free Software Foundation, either version 3 of the License, or
 * (at your option) any later version.
 *
 * The NUbots Codebase is distributed in the hope that it will be useful,
 * but WITHOUT ANY WARRANTY; without even the implied warranty of
 * MERCHANTABILITY or FITNESS FOR A PARTICULAR PURPOSE.  See the
 * GNU General Public License for more details.
 *
 * You should have received a copy of the GNU General Public License
 * along with the NUbots Codebase.  If not, see <http://www.gnu.org/licenses/>.
 *
 * Copyright 2019 NUbots <nubots@nubots.net>
 */

#ifndef UTILITY_MATH_FILTER_PARTICLEFILTER_HPP
#define UTILITY_MATH_FILTER_PARTICLEFILTER_HPP

#include <Eigen/Dense>
#include <random>
#include <vector>

<<<<<<< HEAD
namespace utility {
    namespace math {
        namespace filter {

            template <typename Scalar, template <typename> class FilterModel>
            class ParticleFilter {
            public:
                using Model = FilterModel<Scalar>;
                // The model
                Model model;

                using StateVec = Eigen::Matrix<Scalar, Model::size, 1>;
                using StateMat = Eigen::Matrix<Scalar, Model::size, Model::size>;

            private:
                // Our random number generator
                std::mt19937 rng;
                std::normal_distribution<Scalar> norm;

                // Dimension types for vectors and square matricies
                using ParticleList = Eigen::Matrix<Scalar, Model::size, Eigen::Dynamic>;

                ParticleList sample_particles(const StateVec& mean,
                                              const StateMat& covariance,
                                              const int& n_particles) {
                    // Sample single gaussian (represented by a gaussian mixture model of size 1)

                    // Implementation based on the work presented in
                    // Conrad Sanderson and Ryan Curtin.
                    // An Open Source C++ Implementation of Multi-Threaded Gaussian Mixture Models, k-Means and
                    // Expectation Maximisation. International Conference on Signal Processing and Communication
                    // Systems, 2017.

                    ParticleList new_particles =
                        ParticleList::NullaryExpr(Model::size, n_particles, [&]() { return norm(rng); });

                    const StateMat sqrt_covariance = covariance.cwiseSqrt();

                    for (int i = 0; i < n_particles; ++i) {
                        new_particles.col(i) = new_particles.col(i).cwiseProduct(sqrt_covariance.col(0)) + mean;
                    }

                    return new_particles;
                }

                ParticleList sample_particles(const StateVec& mean,
                                              const StateVec& covariance,
                                              const int& n_particles) {
                    // Sample single gaussian (represented by a gaussian mixture model of size 1)

                    // Implementation based on the work presented in
                    // Conrad Sanderson and Ryan Curtin.
                    // An Open Source C++ Implementation of Multi-Threaded Gaussian Mixture Models, k-Means and
                    // Expectation Maximisation. International Conference on Signal Processing and Communication
                    // Systems, 2017.

                    ParticleList new_particles =
                        ParticleList::NullaryExpr(Model::size, n_particles, [&]() { return norm(rng); });

                    const StateVec sqrt_covariance = covariance.cwiseSqrt();

                    for (int i = 0; i < n_particles; ++i) {
                        new_particles.col(i) = new_particles.col(i).cwiseProduct(sqrt_covariance) + mean;
                    }

                    return new_particles;
                }

            public:
                ParticleFilter(const StateVec& initial_mean      = StateVec::Zero(),
                               const StateMat& initialCovariance = StateMat::Identity() * 0.1,
                               const int& number_of_particles    = 100)
                    : rng(), norm() {
                    set_state(initial_mean, initialCovariance, number_of_particles);
                }

                void set_state(const StateVec& initial_mean,
                               const StateMat& initialCovariance,
                               const int& number_of_particles = 100) {
                    particles = sample_particles(initial_mean, initialCovariance, number_of_particles);

                    // Limit the state of each particle to ensure they are still valid
                    for (unsigned int i = 0; i < particles.cols(); i++) {
                        particles.col(i) = model.limit(particles.col(i));
                    }
                }

                template <typename... Args>
                void time(const Scalar& dt, const Args&... params) {
                    // Time update our particles
                    for (unsigned int i = 0; i < particles.cols(); ++i) {
                        particles.col(i) = model.time(particles.col(i), dt, params...);
                    }

                    // Perturb them by noise
                    particles +=
                        sample_particles(StateVec::Zero(), StateVec(model.noise(dt).diagonal()), particles.cols());

                    // Limit the state of each particle to ensure they are still valid
                    for (unsigned int i = 0; i < particles.cols(); i++) {
                        particles.col(i) = model.limit(particles.col(i));
                    }
                }

                template <typename MeasurementScalar, int S, int... VArgs, int... MArgs, typename... Args>
                MeasurementScalar measure(const Eigen::Matrix<MeasurementScalar, S, 1, VArgs...>& measurement,
                                          const Eigen::Matrix<MeasurementScalar, S, S, MArgs...>& measurement_variance,
                                          const Args&... params) {

                    ParticleList candidate_particles =
                        ParticleList::Zero(Model::size, particles.cols() + model.getRogueCount());
                    candidate_particles.leftCols(particles.cols()) = particles;

                    // Resample some rogues
                    for (int i = 0; i < model.getRogueCount(); ++i) {
                        candidate_particles.col(i + particles.cols()) =
                            particles.col(i) + model.getRogueRange().cwiseProduct(StateVec::Random() * 0.5);
                    }

                    Eigen::Matrix<MeasurementScalar, S, Eigen::Dynamic> differences(S, particles.cols());
                    for (int i = 0; i < candidate_particles.cols(); ++i) {
                        differences.col(i) = model.difference(model.predict(particles.col(i), params...), measurement);
                    }

                    // Calculate log probabilities
                    Eigen::Matrix<MeasurementScalar, Eigen::Dynamic, 1> logits =
                        -differences.cwiseProduct(measurement_variance.inverse() * differences).colwise().sum();

                    // Subtract the max log prob for numerical stability and then exponentiate
                    logits = Eigen::exp(logits.array() - logits.maxCoeff());

                    // Resample
                    std::discrete_distribution<> multinomial(logits.data(), logits.data() + logits.size());
                    for (unsigned int i = 0; i < particles.cols(); i++) {
                        particles.col(i) = model.limit(candidate_particles.col(multinomial(rng)));
                    }
                    return logits.mean();
                }

                // Take the mean of all particles, pay no attention to the type of the data
                StateVec get() const {
                    return particles.rowwise().mean();
                }

                StateMat getCovariance() const {
                    auto mean_centered = particles.transpose().rowwise() - particles.transpose().colwise().mean();
                    return (mean_centered.transpose() * mean_centered) / (particles.transpose().rows() - 1);
                }

                const ParticleList& getParticles() const {
                    return particles;
                }

            private:
                ParticleList particles;
            };
        }  // namespace filter
    }      // namespace math
}  // namespace utility
=======
namespace utility::math::filter {

    template <typename Model>  // model is is a template parameter that Kalman also inherits
    class ParticleFilter {
    public:
        // The model
        Model model;

        using StateVec = arma::vec::fixed<Model::size>;
        using StateMat = arma::mat::fixed<Model::size, Model::size>;

    private:
        // Dimension types for vectors and square matricies
        using ParticleList = arma::mat;

        /* particles.n_cols = number of particles
           particle.col(i) = particle i
        */
        ParticleList particles;

        StateVec sigma_sq;

    public:
        ParticleFilter(StateVec initialMean       = arma::zeros(Model::size),
                       StateMat initialCovariance = arma::eye(Model::size, Model::size) * 0.1,
                       int number_of_particles_   = 100,
                       StateVec sigma_sq_         = 0.1 * arma::ones(Model::size)) {
            sigma_sq = arma::abs(sigma_sq_);
            reset(initialMean, initialCovariance, number_of_particles_);
        }

        void reset(StateVec initialMean, StateMat initialCovariance, int number_of_particles_ = 100) {
            particles = getParticles(initialMean, initialCovariance, number_of_particles_);
        }

        void resetAmbiguous(const std::vector<StateVec>& initialMeans,
                            const std::vector<StateMat>& initialCovariances,
                            const int& number_of_particles_ = 100) {
            if (initialMeans.size() != initialCovariances.size()) {
                throw std::runtime_error(std::string(__FILE__) + " : " + std::to_string(__LINE__)
                                         + " different number of means vs covariances provided.");
            }
            particles = arma::zeros(Model::size, number_of_particles_);
            // Sample the same number of particles for each possibility
            const int particlesPerInit = number_of_particles_ / initialMeans.size();
            const int remainder        = number_of_particles_ % initialMeans.size();
            // Generate remainder using first hypotheses
            // Cols are accessed cols(first,last_inclusive)
            if (remainder > 0) {
                particles.cols(0, remainder - 1) = getParticles(initialMeans[0], initialCovariances[0], remainder);
            }
            // Generate the rest equally
            for (unsigned int i = 0, currentStart = remainder; currentStart < particles.n_cols;
                 ++i, currentStart += particlesPerInit) {
                particles.cols(currentStart, currentStart + particlesPerInit - 1) =
                    getParticles(initialMeans[i], initialCovariances[i], particlesPerInit);
            }
        }

        ParticleList getParticles(const StateVec& initialMean,
                                  const StateMat& initialCovariance,
                                  const int& n_particles) const {
            // Sample single gaussian (represented by a gaussian mixture model of size 1)
            ParticleList new_particles = arma::zeros(n_particles, Model::size);

            arma::gmm_diag gaussian;
            gaussian.set_params(arma::mat(initialMean), arma::mat(initialCovariance.diag()), arma::ones(1));

            return gaussian.generate(n_particles);
        }


        template <typename... TAdditionalParameters>
        void timeUpdate(const double& deltaT, const TAdditionalParameters&... additionalParameters) {
            // Sample single zero mean gaussian with process noise (represented by a gaussian mixture model of
            // size 1)
            arma::gmm_diag gaussian;
            gaussian.set_params(arma::mat(arma::zeros(Model::size)),
                                arma::mat(model.processNoise().diag() * deltaT),
                                arma::ones(1));

            for (unsigned int i = 0; i < particles.n_cols; ++i) {
                particles.col(i) = model.timeUpdate(particles.col(i), deltaT, additionalParameters...);
            }
            particles += gaussian.generate(particles.n_cols);
        }

        template <typename TMeasurement, typename... TMeasurementType>
        double measurementUpdate(const TMeasurement& measurement,
                                 const arma::mat& measurement_variance,
                                 const TMeasurementType&... measurementArgs) {
            ParticleList candidateParticles =
                arma::join_rows(particles, arma::zeros(Model::size, model.getRogueCount()));
            // Resample some rogues
            for (int i = 0; i < model.getRogueCount(); i++) {
                candidateParticles.col(i + particles.n_cols) =
                    particles.col(i) + (model.getRogueRange() % (0.5 - arma::randu(Model::size)));
            }

            arma::mat observationDifferences = arma::mat(measurement.n_elem, candidateParticles.n_cols);
            for (unsigned int i = 0; i < candidateParticles.n_cols; ++i) {
                arma::vec predictedObservation =
                    model.predictedObservation(candidateParticles.col(i), measurementArgs...);
                observationDifferences.col(i) = model.observationDifference(predictedObservation, measurement);
            }

            // Calculate log probabilities
            arma::vec logits =
                (-arma::sum(observationDifferences % (measurement_variance.i() * observationDifferences), 0)).t();

            // Subtract the max log prob for numerical stability and then exponentiate
            logits = arma::exp(logits - logits.max());

            // Resample
            std::random_device rd;
            std::mt19937 gen(rd());
            std::discrete_distribution<> multinomial(logits.begin(),
                                                     logits.end());  // class incorrectly named by cpp devs
            for (unsigned int i = 0; i < particles.n_cols; i++) {
                particles.col(i) = model.limitState(candidateParticles.col(multinomial(gen)));
            }
            return arma::mean(logits);
        }


        template <typename TMeasurement, typename... TMeasurementType>
        double ambiguousMeasurementUpdate(const TMeasurement& measurement,
                                          const arma::mat& measurement_variance,
                                          const std::vector<arma::vec>& possibilities,
                                          const TMeasurementType&... measurementArgs) {
            // Expand candidate particles with
            ParticleList candidateParticles =
                arma::join_rows(particles, arma::zeros(Model::size, model.getRogueCount()));
            // Resample rogues
            for (int i = 0; i < model.getRogueCount(); i++) {
                candidateParticles.col(i + particles.n_cols) =
                    particles.col(i) + (model.getRogueRange() % (0.5 - arma::randu(Model::size)));
            }
            // Repeat each particle for each possibility
            ParticleList repCandidateParticles = arma::repmat(candidateParticles, 1, possibilities.size());

            // Compute weights
            arma::mat observationDifferences = arma::mat(measurement.n_elem, repCandidateParticles.n_cols);
            for (unsigned int i = 0; i < repCandidateParticles.n_cols; ++i) {
                arma::vec predictedObservation =
                    model.predictedObservation(repCandidateParticles.col(i),
                                               possibilities[i / candidateParticles.n_cols],
                                               measurementArgs...);
                observationDifferences.col(i) = model.observationDifference(predictedObservation, measurement);
            }
            arma::vec weights =
                arma::exp(-arma::sum(observationDifferences % (measurement_variance.i() * observationDifferences), 0))
                    .t();

            // Resample
            std::random_device rd;
            std::mt19937 gen(rd());
            std::discrete_distribution<> multinomial(weights.begin(),
                                                     weights.end());  // class incorrectly named by cpp devs
            // Only sample N particles
            arma::vec new_weights = arma::zeros(particles.n_cols);
            for (unsigned int i = 0; i < particles.n_cols; i++) {
                int index        = multinomial(gen);
                particles.col(i) = repCandidateParticles.col(index);
                new_weights(i)   = weights(index);
            }
            // Sort particles by descending weight

            arma::uvec sorted_index  = sort_index(new_weights, "decend");
            arma::mat particles_temp = particles;
            for (unsigned int i = 0; i < sorted_index.n_rows; i++) {
                particles.col(i) = model.limitState(particles_temp.col(sorted_index[i]));
            }

            // Return mean weight
            return new_weights[sorted_index[0]];
        }

        StateVec get() const {
            return arma::mean(particles, 1);
        }

        StateVec getBest() const {
            return particles.col(0);
        }

        StateMat getCovariance() const {
            return arma::cov(particles.t());
        }

        ParticleList getParticles() const {
            return particles;
        }
    };
}  // namespace utility::math::filter
>>>>>>> e4cc21c2


#endif<|MERGE_RESOLUTION|>--- conflicted
+++ resolved
@@ -26,363 +26,156 @@
 #include <random>
 #include <vector>
 
-<<<<<<< HEAD
-namespace utility {
-    namespace math {
-        namespace filter {
-
-            template <typename Scalar, template <typename> class FilterModel>
-            class ParticleFilter {
-            public:
-                using Model = FilterModel<Scalar>;
-                // The model
-                Model model;
-
-                using StateVec = Eigen::Matrix<Scalar, Model::size, 1>;
-                using StateMat = Eigen::Matrix<Scalar, Model::size, Model::size>;
-
-            private:
-                // Our random number generator
-                std::mt19937 rng;
-                std::normal_distribution<Scalar> norm;
-
-                // Dimension types for vectors and square matricies
-                using ParticleList = Eigen::Matrix<Scalar, Model::size, Eigen::Dynamic>;
-
-                ParticleList sample_particles(const StateVec& mean,
-                                              const StateMat& covariance,
-                                              const int& n_particles) {
-                    // Sample single gaussian (represented by a gaussian mixture model of size 1)
-
-                    // Implementation based on the work presented in
-                    // Conrad Sanderson and Ryan Curtin.
-                    // An Open Source C++ Implementation of Multi-Threaded Gaussian Mixture Models, k-Means and
-                    // Expectation Maximisation. International Conference on Signal Processing and Communication
-                    // Systems, 2017.
-
-                    ParticleList new_particles =
-                        ParticleList::NullaryExpr(Model::size, n_particles, [&]() { return norm(rng); });
-
-                    const StateMat sqrt_covariance = covariance.cwiseSqrt();
-
-                    for (int i = 0; i < n_particles; ++i) {
-                        new_particles.col(i) = new_particles.col(i).cwiseProduct(sqrt_covariance.col(0)) + mean;
-                    }
-
-                    return new_particles;
-                }
-
-                ParticleList sample_particles(const StateVec& mean,
-                                              const StateVec& covariance,
-                                              const int& n_particles) {
-                    // Sample single gaussian (represented by a gaussian mixture model of size 1)
-
-                    // Implementation based on the work presented in
-                    // Conrad Sanderson and Ryan Curtin.
-                    // An Open Source C++ Implementation of Multi-Threaded Gaussian Mixture Models, k-Means and
-                    // Expectation Maximisation. International Conference on Signal Processing and Communication
-                    // Systems, 2017.
-
-                    ParticleList new_particles =
-                        ParticleList::NullaryExpr(Model::size, n_particles, [&]() { return norm(rng); });
-
-                    const StateVec sqrt_covariance = covariance.cwiseSqrt();
-
-                    for (int i = 0; i < n_particles; ++i) {
-                        new_particles.col(i) = new_particles.col(i).cwiseProduct(sqrt_covariance) + mean;
-                    }
-
-                    return new_particles;
-                }
-
-            public:
-                ParticleFilter(const StateVec& initial_mean      = StateVec::Zero(),
-                               const StateMat& initialCovariance = StateMat::Identity() * 0.1,
-                               const int& number_of_particles    = 100)
-                    : rng(), norm() {
-                    set_state(initial_mean, initialCovariance, number_of_particles);
-                }
-
-                void set_state(const StateVec& initial_mean,
-                               const StateMat& initialCovariance,
-                               const int& number_of_particles = 100) {
-                    particles = sample_particles(initial_mean, initialCovariance, number_of_particles);
-
-                    // Limit the state of each particle to ensure they are still valid
-                    for (unsigned int i = 0; i < particles.cols(); i++) {
-                        particles.col(i) = model.limit(particles.col(i));
-                    }
-                }
-
-                template <typename... Args>
-                void time(const Scalar& dt, const Args&... params) {
-                    // Time update our particles
-                    for (unsigned int i = 0; i < particles.cols(); ++i) {
-                        particles.col(i) = model.time(particles.col(i), dt, params...);
-                    }
-
-                    // Perturb them by noise
-                    particles +=
-                        sample_particles(StateVec::Zero(), StateVec(model.noise(dt).diagonal()), particles.cols());
-
-                    // Limit the state of each particle to ensure they are still valid
-                    for (unsigned int i = 0; i < particles.cols(); i++) {
-                        particles.col(i) = model.limit(particles.col(i));
-                    }
-                }
-
-                template <typename MeasurementScalar, int S, int... VArgs, int... MArgs, typename... Args>
-                MeasurementScalar measure(const Eigen::Matrix<MeasurementScalar, S, 1, VArgs...>& measurement,
-                                          const Eigen::Matrix<MeasurementScalar, S, S, MArgs...>& measurement_variance,
-                                          const Args&... params) {
-
-                    ParticleList candidate_particles =
-                        ParticleList::Zero(Model::size, particles.cols() + model.getRogueCount());
-                    candidate_particles.leftCols(particles.cols()) = particles;
-
-                    // Resample some rogues
-                    for (int i = 0; i < model.getRogueCount(); ++i) {
-                        candidate_particles.col(i + particles.cols()) =
-                            particles.col(i) + model.getRogueRange().cwiseProduct(StateVec::Random() * 0.5);
-                    }
-
-                    Eigen::Matrix<MeasurementScalar, S, Eigen::Dynamic> differences(S, particles.cols());
-                    for (int i = 0; i < candidate_particles.cols(); ++i) {
-                        differences.col(i) = model.difference(model.predict(particles.col(i), params...), measurement);
-                    }
-
-                    // Calculate log probabilities
-                    Eigen::Matrix<MeasurementScalar, Eigen::Dynamic, 1> logits =
-                        -differences.cwiseProduct(measurement_variance.inverse() * differences).colwise().sum();
-
-                    // Subtract the max log prob for numerical stability and then exponentiate
-                    logits = Eigen::exp(logits.array() - logits.maxCoeff());
-
-                    // Resample
-                    std::discrete_distribution<> multinomial(logits.data(), logits.data() + logits.size());
-                    for (unsigned int i = 0; i < particles.cols(); i++) {
-                        particles.col(i) = model.limit(candidate_particles.col(multinomial(rng)));
-                    }
-                    return logits.mean();
-                }
-
-                // Take the mean of all particles, pay no attention to the type of the data
-                StateVec get() const {
-                    return particles.rowwise().mean();
-                }
-
-                StateMat getCovariance() const {
-                    auto mean_centered = particles.transpose().rowwise() - particles.transpose().colwise().mean();
-                    return (mean_centered.transpose() * mean_centered) / (particles.transpose().rows() - 1);
-                }
-
-                const ParticleList& getParticles() const {
-                    return particles;
-                }
-
-            private:
-                ParticleList particles;
-            };
-        }  // namespace filter
-    }      // namespace math
-}  // namespace utility
-=======
 namespace utility::math::filter {
 
-    template <typename Model>  // model is is a template parameter that Kalman also inherits
+    template <typename Scalar, template <typename> class FilterModel>
     class ParticleFilter {
     public:
+        using Model = FilterModel<Scalar>;
         // The model
         Model model;
 
-        using StateVec = arma::vec::fixed<Model::size>;
-        using StateMat = arma::mat::fixed<Model::size, Model::size>;
+        using StateVec = Eigen::Matrix<Scalar, Model::size, 1>;
+        using StateMat = Eigen::Matrix<Scalar, Model::size, Model::size>;
 
     private:
+        // Our random number generator
+        std::mt19937 rng;
+        std::normal_distribution<Scalar> norm;
+
         // Dimension types for vectors and square matricies
-        using ParticleList = arma::mat;
+        using ParticleList = Eigen::Matrix<Scalar, Model::size, Eigen::Dynamic>;
 
-        /* particles.n_cols = number of particles
-           particle.col(i) = particle i
-        */
-        ParticleList particles;
+        ParticleList sample_particles(const StateVec& mean, const StateMat& covariance, const int& n_particles) {
+            // Sample single gaussian (represented by a gaussian mixture model of size 1)
 
-        StateVec sigma_sq;
+            // Implementation based on the work presented in
+            // Conrad Sanderson and Ryan Curtin.
+            // An Open Source C++ Implementation of Multi-Threaded Gaussian Mixture Models, k-Means and
+            // Expectation Maximisation. International Conference on Signal Processing and Communication
+            // Systems, 2017.
+
+            ParticleList new_particles =
+                ParticleList::NullaryExpr(Model::size, n_particles, [&]() { return norm(rng); });
+
+            const StateMat sqrt_covariance = covariance.cwiseSqrt();
+
+            for (int i = 0; i < n_particles; ++i) {
+                new_particles.col(i) = new_particles.col(i).cwiseProduct(sqrt_covariance.col(0)) + mean;
+            }
+
+            return new_particles;
+        }
+
+        ParticleList sample_particles(const StateVec& mean, const StateVec& covariance, const int& n_particles) {
+            // Sample single gaussian (represented by a gaussian mixture model of size 1)
+
+            // Implementation based on the work presented in
+            // Conrad Sanderson and Ryan Curtin.
+            // An Open Source C++ Implementation of Multi-Threaded Gaussian Mixture Models, k-Means and
+            // Expectation Maximisation. International Conference on Signal Processing and Communication
+            // Systems, 2017.
+
+            ParticleList new_particles =
+                ParticleList::NullaryExpr(Model::size, n_particles, [&]() { return norm(rng); });
+
+            const StateVec sqrt_covariance = covariance.cwiseSqrt();
+
+            for (int i = 0; i < n_particles; ++i) {
+                new_particles.col(i) = new_particles.col(i).cwiseProduct(sqrt_covariance) + mean;
+            }
+
+            return new_particles;
+        }
 
     public:
-        ParticleFilter(StateVec initialMean       = arma::zeros(Model::size),
-                       StateMat initialCovariance = arma::eye(Model::size, Model::size) * 0.1,
-                       int number_of_particles_   = 100,
-                       StateVec sigma_sq_         = 0.1 * arma::ones(Model::size)) {
-            sigma_sq = arma::abs(sigma_sq_);
-            reset(initialMean, initialCovariance, number_of_particles_);
+        ParticleFilter(const StateVec& initial_mean      = StateVec::Zero(),
+                       const StateMat& initialCovariance = StateMat::Identity() * 0.1,
+                       const int& number_of_particles    = 100)
+            : rng(), norm() {
+            set_state(initial_mean, initialCovariance, number_of_particles);
         }
 
-        void reset(StateVec initialMean, StateMat initialCovariance, int number_of_particles_ = 100) {
-            particles = getParticles(initialMean, initialCovariance, number_of_particles_);
-        }
+        void set_state(const StateVec& initial_mean,
+                       const StateMat& initialCovariance,
+                       const int& number_of_particles = 100) {
+            particles = sample_particles(initial_mean, initialCovariance, number_of_particles);
 
-        void resetAmbiguous(const std::vector<StateVec>& initialMeans,
-                            const std::vector<StateMat>& initialCovariances,
-                            const int& number_of_particles_ = 100) {
-            if (initialMeans.size() != initialCovariances.size()) {
-                throw std::runtime_error(std::string(__FILE__) + " : " + std::to_string(__LINE__)
-                                         + " different number of means vs covariances provided.");
-            }
-            particles = arma::zeros(Model::size, number_of_particles_);
-            // Sample the same number of particles for each possibility
-            const int particlesPerInit = number_of_particles_ / initialMeans.size();
-            const int remainder        = number_of_particles_ % initialMeans.size();
-            // Generate remainder using first hypotheses
-            // Cols are accessed cols(first,last_inclusive)
-            if (remainder > 0) {
-                particles.cols(0, remainder - 1) = getParticles(initialMeans[0], initialCovariances[0], remainder);
-            }
-            // Generate the rest equally
-            for (unsigned int i = 0, currentStart = remainder; currentStart < particles.n_cols;
-                 ++i, currentStart += particlesPerInit) {
-                particles.cols(currentStart, currentStart + particlesPerInit - 1) =
-                    getParticles(initialMeans[i], initialCovariances[i], particlesPerInit);
+            // Limit the state of each particle to ensure they are still valid
+            for (unsigned int i = 0; i < particles.cols(); i++) {
+                particles.col(i) = model.limit(particles.col(i));
             }
         }
 
-        ParticleList getParticles(const StateVec& initialMean,
-                                  const StateMat& initialCovariance,
-                                  const int& n_particles) const {
-            // Sample single gaussian (represented by a gaussian mixture model of size 1)
-            ParticleList new_particles = arma::zeros(n_particles, Model::size);
+        template <typename... Args>
+        void time(const Scalar& dt, const Args&... params) {
+            // Time update our particles
+            for (unsigned int i = 0; i < particles.cols(); ++i) {
+                particles.col(i) = model.time(particles.col(i), dt, params...);
+            }
 
-            arma::gmm_diag gaussian;
-            gaussian.set_params(arma::mat(initialMean), arma::mat(initialCovariance.diag()), arma::ones(1));
+            // Perturb them by noise
+            particles += sample_particles(StateVec::Zero(), StateVec(model.noise(dt).diagonal()), particles.cols());
 
-            return gaussian.generate(n_particles);
+            // Limit the state of each particle to ensure they are still valid
+            for (unsigned int i = 0; i < particles.cols(); i++) {
+                particles.col(i) = model.limit(particles.col(i));
+            }
         }
 
+        template <typename MeasurementScalar, int S, int... VArgs, int... MArgs, typename... Args>
+        MeasurementScalar measure(const Eigen::Matrix<MeasurementScalar, S, 1, VArgs...>& measurement,
+                                  const Eigen::Matrix<MeasurementScalar, S, S, MArgs...>& measurement_variance,
+                                  const Args&... params) {
 
-        template <typename... TAdditionalParameters>
-        void timeUpdate(const double& deltaT, const TAdditionalParameters&... additionalParameters) {
-            // Sample single zero mean gaussian with process noise (represented by a gaussian mixture model of
-            // size 1)
-            arma::gmm_diag gaussian;
-            gaussian.set_params(arma::mat(arma::zeros(Model::size)),
-                                arma::mat(model.processNoise().diag() * deltaT),
-                                arma::ones(1));
+            ParticleList candidate_particles =
+                ParticleList::Zero(Model::size, particles.cols() + model.getRogueCount());
+            candidate_particles.leftCols(particles.cols()) = particles;
 
-            for (unsigned int i = 0; i < particles.n_cols; ++i) {
-                particles.col(i) = model.timeUpdate(particles.col(i), deltaT, additionalParameters...);
-            }
-            particles += gaussian.generate(particles.n_cols);
-        }
-
-        template <typename TMeasurement, typename... TMeasurementType>
-        double measurementUpdate(const TMeasurement& measurement,
-                                 const arma::mat& measurement_variance,
-                                 const TMeasurementType&... measurementArgs) {
-            ParticleList candidateParticles =
-                arma::join_rows(particles, arma::zeros(Model::size, model.getRogueCount()));
             // Resample some rogues
-            for (int i = 0; i < model.getRogueCount(); i++) {
-                candidateParticles.col(i + particles.n_cols) =
-                    particles.col(i) + (model.getRogueRange() % (0.5 - arma::randu(Model::size)));
+            for (int i = 0; i < model.getRogueCount(); ++i) {
+                candidate_particles.col(i + particles.cols()) =
+                    particles.col(i) + model.getRogueRange().cwiseProduct(StateVec::Random() * 0.5);
             }
 
-            arma::mat observationDifferences = arma::mat(measurement.n_elem, candidateParticles.n_cols);
-            for (unsigned int i = 0; i < candidateParticles.n_cols; ++i) {
-                arma::vec predictedObservation =
-                    model.predictedObservation(candidateParticles.col(i), measurementArgs...);
-                observationDifferences.col(i) = model.observationDifference(predictedObservation, measurement);
+            Eigen::Matrix<MeasurementScalar, S, Eigen::Dynamic> differences(S, particles.cols());
+            for (int i = 0; i < candidate_particles.cols(); ++i) {
+                differences.col(i) = model.difference(model.predict(particles.col(i), params...), measurement);
             }
 
             // Calculate log probabilities
-            arma::vec logits =
-                (-arma::sum(observationDifferences % (measurement_variance.i() * observationDifferences), 0)).t();
+            Eigen::Matrix<MeasurementScalar, Eigen::Dynamic, 1> logits =
+                -differences.cwiseProduct(measurement_variance.inverse() * differences).colwise().sum();
 
             // Subtract the max log prob for numerical stability and then exponentiate
-            logits = arma::exp(logits - logits.max());
+            logits = Eigen::exp(logits.array() - logits.maxCoeff());
 
             // Resample
-            std::random_device rd;
-            std::mt19937 gen(rd());
-            std::discrete_distribution<> multinomial(logits.begin(),
-                                                     logits.end());  // class incorrectly named by cpp devs
-            for (unsigned int i = 0; i < particles.n_cols; i++) {
-                particles.col(i) = model.limitState(candidateParticles.col(multinomial(gen)));
+            std::discrete_distribution<> multinomial(logits.data(), logits.data() + logits.size());
+            for (unsigned int i = 0; i < particles.cols(); i++) {
+                particles.col(i) = model.limit(candidate_particles.col(multinomial(rng)));
             }
-            return arma::mean(logits);
+            return logits.mean();
         }
 
-
-        template <typename TMeasurement, typename... TMeasurementType>
-        double ambiguousMeasurementUpdate(const TMeasurement& measurement,
-                                          const arma::mat& measurement_variance,
-                                          const std::vector<arma::vec>& possibilities,
-                                          const TMeasurementType&... measurementArgs) {
-            // Expand candidate particles with
-            ParticleList candidateParticles =
-                arma::join_rows(particles, arma::zeros(Model::size, model.getRogueCount()));
-            // Resample rogues
-            for (int i = 0; i < model.getRogueCount(); i++) {
-                candidateParticles.col(i + particles.n_cols) =
-                    particles.col(i) + (model.getRogueRange() % (0.5 - arma::randu(Model::size)));
-            }
-            // Repeat each particle for each possibility
-            ParticleList repCandidateParticles = arma::repmat(candidateParticles, 1, possibilities.size());
-
-            // Compute weights
-            arma::mat observationDifferences = arma::mat(measurement.n_elem, repCandidateParticles.n_cols);
-            for (unsigned int i = 0; i < repCandidateParticles.n_cols; ++i) {
-                arma::vec predictedObservation =
-                    model.predictedObservation(repCandidateParticles.col(i),
-                                               possibilities[i / candidateParticles.n_cols],
-                                               measurementArgs...);
-                observationDifferences.col(i) = model.observationDifference(predictedObservation, measurement);
-            }
-            arma::vec weights =
-                arma::exp(-arma::sum(observationDifferences % (measurement_variance.i() * observationDifferences), 0))
-                    .t();
-
-            // Resample
-            std::random_device rd;
-            std::mt19937 gen(rd());
-            std::discrete_distribution<> multinomial(weights.begin(),
-                                                     weights.end());  // class incorrectly named by cpp devs
-            // Only sample N particles
-            arma::vec new_weights = arma::zeros(particles.n_cols);
-            for (unsigned int i = 0; i < particles.n_cols; i++) {
-                int index        = multinomial(gen);
-                particles.col(i) = repCandidateParticles.col(index);
-                new_weights(i)   = weights(index);
-            }
-            // Sort particles by descending weight
-
-            arma::uvec sorted_index  = sort_index(new_weights, "decend");
-            arma::mat particles_temp = particles;
-            for (unsigned int i = 0; i < sorted_index.n_rows; i++) {
-                particles.col(i) = model.limitState(particles_temp.col(sorted_index[i]));
-            }
-
-            // Return mean weight
-            return new_weights[sorted_index[0]];
-        }
-
+        // Take the mean of all particles, pay no attention to the type of the data
         StateVec get() const {
-            return arma::mean(particles, 1);
-        }
-
-        StateVec getBest() const {
-            return particles.col(0);
+            return particles.rowwise().mean();
         }
 
         StateMat getCovariance() const {
-            return arma::cov(particles.t());
+            auto mean_centered = particles.transpose().rowwise() - particles.transpose().colwise().mean();
+            return (mean_centered.transpose() * mean_centered) / (particles.transpose().rows() - 1);
         }
 
-        ParticleList getParticles() const {
+        const ParticleList& getParticles() const {
             return particles;
         }
+
+    private:
+        ParticleList particles;
     };
 }  // namespace utility::math::filter
->>>>>>> e4cc21c2
 
 
 #endif