/*
 * This file is part of the NUbots Codebase.
 *
 * The NUbots Codebase is free software: you can redistribute it and/or modify
 * it under the terms of the GNU General Public License as published by
 * the Free Software Foundation, either version 3 of the License, or
 * (at your option) any later version.
 *
 * The NUbots Codebase is distributed in the hope that it will be useful,
 * but WITHOUT ANY WARRANTY; without even the implied warranty of
 * MERCHANTABILITY or FITNESS FOR A PARTICULAR PURPOSE.  See the
 * GNU General Public License for more details.
 *
 * You should have received a copy of the GNU General Public License
 * along with the NUbots Codebase.  If not, see <http://www.gnu.org/licenses/>.
 *
 * Copyright 2013 NUbots <nubots@nubots.net>
 */

#ifndef UTILITY_MATH_COORDINATES_HPP
#define UTILITY_MATH_COORDINATES_HPP

#include <Eigen/Core>
#include <cmath>


<<<<<<< HEAD
    /**
     * Functions to convert between coordinate representations.
     *
     * (r,phi,theta) represent radial distance, bearing (counter-clockwise from x-axis in xy-plane) and elevation
     * (measured from the xy plane) (in radians)
     * @author Alex Biddulph
     *
     * NOTE: Some of the functions below lack mechanisms to deal with large input values that would lead to
     * infinite return values. This has been noted during testing and it has been determined that during
     * normal operation, such values won't be possible.
     */
    namespace coordinates {
        inline arma::vec3 sphericalToCartesian(const arma::vec3& sphericalCoordinates) {
            double distance  = sphericalCoordinates[0];
            double cos_theta = cos(sphericalCoordinates[1]);
            double sin_theta = sin(sphericalCoordinates[1]);
            double cos_phi   = cos(sphericalCoordinates[2]);
            double sin_phi   = sin(sphericalCoordinates[2]);
            arma::vec3 result;

            result[0] = distance * cos_theta * cos_phi;
            result[1] = distance * sin_theta * cos_phi;
            result[2] = distance * sin_phi;

            return result;
        }

        template <typename T, typename U = typename T::Scalar>
        inline Eigen::Matrix<U, 3, 1> sphericalToCartesian(const Eigen::MatrixBase<T>& sphericalCoordinates) {
            if (sphericalCoordinates.x() < 0) {
                throw std::domain_error("Radial distance must not be negative!");
            }
            /*
             *  Very large input values may cause inf return values due to arithmetic overflow.
             *  Checks have been left out for performance reasons as it
             *  is assumed that these values won't be possible in normal operation.
             */
            U distance  = sphericalCoordinates[0];
            U cos_theta = cos(sphericalCoordinates[1]);
            U sin_theta = sin(sphericalCoordinates[1]);
            U cos_phi   = cos(sphericalCoordinates[2]);
            U sin_phi   = sin(sphericalCoordinates[2]);
            Eigen::Matrix<U, 3, 1> result;

            result.x() = distance * cos_theta * sin_phi;
            result.y() = distance * sin_theta * sin_phi;
            result.z() = distance * cos_phi;

            return result;
        }

        inline arma::vec3 cartesianToSpherical(const arma::vec3& cartesianCoordinates) {
            double x = cartesianCoordinates[0];
            double y = cartesianCoordinates[1];
            double z = cartesianCoordinates[2];
            arma::vec3 result;

            result[0] = sqrt(x * x + y * y + z * z);  // r
            result[1] = atan2(y, x);                  // theta
            if (result[0] == 0) {
                result[2] = 0;
            }
            else {
                result[2] = asin(z / (result[0]));  // phi
            }

            return result;
        }

        template <typename T, typename U = typename T::Scalar>
        inline Eigen::Matrix<U, 3, 1> cartesianToSpherical(const Eigen::MatrixBase<T>& cartesianCoordinates) {
            U x = cartesianCoordinates.x();
            U y = cartesianCoordinates.y();
            U z = cartesianCoordinates.z();
            Eigen::Matrix<U, 3, 1> result;
            /*
             *  Very large input values may cause inf return values due to arithmetic overflow.
             *  Checks have been left out for performance reasons as it
             *  is assumed that these values won't be possible in normal operation.
             */
            result.x() = std::sqrt(x * x + y * y + z * z);  // r
            result.y() = std::atan2(y, x);                  // theta
            if (result.x() == static_cast<U>(0)) {
                result.z() = static_cast<U>(0);
            }
            else {
                result.z() = std::asin(z / (result.x()));  // phi
            }

            return result;
        }

        inline arma::vec4 sphericalToCartesian4(const arma::vec3& sphericalCoordinates) {
            arma::vec3 p = sphericalToCartesian(sphericalCoordinates);
            return arma::vec4({p[0], p[1], p[2], 1});
        }

        inline arma::vec4 cartesianToSpherical4(const arma::vec3& cartesianCoordinates) {
            arma::vec3 p = cartesianToSpherical(cartesianCoordinates);
            return arma::vec4({p[0], p[1], p[2], 1});
        }


        inline arma::vec2 cartesianToRadial(const arma::vec2& cartesianCoordinates) {
            double x = cartesianCoordinates[0];
            double y = cartesianCoordinates[1];

            return {sqrt(x * x + y * y), atan2(y, x)};
        }

        inline arma::vec2 spherical2Radial(const arma::vec3& sphericalCoordinates) {
            double dist          = sphericalCoordinates(0);
            double declination   = sphericalCoordinates(2);
            double flat_distance = dist * std::cos(declination);

            arma::vec2 result;
            result[0] = flat_distance;
            result[1] = sphericalCoordinates(1);

            return result;
        }
    }  // namespace coordinates
}  // namespace math
}  // namespace utility
=======
/**
 * Functions to convert between coordinate representations.
 *
 * (r,phi,theta) represent radial distance, bearing (counter-clockwise from x-axis in xy-plane) and elevation
 * (measured from the xy plane) (in radians)
 * @author Alex Biddulph
 */
namespace utility::math::coordinates {

    template <typename T, typename U = typename T::Scalar>
    [[nodiscard]] inline Eigen::Matrix<U, 3, 1> sphericalToCartesian(const Eigen::MatrixBase<T>& sphericalCoordinates) {
        double distance  = sphericalCoordinates.x();
        double cos_theta = std::cos(sphericalCoordinates.y());
        double sin_theta = std::sin(sphericalCoordinates.y());
        double cos_phi   = std::cos(sphericalCoordinates.z());
        double sin_phi   = std::sin(sphericalCoordinates.z());
        Eigen::Matrix<U, 3, 1> result;

        result.x() = distance * cos_theta * cos_phi;
        result.y() = distance * sin_theta * cos_phi;
        result.z() = distance * sin_phi;

        return result;
    }

    template <typename T, typename U = typename T::Scalar>
    [[nodiscard]] inline Eigen::Matrix<U, 3, 1> cartesianToSpherical(const Eigen::MatrixBase<T>& cartesianCoordinates) {
        const U x = cartesianCoordinates.x();
        const U y = cartesianCoordinates.y();
        const U z = cartesianCoordinates.z();
        Eigen::Matrix<U, 3, 1> result;

        result.x() = std::sqrt(x * x + y * y + z * z);                                                     // r
        result.y() = std::atan2(y, x);                                                                     // theta
        result.z() = (result.x() == static_cast<U>(0)) ? static_cast<U>(0) : std::asin(z / (result.x()));  // phi

        return result;
    }

    template <typename T, typename U = typename T::Scalar>
    [[nodiscard]] inline Eigen::Matrix<U, 3, 1> cartesianToReciprocalSpherical(
        const Eigen::MatrixBase<T>& cartesianCoordinates) {
        const Eigen::Matrix<U, 3, 1> sphericalCoordinates = cartesianToSpherical(cartesianCoordinates);
        return {U(1) / sphericalCoordinates.x(), sphericalCoordinates.y(), sphericalCoordinates.z()};
    }

}  // namespace utility::math::coordinates
>>>>>>> c1b83d15


#endif  // UTILITY_MATH_COORDINATES_H<|MERGE_RESOLUTION|>--- conflicted
+++ resolved
@@ -24,132 +24,6 @@
 #include <cmath>
 
 
-<<<<<<< HEAD
-    /**
-     * Functions to convert between coordinate representations.
-     *
-     * (r,phi,theta) represent radial distance, bearing (counter-clockwise from x-axis in xy-plane) and elevation
-     * (measured from the xy plane) (in radians)
-     * @author Alex Biddulph
-     *
-     * NOTE: Some of the functions below lack mechanisms to deal with large input values that would lead to
-     * infinite return values. This has been noted during testing and it has been determined that during
-     * normal operation, such values won't be possible.
-     */
-    namespace coordinates {
-        inline arma::vec3 sphericalToCartesian(const arma::vec3& sphericalCoordinates) {
-            double distance  = sphericalCoordinates[0];
-            double cos_theta = cos(sphericalCoordinates[1]);
-            double sin_theta = sin(sphericalCoordinates[1]);
-            double cos_phi   = cos(sphericalCoordinates[2]);
-            double sin_phi   = sin(sphericalCoordinates[2]);
-            arma::vec3 result;
-
-            result[0] = distance * cos_theta * cos_phi;
-            result[1] = distance * sin_theta * cos_phi;
-            result[2] = distance * sin_phi;
-
-            return result;
-        }
-
-        template <typename T, typename U = typename T::Scalar>
-        inline Eigen::Matrix<U, 3, 1> sphericalToCartesian(const Eigen::MatrixBase<T>& sphericalCoordinates) {
-            if (sphericalCoordinates.x() < 0) {
-                throw std::domain_error("Radial distance must not be negative!");
-            }
-            /*
-             *  Very large input values may cause inf return values due to arithmetic overflow.
-             *  Checks have been left out for performance reasons as it
-             *  is assumed that these values won't be possible in normal operation.
-             */
-            U distance  = sphericalCoordinates[0];
-            U cos_theta = cos(sphericalCoordinates[1]);
-            U sin_theta = sin(sphericalCoordinates[1]);
-            U cos_phi   = cos(sphericalCoordinates[2]);
-            U sin_phi   = sin(sphericalCoordinates[2]);
-            Eigen::Matrix<U, 3, 1> result;
-
-            result.x() = distance * cos_theta * sin_phi;
-            result.y() = distance * sin_theta * sin_phi;
-            result.z() = distance * cos_phi;
-
-            return result;
-        }
-
-        inline arma::vec3 cartesianToSpherical(const arma::vec3& cartesianCoordinates) {
-            double x = cartesianCoordinates[0];
-            double y = cartesianCoordinates[1];
-            double z = cartesianCoordinates[2];
-            arma::vec3 result;
-
-            result[0] = sqrt(x * x + y * y + z * z);  // r
-            result[1] = atan2(y, x);                  // theta
-            if (result[0] == 0) {
-                result[2] = 0;
-            }
-            else {
-                result[2] = asin(z / (result[0]));  // phi
-            }
-
-            return result;
-        }
-
-        template <typename T, typename U = typename T::Scalar>
-        inline Eigen::Matrix<U, 3, 1> cartesianToSpherical(const Eigen::MatrixBase<T>& cartesianCoordinates) {
-            U x = cartesianCoordinates.x();
-            U y = cartesianCoordinates.y();
-            U z = cartesianCoordinates.z();
-            Eigen::Matrix<U, 3, 1> result;
-            /*
-             *  Very large input values may cause inf return values due to arithmetic overflow.
-             *  Checks have been left out for performance reasons as it
-             *  is assumed that these values won't be possible in normal operation.
-             */
-            result.x() = std::sqrt(x * x + y * y + z * z);  // r
-            result.y() = std::atan2(y, x);                  // theta
-            if (result.x() == static_cast<U>(0)) {
-                result.z() = static_cast<U>(0);
-            }
-            else {
-                result.z() = std::asin(z / (result.x()));  // phi
-            }
-
-            return result;
-        }
-
-        inline arma::vec4 sphericalToCartesian4(const arma::vec3& sphericalCoordinates) {
-            arma::vec3 p = sphericalToCartesian(sphericalCoordinates);
-            return arma::vec4({p[0], p[1], p[2], 1});
-        }
-
-        inline arma::vec4 cartesianToSpherical4(const arma::vec3& cartesianCoordinates) {
-            arma::vec3 p = cartesianToSpherical(cartesianCoordinates);
-            return arma::vec4({p[0], p[1], p[2], 1});
-        }
-
-
-        inline arma::vec2 cartesianToRadial(const arma::vec2& cartesianCoordinates) {
-            double x = cartesianCoordinates[0];
-            double y = cartesianCoordinates[1];
-
-            return {sqrt(x * x + y * y), atan2(y, x)};
-        }
-
-        inline arma::vec2 spherical2Radial(const arma::vec3& sphericalCoordinates) {
-            double dist          = sphericalCoordinates(0);
-            double declination   = sphericalCoordinates(2);
-            double flat_distance = dist * std::cos(declination);
-
-            arma::vec2 result;
-            result[0] = flat_distance;
-            result[1] = sphericalCoordinates(1);
-
-            return result;
-        }
-    }  // namespace coordinates
-}  // namespace math
-}  // namespace utility
-=======
 /**
  * Functions to convert between coordinate representations.
  *
@@ -197,7 +71,7 @@
     }
 
 }  // namespace utility::math::coordinates
->>>>>>> c1b83d15
+
 
 
 #endif  // UTILITY_MATH_COORDINATES_H