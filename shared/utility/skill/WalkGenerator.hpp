--- conflicted
+++ resolved
@@ -44,13 +44,6 @@
     using utility::motion::splines::Trajectory;
     using utility::motion::splines::Waypoint;
 
-<<<<<<< HEAD
-    /// @brief Walk generation parameters.
-    template <typename Scalar>
-    struct WalkParameters {
-        /// @brief Maximum step limits in x, y, and theta.
-        Eigen::Matrix<Scalar, 3, 1> step_limits = Eigen::Matrix<Scalar, 3, 1>::Zero();
-=======
     using message::behaviour::state::WalkState;
     using message::behaviour::state::WalkState::Phase::LEFT;
     using message::behaviour::state::WalkState::Phase::RIGHT;
@@ -60,7 +53,6 @@
     public:
         using Vec3 = Eigen::Matrix<Scalar, 3, 1>;
         using Iso3 = Eigen::Transform<Scalar, 3, Eigen::Isometry>;
->>>>>>> 4f2b8ce0
 
         struct WalkParameters {
             /// @brief Maximum step limits in x, y, and theta.
@@ -104,11 +96,7 @@
          * @brief Configure motion generation options.
          * @param options Motion generation options.
          */
-<<<<<<< HEAD
-        void set_parameters(const WalkParameters<Scalar>& params) {
-=======
         void set_parameters(const WalkParameters& params) {
->>>>>>> 4f2b8ce0
             p = params;
         }
 
@@ -116,11 +104,7 @@
          * @brief Get the WalkParameters.
          * @return WalkParameters.
          */
-<<<<<<< HEAD
-        WalkParameters<Scalar> get_parameters() const {
-=======
         WalkParameters get_parameters() const {
->>>>>>> 4f2b8ce0
             return p;
         }
 
@@ -159,37 +143,6 @@
         }
 
         /**
-<<<<<<< HEAD
-         * @brief Get the left or right foot pose at the given time in the torso {t} frame.
-         * @param limb Limb ID of foot to get pose of.
-         * @return Swing foot pose at time t.
-         */
-        Eigen::Transform<Scalar, 3, Eigen::Isometry> get_foot_pose(const LimbID& limb) const {
-            // Return the desired pose of the specified foot
-            if (limb == LimbID::LEFT_LEG)
-                return left_foot_is_planted ? get_torso_pose().inverse()
-                                            : get_torso_pose().inverse() * get_swing_foot_pose();
-            if (limb == LimbID::RIGHT_LEG)
-                return left_foot_is_planted ? get_torso_pose().inverse() * get_swing_foot_pose()
-                                            : get_torso_pose().inverse();
-            throw std::runtime_error("Invalid Limb ID");
-        }
-
-        /**
-         * @brief Get the left or right foot pose at the given time in the torso {t} frame.
-         * @param t Time.
-         * @param limb Limb ID of foot to get pose of.
-         * @return Swing foot pose at time t.
-         */
-        Eigen::Transform<Scalar, 3, Eigen::Isometry> get_foot_pose(Scalar t, const LimbID& limb) const {
-            // Return the desired pose of the specified foot
-            if (limb == LimbID::LEFT_LEG)
-                return left_foot_is_planted ? get_torso_pose(t).inverse()
-                                            : get_torso_pose(t).inverse() * get_swing_foot_pose(t);
-            if (limb == LimbID::RIGHT_LEG)
-                return left_foot_is_planted ? get_torso_pose(t).inverse() * get_swing_foot_pose(t)
-                                            : get_torso_pose(t).inverse();
-=======
          * @brief Get the left or right foot pose at the current time in the torso {t} frame.
          * @param limb Limb ID of foot to get pose of.
          * @return Swing foot pose at time t.
@@ -200,13 +153,11 @@
                 return phase == LEFT ? get_torso_pose().inverse() : get_torso_pose().inverse() * get_swing_foot_pose();
             if (limb == LimbID::RIGHT_LEG)
                 return phase == LEFT ? get_torso_pose().inverse() * get_swing_foot_pose() : get_torso_pose().inverse();
->>>>>>> 4f2b8ce0
             throw std::runtime_error("Invalid Limb ID");
         }
 
         /**
          * @brief Get the left or right foot pose at the given time in the torso {t} frame.
-         * @param t Time.
          * @param limb Limb ID of foot to get pose of.
          * @return Swing foot pose at time t.
          */
@@ -230,14 +181,8 @@
             Hps_start.linear().setIdentity();
 
             // Initialize torso pose
-<<<<<<< HEAD
-            Hpt_start.translation() = p.torso_sway_offset + p.torso_position_offset;
-            Hpt_start.linear() =
-                Eigen::AngleAxis<Scalar>(p.torso_pitch, Eigen::Matrix<Scalar, 3, 1>::UnitY()).toRotationMatrix();
-=======
             Hpt_start.translation() = p.torso_position_offset + Vec3(0.0, get_foot_width_offset() / 2, p.torso_height);
             Hpt_start.linear()      = Eigen::AngleAxis<Scalar>(p.torso_pitch, Vec3::UnitY()).toRotationMatrix();
->>>>>>> 4f2b8ce0
 
             // Start time at end of step period to avoid taking a step when starting.
             t = p.step_period;
@@ -256,23 +201,15 @@
          * @param sensors_planted_foot_phase Planted foot phase from sensors.
          * @return Engine state.
          */
-<<<<<<< HEAD
-        WalkState::State update(const Scalar& dt, const Eigen::Matrix<Scalar, 3, 1>& velocity_target) {
-=======
         WalkState::State update(const Scalar& dt,
                                 const Vec3& velocity_target,
                                 const WalkState::Phase& sensors_planted_foot_phase) {
->>>>>>> 4f2b8ce0
             if (velocity_target.isZero() && t < p.step_period) {
                 // Requested velocity target is zero and we haven't finished taking a step, continue stopping
                 engine_state = WalkState::State::STOPPING;
             }
-<<<<<<< HEAD
-            else if (velocity_target.isZero() && t >= p.step_period) {
-=======
             else if (t >= p.step_period
                      && (velocity_target.isZero() || engine_state.value == WalkState::State::STOPPING)) {
->>>>>>> 4f2b8ce0
                 // Requested velocity target is zero and we have finished taking a step, remain stopped
                 engine_state = WalkState::State::STOPPED;
             }
@@ -296,13 +233,8 @@
                     break;
                 case WalkState::State::WALKING:
                     update_time(dt);
-<<<<<<< HEAD
-                    // If we are at the end of the step, switch the planted foot and reset time
-                    if (t >= p.step_period) {
-=======
                     // If we are at the end of the step and can switch feet, switch the planted foot and reset time
                     if (t >= p.step_period && can_switch) {
->>>>>>> 4f2b8ce0
                         switch_planted_foot();
                     }
                     generate_walking_trajectories(velocity_target);
@@ -331,11 +263,6 @@
             return engine_state;
         }
 
-<<<<<<< HEAD
-    private:
-        /// @brief Walk engine parameters.
-        WalkParameters<Scalar> p;
-=======
         /**
          * @brief Get the current phase of the walk engine.
          * @return Current phase of the walk engine.
@@ -355,7 +282,6 @@
     private:
         /// @brief Walk engine parameters.
         WalkParameters p;
->>>>>>> 4f2b8ce0
 
         // ******************************** State ********************************
 
@@ -374,12 +300,6 @@
         /// @brief Transform from planted {p} foot to the torso {t} at start of step.
         Iso3 Hpt_start = Iso3::Identity();
 
-<<<<<<< HEAD
-        /// @brief Whether the left foot is planted.
-        bool left_foot_is_planted = true;
-
-=======
->>>>>>> 4f2b8ce0
         /// @brief Current time in the step cycle [0, p.step_period]
         Scalar t = 0.0;
 
@@ -396,9 +316,6 @@
          * @return Lateral distance between feet.
          */
         Scalar get_foot_width_offset() const {
-<<<<<<< HEAD
-            return left_foot_is_planted ? -p.step_width : p.step_width;
-=======
             return phase == LEFT ? -p.step_width : p.step_width;
         }
 
@@ -479,7 +396,6 @@
             wp.orientation      = Vec3(0, 0, step.z());
             wp.angular_velocity = Vec3::Zero();
             swing_foot_trajectory.add_waypoint(wp);
->>>>>>> 4f2b8ce0
         }
 
         /**
@@ -488,12 +404,6 @@
          */
         void generate_walking_trajectories(const Vec3& velocity_target) {
             // Compute the next step placement in the planted foot frame based on the requested velocity target
-<<<<<<< HEAD
-            Eigen::Matrix<Scalar, 3, 1> step = Eigen::Matrix<Scalar, 3, 1>::Zero();
-            step.x() = std::max(std::min(velocity_target.x() * p.step_period, p.step_limits.x()), -p.step_limits.x());
-            step.y() = std::max(std::min(velocity_target.y() * p.step_period, p.step_limits.y()), -p.step_limits.y());
-            step.z() = std::max(std::min(velocity_target.z() * p.step_period, p.step_limits.z()), -p.step_limits.z());
-=======
             Vec3 step = Vec3::Zero();
             step.x()  = std::max(std::min(velocity_target.x() * p.step_period, p.step_limits.x()), -p.step_limits.x());
             step.y()  = std::max(std::min(velocity_target.y() * p.step_period, p.step_limits.y()), -p.step_limits.y());
@@ -501,7 +411,6 @@
 
             // Generate torso trajectory
             generate_torso_trajectory(step, velocity_target);
->>>>>>> 4f2b8ce0
 
             // Generate swing foot trajectory
             generate_swing_foot_trajectory(step, velocity_target);
@@ -515,73 +424,6 @@
             Waypoint<Scalar> wp;
 
             // ******************************** Swing Foot Trajectory ********************************
-<<<<<<< HEAD
-            swingfoot_trajectory.clear();
-
-            // Start waypoint: Start from the current swing foot position at time = 0
-            waypoint.time_point       = 0.0;
-            waypoint.position         = Hps_start.translation();
-            waypoint.velocity         = Eigen::Matrix<Scalar, 3, 1>::Zero();
-            waypoint.orientation      = MatrixToEulerIntrinsic(Hps_start.rotation());
-            waypoint.angular_velocity = Eigen::Matrix<Scalar, 3, 1>::Zero();
-            swingfoot_trajectory.add_waypoint(waypoint);
-
-            // Middle waypoint: Raise foot to step height at time = p.step_apex_ratio * p.step_period
-            waypoint.time_point = p.step_apex_ratio * p.step_period;
-            waypoint.position   = Eigen::Matrix<Scalar, 3, 1>(0, get_foot_width_offset(), p.step_height);
-            waypoint.velocity   = Eigen::Matrix<Scalar, 3, 1>(velocity_target.x(), velocity_target.y(), 0);
-            waypoint.orientation =
-                Eigen::Matrix<Scalar, 3, 1>(0.0, 0.0, velocity_target.z() * p.step_apex_ratio * p.step_period);
-            waypoint.angular_velocity = Eigen::Matrix<Scalar, 3, 1>(0.0, 0.0, velocity_target.z());
-            swingfoot_trajectory.add_waypoint(waypoint);
-
-            // End waypoint: End at next foot placement on ground at time = p.step_period
-            waypoint.time_point       = p.step_period;
-            waypoint.position         = Eigen::Matrix<Scalar, 3, 1>(step.x(), get_foot_width_offset() + step.y(), 0);
-            waypoint.velocity         = Eigen::Matrix<Scalar, 3, 1>::Zero();
-            waypoint.orientation      = Eigen::Matrix<Scalar, 3, 1>(0, 0, step.z());
-            waypoint.angular_velocity = Eigen::Matrix<Scalar, 3, 1>::Zero();
-            swingfoot_trajectory.add_waypoint(waypoint);
-
-            //  ******************************** Torso Trajectory ********************************
-            torso_trajectory.clear();
-
-            // Start waypoint: Start from the current torso position at time = 0
-            waypoint.time_point       = 0.0;
-            waypoint.position         = Hpt_start.translation();
-            waypoint.velocity         = Eigen::Matrix<Scalar, 3, 1>::Zero();
-            waypoint.orientation      = MatrixToEulerIntrinsic(Hpt_start.rotation());
-            waypoint.angular_velocity = Eigen::Matrix<Scalar, 3, 1>::Zero();
-            torso_trajectory.add_waypoint(waypoint);
-
-            // Middle waypoint: Shift torso to the p.torso_sway_offset at time = p.torso_sway_ratio * p.step_period
-            waypoint.time_point   = p.torso_sway_ratio * p.step_period;
-            Scalar torso_offset_y = left_foot_is_planted ? -p.torso_sway_offset.y() : p.torso_sway_offset.y();
-            waypoint.position     = Eigen::Matrix<Scalar, 3, 1>(p.torso_sway_offset.x(),
-                                                            torso_offset_y,
-                                                            p.torso_height + p.torso_sway_offset.z())
-                                + p.torso_position_offset;
-            waypoint.velocity = Eigen::Matrix<Scalar, 3, 1>(velocity_target.x(), velocity_target.y(), 0);
-            waypoint.orientation =
-                Eigen::Matrix<Scalar, 3, 1>(0.0,
-                                            p.torso_pitch,
-                                            velocity_target.z() * p.torso_sway_ratio * p.step_period);
-            waypoint.angular_velocity = Eigen::Matrix<Scalar, 3, 1>(0.0, 0.0, velocity_target.z());
-            torso_trajectory.add_waypoint(waypoint);
-
-            // End waypoint: Shift torso back to the final torso position at time = p.step_period
-            waypoint.time_point = p.step_period;
-            waypoint.position =
-                Eigen::Matrix<Scalar, 3, 1>(p.torso_final_position_ratio.x() * step.x(),
-                                            get_foot_width_offset() / 2 + p.torso_final_position_ratio.y() * step.y(),
-                                            p.torso_height)
-                + p.torso_position_offset;
-            waypoint.velocity         = Eigen::Matrix<Scalar, 3, 1>::Zero();
-            waypoint.angular_velocity = Eigen::Matrix<Scalar, 3, 1>::Zero();
-            waypoint.orientation =
-                Eigen::Matrix<Scalar, 3, 1>(0.0, p.torso_pitch, p.torso_final_position_ratio.z() * step.z());
-            torso_trajectory.add_waypoint(waypoint);
-=======
             swing_foot_trajectory.clear();
 
             // Start waypoint: Start from the current swing foot position
@@ -620,7 +462,6 @@
             wp.orientation      = Vec3(0.0, p.torso_pitch, 0);
             wp.angular_velocity = Vec3(0.0, 0.0, 0);
             torso_trajectory.add_waypoint(wp);
->>>>>>> 4f2b8ce0
         }
 
         /**
