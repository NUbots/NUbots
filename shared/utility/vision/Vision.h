/*
 * This file is part of the NUbots Codebase.
 *
 * The NUbots Codebase is free software: you can redistribute it and/or modify
 * it under the terms of the GNU General Public License as published by
 * the Free Software Foundation, either version 3 of the License, or
 * (at your option) any later version.
 *
 * The NUbots Codebase is distributed in the hope that it will be useful,
 * but WITHOUT ANY WARRANTY; without even the implied warranty of
 * MERCHANTABILITY or FITNESS FOR A PARTICULAR PURPOSE.  See the
 * GNU General Public License for more details.
 *
 * You should have received a copy of the GNU General Public License
 * along with the NUbots Codebase.  If not, see <http://www.gnu.org/licenses/>.
 *
 * Copyright 2013 NUbots <nubots@nubots.net>
 */
#ifndef UTILITY_VISION_VISION_H
#define UTILITY_VISION_VISION_H

#include <fmt/format.h>
#include <Eigen/Core>
#include <fstream>
#include <iostream>
#include <string>
#include <vector>

<<<<<<< HEAD
#include <aravis-0.6/arv.h>
=======
extern "C" {
#include <aravis-0.6/arv.h>
}
>>>>>>> 46870029

#include "message/input/Image.h"

namespace utility {
namespace vision {

    struct Colour {
        enum Value : char {
            // Main classifications
            UNCLASSIFIED = 'u',
            WHITE        = 'w',
            GREEN        = 'g',
            ORANGE       = 'o',
            YELLOW       = 'y',
            CYAN         = 'c',
            MAGENTA      = 'm',

            // Ambiguous Classifications
            WHITE_GREEN = 'f'
        };
        Value value;

        // Constructors
        Colour() : value(Value::UNCLASSIFIED) {}
        Colour(int const& value) : value(static_cast<Value>(value)) {}
        Colour(uint8_t const& value) : value(static_cast<Value>(value)) {}
        Colour(uint32_t const& value) : value(static_cast<Value>(value)) {}
        Colour(char const& value) : value(static_cast<Value>(value)) {}
        Colour(Value const& value) : value(value) {}
        Colour(std::string const& str) : value(Value::UNCLASSIFIED) {
            if (str == "UNCLASSIFIED")
                value = Value::UNCLASSIFIED;
            else if (str == "WHITE")
                value = Value::WHITE;
            else if (str == "GREEN")
                value = Value::GREEN;
            else if (str == "ORANGE")
                value = Value::ORANGE;
            else if (str == "YELLOW")
                value = Value::YELLOW;
            else if (str == "CYAN")
                value = Value::CYAN;
            else if (str == "MAGENTA")
                value = Value::MAGENTA;
            else if (str == "WHITE_GREEN")
                value = Value::WHITE_GREEN;
            else
                throw std::runtime_error("String " + str + " did not match any enum for Colour");
        }


        // Operators
        bool operator<(Colour const& other) const {
            return value < other.value;
        }
        bool operator>(Colour const& other) const {
            return value > other.value;
        }
        bool operator<=(Colour const& other) const {
            return value <= other.value;
        }
        bool operator>=(Colour const& other) const {
            return value >= other.value;
        }
        bool operator==(Colour const& other) const {
            return value == other.value;
        }
        bool operator!=(Colour const& other) const {
            return value != other.value;
        }
        bool operator<(Colour::Value const& other) const {
            return value < other;
        }
        bool operator>(Colour::Value const& other) const {
            return value > other;
        }
        bool operator<=(Colour::Value const& other) const {
            return value <= other;
        }
        bool operator>=(Colour::Value const& other) const {
            return value >= other;
        }
        bool operator==(Colour::Value const& other) const {
            return value == other;
        }
        bool operator!=(Colour::Value const& other) const {
            return value != other;
        }

        // Conversions
        operator Value() const {
            return value;
        }
        operator int() const {
            return value;
        }
        operator uint8_t() const {
            return value;
        }
        operator uint32_t() const {
            return value;
        }

        operator std::string() const {
            switch (value) {
                case Value::UNCLASSIFIED: return "UNCLASSIFIED";
                case Value::WHITE: return "WHITE";
                case Value::GREEN: return "GREEN";
                case Value::ORANGE: return "ORANGE";
                case Value::YELLOW: return "YELLOW";
                case Value::CYAN: return "CYAN";
                case Value::MAGENTA: return "MAGENTA";
                case Value::WHITE_GREEN: return "WHITE_GREEN";
                default:
                    throw std::runtime_error("enum Colour's value is corrupt, unknown value stored"
                                             + std::to_string(static_cast<uint8_t>(value)));
            }
        }

        operator char() const {
            return static_cast<char>(value);
        }
    };

    struct Pixel {
        Pixel() : rgba(0) {}
        Pixel(uint32_t rgba) : rgba(rgba) {}
        Pixel(uint8_t r, uint8_t g, uint8_t b, uint8_t a) : components({r, g, b, a}) {}
        Pixel(uint8_t r, uint8_t g, uint8_t b) : components({r, g, b, 0}) {}
        Pixel(const Pixel& pixel) : rgba(pixel.rgba) {}

        union {
            struct {
                union {
                    uint8_t r;
                    uint8_t y;
                };
                union {
                    uint8_t g;
                    uint8_t u;
                    uint8_t cb;
                };
                union {
                    uint8_t b;
                    uint8_t v;
                    uint8_t cr;
                };

                uint8_t a;
            } components;

            uint32_t rgba;
        };
    };

    enum FOURCC : uint32_t {
        GREY    = 0x59455247,
        Y12     = 0x20323159,
        Y16     = 0x20363159,
        GRBG    = 0x47425247,
        RGGB    = 0x42474752,
        GBRG    = 0x47524247,
        BGGR    = 0x52474742,
        GR12    = 0x32315247,
        RG12    = 0x32314752,
        GB12    = 0x32314247,
        BG12    = 0x32314742,
        GR16    = 0x36315247,
        RG16    = 0x36314752,
        GB16    = 0x36314247,
        BG16    = 0x36314742,
        Y411    = 0x31313459,
        UYVY    = 0x59565955,
        YUYV    = 0x56595559,
        YM24    = 0x34324d59,
        RGB3    = 0x33424752,
        JPEG    = 0x4745504a,
        UNKNOWN = 0
    };

    enum class BayerPixelType {
        R,   // Its red
        GR,  // Green on red row
        GB,  // Green on blue row
        B    // Its blue
    };

    // Implemented from http://www.ipol.im/pub/art/2011/g_mhcd/
    // Malvar-He-Cutler Linear Image Demosaicking
    // Bayer interpolators
    // These are masks, not matrices.
    // Green pixels at both blue and red locations.
    constexpr int8_t BAYER_SCALE = 6;  // 8 = 2^3 .... use bit shift
    // clang-format off
    constexpr int8_t GREEN_AXIAL_ARR[25] = { 0,  0, -8,  0,  0,
                                             0,  0, 16,  0,  0,
                                            -8, 16, 32, 16, -8,
                                             0,  0, 16,  0,  0,
                                             0,  0, -8,  0,  0};
    // clang-format on

    const Eigen::Matrix<int8_t, 5, 5> GREEN_AXIAL =
        Eigen::Map<const Eigen::Matrix<int8_t, 5, 5>>(GREEN_AXIAL_ARR, 5, 5);

    // Red at blue locations and blue at red locations
    // clang-format off
    constexpr int8_t RED_AT_BLUE_ARR[25] = {  0,  0, -12,  0,   0,
                                              0, 16,   0, 16,   0,
                                            -12,  0,  48,  0, -12,
                                              0, 16,   0, 16,   0,
                                              0,  0, -12,  0,   0};
    // clang-format on

    const Eigen::Matrix<int8_t, 5, 5> RED_AT_BLUE =
        Eigen::Map<const Eigen::Matrix<int8_t, 5, 5>>(RED_AT_BLUE_ARR, 5, 5);

    // Red at green locations and blue at green locations, on red rows
    // Red at green locations and blue at green locations, on blue rows are the transpose of this mask.

    // clang-format off
    constexpr int8_t RED_AT_GREEN_ARR[25] = { 0,  0,  4,  0,  0,
                                              0, -8,  0, -8,  0,
                                             -8, 32, 40, 32, -8,
                                              0, -8,  0, -8,  0,
                                              0,  0,  4,  0,  0};
    // clang-format on
    const Eigen::Matrix<int8_t, 5, 5> RED_AT_GREEN =
        Eigen::Map<const Eigen::Matrix<int8_t, 5, 5>>(RED_AT_GREEN_ARR, 5, 5);

    void saveImage(const std::string& file, const message::input::Image& image);

    const auto getSubImage(uint x, uint y, uint width, uint height, const std::vector<uint8_t>& data);
    uint8_t conv2d(const Eigen::Matrix<uint8_t, 5, 5>& patch,
                   const Eigen::Matrix<int8_t, 5, 5>& kernel,
                   uint8_t normalisation = BAYER_SCALE);
    Pixel getBayerPixel(const Eigen::Matrix<uint8_t, 5, 5>& patch, const BayerPixelType& type);
    Pixel getGrey8Pixel(uint x, uint y, int width, int height, const std::vector<uint8_t>& data);
    Pixel getGRBGPixel(uint x, uint y, int width, int height, const std::vector<uint8_t>& data);
    Pixel getRGGBPixel(uint x, uint y, int width, int height, const std::vector<uint8_t>& data);
    Pixel getGBRGPixel(uint x, uint y, int width, int height, const std::vector<uint8_t>& data);
    Pixel getBGGRPixel(uint x, uint y, int width, int height, const std::vector<uint8_t>& data);
    Pixel getGrey16Pixel(uint x, uint y, int width, int height, const std::vector<uint8_t>& data);
    Pixel getRGB3Pixel(uint x, uint y, int width, int height, const std::vector<uint8_t>& data);
    Pixel getYUV24Pixel(uint x, uint y, int width, int height, const std::vector<uint8_t>& data);
    Pixel getYUYVPixel(uint x, uint y, int width, int height, const std::vector<uint8_t>& data);
    Pixel getUYVYPixel(uint x, uint y, int width, int height, const std::vector<uint8_t>& data);
    Pixel getYUV12Pixel(uint x, uint y, int width, int height, const std::vector<uint8_t>& data);
    Pixel getPixel(uint x, uint y, uint width, uint height, const std::vector<uint8_t>& data, const FOURCC& fourcc);
    constexpr FOURCC fourcc(const char (&code)[5]);
    FOURCC getFourCCFromDescription(const std::string& code);
    uint32_t getAravisPixelFormat(const std::string& code);


}  // namespace vision
}  // namespace utility

#endif  // UTILITY_VISION_VISION_H<|MERGE_RESOLUTION|>--- conflicted
+++ resolved
@@ -26,13 +26,9 @@
 #include <string>
 #include <vector>
 
-<<<<<<< HEAD
-#include <aravis-0.6/arv.h>
-=======
 extern "C" {
 #include <aravis-0.6/arv.h>
 }
->>>>>>> 46870029
 
 #include "message/input/Image.h"
 
