#ifndef UTILITY_VISION_FOURCC_H
#define UTILITY_VISION_FOURCC_H

#include <string>
#include <vector>

#include <Eigen/Core>
#include <iostream>

#include "Vision.h"

namespace utility {
namespace vision {

    enum FOURCC : uint32_t {
        GREY    = 0x59455247,
        Y12     = 0x20323159,
        Y16     = 0x20363159,
        GRBG    = 0x47425247,
        RGGB    = 0x42474752,
        GBRG    = 0x47524247,
        BGGR    = 0x52474742,
        GR12    = 0x32315247,
        RG12    = 0x32314752,
        GB12    = 0x32314247,
        BG12    = 0x32314742,
        GR16    = 0x36315247,
        RG16    = 0x36314752,
        GB16    = 0x36314247,
        BG16    = 0x36314742,
        Y411    = 0x31313459,
        UYVY    = 0x59565955,
        YUYV    = 0x56595559,
        YM24    = 0x34324d59,
        RGB3    = 0x33424752,
        JPEG    = 0x4745504a,
        UNKNOWN = 0
    };

<<<<<<< HEAD
    enum class BayerPixelType {
        R,   // Its red
        GR,  // Green on red row
        GB,  // Green on blue row
        B    // Its blue
    };

=======
>>>>>>> 204fc18f
    // Implemented from http://www.ipol.im/pub/art/2011/g_mhcd/
    // Malvar-He-Cutler Linear Image Demosaicking
    // Bayer interpolators
    // These are masks, not matrices.
    // Green pixels at both blue and red locations.
<<<<<<< HEAD
    constexpr int8_t BAYER_SCALE = 6;  // 8 = 2^3 .... use bit shift
    // clang-format off
    constexpr int8_t GREEN_AXIAL_ARR[25] = { 0,  0, -8,  0,  0,
                                             0,  0, 16,  0,  0,
                                            -8, 16, 32, 16, -8,
                                             0,  0, 16,  0,  0,
                                             0,  0, -8,  0,  0};
    // clang-format on
=======
    constexpr int8_t BAYER_SCALE      = 3;  // 8 = 2^3 .... use bit shift
    constexpr int8_t IDENTITY_ARR[25] = {0, 0, 0, 0, 0, 0, 0, 0, 0, 0, 0, 0, 8, 0, 0, 0, 0, 0, 0, 0, 0, 0, 0, 0, 0};
    const Eigen::Matrix<int8_t, 5, 5> IDENTITY = Eigen::Map<const Eigen::Matrix<int8_t, 5, 5>>(IDENTITY_ARR, 5, 5);

    constexpr int8_t GREEN_AXIAL_ARR[25] = {0,  0,  8, 0, 0,  0, 0, 16, 0, 0,  -8, 16, 32,
                                            16, -8, 0, 0, 16, 0, 0, 0,  0, -8, 0,  0};
>>>>>>> 204fc18f
    const Eigen::Matrix<int8_t, 5, 5> GREEN_AXIAL =
        Eigen::Map<const Eigen::Matrix<int8_t, 5, 5>>(GREEN_AXIAL_ARR, 5, 5);

    // Red at blue locations and blue at red locations
<<<<<<< HEAD
    // clang-format off
    constexpr int8_t RED_AT_BLUE_ARR[25] = {  0,  0, -12,  0,   0,
                                              0, 16,   0, 16,   0,
                                            -12,  0,  48,  0, -12,
                                              0, 16,   0, 16,   0,
                                              0,  0, -12,  0,   0};
    // clang-format on
=======
    constexpr int8_t RED_AT_BLUE_ARR[25] = {0, 0,   -12, 0,  0, 0,  16, 0, 16, 0,   -12, 0, 48,
                                            0, -12, 0,   16, 0, 16, 0,  0, 0,  -12, 0,   0};
>>>>>>> 204fc18f
    const Eigen::Matrix<int8_t, 5, 5> RED_AT_BLUE =
        Eigen::Map<const Eigen::Matrix<int8_t, 5, 5>>(RED_AT_BLUE_ARR, 5, 5);

    // Red at green locations and blue at green locations, on red rows
    // Red at green locations and blue at green locations, on blue rows are the transpose of this mask.
<<<<<<< HEAD
    // clang-format off
    constexpr int8_t RED_AT_GREEN_ARR[25] = { 0,  0,  4,  0,  0,
                                              0, -8,  0, -8,  0,
                                             -8, 32, 40, 32, -8,
                                              0, -8,  0, -8,  0,
                                              0,  0,  4,  0,  0};
    // clang-format on
    const Eigen::Matrix<int8_t, 5, 5> RED_AT_GREEN =
        Eigen::Map<const Eigen::Matrix<int8_t, 5, 5>>(RED_AT_GREEN_ARR, 5, 5);

    inline const auto getSubImage(uint x, uint y, uint width, uint height, const std::vector<uint8_t>& data) {

        // Extract the 5x5 matrix centered at (x, y).
        // Clamped to borders.
        x = x < 2 ? 2 : x > (width - 2) ? width - 2 : x;
        y = y < 2 ? 2 : y > (height - 2) ? height - 2 : y;

        return Eigen::Map<const Eigen::Matrix<uint8_t, Eigen::Dynamic, Eigen::Dynamic, Eigen::RowMajor>>(
                   data.data(), height, width)
            .block<5, 5>(y - 2, x - 2);
    }

    inline uint8_t conv2d(const Eigen::Matrix<uint8_t, 5, 5>& patch,
                          const Eigen::Matrix<int8_t, 5, 5>& kernel,
                          uint8_t normalisation = BAYER_SCALE) {
        int16_t value = patch.cast<int16_t>().cwiseProduct(kernel.cast<int16_t>()).sum();

        if (normalisation == 0) {
            normalisation = 1;
        }

        return static_cast<uint8_t>(std::min(255, std::max(0, value >> normalisation)));
    }

    inline Pixel getBayerPixel(const Eigen::Matrix<uint8_t, 5, 5>& patch, const BayerPixelType& type) {
        Pixel p;

        switch (type) {
            // Centered on a red pixel
            case BayerPixelType::R: {
                p.components.r = patch(2, 2);
                p.components.g = conv2d(patch, GREEN_AXIAL);
                p.components.b = conv2d(patch, RED_AT_BLUE);
                return p;
            }
            // Centered on a green pixel in a red row
            case BayerPixelType::GR: {
                p.components.r = conv2d(patch, RED_AT_GREEN.transpose());
                p.components.g = patch(2, 2);
                p.components.b = conv2d(patch, RED_AT_GREEN);
                return p;
            }
            // Centered on a green pixel in a blue row
            case BayerPixelType::GB: {
                p.components.r = conv2d(patch, RED_AT_GREEN);
                p.components.g = patch(2, 2);
                p.components.b = conv2d(patch, RED_AT_GREEN.transpose());
                return p;
            }
            // Centered on a blue pixel
            case BayerPixelType::B: {
                p.components.r = conv2d(patch, RED_AT_BLUE);
                p.components.g = conv2d(patch, GREEN_AXIAL);
                p.components.b = patch(2, 2);
                return p;
            }
            default: return p;
=======
    constexpr int8_t RED_AT_GREEN_ARR[25] = {0,  0,  -4, 0,  0, 0,  -8, 0, -8, 0,  -8, 32, 40,
                                             32, -8, 0,  -8, 0, -8, 0,  0, 0,  -4, 0,  0};
    const Eigen::Matrix<int8_t, 5, 5> RED_AT_GREEN =
        Eigen::Map<const Eigen::Matrix<int8_t, 5, 5>>(RED_AT_GREEN_ARR, 5, 5);

    inline Eigen::Matrix<uint8_t, 5, 5> getSubImage(uint x,
                                                    uint y,
                                                    uint width,
                                                    uint height,
                                                    const std::vector<uint8_t>& data) {
        // Extract the 5x5 matrix centered at (x, y).
        // Zero pad the borders.
        Eigen::Matrix<uint8_t, 5, 5> I = Eigen::Matrix<uint8_t, 5, 5>::Zero();

        for (int8_t row = -2; row <= 2; row++) {
            if (((y + row) > 0) && ((y + row) < height)) {
                for (int8_t col = -2; col <= 2; col++) {
                    if (((x + col) > 0) && ((x + col) < width)) {
                        I(x + 2, y + 2) = data[(y + row) * width + (x + col)];
                    }
                }
            }
>>>>>>> 204fc18f
        }
    }

<<<<<<< HEAD
    inline Pixel getGrey8Pixel(uint x, uint y, int width, int /*height*/, const std::vector<uint8_t>& data) {
        // Asumming pixels are stored as
        // R0 G0 B0 R1 GR B1 R2 GB B2 ...
        int origin = (y * width + x);

        return {0, 0, data[origin]};
    }

    inline Pixel getGRBGPixel(uint x, uint y, int width, int height, const std::vector<uint8_t>& data) {
        // Asumming pixels are stored as
        // Col    0 1 2 3 4 5
        // Row 0: G R G R G R ....
        // Row 1: B G B G B G ....
        // Red   pixels are in even rows, but odd  columns
        // Green pixels are in every row, but in the even columns on even rows and the odd columns on odd rows.
        // Blue  pixels are in odd rows,  but even columns

        Eigen::Matrix<uint8_t, 5, 5> patch = getSubImage(x, y, width, height, data);

        // Work out what pixel type we are
        const int row = y % 2;
        const int col = x % 2;
        BayerPixelType type =
            row ? col ? BayerPixelType::GB : BayerPixelType::B : col ? BayerPixelType::R : BayerPixelType::GR;

        return getBayerPixel(patch, type);
    }

    inline Pixel getRGGBPixel(uint x, uint y, int width, int height, const std::vector<uint8_t>& data) {
        // Asumming pixels are stored as
        // Col    0 1 2 3 4 5
        // Row 0: R G R G R G ....
        // Row 1: G B G B G B ....
        // Red   pixels are in even rows, but even columns
        // Green pixels are in every row, but in the odd columns on even rows and the even columns on odd rows.
        // Blue  pixels are in odd rows,  but odd  columns

        Eigen::Matrix<uint8_t, 5, 5> patch = getSubImage(x, y, width, height, data);

        // Work out what pixel type we are
        const int row = y % 2;
        const int col = x % 2;
        BayerPixelType type =
            row ? col ? BayerPixelType::B : BayerPixelType::GB : col ? BayerPixelType::GR : BayerPixelType::R;

        return getBayerPixel(patch, type);
    }

    inline Pixel getGBRGPixel(uint x, uint y, int width, int height, const std::vector<uint8_t>& data) {
        // Asumming pixels are stored as
        // Col    0 1 2 3 4 5
        // Row 0: G B G B G B ....
        // Row 1: R G R G R G ....
        // Red   pixels are in odd rows,  but even columns
        // Green pixels are in every row, but in the even columns on even rows and the odd columns on odd rows.
        // Blue  pixels are in even rows, but odd columns

        Eigen::Matrix<uint8_t, 5, 5> patch = getSubImage(x, y, width, height, data);

        // Work out what pixel type we are
        const int row = y % 2;
        const int col = x % 2;
        BayerPixelType type =
            row ? col ? BayerPixelType::GR : BayerPixelType::R : col ? BayerPixelType::B : BayerPixelType::GB;

        return getBayerPixel(patch, type);
    }

    inline Pixel getBGGRPixel(uint x, uint y, int width, int height, const std::vector<uint8_t>& data) {
        // Asumming pixels are stored as
        // Col    0 1 2 3 4 5
        // Row 0: B G B G B G ....
        // Row 1: G R G R G R ....
        // Red   pixels are in odd rows,  but odd columns
        // Green pixels are in every row, but in the even columns on odd rows and the odd columns on even rows.
        // Blue  pixels are in even rows, but even columns

        Eigen::Matrix<uint8_t, 5, 5> patch = getSubImage(x, y, width, height, data);

        // Work out what pixel type we are
        const int row = y % 2;
        const int col = x % 2;
        BayerPixelType type =
            row ? col ? BayerPixelType::R : BayerPixelType::GR : col ? BayerPixelType::GB : BayerPixelType::B;

        return getBayerPixel(patch, type);
    }

    inline Pixel getGrey16Pixel(uint x, uint y, int width, int /*height*/, const std::vector<uint8_t>& data) {
        int origin = (y * width + x) * 2;

        return {0, data[origin + 1], data[origin]};
    }

    inline Pixel getRGB3Pixel(uint x, uint y, int width, int /*height*/, const std::vector<uint8_t>& data) {
        // Asumming pixels are stored as
        // R0 G0 B0 R1 GR B1 R2 GB B2 ...
        int origin = (y * width + x) * 3;

        return {data[origin + 0], data[origin + 1], data[origin + 2]};
    }

    inline Pixel getYUV24Pixel(uint x, uint y, int width, int /*height*/, const std::vector<uint8_t>& data) {
        // Asumming pixels are stored as
        // U0 Y0 V0 U1 Y1 V1 U2 Y2 V2
        int origin = (y * width + x) * 3;

        return {data[origin + 1], data[origin + 0], data[origin + 2]};
    }

    inline Pixel getYUYVPixel(uint x, uint y, int width, int /*height*/, const std::vector<uint8_t>& data) {
        // Asumming pixels are stored as
        // Y U Y V Y U Y V Y U Y V
        int origin = (y * width + x) * 2;
        int shift  = (x % 2) * 2;

        // origin = Y, always.
        return {data[origin + 0], data[origin + 1 - shift], data[origin + 3 - shift]};
    }

    inline Pixel getUYVYPixel(uint x, uint y, int width, int /*height*/, const std::vector<uint8_t>& data) {
        // Asumming pixels are stored as
        // U Y V Y U Y V Y U Y V Y
        int origin = (y * width + x) * 2;
        int shift  = (x % 2) * 2;

        // Either    shift = 0 and origin = U
        // Or        shift = 2 and origin = V.
        return {data[origin + 1], data[origin + 0 - shift], data[origin + 2 - shift]};
    }

    inline Pixel getYUV12Pixel(uint x, uint y, int width, int /*height*/, const std::vector<uint8_t>& data) {
        // Asumming pixels are stored as
        // U0 Y0 Y1 V0 Y2 Y3 U1 Y4 Y5 V1 Y6 Y7 U2 Y8 Y9 V1 Y10 Y11
        // U0Y0V0 U0Y1V0 U0Y2V0 U0Y3V0 U1Y4V1

        // 4 pixels every 6 bytes.
        // Increment origin in steps of 6.
        // origin will always land on U for the current block of 4 pixels
        // V for the current block of 4 pixels will always be origin + 3
        // Either
        // Components           Data Components   (x, y)
        // U0Y0V0     {data[0], data[1], data[3]} (0, 0)
        // U0Y1V0     {data[0], data[2], data[3]} (1, 0)
        // U0Y2V0     {data[0], data[4], data[3]} (2, 0)
        // U0Y3V0     {data[0], data[5], data[3]} (3, 0)
        // U1Y4V1     {data[6], data[7], data[9]} (4, 0)
        // U1Y5V1     {data[6], data[8], data[9]} (5, 0)
        const uint Y_OFFSET[6] = {1, 2, 4, 5, 7, 8};

        int origin  = (y * width + (x - (x % 6))) * 6;
        int shift   = ((x % 6) > 3) ? 6 : 0;
        int y_shift = Y_OFFSET[x % 4];

        return {data[origin + 0 + shift], data[origin + 0 + y_shift], data[origin + 3 + shift]};
    }

    inline Pixel getPixel(uint x,
                          uint y,
                          uint width,
                          uint height,
                          const std::vector<uint8_t>& data,
                          const FOURCC& fourcc) {
        switch (fourcc) {
            case GREY: {
                return (getGrey8Pixel(x, y, width, height, data));
            }

            case Y12:
            case Y16: {
                return (getGrey16Pixel(x, y, width, height, data));
            }

            case Y411: {
                return (getYUV12Pixel(x, y, width, height, data));
            }

            case UYVY: {
                return (getUYVYPixel(x, y, width, height, data));
            }

            case YM24: {
                return (getYUV24Pixel(x, y, width, height, data));
            }

            case YUYV: {
                return (getYUYVPixel(x, y, width, height, data));
            }

            case RGB3: {
                return (getRGB3Pixel(x, y, width, height, data));
            }

            case GRBG: {
                return (getGRBGPixel(x, y, width, height, data));
            }

            case RGGB: {
                return (getRGGBPixel(x, y, width, height, data));
            }

            case GBRG: {
                return (getGBRGPixel(x, y, width, height, data));
            }

            case BGGR: {
                return (getBGGRPixel(x, y, width, height, data));
            }


            case GR12:
            case RG12:
            case GB12:
            case BG12:
            case GR16:
            case RG16:
            case GB16:
            case BG16:
            case UNKNOWN:
            default: { return {0, 0, 0}; }
        }
    }

    inline constexpr FOURCC fourcc(const char (&code)[5]) {
        uint32_t cc =
            (((code[0]) & 255) | (((code[1]) & 255) << 8) | (((code[2]) & 255) << 16) | (((code[3]) & 255) << 24));
        return ((FOURCC) cc);
    }

    inline FOURCC getFourCCFromDescription(const std::string& code) {
        if (code.compare("Mono8") == 0) {
            return (fourcc("GREY"));
        }

        else if (code.compare("Mono12Packed") == 0) {
            return (fourcc("Y12 "));
        }

        else if (code.compare("Mono12p") == 0) {
            return (fourcc("Y12 "));
        }

        else if (code.compare("Mono16") == 0) {
            return (fourcc("Y16 "));
        }

        else if (code.compare("BayerGR8") == 0) {
            return (fourcc("GRBG"));
        }

        else if (code.compare("BayerRG8") == 0) {
            return (fourcc("GBRG"));
        }

        else if (code.compare("BayerGB8") == 0) {
            return (fourcc("GBRG"));
        }

        else if (code.compare("BayerBG8") == 0) {
            return (fourcc("BGGR"));
        }

        else if (code.compare("BayerGR12p") == 0) {
            return (fourcc("GR12"));
        }

        else if (code.compare("BayerRG12p") == 0) {
            return (fourcc("RG12"));
        }

        else if (code.compare("BayerGB12p") == 0) {
            return (fourcc("GB12"));
        }

        else if (code.compare("BayerBG12p") == 0) {
            return (fourcc("BG12"));
        }

=======
        return (I);
    }

    inline uint8_t conv2d(const Eigen::Matrix<uint8_t, 5, 5>& I,
                          const Eigen::Matrix<int8_t, 5, 5>& kernel,
                          uint8_t normalisation = BAYER_SCALE) {
        int16_t value = I.cast<int16_t>().cwiseProduct(kernel.cast<int16_t>()).sum();

        if (normalisation == 0) {
            normalisation = 1;
        }

        return (static_cast<uint8_t>(std::min(255, std::max(0, value >> normalisation))));
    }

    inline Pixel getGrey8Pixel(uint x, uint y, int width, int /*height*/, const std::vector<uint8_t>& data) {
        // Asumming pixels are stored as
        // R0 G0 B0 R1 G1 B1 R2 G2 B2 ...
        int origin = (y * width + x);

        return {0, 0, data[origin]};
    }

    inline Pixel getGRBGPixel(uint x, uint y, int width, int height, const std::vector<uint8_t>& data) {
        // Asumming pixels are stored as
        // Col    0 1 2 3 4 5
        // Row 0: G R G R G R ....
        // Row 1: B G B G B G ....
        // Red   pixels are in even rows, but odd  columns
        // Green pixels are in every row, but in the even columns on even rows and the odd columns on odd rows.
        // Blue  pixels are in odd rows,  but even columns

        Eigen::Matrix<uint8_t, 5, 5> I = getSubImage(x, y, width, height, data);

        const int row = y % 2;
        const int col = x % 2;

        const bool redPixel   = ((row == 0) && (col == 1));
        const bool greenPixel = (row == col);
        const bool bluePixel  = ((row == 1) && (col == 0));
        const bool redRow     = (row == 0);

        // Determine which kernels we need.
        const auto& redKernel = (greenPixel) ? ((redRow) ? RED_AT_GREEN : RED_AT_GREEN.transpose())
                                             : ((bluePixel) ? RED_AT_BLUE : IDENTITY);
        const auto& greenKernel = (greenPixel) ? IDENTITY : GREEN_AXIAL;
        const auto& blueKernel =
            (greenPixel) ? ((redRow) ? RED_AT_GREEN : RED_AT_GREEN.transpose()) : ((redPixel) ? RED_AT_BLUE : IDENTITY);

        return {conv2d(I, redKernel), conv2d(I, greenKernel), conv2d(I, blueKernel)};
    }

    inline Pixel getRGGBPixel(uint x, uint y, int width, int height, const std::vector<uint8_t>& data) {
        // Asumming pixels are stored as
        // Col    0 1 2 3 4 5
        // Row 0: R G R G R G ....
        // Row 1: G B G B G B ....
        // Red   pixels are in even rows, but even columns
        // Green pixels are in every row, but in the odd columns on even rows and the even columns on odd rows.
        // Blue  pixels are in odd rows,  but odd  columns

        Eigen::Matrix<uint8_t, 5, 5> I = getSubImage(x, y, width, height, data);

        const int row = y % 2;
        const int col = x % 2;

        const bool redPixel   = ((row == 0) && (col == 0));
        const bool greenPixel = (row != col);
        const bool bluePixel  = ((row == 1) && (col == 1));
        const bool redRow     = (row == 0);

        // Determine which kernels we need.
        const auto& redKernel = (greenPixel) ? ((redRow) ? RED_AT_GREEN : RED_AT_GREEN.transpose())
                                             : ((bluePixel) ? RED_AT_BLUE : IDENTITY);
        const auto& greenKernel = (greenPixel) ? IDENTITY : GREEN_AXIAL;
        const auto& blueKernel =
            (greenPixel) ? ((redRow) ? RED_AT_GREEN : RED_AT_GREEN.transpose()) : ((redPixel) ? RED_AT_BLUE : IDENTITY);

        return {conv2d(I, redKernel), conv2d(I, greenKernel), conv2d(I, blueKernel)};
    }

    inline Pixel getGBRGPixel(uint x, uint y, int width, int height, const std::vector<uint8_t>& data) {
        // Asumming pixels are stored as
        // Col    0 1 2 3 4 5
        // Row 0: G B G B G B ....
        // Row 1: R G R G R G ....
        // Red   pixels are in odd rows,  but even columns
        // Green pixels are in every row, but in the even columns on even rows and the odd columns on odd rows.
        // Blue  pixels are in even rows, but odd columns

        Eigen::Matrix<uint8_t, 5, 5> I = getSubImage(x, y, width, height, data);

        const int row = y % 2;
        const int col = x % 2;

        const bool redPixel   = ((row == 1) && (col == 0));
        const bool greenPixel = (row == col);
        const bool bluePixel  = ((row == 0) && (col == 1));
        const bool redRow     = (row == 1);

        // Determine which kernels we need.
        const auto& redKernel = (greenPixel) ? ((redRow) ? RED_AT_GREEN : RED_AT_GREEN.transpose())
                                             : ((bluePixel) ? RED_AT_BLUE : IDENTITY);
        const auto& greenKernel = (greenPixel) ? IDENTITY : GREEN_AXIAL;
        const auto& blueKernel =
            (greenPixel) ? ((redRow) ? RED_AT_GREEN : RED_AT_GREEN.transpose()) : ((redPixel) ? RED_AT_BLUE : IDENTITY);

        return {conv2d(I, redKernel), conv2d(I, greenKernel), conv2d(I, blueKernel)};
    }

    inline Pixel getBGGRPixel(uint x, uint y, int width, int height, const std::vector<uint8_t>& data) {
        // Asumming pixels are stored as
        // Col    0 1 2 3 4 5
        // Row 0: B G B G B G ....
        // Row 1: G R G R G R ....
        // Red   pixels are in odd rows,  but odd columns
        // Green pixels are in every row, but in the even columns on odd rows and the odd columns on even rows.
        // Blue  pixels are in even rows, but even columns

        Eigen::Matrix<uint8_t, 5, 5> I = getSubImage(x, y, width, height, data);

        const int row = y % 2;
        const int col = x % 2;

        const bool redPixel   = ((row == 1) && (col == 1));
        const bool greenPixel = (row != col);
        const bool bluePixel  = ((row == 0) && (col == 0));
        const bool redRow     = (row == 1);

        // Determine which kernels we need.
        const auto& redKernel = (greenPixel) ? ((redRow) ? RED_AT_GREEN : RED_AT_GREEN.transpose())
                                             : ((bluePixel) ? RED_AT_BLUE : IDENTITY);
        const auto& greenKernel = (greenPixel) ? IDENTITY : GREEN_AXIAL;
        const auto& blueKernel =
            (greenPixel) ? ((redRow) ? RED_AT_GREEN : RED_AT_GREEN.transpose()) : ((redPixel) ? RED_AT_BLUE : IDENTITY);

        return {conv2d(I, redKernel), conv2d(I, greenKernel), conv2d(I, blueKernel)};
    }

    inline Pixel getGrey16Pixel(uint x, uint y, int width, int /*height*/, const std::vector<uint8_t>& data) {
        int origin = (y * width + x) * 2;

        return {0, data[origin + 1], data[origin]};
    }

    inline Pixel getRGB3Pixel(uint x, uint y, int width, int /*height*/, const std::vector<uint8_t>& data) {
        // Asumming pixels are stored as
        // R0 G0 B0 R1 G1 B1 R2 G2 B2 ...
        int origin = (y * width + x) * 3;

        return {data[origin + 0], data[origin + 1], data[origin + 2]};
    }

    inline Pixel getYUV24Pixel(uint x, uint y, int width, int /*height*/, const std::vector<uint8_t>& data) {
        // Asumming pixels are stored as
        // U0 Y0 V0 U1 Y1 V1 U2 Y2 V2
        int origin = (y * width + x) * 3;

        return {data[origin + 1], data[origin + 0], data[origin + 2]};
    }

    inline Pixel getYUYVPixel(uint x, uint y, int width, int /*height*/, const std::vector<uint8_t>& data) {
        // Asumming pixels are stored as
        // Y U Y V Y U Y V Y U Y V
        int origin = (y * width + x) * 2;
        int shift  = (x % 2) * 2;

        // origin = Y, always.
        return {data[origin + 0], data[origin + 1 - shift], data[origin + 3 - shift]};
    }

    inline Pixel getUYVYPixel(uint x, uint y, int width, int /*height*/, const std::vector<uint8_t>& data) {
        // Asumming pixels are stored as
        // U Y V Y U Y V Y U Y V Y
        int origin = (y * width + x) * 2;
        int shift  = (x % 2) * 2;

        // Either    shift = 0 and origin = U
        // Or        shift = 2 and origin = V.
        return {data[origin + 1], data[origin + 0 - shift], data[origin + 2 - shift]};
    }

    inline Pixel getYUV12Pixel(uint x, uint y, int width, int /*height*/, const std::vector<uint8_t>& data) {
        // Asumming pixels are stored as
        // U0 Y0 Y1 V0 Y2 Y3 U1 Y4 Y5 V1 Y6 Y7 U2 Y8 Y9 V1 Y10 Y11
        // U0Y0V0 U0Y1V0 U0Y2V0 U0Y3V0 U1Y4V1

        // 4 pixels every 6 bytes.
        // Increment origin in steps of 6.
        // origin will always land on U for the current block of 4 pixels
        // V for the current block of 4 pixels will always be origin + 3
        // Either
        // Components           Data Components   (x, y)
        // U0Y0V0     {data[0], data[1], data[3]} (0, 0)
        // U0Y1V0     {data[0], data[2], data[3]} (1, 0)
        // U0Y2V0     {data[0], data[4], data[3]} (2, 0)
        // U0Y3V0     {data[0], data[5], data[3]} (3, 0)
        // U1Y4V1     {data[6], data[7], data[9]} (4, 0)
        // U1Y5V1     {data[6], data[8], data[9]} (5, 0)
        const uint Y_OFFSET[6] = {1, 2, 4, 5, 7, 8};

        int origin  = (y * width + (x - (x % 6))) * 6;
        int shift   = ((x % 6) > 3) ? 6 : 0;
        int y_shift = Y_OFFSET[x % 4];

        return {data[origin + 0 + shift], data[origin + 0 + y_shift], data[origin + 3 + shift]};
    }

    inline Pixel getPixel(uint x,
                          uint y,
                          uint width,
                          uint height,
                          const std::vector<uint8_t>& data,
                          const FOURCC& fourcc) {
        switch (fourcc) {
            case GREY: {
                return (getGrey8Pixel(x, y, width, height, data));
            }

            case Y12:
            case Y16: {
                return (getGrey16Pixel(x, y, width, height, data));
            }

            case Y411: {
                return (getYUV12Pixel(x, y, width, height, data));
            }

            case UYVY: {
                return (getUYVYPixel(x, y, width, height, data));
            }

            case YM24: {
                return (getYUV24Pixel(x, y, width, height, data));
            }

            case YUYV: {
                return (getYUYVPixel(x, y, width, height, data));
            }

            case RGB3: {
                return (getRGB3Pixel(x, y, width, height, data));
            }

            case GRBG: {
                return (getGRBGPixel(x, y, width, height, data));
            }

            case RGGB: {
                return (getRGGBPixel(x, y, width, height, data));
            }

            case GBRG: {
                return (getGBRGPixel(x, y, width, height, data));
            }

            case BGGR: {
                return (getBGGRPixel(x, y, width, height, data));
            }


            case GR12:
            case RG12:
            case GB12:
            case BG12:
            case GR16:
            case RG16:
            case GB16:
            case BG16:
            case UNKNOWN:
            default: { return {0, 0, 0}; }
        }
    }

    inline constexpr FOURCC fourcc(const char (&code)[5]) {
        uint32_t cc =
            (((code[0]) & 255) | (((code[1]) & 255) << 8) | (((code[2]) & 255) << 16) | (((code[3]) & 255) << 24));
        return ((FOURCC) cc);
    }

    inline FOURCC getFourCCFromDescription(const std::string& code) {
        if (code.compare("Mono8") == 0) {
            return (fourcc("GREY"));
        }

        else if (code.compare("Mono12Packed") == 0) {
            return (fourcc("Y12 "));
        }

        else if (code.compare("Mono12p") == 0) {
            return (fourcc("Y12 "));
        }

        else if (code.compare("Mono16") == 0) {
            return (fourcc("Y16 "));
        }

        else if (code.compare("BayerGR8") == 0) {
            return (fourcc("GRBG"));
        }

        else if (code.compare("BayerRG8") == 0) {
            return (fourcc("GBRG"));
        }

        else if (code.compare("BayerGB8") == 0) {
            return (fourcc("GBRG"));
        }

        else if (code.compare("BayerBG8") == 0) {
            return (fourcc("BGGR"));
        }

        else if (code.compare("BayerGR12p") == 0) {
            return (fourcc("GR12"));
        }

        else if (code.compare("BayerRG12p") == 0) {
            return (fourcc("RG12"));
        }

        else if (code.compare("BayerGB12p") == 0) {
            return (fourcc("GB12"));
        }

        else if (code.compare("BayerBG12p") == 0) {
            return (fourcc("BG12"));
        }

>>>>>>> 204fc18f
        else if (code.compare("BayerGR12Packed") == 0) {
            return (fourcc("GR12"));
        }

        else if (code.compare("BayerRG12Packed") == 0) {
            return (fourcc("RG12"));
        }

        else if (code.compare("BayerGB12Packed") == 0) {
            return (fourcc("GB12"));
        }

        else if (code.compare("BayerBG12Packed") == 0) {
            return (fourcc("BG12"));
        }

        else if (code.compare("BayerGR16") == 0) {
            return (fourcc("GR16"));
        }

        else if (code.compare("BayerRG16") == 0) {
            return (fourcc("RG16"));
        }

        else if (code.compare("BayerGB16") == 0) {
            return (fourcc("GB16"));
        }

        else if (code.compare("BayerBG16") == 0) {
            return (fourcc("BG16"));
        }

        else if (code.compare("YCbCr411_8_CbYYCrYY") == 0) {
            return (fourcc("Y411"));
        }

        else if (code.compare("YCbCr422_8_CbYCrY") == 0) {
            return (fourcc("UYVY"));
        }

        else if (code.compare("YCbCr8_CbYCr") == 0) {
            return (fourcc("YM24"));
        }

        else if (code.compare("YUYV") == 0) {
            return (fourcc("YUYV"));
        }

        else if (code.compare("RGB8") == 0) {
            return (fourcc("RGB3"));
        }

        else {
            return (FOURCC::UNKNOWN);
        }
    }
<<<<<<< HEAD
}
}
=======
}  // namespace vision
}  // namespace utility
>>>>>>> 204fc18f

#endif  // UTILITY_VISION_FOURCC_H<|MERGE_RESOLUTION|>--- conflicted
+++ resolved
@@ -37,7 +37,6 @@
         UNKNOWN = 0
     };
 
-<<<<<<< HEAD
     enum class BayerPixelType {
         R,   // Its red
         GR,  // Green on red row
@@ -45,14 +44,11 @@
         B    // Its blue
     };
 
-=======
->>>>>>> 204fc18f
     // Implemented from http://www.ipol.im/pub/art/2011/g_mhcd/
     // Malvar-He-Cutler Linear Image Demosaicking
     // Bayer interpolators
     // These are masks, not matrices.
     // Green pixels at both blue and red locations.
-<<<<<<< HEAD
     constexpr int8_t BAYER_SCALE = 6;  // 8 = 2^3 .... use bit shift
     // clang-format off
     constexpr int8_t GREEN_AXIAL_ARR[25] = { 0,  0, -8,  0,  0,
@@ -61,19 +57,11 @@
                                              0,  0, 16,  0,  0,
                                              0,  0, -8,  0,  0};
     // clang-format on
-=======
-    constexpr int8_t BAYER_SCALE      = 3;  // 8 = 2^3 .... use bit shift
-    constexpr int8_t IDENTITY_ARR[25] = {0, 0, 0, 0, 0, 0, 0, 0, 0, 0, 0, 0, 8, 0, 0, 0, 0, 0, 0, 0, 0, 0, 0, 0, 0};
-    const Eigen::Matrix<int8_t, 5, 5> IDENTITY = Eigen::Map<const Eigen::Matrix<int8_t, 5, 5>>(IDENTITY_ARR, 5, 5);
-
-    constexpr int8_t GREEN_AXIAL_ARR[25] = {0,  0,  8, 0, 0,  0, 0, 16, 0, 0,  -8, 16, 32,
-                                            16, -8, 0, 0, 16, 0, 0, 0,  0, -8, 0,  0};
->>>>>>> 204fc18f
+
     const Eigen::Matrix<int8_t, 5, 5> GREEN_AXIAL =
         Eigen::Map<const Eigen::Matrix<int8_t, 5, 5>>(GREEN_AXIAL_ARR, 5, 5);
 
     // Red at blue locations and blue at red locations
-<<<<<<< HEAD
     // clang-format off
     constexpr int8_t RED_AT_BLUE_ARR[25] = {  0,  0, -12,  0,   0,
                                               0, 16,   0, 16,   0,
@@ -81,16 +69,13 @@
                                               0, 16,   0, 16,   0,
                                               0,  0, -12,  0,   0};
     // clang-format on
-=======
-    constexpr int8_t RED_AT_BLUE_ARR[25] = {0, 0,   -12, 0,  0, 0,  16, 0, 16, 0,   -12, 0, 48,
-                                            0, -12, 0,   16, 0, 16, 0,  0, 0,  -12, 0,   0};
->>>>>>> 204fc18f
+
     const Eigen::Matrix<int8_t, 5, 5> RED_AT_BLUE =
         Eigen::Map<const Eigen::Matrix<int8_t, 5, 5>>(RED_AT_BLUE_ARR, 5, 5);
 
     // Red at green locations and blue at green locations, on red rows
     // Red at green locations and blue at green locations, on blue rows are the transpose of this mask.
-<<<<<<< HEAD
+
     // clang-format off
     constexpr int8_t RED_AT_GREEN_ARR[25] = { 0,  0,  4,  0,  0,
                                               0, -8,  0, -8,  0,
@@ -102,7 +87,6 @@
         Eigen::Map<const Eigen::Matrix<int8_t, 5, 5>>(RED_AT_GREEN_ARR, 5, 5);
 
     inline const auto getSubImage(uint x, uint y, uint width, uint height, const std::vector<uint8_t>& data) {
-
         // Extract the 5x5 matrix centered at (x, y).
         // Clamped to borders.
         x = x < 2 ? 2 : x > (width - 2) ? width - 2 : x;
@@ -158,34 +142,9 @@
                 return p;
             }
             default: return p;
-=======
-    constexpr int8_t RED_AT_GREEN_ARR[25] = {0,  0,  -4, 0,  0, 0,  -8, 0, -8, 0,  -8, 32, 40,
-                                             32, -8, 0,  -8, 0, -8, 0,  0, 0,  -4, 0,  0};
-    const Eigen::Matrix<int8_t, 5, 5> RED_AT_GREEN =
-        Eigen::Map<const Eigen::Matrix<int8_t, 5, 5>>(RED_AT_GREEN_ARR, 5, 5);
-
-    inline Eigen::Matrix<uint8_t, 5, 5> getSubImage(uint x,
-                                                    uint y,
-                                                    uint width,
-                                                    uint height,
-                                                    const std::vector<uint8_t>& data) {
-        // Extract the 5x5 matrix centered at (x, y).
-        // Zero pad the borders.
-        Eigen::Matrix<uint8_t, 5, 5> I = Eigen::Matrix<uint8_t, 5, 5>::Zero();
-
-        for (int8_t row = -2; row <= 2; row++) {
-            if (((y + row) > 0) && ((y + row) < height)) {
-                for (int8_t col = -2; col <= 2; col++) {
-                    if (((x + col) > 0) && ((x + col) < width)) {
-                        I(x + 2, y + 2) = data[(y + row) * width + (x + col)];
-                    }
-                }
-            }
->>>>>>> 204fc18f
-        }
-    }
-
-<<<<<<< HEAD
+        }
+    }
+
     inline Pixel getGrey8Pixel(uint x, uint y, int width, int /*height*/, const std::vector<uint8_t>& data) {
         // Asumming pixels are stored as
         // R0 G0 B0 R1 GR B1 R2 GB B2 ...
@@ -464,337 +423,6 @@
             return (fourcc("BG12"));
         }
 
-=======
-        return (I);
-    }
-
-    inline uint8_t conv2d(const Eigen::Matrix<uint8_t, 5, 5>& I,
-                          const Eigen::Matrix<int8_t, 5, 5>& kernel,
-                          uint8_t normalisation = BAYER_SCALE) {
-        int16_t value = I.cast<int16_t>().cwiseProduct(kernel.cast<int16_t>()).sum();
-
-        if (normalisation == 0) {
-            normalisation = 1;
-        }
-
-        return (static_cast<uint8_t>(std::min(255, std::max(0, value >> normalisation))));
-    }
-
-    inline Pixel getGrey8Pixel(uint x, uint y, int width, int /*height*/, const std::vector<uint8_t>& data) {
-        // Asumming pixels are stored as
-        // R0 G0 B0 R1 G1 B1 R2 G2 B2 ...
-        int origin = (y * width + x);
-
-        return {0, 0, data[origin]};
-    }
-
-    inline Pixel getGRBGPixel(uint x, uint y, int width, int height, const std::vector<uint8_t>& data) {
-        // Asumming pixels are stored as
-        // Col    0 1 2 3 4 5
-        // Row 0: G R G R G R ....
-        // Row 1: B G B G B G ....
-        // Red   pixels are in even rows, but odd  columns
-        // Green pixels are in every row, but in the even columns on even rows and the odd columns on odd rows.
-        // Blue  pixels are in odd rows,  but even columns
-
-        Eigen::Matrix<uint8_t, 5, 5> I = getSubImage(x, y, width, height, data);
-
-        const int row = y % 2;
-        const int col = x % 2;
-
-        const bool redPixel   = ((row == 0) && (col == 1));
-        const bool greenPixel = (row == col);
-        const bool bluePixel  = ((row == 1) && (col == 0));
-        const bool redRow     = (row == 0);
-
-        // Determine which kernels we need.
-        const auto& redKernel = (greenPixel) ? ((redRow) ? RED_AT_GREEN : RED_AT_GREEN.transpose())
-                                             : ((bluePixel) ? RED_AT_BLUE : IDENTITY);
-        const auto& greenKernel = (greenPixel) ? IDENTITY : GREEN_AXIAL;
-        const auto& blueKernel =
-            (greenPixel) ? ((redRow) ? RED_AT_GREEN : RED_AT_GREEN.transpose()) : ((redPixel) ? RED_AT_BLUE : IDENTITY);
-
-        return {conv2d(I, redKernel), conv2d(I, greenKernel), conv2d(I, blueKernel)};
-    }
-
-    inline Pixel getRGGBPixel(uint x, uint y, int width, int height, const std::vector<uint8_t>& data) {
-        // Asumming pixels are stored as
-        // Col    0 1 2 3 4 5
-        // Row 0: R G R G R G ....
-        // Row 1: G B G B G B ....
-        // Red   pixels are in even rows, but even columns
-        // Green pixels are in every row, but in the odd columns on even rows and the even columns on odd rows.
-        // Blue  pixels are in odd rows,  but odd  columns
-
-        Eigen::Matrix<uint8_t, 5, 5> I = getSubImage(x, y, width, height, data);
-
-        const int row = y % 2;
-        const int col = x % 2;
-
-        const bool redPixel   = ((row == 0) && (col == 0));
-        const bool greenPixel = (row != col);
-        const bool bluePixel  = ((row == 1) && (col == 1));
-        const bool redRow     = (row == 0);
-
-        // Determine which kernels we need.
-        const auto& redKernel = (greenPixel) ? ((redRow) ? RED_AT_GREEN : RED_AT_GREEN.transpose())
-                                             : ((bluePixel) ? RED_AT_BLUE : IDENTITY);
-        const auto& greenKernel = (greenPixel) ? IDENTITY : GREEN_AXIAL;
-        const auto& blueKernel =
-            (greenPixel) ? ((redRow) ? RED_AT_GREEN : RED_AT_GREEN.transpose()) : ((redPixel) ? RED_AT_BLUE : IDENTITY);
-
-        return {conv2d(I, redKernel), conv2d(I, greenKernel), conv2d(I, blueKernel)};
-    }
-
-    inline Pixel getGBRGPixel(uint x, uint y, int width, int height, const std::vector<uint8_t>& data) {
-        // Asumming pixels are stored as
-        // Col    0 1 2 3 4 5
-        // Row 0: G B G B G B ....
-        // Row 1: R G R G R G ....
-        // Red   pixels are in odd rows,  but even columns
-        // Green pixels are in every row, but in the even columns on even rows and the odd columns on odd rows.
-        // Blue  pixels are in even rows, but odd columns
-
-        Eigen::Matrix<uint8_t, 5, 5> I = getSubImage(x, y, width, height, data);
-
-        const int row = y % 2;
-        const int col = x % 2;
-
-        const bool redPixel   = ((row == 1) && (col == 0));
-        const bool greenPixel = (row == col);
-        const bool bluePixel  = ((row == 0) && (col == 1));
-        const bool redRow     = (row == 1);
-
-        // Determine which kernels we need.
-        const auto& redKernel = (greenPixel) ? ((redRow) ? RED_AT_GREEN : RED_AT_GREEN.transpose())
-                                             : ((bluePixel) ? RED_AT_BLUE : IDENTITY);
-        const auto& greenKernel = (greenPixel) ? IDENTITY : GREEN_AXIAL;
-        const auto& blueKernel =
-            (greenPixel) ? ((redRow) ? RED_AT_GREEN : RED_AT_GREEN.transpose()) : ((redPixel) ? RED_AT_BLUE : IDENTITY);
-
-        return {conv2d(I, redKernel), conv2d(I, greenKernel), conv2d(I, blueKernel)};
-    }
-
-    inline Pixel getBGGRPixel(uint x, uint y, int width, int height, const std::vector<uint8_t>& data) {
-        // Asumming pixels are stored as
-        // Col    0 1 2 3 4 5
-        // Row 0: B G B G B G ....
-        // Row 1: G R G R G R ....
-        // Red   pixels are in odd rows,  but odd columns
-        // Green pixels are in every row, but in the even columns on odd rows and the odd columns on even rows.
-        // Blue  pixels are in even rows, but even columns
-
-        Eigen::Matrix<uint8_t, 5, 5> I = getSubImage(x, y, width, height, data);
-
-        const int row = y % 2;
-        const int col = x % 2;
-
-        const bool redPixel   = ((row == 1) && (col == 1));
-        const bool greenPixel = (row != col);
-        const bool bluePixel  = ((row == 0) && (col == 0));
-        const bool redRow     = (row == 1);
-
-        // Determine which kernels we need.
-        const auto& redKernel = (greenPixel) ? ((redRow) ? RED_AT_GREEN : RED_AT_GREEN.transpose())
-                                             : ((bluePixel) ? RED_AT_BLUE : IDENTITY);
-        const auto& greenKernel = (greenPixel) ? IDENTITY : GREEN_AXIAL;
-        const auto& blueKernel =
-            (greenPixel) ? ((redRow) ? RED_AT_GREEN : RED_AT_GREEN.transpose()) : ((redPixel) ? RED_AT_BLUE : IDENTITY);
-
-        return {conv2d(I, redKernel), conv2d(I, greenKernel), conv2d(I, blueKernel)};
-    }
-
-    inline Pixel getGrey16Pixel(uint x, uint y, int width, int /*height*/, const std::vector<uint8_t>& data) {
-        int origin = (y * width + x) * 2;
-
-        return {0, data[origin + 1], data[origin]};
-    }
-
-    inline Pixel getRGB3Pixel(uint x, uint y, int width, int /*height*/, const std::vector<uint8_t>& data) {
-        // Asumming pixels are stored as
-        // R0 G0 B0 R1 G1 B1 R2 G2 B2 ...
-        int origin = (y * width + x) * 3;
-
-        return {data[origin + 0], data[origin + 1], data[origin + 2]};
-    }
-
-    inline Pixel getYUV24Pixel(uint x, uint y, int width, int /*height*/, const std::vector<uint8_t>& data) {
-        // Asumming pixels are stored as
-        // U0 Y0 V0 U1 Y1 V1 U2 Y2 V2
-        int origin = (y * width + x) * 3;
-
-        return {data[origin + 1], data[origin + 0], data[origin + 2]};
-    }
-
-    inline Pixel getYUYVPixel(uint x, uint y, int width, int /*height*/, const std::vector<uint8_t>& data) {
-        // Asumming pixels are stored as
-        // Y U Y V Y U Y V Y U Y V
-        int origin = (y * width + x) * 2;
-        int shift  = (x % 2) * 2;
-
-        // origin = Y, always.
-        return {data[origin + 0], data[origin + 1 - shift], data[origin + 3 - shift]};
-    }
-
-    inline Pixel getUYVYPixel(uint x, uint y, int width, int /*height*/, const std::vector<uint8_t>& data) {
-        // Asumming pixels are stored as
-        // U Y V Y U Y V Y U Y V Y
-        int origin = (y * width + x) * 2;
-        int shift  = (x % 2) * 2;
-
-        // Either    shift = 0 and origin = U
-        // Or        shift = 2 and origin = V.
-        return {data[origin + 1], data[origin + 0 - shift], data[origin + 2 - shift]};
-    }
-
-    inline Pixel getYUV12Pixel(uint x, uint y, int width, int /*height*/, const std::vector<uint8_t>& data) {
-        // Asumming pixels are stored as
-        // U0 Y0 Y1 V0 Y2 Y3 U1 Y4 Y5 V1 Y6 Y7 U2 Y8 Y9 V1 Y10 Y11
-        // U0Y0V0 U0Y1V0 U0Y2V0 U0Y3V0 U1Y4V1
-
-        // 4 pixels every 6 bytes.
-        // Increment origin in steps of 6.
-        // origin will always land on U for the current block of 4 pixels
-        // V for the current block of 4 pixels will always be origin + 3
-        // Either
-        // Components           Data Components   (x, y)
-        // U0Y0V0     {data[0], data[1], data[3]} (0, 0)
-        // U0Y1V0     {data[0], data[2], data[3]} (1, 0)
-        // U0Y2V0     {data[0], data[4], data[3]} (2, 0)
-        // U0Y3V0     {data[0], data[5], data[3]} (3, 0)
-        // U1Y4V1     {data[6], data[7], data[9]} (4, 0)
-        // U1Y5V1     {data[6], data[8], data[9]} (5, 0)
-        const uint Y_OFFSET[6] = {1, 2, 4, 5, 7, 8};
-
-        int origin  = (y * width + (x - (x % 6))) * 6;
-        int shift   = ((x % 6) > 3) ? 6 : 0;
-        int y_shift = Y_OFFSET[x % 4];
-
-        return {data[origin + 0 + shift], data[origin + 0 + y_shift], data[origin + 3 + shift]};
-    }
-
-    inline Pixel getPixel(uint x,
-                          uint y,
-                          uint width,
-                          uint height,
-                          const std::vector<uint8_t>& data,
-                          const FOURCC& fourcc) {
-        switch (fourcc) {
-            case GREY: {
-                return (getGrey8Pixel(x, y, width, height, data));
-            }
-
-            case Y12:
-            case Y16: {
-                return (getGrey16Pixel(x, y, width, height, data));
-            }
-
-            case Y411: {
-                return (getYUV12Pixel(x, y, width, height, data));
-            }
-
-            case UYVY: {
-                return (getUYVYPixel(x, y, width, height, data));
-            }
-
-            case YM24: {
-                return (getYUV24Pixel(x, y, width, height, data));
-            }
-
-            case YUYV: {
-                return (getYUYVPixel(x, y, width, height, data));
-            }
-
-            case RGB3: {
-                return (getRGB3Pixel(x, y, width, height, data));
-            }
-
-            case GRBG: {
-                return (getGRBGPixel(x, y, width, height, data));
-            }
-
-            case RGGB: {
-                return (getRGGBPixel(x, y, width, height, data));
-            }
-
-            case GBRG: {
-                return (getGBRGPixel(x, y, width, height, data));
-            }
-
-            case BGGR: {
-                return (getBGGRPixel(x, y, width, height, data));
-            }
-
-
-            case GR12:
-            case RG12:
-            case GB12:
-            case BG12:
-            case GR16:
-            case RG16:
-            case GB16:
-            case BG16:
-            case UNKNOWN:
-            default: { return {0, 0, 0}; }
-        }
-    }
-
-    inline constexpr FOURCC fourcc(const char (&code)[5]) {
-        uint32_t cc =
-            (((code[0]) & 255) | (((code[1]) & 255) << 8) | (((code[2]) & 255) << 16) | (((code[3]) & 255) << 24));
-        return ((FOURCC) cc);
-    }
-
-    inline FOURCC getFourCCFromDescription(const std::string& code) {
-        if (code.compare("Mono8") == 0) {
-            return (fourcc("GREY"));
-        }
-
-        else if (code.compare("Mono12Packed") == 0) {
-            return (fourcc("Y12 "));
-        }
-
-        else if (code.compare("Mono12p") == 0) {
-            return (fourcc("Y12 "));
-        }
-
-        else if (code.compare("Mono16") == 0) {
-            return (fourcc("Y16 "));
-        }
-
-        else if (code.compare("BayerGR8") == 0) {
-            return (fourcc("GRBG"));
-        }
-
-        else if (code.compare("BayerRG8") == 0) {
-            return (fourcc("GBRG"));
-        }
-
-        else if (code.compare("BayerGB8") == 0) {
-            return (fourcc("GBRG"));
-        }
-
-        else if (code.compare("BayerBG8") == 0) {
-            return (fourcc("BGGR"));
-        }
-
-        else if (code.compare("BayerGR12p") == 0) {
-            return (fourcc("GR12"));
-        }
-
-        else if (code.compare("BayerRG12p") == 0) {
-            return (fourcc("RG12"));
-        }
-
-        else if (code.compare("BayerGB12p") == 0) {
-            return (fourcc("GB12"));
-        }
-
-        else if (code.compare("BayerBG12p") == 0) {
-            return (fourcc("BG12"));
-        }
-
->>>>>>> 204fc18f
         else if (code.compare("BayerGR12Packed") == 0) {
             return (fourcc("GR12"));
         }
@@ -851,12 +479,7 @@
             return (FOURCC::UNKNOWN);
         }
     }
-<<<<<<< HEAD
-}
-}
-=======
 }  // namespace vision
 }  // namespace utility
->>>>>>> 204fc18f
 
 #endif  // UTILITY_VISION_FOURCC_H