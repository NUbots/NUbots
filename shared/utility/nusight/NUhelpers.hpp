/*
 * This file is part of the NUbots Codebase.
 *
 * The NUbots Codebase is free software: you can redistribute it and/or modify
 * it under the terms of the GNU General Public License as published by
 * the Free Software Foundation, either version 3 of the License, or
 * (at your option) any later version.
 *
 * The NUbots Codebase is distributed in the hope that it will be useful,
 * but WITHOUT ANY WARRANTY; without even the implied warranty of
 * MERCHANTABILITY or FITNESS FOR A PARTICULAR PURPOSE.  See the
 * GNU General Public License for more details.
 *
 * You should have received a copy of the GNU General Public License
 * along with the NUbots Codebase.  If not, see <http://www.gnu.org/licenses/>.
 *
 * Copyright 2013 NUbots <nubots@nubots.net>
 */

#ifndef NUHELPERS_HPP
#define NUHELPERS_HPP

#include <nuclear>
#include <utility>

#include "message/support/nusight/DataPoint.hpp"

#include "utility/type_traits/is_iterable.hpp"

namespace utility::nusight {

    using message::support::nusight::DataPoint;

<<<<<<< HEAD
    namespace helpers {
=======
        using message::support::nusight::DataPoint;
        using utility::type_traits::is_iterable;

        constexpr float TIMEOUT = 2.5;
>>>>>>> 273ef44f


        inline void buildGraph(DataPoint& /*dataPoint*/) {}

        template <typename First, typename... Remainder>
        typename std::enable_if<!is_iterable<First>::value>::type buildGraph(DataPoint& dataPoint,
                                                                             First first,
                                                                             Remainder... remainder) {
            dataPoint.value.push_back(first);
            buildGraph(dataPoint, remainder...);
        }

        template <typename First, typename... Remainder>
        typename std::enable_if<is_iterable<First>::value>::type buildGraph(DataPoint& dataPoint,
                                                                            First first,
                                                                            Remainder... remainder) {
            for (const auto& value : first) {
                dataPoint.value.push_back(value);
            }
            buildGraph(dataPoint, remainder...);
        }
    }  // namespace helpers

    template <typename... Values>
    inline std::unique_ptr<message::support::nusight::DataPoint> graph(std::string label, Values... values) {
        auto dataPoint   = std::make_unique<DataPoint>();
        dataPoint->label = std::move(label);
        helpers::buildGraph(*dataPoint, values...);
        return dataPoint;
    }

}  // namespace utility::nusight
#endif<|MERGE_RESOLUTION|>--- conflicted
+++ resolved
@@ -31,17 +31,11 @@
 
     using message::support::nusight::DataPoint;
 
-<<<<<<< HEAD
     namespace helpers {
-=======
         using message::support::nusight::DataPoint;
         using utility::type_traits::is_iterable;
 
-        constexpr float TIMEOUT = 2.5;
->>>>>>> 273ef44f
-
-
-        inline void buildGraph(DataPoint& /*dataPoint*/) {}
+        inline void(DataPoint& /*dataPoint*/) {}
 
         template <typename First, typename... Remainder>
         typename std::enable_if<!is_iterable<First>::value>::type buildGraph(DataPoint& dataPoint,
