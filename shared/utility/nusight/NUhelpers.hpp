/*
 * This file is part of the NUbots Codebase.
 *
 * The NUbots Codebase is free software: you can redistribute it and/or modify
 * it under the terms of the GNU General Public License as published by
 * the Free Software Foundation, either version 3 of the License, or
 * (at your option) any later version.
 *
 * The NUbots Codebase is distributed in the hope that it will be useful,
 * but WITHOUT ANY WARRANTY; without even the implied warranty of
 * MERCHANTABILITY or FITNESS FOR A PARTICULAR PURPOSE.  See the
 * GNU General Public License for more details.
 *
 * You should have received a copy of the GNU General Public License
 * along with the NUbots Codebase.  If not, see <http://www.gnu.org/licenses/>.
 *
 * Copyright 2013 NUbots <nubots@nubots.net>
 */

#ifndef NUHELPERS_HPP
#define NUHELPERS_HPP

#include <nuclear>
#include <utility>

#include "message/support/nusight/DataPoint.hpp"

#include "utility/type_traits/is_iterable.hpp"

namespace utility::nusight {

    using message::support::nusight::DataPoint;

    namespace helpers {
<<<<<<< HEAD

        template <typename T>
        struct is_iterable {
        private:
            using yes = std::true_type;
            using no  = std::false_type;

            template <typename U>
            static auto test_begin(int) -> decltype(std::declval<U>().begin(), yes());
            template <typename>
            static no test_begin(...);

            template <typename U>
            static auto test_end(int) -> decltype(std::declval<U>().end(), yes());
            template <typename>
            static no test_end(...);

        public:
            static constexpr bool value = std::is_same<decltype(test_begin<T>(0)), yes>::value
                                          && std::is_same<decltype(test_end<T>(0)), yes>::value;
        };
=======
        using message::support::nusight::DataPoint;
        using utility::type_traits::is_iterable;
>>>>>>> 6990ca84

        inline void buildGraph(DataPoint& /*dataPoint*/) {}

        template <typename First, typename... Remainder>
        typename std::enable_if<!is_iterable<First>::value>::type buildGraph(DataPoint& dataPoint,
                                                                             First first,
                                                                             Remainder... remainder) {
            dataPoint.value.push_back(first);
            buildGraph(dataPoint, remainder...);
        }

        template <typename First, typename... Remainder>
        typename std::enable_if<is_iterable<First>::value>::type buildGraph(DataPoint& dataPoint,
                                                                            First first,
                                                                            Remainder... remainder) {
            for (const auto& value : first) {
                dataPoint.value.push_back(value);
            }
            buildGraph(dataPoint, remainder...);
        }
    }  // namespace helpers

    template <typename... Values>
    inline std::unique_ptr<message::support::nusight::DataPoint> graph(std::string label, Values... values) {
        auto dataPoint   = std::make_unique<DataPoint>();
        dataPoint->label = std::move(label);
        helpers::buildGraph(*dataPoint, values...);
        return dataPoint;
    }

}  // namespace utility::nusight
#endif<|MERGE_RESOLUTION|>--- conflicted
+++ resolved
@@ -32,32 +32,8 @@
     using message::support::nusight::DataPoint;
 
     namespace helpers {
-<<<<<<< HEAD
-
-        template <typename T>
-        struct is_iterable {
-        private:
-            using yes = std::true_type;
-            using no  = std::false_type;
-
-            template <typename U>
-            static auto test_begin(int) -> decltype(std::declval<U>().begin(), yes());
-            template <typename>
-            static no test_begin(...);
-
-            template <typename U>
-            static auto test_end(int) -> decltype(std::declval<U>().end(), yes());
-            template <typename>
-            static no test_end(...);
-
-        public:
-            static constexpr bool value = std::is_same<decltype(test_begin<T>(0)), yes>::value
-                                          && std::is_same<decltype(test_end<T>(0)), yes>::value;
-        };
-=======
         using message::support::nusight::DataPoint;
         using utility::type_traits::is_iterable;
->>>>>>> 6990ca84
 
         inline void buildGraph(DataPoint& /*dataPoint*/) {}
 
