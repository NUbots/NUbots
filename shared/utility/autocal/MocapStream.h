--- conflicted
+++ resolved
@@ -153,8 +153,5 @@
     Frame getSimulatedFrame(TimeStamp now);
 };
 }  // namespace autocal
-<<<<<<< HEAD
-=======
 
->>>>>>> 5340b184
 #endif