/*
 * Copyright (C) 2013-2021 Trent Houliston <trent@houliston.me>
 *
 * Permission is hereby granted, free of charge, to any person obtaining a copy of this software and associated
 * documentation files (the "Software"), to deal in the Software without restriction, including without limitation the
 * rights to use, copy, modify, merge, publish, distribute, sublicense, and/or sell copies of the Software, and to
 * permit persons to whom the Software is furnished to do so, subject to the following conditions:
 *
 * The above copyright notice and this permission notice shall be included in all copies or substantial portions of the
 * Software.
 *
 * THE SOFTWARE IS PROVIDED "AS IS", WITHOUT WARRANTY OF ANY KIND, EXPRESS OR IMPLIED, INCLUDING BUT NOT LIMITED TO THE
 * WARRANTIES OF MERCHANTABILITY, FITNESS FOR A PARTICULAR PURPOSE AND NONINFRINGEMENT. IN NO EVENT SHALL THE AUTHORS OR
 * COPYRIGHT HOLDERS BE LIABLE FOR ANY CLAIM, DAMAGES OR OTHER LIABILITY, WHETHER IN AN ACTION OF CONTRACT, TORT OR
 * OTHERWISE, ARISING FROM, OUT OF OR IN CONNECTION WITH THE SOFTWARE OR THE USE OR OTHER DEALINGS IN THE SOFTWARE.
 */

#ifndef UTILITY_SUPPORT_EVIL_PUREEVIL_HPP
#define UTILITY_SUPPORT_EVIL_PUREEVIL_HPP

#include <string>
#include <utility>
#include <vector>

// If we are not in debug mode, don't build it! Please don't build it!
#if !defined(NDEBUG) and !defined(__APPLE__)

namespace utility::support::evil {

    struct StackFrame {

        StackFrame() = default;

        StackFrame(uintptr_t pc_, std::string file_, int lineno_, std::string function_)
<<<<<<< HEAD
            : pc(pc_), file(std::move(std::move(file_))), lineno(lineno_), function(std::move(function_)) {}
=======
            : pc(pc_), file(std::move(file_)), lineno(lineno_), function(std::move(function_)) {}
>>>>>>> 6990ca84

        uintptr_t pc{};
        std::string file;
        int lineno{};
        std::string function;
    };

    extern thread_local std::vector<StackFrame> stack;  // NOLINT(cppcoreguidelines-avoid-non-const-global-variables)
    extern thread_local std::string exception_name;     // NOLINT(cppcoreguidelines-avoid-non-const-global-variables)

}  // namespace utility::support::evil

#endif  // !defined(NDEBUG) and !defined(__APPLE__)

#endif  // UTILITY_SUPPORT_EVIL_PUREEVIL_HPP<|MERGE_RESOLUTION|>--- conflicted
+++ resolved
@@ -32,11 +32,7 @@
         StackFrame() = default;
 
         StackFrame(uintptr_t pc_, std::string file_, int lineno_, std::string function_)
-<<<<<<< HEAD
-            : pc(pc_), file(std::move(std::move(file_))), lineno(lineno_), function(std::move(function_)) {}
-=======
             : pc(pc_), file(std::move(file_)), lineno(lineno_), function(std::move(function_)) {}
->>>>>>> 6990ca84
 
         uintptr_t pc{};
         std::string file;
