--- conflicted
+++ resolved
@@ -41,11 +41,7 @@
 
         static bool decode(const Node& node, arma::vec& rhs) {
             rhs.resize(node.size());
-<<<<<<< HEAD
-            for (uint i = 0; i < node.size();++i) {
-=======
             for (uint i = 0; i < node.size(); ++i) {
->>>>>>> 5d7ddc82
                 rhs[i] = node[i].as<double>();
             }
 
