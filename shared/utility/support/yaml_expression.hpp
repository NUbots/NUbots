--- conflicted
+++ resolved
@@ -281,119 +281,10 @@
             //// ARMADILLO
             ////
 
-<<<<<<< HEAD
     private:
         YAML::Node node;
     };
 }  // namespace support
-=======
-            // Handle fixed-sized matrices.
-            template <typename T, std::enable_if_t<((!T::is_col) && (!T::is_row))>* = nullptr>
-            operator T() const {
-
-                // value : [[a, b], [c, d]]
-                const size_t rows = node.size();
-                const size_t cols = node[0].size();
-
-                // Count the columns on every row.
-                for (const auto& row : node) {
-                    if (row.size() != cols) {
-                        throw std::out_of_range(
-                            fmt::format("Inconsistent number of cols in matrix (cols: {} vs {}).", row.size(), cols));
-                    }
-                }
-
-                // Validate row and column sizes.
-                if ((rows != T::n_rows) || (cols != T::n_cols)) {
-                    throw std::out_of_range(
-                        fmt::format("Rows and columns in YAML matrix do not align with output matrix. "
-                                    "(rows: {} vs {}, cols: {} vs {}).",
-                                    rows,
-                                    T::n_rows,
-                                    cols,
-                                    T::n_cols));
-                }
-
-                T matrix;
-
-                try {
-                    for (size_t row = 0; row < rows; row++) {
-                        for (size_t col = 0; col < cols; col++) {
-                            matrix(row, col) =
-                                parse_math_string<typename T::elem_type>(node[row][col].as<std::string>());
-                        }
-                    }
-                }
-                catch (const std::invalid_argument& ex) {
-                    throw std::invalid_argument(
-                        fmt::format("Unable to convert node to arithmetic type.\n{}", ex.what()));
-                }
-
-                return matrix;
-            }
-
-            // Handle fixed-sized column vectors.
-            template <typename T, std::enable_if_t<((T::is_col) && (!T::is_row))>* = nullptr>
-            operator T() const {
-
-                // Validate row size.
-                if (node.size() != T::n_rows) {
-                    throw std::out_of_range(
-                        fmt::format("Rows in YAML column vector do not align with output vector. "
-                                    "(rows: {} vs {}).",
-                                    node.size(),
-                                    T::n_rows));
-                }
-
-                T matrix;
-
-                try {
-                    for (size_t i = 0; i < node.size(); i++) {
-                        matrix(i) = parse_math_string<typename T::elem_type>(node[i].as<std::string>());
-                    }
-                }
-                catch (const std::invalid_argument& ex) {
-                    throw std::invalid_argument(
-                        fmt::format("Unable to convert node to arithmetic type.\n{}", ex.what()));
-                }
-
-                return matrix;
-            }
-
-            // Handle fixed-sized row vectors.
-            template <typename T, std::enable_if_t<((!T::is_col) && (T::is_row))>* = nullptr>
-            operator T() const {
-
-                // Validate col size.
-                if (node.size() != T::n_cols) {
-                    throw std::out_of_range(
-                        fmt::format("Columns in YAML row vector do not align with output vector. "
-                                    "(cols: {} vs {}).",
-                                    node.size(),
-                                    T::n_cols));
-                }
-
-                T matrix;
-
-                try {
-                    for (size_t i = 0; i < node.size(); i++) {
-                        matrix(i) = parse_math_string<typename T::elem_type>(node[i].as<std::string>());
-                    }
-                }
-                catch (const std::invalid_argument& ex) {
-                    throw std::invalid_argument(
-                        fmt::format("Unable to convert node to arithmetic type.\n{}", ex.what()));
-                }
-
-                return matrix;
-            }
-
-
-        private:
-            YAML::Node node;
-        };
-    }  // namespace support
->>>>>>> f79f43e1
 }  // namespace utility
 
 namespace YAML {
