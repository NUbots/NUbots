/*
 * MIT License
 *
 * Copyright (c) 2021 NUbots
 *
 * This file is part of the NUbots codebase.
 * See https://github.com/NUbots/NUbots for further info.
 *
 * Permission is hereby granted, free of charge, to any person obtaining a copy
 * of this software and associated documentation files (the "Software"), to deal
 * in the Software without restriction, including without limitation the rights
 * to use, copy, modify, merge, publish, distribute, sublicense, and/or sell
 * copies of the Software, and to permit persons to whom the Software is
 * furnished to do so, subject to the following conditions:
 *
 * The above copyright notice and this permission notice shall be included in all
 * copies or substantial portions of the Software.
 *
 * THE SOFTWARE IS PROVIDED "AS IS", WITHOUT WARRANTY OF ANY KIND, EXPRESS OR
 * IMPLIED, INCLUDING BUT NOT LIMITED TO THE WARRANTIES OF MERCHANTABILITY,
 * FITNESS FOR A PARTICULAR PURPOSE AND NONINFRINGEMENT. IN NO EVENT SHALL THE
 * AUTHORS OR COPYRIGHT HOLDERS BE LIABLE FOR ANY CLAIM, DAMAGES OR OTHER
 * LIABILITY, WHETHER IN AN ACTION OF CONTRACT, TORT OR OTHERWISE, ARISING FROM,
 * OUT OF OR IN CONNECTION WITH THE SOFTWARE OR THE USE OR OTHER DEALINGS IN THE
 * SOFTWARE.
 */

#ifndef EXTENSION_BEHAVIOUR_HPP
#define EXTENSION_BEHAVIOUR_HPP

#include <iostream>
#include <memory>
#include <nuclear>
#include <optional>

#include "behaviour/GroupInfo.hpp"
#include "behaviour/ProviderScope.hpp"
#include "behaviour/RunReason.hpp"
#include "behaviour/TaskData.hpp"
#include "behaviour/commands.hpp"

namespace extension::behaviour {

    namespace state {
        static thread_local NUClear::id_t current_task_id = 0;
    }

    /**
     * This type is used as a base extension type for the different Provider DSL keywords (Start, Stop, Provide)
     * to handle their common code.
     *
     * @tparam T        The type that this Provider services
     * @tparam action   The action type that this Provider is
     */
    template <typename T, commands::ProviderClassification classification>
    struct ProviderBase {

        /**
         * Binds a Provider object, sending it to the Director so it can control its execution.
         *
         * @tparam DSL the NUClear DSL for the on statement
         *
         * @param reaction the reaction object that we are binding the Provider to
         */
        template <typename DSL>
        static void bind(const std::shared_ptr<NUClear::threading::Reaction>& reaction) {

            // Tell the Director
            reaction->reactor.powerplant.emit<NUClear::dsl::word::emit::Inline>(
                std::make_unique<commands::ProvideReaction>(
                    reaction,
                    typeid(T),
                    classification,
                    [](const NUClear::id_t& allowed_id,
                       const RunReason& run_reason,
                       const std::shared_ptr<const void>& data,
                       const std::shared_ptr<const GroupInfo>& info) -> Lock {
                        return {
                            information::RunReasonStore::set(run_reason),  // Make clang-format not be dumb
                            information::TaskDataStore<T>::set(allowed_id, data),
                            information::GroupInfoStore<T>::set(info),
                        };
                    }));

            // Add our unbinder
            reaction->unbinders.emplace_back([](const NUClear::threading::Reaction& r) {
                r.reactor.emit<NUClear::dsl::word::emit::Inline>(
                    std::make_unique<NUClear::dsl::operation::Unbind<commands::ProvideReaction>>(r.id));
            });
        }

        /**
         * Gets the information needed by the callbacks of the Provider.
         *
         * @tparam DSL the NUClear DSL for the on statement
         *
         * @param r the reaction object we are getting data for
         *
         * @return the information needed by the on statement
         */
        template <typename DSL>
        static std::tuple<std::shared_ptr<const T>, std::optional<RunReason>> get(NUClear::threading::ReactionTask& t) {
            return {
                information::TaskDataStore<T>::get(t.parent->id),
                information::RunReasonStore::get(),
            };
<<<<<<< HEAD
        }

        /**
         * Scopes provider reaction calls so they can accumulate tasks to be emitted together when the provider is done.
         *
         * @tparam DSL the DSL from NUClear for the on statement
         *
         * @param t the reaction task that is being scoped
         *
         * @return the scope object that will accumulate tasks to be emitted together
         */
        template <typename DSL>
        static std::unique_ptr<ProviderScope> scope(NUClear::threading::ReactionTask& t) {
            return std::make_unique<ProviderScope>(typeid(T), t);
=======
        }

        /**
         * Scopes provider reaction calls so they can accumulate tasks to be emitted together when the provider is done.
         *
         * @tparam DSL the DSL from NUClear for the on statement
         *
         * @param t the reaction task that is being scoped
         *
         * @return the scope object that will accumulate tasks to be emitted together
         */
        template <typename DSL>
        static std::unique_ptr<ProviderScope> scope(NUClear::threading::ReactionTask& t) {
            return std::make_unique<ProviderScope>(typeid(T), t);
        }

        /**
         * Precondition that sets the current task id into a thread local variable.
         *
         * Within the Get function it can be checked against to see if the reactor is a provider.
         * This is specifically because of the ordering of execution when it comes to NUClear.
         *
         * --- Thread 1 ---
         *  emit<Task>();
         *  precondition();
         *  get();
         * --- Thread 2 ---
         *  scope() {
         *      run();
         *  }
         *
         * @tparam DSL the DSL from NUClear for the on statement
         *
         * @param t the reaction task that is being scoped
         */
        template <typename DSL>
        static bool precondition(NUClear::threading::ReactionTask& t) {
            state::current_task_id = t.id;
            return true;
>>>>>>> d9e0497f
        }
    };

    /**
     * Define a Provider for a type.
     * It will execute in the same way as an on<Trigger<T>> statement except that when it executes will be
     * determined by the Director. This ensures that it will only run when it has permission to run and will
     * transition between Providers in a sensible way.
     *
     * @tparam T the Provider type that this function provides for
     */
    template <typename T>
    struct Provide : public ProviderBase<T, commands::ProviderClassification::PROVIDE> {};

    /**
     * Define a Start provider for a type
     * It will execute before a task is first provided to the provider group.
     * It is not allowed to have any other words such as when/causing/needs and must not emit any tasks.
     *
     * @tparam T the Provider type that this transition function provides for
     */
    template <typename T>
    struct Start : public ProviderBase<T, commands::ProviderClassification::START> {};

    /**
     * Define a Stop provider for a type
     * It will execute after a task is no longer provided to the provider group.
     * It is not allowed to have any other words such as when/causing/needs and must not emit any tasks.
     *
     * @tparam T the Provider type that this transition function provides for
     */
    template <typename T>
    struct Stop : public ProviderBase<T, commands::ProviderClassification::STOP> {};

    /**
     * Limit access to this Provider unless a condition is true.
     * This will prevent a Provider from running if the state is false.
     * However if there is a `Provide` reaction that has a Causing relationship for this When, then
     * depending on the priority of this task, it can force a change in which provider will be run
     *
     * @tparam State    the smart enum that is being monitored for the when condition
     * @tparam expr     the function used for the comparison (e.g. std::less)
     * @tparam value    the value that the when condition is looking for
     */
    template <typename State, template <typename> class expr, State::Value value>
    struct When {

        /**
         * Bind a when expression in the Director.
         *
         * @tparam DSL the DSL from NUClear
         *
         * @param reaction the reaction that is having this when condition bound to it
         */
        template <typename DSL>
        static void bind(const std::shared_ptr<NUClear::threading::Reaction>& reaction) {

            // Tell the director about this when condition
            reaction->reactor.emit<NUClear::dsl::word::emit::Inline>(std::make_unique<commands::WhenExpression>(
                reaction,
                // typeindex of the enum value
                typeid(State),
                // Function that uses expr to determine if the passed value v is valid
                [](const int& v) -> bool { return expr<int>()(v, value); },
                // Function that uses get to get the current state of the condition
                [reaction]() -> int {
                    // Check if there is cached data, and if not throw an exception
                    auto ptr = NUClear::dsl::operation::CacheGet<State>::template get<DSL>(*reaction->get_task());
                    if (ptr == nullptr) {
                        throw std::runtime_error("The state requested has not been emitted yet");
                    }
                    return static_cast<int>(*ptr);
                },
                // Binder function that lets a reactor bind a function that is called when the state changes
                [](NUClear::Reactor& reactor,
                   const std::function<void(const int&)>& fn) -> NUClear::threading::ReactionHandle {
                    return reactor.on<NUClear::dsl::word::Trigger<State>>().then(
                        [fn](const State& s) { fn(static_cast<int>(s)); });
                }));
        }
    };

    /**
     * Create a promise that at some point when running this reaction the state indicated by `State` will be `value`. It
     * may not be on any particular run of the Provider, in which case it will continue to run that reaction when new
     * tasks arrive until it is true, or a change elsewhere changes which Provider to run.
     *
     * @tparam State    the smart enum that this causing condition is going to manipulate
     * @tparam value    the value that will result when the causing is successful
     */
    template <typename State, State::Value value>
    struct Causing {

        /**
         * Bind a causing expression in the Director.
         *
         * @tparam DSL the DSL from NUClear
         *
         * @param reaction the reaction that is having this when condition bound to it
         */
        template <typename DSL>
        static void bind(const std::shared_ptr<NUClear::threading::Reaction>& reaction) {
            // Tell the director
            reaction->reactor.emit<NUClear::dsl::word::emit::Inline>(
                std::make_unique<commands::CausingExpression>(reaction, typeid(State), value));
        }
    };

    enum class RunState {
        /// The group has not emitted the task
        NO_TASK,
        /// The group is running the task
        RUNNING,
        /// The group has the task queued
        QUEUED
    };

    /**
     * Adds a Uses object to the callback to allow access to information from the context of this provider.
     *
     * The uses object provides information about what would happen if you were to emit a specific task from this
     * provider as well as what has happened in previous calls.
     *
     * It has two main uses
     *   It allows you to see what would happen if you emitted a task (run, block proxy, etc)
     *   It allows you to see what has happened in previous calls, e.g. are we re-running because our previous task
     *   emitted that it was done
     *
     * @tparam T the type of the provider this uses is for
     */
    template <typename T>
    struct Uses {

        /// The current run state of the group
        RunState run_state;
        /// Whether the task is done or not, regardless of if this provider group is running it
        bool done;

        template <typename DSL>
        static std::optional<Uses<T>> get(NUClear::threading::ReactionTask& t) {

<<<<<<< HEAD

=======
>>>>>>> d9e0497f
            // Default values if we can't find the group info
            Uses<T> data;
            data.run_state = RunState::NO_TASK;
            data.done      = false;

<<<<<<< HEAD
            auto is_target_task = [&t](const auto& task) {
                return task.requester_id == t.parent->id && task.type == typeid(T);
            };

            auto group_info = information::GroupInfoStore<T>::get();
            if (group_info != nullptr) {
                data.run_state = group_info->active_task.requester_id == t.parent->id ? RunState::RUNNING
                                 : std::any_of(group_info->watchers.begin(), group_info->watchers.end(), is_target_task)
                                     ? RunState::QUEUED
                                     : RunState::NO_TASK;

                data.done = group_info->done;
            }
=======
            auto group_info    = information::GroupInfoStore<T>::get();
            bool root_provider = t.id != state::current_task_id;
            data.done          = group_info->done;

            // If we can't find the group info then cannot fill the data
            if (group_info == nullptr) {
                return data;
            }

            // If it is a root provider, then the requester_id will not match the parent id
            // Then if the active task is run from root, then it is running
            // If a watcher is root, then it is queued
            if (root_provider) {
                data.run_state = group_info->active_task.root
                                     ? RunState::RUNNING
                                     : (std::any_of(group_info->watchers.begin(),
                                                    group_info->watchers.end(),
                                                    [&t](const auto& watcher) { return watcher.root; })
                                            ? RunState::QUEUED
                                            : RunState::NO_TASK);

                return data;
            }

            // Not root, check against ids
            auto is_target_task = [&t](const auto& task) {
                return task.requester_id == t.parent->id && task.type == typeid(T);
            };
            data.run_state = group_info->active_task.requester_id == t.parent->id ? RunState::RUNNING
                             : std::any_of(group_info->watchers.begin(), group_info->watchers.end(), is_target_task)
                                 ? RunState::QUEUED
                                 : RunState::NO_TASK;
>>>>>>> d9e0497f

            return data;
        }
    };

    /**
     * Create a Needs relationship between this provider and the provider specified by `T`.
     *
     * A needs relationship ensures that this provider will only run if it is able to run the provider specified by `T`.
     * This relationship operates recursively, as if the provider specified by `T` needs another provider, this provider
     * will only run if it will be able to obtain those providers as well.
     *
     * @tparam Provider the provider that this provider needs
     */
    template <typename Provider>
    struct Needs : public Uses<Provider> {  // Needs implies uses

        /**
         * Bind a needs expression in the Director.
         *
         * @tparam DSL the DSL from NUClear
         *
         * @param reaction the reaction that is having this needs condition bound to it
         */
        template <typename DSL>
        static void bind(const std::shared_ptr<NUClear::threading::Reaction>& reaction) {
            reaction->reactor.emit<NUClear::dsl::word::emit::Inline>(
                std::make_unique<commands::NeedsExpression>(reaction, typeid(Provider)));
        }
    };

    /**
     * A Task to be executed by the director and a priority with which to execute this task.
     * Higher priority tasks are preferred over lower priority tasks.
     *
     * There are two different types of tasks that can be created using this emit, root level tasks and subtasks.
     *
     * Root level tasks:
     * These are created when a reaction that is not a Provider emits the task. These tasks form the root of the
     * execution tree and their needs will be met on a highest priority first basis. These tasks will persist until the
     * Provider that they use emits a done task, or the task is re-emitted from anywhere with nullptr as the data. They
     * will also be overridden if a new task is emitted anywhere in the system even if it is at a lower priority.
     *
     * Subtasks:
     * These are created when a Provider task emits a task to complete. These tasks must be emitted each time that
     * reaction is run to persist as if that reaction runs again and does not emit these tasks they will be
     * cancelled. Within these tasks the priority is used to break ties between two subtasks that share the same
     * root task. In these cases the subtask that requested the Provider with the highest priority will have its
     * task executed. The other subtask will be blocked until the active task is no longer in the call queue.
     *
     * If a subtask is emitted with optional then it is compared differently to other tasks when it comes to priority.
     * This task and all its descendants will be considered optional. If it is compared to a task that does not have
     * optional in its parentage, the non optional task will win. However, descendants of this task that are not
     * optional will compare to each other as normal. If two tasks both have optional in their parentage they will be
     * compared as normal.
     *
     * @tparam T the Provider type that this task is for
     */
    template <typename T>
    struct Task {

        /**
         * Emits a new task for the behaviour system to handle.
         *
         * @param powerplant the powerplant context provided by NUClear
         * @param data       the data element of the task
         * @param name       a string identifier to help with debugging
         * @param priority   the priority that this task is to be executed with
         * @param optional   if this task is an optional task and can be taken over by lower priority non optional tasks
         */
        static void emit(NUClear::PowerPlant& powerplant,
                         std::shared_ptr<T> data,
                         const int& priority     = 0,
                         const bool& optional    = false,
                         const std::string& name = "") {

            /// Emit using the provider scope as it will know how to handle the task
            ProviderScope::emit<T>(powerplant, data, priority, optional, name);
        }
    };

    /**
     * This is a special task that should be emitted when a Provider finishes the task it was given.
     * When this is emitted the director will re-execute the Provider which caused this task to run.
     *
     * ```
     * emit<Task>(std::make_unique<Done>());
     * ```
     */
    struct Done {};

    /**
     * This is a special task that should be emitted when a Provider doesn't want to change what it is doing.
     * When this is emitted the director will just continue with whatever was previously emitted by this provider.
     *
     * ```
     * emit<Task>(std::make_unique<Continue>());
<<<<<<< HEAD
     * ```
     */
    struct Continue {};

    /**
     * This is a special task that can be emitted to trigger the Provider to run again at a given time.
     *
     * ```
     * emit<Task>(std::make_unique<Wait>(NUClear::clock::now() + std::chrono::milliseconds(100)));
     * ```
     */
    struct Wait {
        /// The time at which the Provider should run again
        NUClear::clock::time_point time;

        /**
         * Create a new Wait task with the time at which the Provider should run again.
         *
         * @param time the time at which the Provider should run again
         */
        explicit Wait(const NUClear::clock::time_point& time) : time(time) {}
    };
=======
     * ```
     */
    struct Continue {};
>>>>>>> d9e0497f

    /**
     * A reactor subtype that can be used when making a behaviour reactor.
     *
     * It exposes the additional DSL words that are added by the Behaviour DSL so they can be used without the need for
     * using statements
     */
    class BehaviourReactor : public NUClear::Reactor {
    public:
        using NUClear::Reactor::Reactor;

    protected:
        template <typename T>
        using Provide = ::extension::behaviour::Provide<T>;
        template <typename T>
        using Start = ::extension::behaviour::Start<T>;
        template <typename T>
        using Stop = ::extension::behaviour::Stop<T>;
        template <typename State, template <typename> class expr, State::Value value>
        using When = ::extension::behaviour::When<State, expr, value>;
        template <typename State, State::Value value>
        using Causing = ::extension::behaviour::Causing<State, value>;
        template <typename T>
        using Needs = ::extension::behaviour::Needs<T>;
        template <typename T>
        using Uses = ::extension::behaviour::Uses<T>;
        template <typename T>
        using Task      = ::extension::behaviour::Task<T>;
        using RunReason = ::extension::behaviour::RunReason;
        using RunState  = ::extension::behaviour::RunState;
        using Done      = ::extension::behaviour::Done;
        using Continue  = ::extension::behaviour::Continue;
<<<<<<< HEAD
        using Wait      = ::extension::behaviour::Wait;
=======
>>>>>>> d9e0497f
    };

}  // namespace extension::behaviour

#endif  // EXTENSION_BEHAVIOUR_HPP<|MERGE_RESOLUTION|>--- conflicted
+++ resolved
@@ -104,22 +104,6 @@
                 information::TaskDataStore<T>::get(t.parent->id),
                 information::RunReasonStore::get(),
             };
-<<<<<<< HEAD
-        }
-
-        /**
-         * Scopes provider reaction calls so they can accumulate tasks to be emitted together when the provider is done.
-         *
-         * @tparam DSL the DSL from NUClear for the on statement
-         *
-         * @param t the reaction task that is being scoped
-         *
-         * @return the scope object that will accumulate tasks to be emitted together
-         */
-        template <typename DSL>
-        static std::unique_ptr<ProviderScope> scope(NUClear::threading::ReactionTask& t) {
-            return std::make_unique<ProviderScope>(typeid(T), t);
-=======
         }
 
         /**
@@ -159,7 +143,6 @@
         static bool precondition(NUClear::threading::ReactionTask& t) {
             state::current_task_id = t.id;
             return true;
->>>>>>> d9e0497f
         }
     };
 
@@ -301,30 +284,11 @@
         template <typename DSL>
         static std::optional<Uses<T>> get(NUClear::threading::ReactionTask& t) {
 
-<<<<<<< HEAD
-
-=======
->>>>>>> d9e0497f
             // Default values if we can't find the group info
             Uses<T> data;
             data.run_state = RunState::NO_TASK;
             data.done      = false;
 
-<<<<<<< HEAD
-            auto is_target_task = [&t](const auto& task) {
-                return task.requester_id == t.parent->id && task.type == typeid(T);
-            };
-
-            auto group_info = information::GroupInfoStore<T>::get();
-            if (group_info != nullptr) {
-                data.run_state = group_info->active_task.requester_id == t.parent->id ? RunState::RUNNING
-                                 : std::any_of(group_info->watchers.begin(), group_info->watchers.end(), is_target_task)
-                                     ? RunState::QUEUED
-                                     : RunState::NO_TASK;
-
-                data.done = group_info->done;
-            }
-=======
             auto group_info    = information::GroupInfoStore<T>::get();
             bool root_provider = t.id != state::current_task_id;
             data.done          = group_info->done;
@@ -357,7 +321,6 @@
                              : std::any_of(group_info->watchers.begin(), group_info->watchers.end(), is_target_task)
                                  ? RunState::QUEUED
                                  : RunState::NO_TASK;
->>>>>>> d9e0497f
 
             return data;
         }
@@ -455,7 +418,6 @@
      *
      * ```
      * emit<Task>(std::make_unique<Continue>());
-<<<<<<< HEAD
      * ```
      */
     struct Continue {};
@@ -478,11 +440,6 @@
          */
         explicit Wait(const NUClear::clock::time_point& time) : time(time) {}
     };
-=======
-     * ```
-     */
-    struct Continue {};
->>>>>>> d9e0497f
 
     /**
      * A reactor subtype that can be used when making a behaviour reactor.
@@ -515,10 +472,7 @@
         using RunState  = ::extension::behaviour::RunState;
         using Done      = ::extension::behaviour::Done;
         using Continue  = ::extension::behaviour::Continue;
-<<<<<<< HEAD
         using Wait      = ::extension::behaviour::Wait;
-=======
->>>>>>> d9e0497f
     };
 
 }  // namespace extension::behaviour
