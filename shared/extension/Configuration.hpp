--- conflicted
+++ resolved
@@ -324,14 +324,9 @@
                 auto flags = ::extension::FileWatch::RENAMED | ::extension::FileWatch::CHANGED;
 
                 // Get hostname so we can find the correct per-robot config directory.
-<<<<<<< HEAD
-                const std::string hostname = utility::support::get_hostname();
-                const std::string platform(::extension::Configuration::getPlatform(hostname));
-=======
                 const std::string hostname = utility::support::getHostname();
                 const std::string platform(::extension::Configuration::get_platform(hostname));
                 const std::string robot_name = utility::platform::get_robot_alias(hostname);
->>>>>>> 3a8ddd3a
 
                 // Check if there is a default config. If there isn't, try to make one
                 const fs::path default_config = fs::path("config") / file_name;
@@ -404,16 +399,10 @@
                 }
 
                 // Get hostname, platform and binary name to check if this is not a default configuration file
-<<<<<<< HEAD
-                const std::string hostname = utility::support::get_hostname();
-                const std::string platform(::extension::Configuration::getPlatform(hostname));
-                const auto binaryName = get_first_command_line_arg();
-=======
                 const std::string hostname = utility::support::getHostname();
                 const std::string platform(::extension::Configuration::get_platform(hostname));
                 const auto binary_name       = get_first_command_line_arg();
                 const std::string robot_name = utility::platform::get_robot_alias(hostname);
->>>>>>> 3a8ddd3a
 
                 // Get the components of the path
                 auto c = utility::strutil::split(watch.path, '/');
@@ -462,17 +451,11 @@
                 // Return our yaml file
                 try {
                     // Get hostname so we can find the correct per-robot config directory.
-<<<<<<< HEAD
-                    const std::string hostname = utility::support::get_hostname();
-                    const std::string platform(::extension::Configuration::getPlatform(hostname));
-                    const auto binaryName = get_first_command_line_arg();
-=======
                     const std::string hostname = utility::support::getHostname();
                     const std::string platform(::extension::Configuration::get_platform(hostname));
                     const auto binary_name = get_first_command_line_arg();
                     std::string robot_name = utility::platform::get_robot_alias(hostname);
                     robot_name             = robot_name.empty() ? hostname : robot_name;
->>>>>>> 3a8ddd3a
 
                     // Get relative path to config file.
                     const auto components = utility::strutil::split(watch.path, '/');
