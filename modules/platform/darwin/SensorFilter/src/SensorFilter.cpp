--- conflicted
+++ resolved
@@ -318,28 +318,11 @@
                     /************************************************
                      *                  Kinematics Horizon          *
                      ************************************************/
-
-
-<<<<<<< HEAD
                     sensors->orientationBodyToGround = utility::motion::kinematics::calculateBodyToGround(sensors->orientation.submat(0,2,2,2), sensors->bodyCentreHeight);
                     sensors->orientationCamToGround = sensors->orientationBodyToGround * sensors->forwardKinematics[ServoID::HEAD_PITCH];
 
-                    sensors->orientationHorizon = utility::motion::kinematics::calculateHorizon(sensors->orientationCamToGround.submat(0,0,2,2).t(),cameraParameters.focalLengthPixels);
-
-
                     if(sensors->leftFootDown) {
                         sensors->kinematicsBodyToGround = utility::motion::kinematics::calculateBodyToGround(sensors->forwardKinematics[ServoID::L_ANKLE_ROLL].submat(0,2,2,2),sensors->bodyCentreHeight);
-=======
-                    sensors->orientationCamToGround = utility::motion::kinematics::calculateCamToGround(sensors->forwardKinematics[ServoID::HEAD_PITCH],
-                                                                                                        sensors->orientation.submat(0,2,2,2),
-                                                                                                        sensors->bodyCentreHeight);
-
-                    if(sensors->leftFootDown) {
-                        sensors->kinematicsCamToGround = utility::motion::kinematics::calculateCamToGround(sensors->forwardKinematics[ServoID::HEAD_PITCH], 
-                                                                                                         sensors->forwardKinematics[ServoID::L_ANKLE_ROLL].submat(0,2,2,2),
-                                                                                                         sensors->bodyCentreHeight);
-
->>>>>>> 848c1266
                     } else if (sensors->rightFootDown) {
                         sensors->kinematicsBodyToGround = utility::motion::kinematics::calculateBodyToGround(sensors->forwardKinematics[ServoID::R_ANKLE_ROLL].submat(0,2,2,2),sensors->bodyCentreHeight);                        
                     }
