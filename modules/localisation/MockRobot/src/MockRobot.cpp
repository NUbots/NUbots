/*
 * This file is part of the NUbots Codebase.
 *
 * The NUbots Codebase is free software: you can redistribute it and/or modify
 * it under the terms of the GNU General Public License as published by
 * the Free Software Foundation, either version 3 of the License, or
 * (at your option) any later version.
 *
 * The NUbots Codebase is distributed in the hope that it will be useful,
 * but WITHOUT ANY WARRANTY; without even the implied warranty of
 * MERCHANTABILITY or FITNESS FOR A PARTICULAR PURPOSE.  See the
 * GNU General Public License for more details.
 *
 * You should have received a copy of the GNU General Public License
 * along with the NUbots Codebase.  If not, see <http://www.gnu.org/licenses/>.
 *
 * Copyright 2013 NUBots <nubots@nubots.net>
 */

#include "MockRobot.h"
#include <nuclear>
#include "utility/math/angle.h"
#include "utility/math/matrix.h"
#include "utility/math/coordinates.h"
#include "utility/nubugger/NUhelpers.h"
#include "utility/localisation/transform.h"
#include "messages/vision/VisionObjects.h"
#include "messages/support/Configuration.h"
#include "messages/localisation/FieldObject.h"
#include "utility/localisation/transform.h"
#include "messages/input/Sensors.h"
#include "messages/input/ServoID.h"

using messages::input::Sensors;
using messages::input::ServoID;
using utility::math::matrix::rotationMatrix;
using utility::math::angle::normalizeAngle;
using utility::math::angle::vectorToBearing;
using utility::math::angle::bearingToUnitVector;
using utility::math::coordinates::cartesianToSpherical;
using utility::localisation::transform::SphericalRobotObservation;
using utility::localisation::transform::WorldToRobotTransform;
using utility::localisation::transform::RobotToWorldTransform;
using utility::nubugger::graph;
using messages::support::Configuration;
using messages::support::FieldDescription;
using modules::localisation::MockRobotConfig;
using messages::localisation::Mock;

namespace modules {
namespace localisation {

    double triangle_wave(double t, double period) {
        auto a = period; // / 2.0;
        auto k = t / a;
        return 2.0 * std::abs(2.0 * (k - std::floor(k + 0.5))) - 1.0;
    }
    double sawtooth_wave(double t, double period) {
        return 2.0 * std::fmod(t / period, 1.0) - 1.0;
    }
    double square_wave(double t, double period) {
        return std::copysign(1.0, sawtooth_wave(t, period));
    }
    double sine_wave(double t, double period) {
        return std::sin((2.0 * M_PI * t) / period);
    }
    double absolute_time() {
        auto now = NUClear::clock::now();
        auto ms_since_epoch = std::chrono::duration_cast<std::chrono::milliseconds>(now.time_since_epoch()).count();
        double ms = static_cast<double>(ms_since_epoch - 1393322147502L);
        double t = ms / 1000.0;
        return t;
    }

    void MockRobot::UpdateConfiguration(
        const messages::support::Configuration<MockRobotConfig>& config) {
        cfg_.simulate_vision = config["SimulateVision"].as<bool>();
        cfg_.simulate_goal_observations = config["SimulateGoalObservations"].as<bool>();
        cfg_.simulate_ball_observations = config["SimulateBallObservations"].as<bool>();
        cfg_.simulate_odometry = config["SimulateOdometry"].as<bool>();
        cfg_.simulate_robot_movement = config["SimulateRobotMovement"].as<bool>();
        cfg_.robot_movement_path_period = config["RobotMovementPathPeriod"].as<double>();
        cfg_.simulate_ball_movement = config["SimulateBallMovement"].as<bool>();
        cfg_.emit_robot_fieldobjects = config["EmitRobotFieldobjects"].as<bool>();
        cfg_.emit_ball_fieldobjects = config["EmitBallFieldobjects"].as<bool>();
        cfg_.robot_imu_drift_period = config["RobotImuDriftPeriod"].as<double>();
        cfg_.observe_left_goal = config["ObserveLeftGoal"].as<bool>();
        cfg_.observe_right_goal = config["ObserveRightGoal"].as<bool>();
        cfg_.distinguish_left_and_right_goals = config["DistinguishLeftAndRightGoals"].as<bool>();
    }

    MockRobot::MockRobot(std::unique_ptr<NUClear::Environment> environment)
        : Reactor(std::move(environment)) {

        on<Trigger<FieldDescription>>("FieldDescription Update", [this](const FieldDescription& desc) {
            field_description_ = std::make_shared<FieldDescription>(desc);
        });

        on<Trigger<Configuration<MockRobotConfig>>>(
            "MockRobotConfig Update",
            [this](const Configuration<MockRobotConfig>& config) {
            UpdateConfiguration(config);
        });

        // Update robot position
<<<<<<< HEAD
        on<Trigger<Every<10, std::chrono::milliseconds>>>("Mock Robot motion", [this](const time_t&){
=======
        on<Trigger<Every<10, std::chrono::milliseconds>>>("Mock Robot motion", [this](const time_t&) {
>>>>>>> 424a2a2b
            if (!cfg_.simulate_robot_movement) {
                robot_velocity_ = arma::vec2({ 0, 0 });
                return;
            }

            auto t = absolute_time();
            double period = cfg_.robot_movement_path_period;
            double x_amp = 3;
            double y_amp = 2;

            arma::vec2 old_pos = arma::vec2(robot_position_);

<<<<<<< HEAD
            auto wave1 = triangle_wave(t, period);
            auto wave2 = triangle_wave(t + (period / 4.0), period);
            // auto wave1 = sine_wave(t, period);
            // auto wave2 = sine_wave(t + (period / 4.0), period);
            robot_position_ = arma::vec2({ wave1 * x_amp, wave2 * y_amp });

            arma::vec2 diff = robot_position_ - old_pos;

            robot_heading_ = vectorToBearing(arma::vec2(diff));
            robot_velocity_ = bearingToUnitVector(robot_heading_ / 100.0);
=======
            // auto wave1 = triangle_wave(t, period);
            // auto wave2 = triangle_wave(t + (period / 4.0), period);
            auto wave1 = sine_wave(t, period);
            auto wave2 = sine_wave(t + (period / 4.0), period);
            robot_position_ = arma::vec2({ wave1 * x_amp, wave2 * y_amp });

            arma::vec2 diff = robot_position_ - old_pos;
>>>>>>> 424a2a2b

            robot_heading_ = vectorToBearing(arma::vec2(diff));
            // robot_velocity_ = arma::vec2({arma::norm(diff) / 100.0, 0}); //Robot coordinates 
            robot_odometry_ = arma::vec2({arma::norm(diff)*100, 0}); //Robot coordinates 

            double imu_period = cfg_.robot_imu_drift_period;
<<<<<<< HEAD
            world_imu_direction_ = arma::vec2({ std::cos(2 * M_PI * t / imu_period),
                                    std::sin(2 * M_PI * t / imu_period) });
=======
            world_imu_direction_ = arma::vec2({ std::cos(2 * M_PI * t / imu_period), std::sin(2 * M_PI * t / imu_period) });
>>>>>>> 424a2a2b
        });

        // Update ball position
        on<Trigger<Every<10, std::chrono::milliseconds>>>("Mock Ball motion", [this](const time_t&){
            if (!cfg_.simulate_ball_movement) {
                ball_velocity_ = { 0, 0 };
                return;
            }

            auto t = absolute_time();
            double period = 40;
            double x_amp = 3;
            double y_amp = 2;

            auto triangle1 = triangle_wave(t, period);
            auto triangle2 = triangle_wave(t + (period / 4.0), period);
            ball_position_ = { triangle1 * x_amp, triangle2 * y_amp };

            auto velocity_x = -square_wave(t, period) * ((x_amp * 4) / period);
            auto velocity_y = -square_wave(t + (period / 4.0), period) * ((y_amp * 4) / period);
            ball_velocity_ = { velocity_x, velocity_y };
        });

        // Simulate Vision
        on<Trigger<Every<30, Per<std::chrono::seconds>>>,
           Options<Sync<MockRobot>>>("Mock Vision Simulation", [this](const time_t&) {
            if (!cfg_.simulate_vision)
                return;

            if (field_description_ == nullptr) {
                NUClear::log(__FILE__, __LINE__, ": field_description_ == nullptr");
                return;
            }

            auto sensors = std::make_shared<messages::input::Sensors>();


            // Sensors:

            // orientation
            arma::vec2 robot_imu_dir_ = WorldToRobotTransform(arma::vec2({0, 0}), robot_heading_, world_imu_direction_);
            arma::mat orientation = arma::eye(3, 3);

                orientation.submat(0, 0, 1, 0) = robot_imu_dir_;
                orientation.submat(0, 1, 1, 1) = arma::vec2({ -robot_imu_dir_(1), robot_imu_dir_(0) });

            sensors->orientation = orientation;

            // orientationCamToGround
            sensors->orientationCamToGround = arma::eye(4, 4);

            // forwardKinematics
            sensors->forwardKinematics[ServoID::HEAD_PITCH] = arma::eye(4, 4);

<<<<<<< HEAD
=======
            //Odometry simulation
            sensors->odometry = robot_odometry_;
            sensors->odometryCovariance = arma::eye(2,2) * 0.05;

>>>>>>> 424a2a2b

            // Goal observation
            if (cfg_.simulate_goal_observations) {
                auto goals = std::make_unique<std::vector<messages::vision::Goal>>();

                // Only observe goals that are in front of the robot
                arma::vec3 goal_l_pos = {0, 0, 0};
                arma::vec3 goal_r_pos = {0, 0, 0};
                goal_l_pos.rows(0, 1) = field_description_->goalpost_yl;
                goal_r_pos.rows(0, 1) = field_description_->goalpost_yr;
                if (robot_heading_ < -M_PI * 0.5 || robot_heading_ > M_PI * 0.5) {
                    goal_l_pos.rows(0, 1) = field_description_->goalpost_bl;
                    goal_r_pos.rows(0, 1) = field_description_->goalpost_br;
                }

                if (cfg_.observe_left_goal) {
                    messages::vision::Goal goal1;
                    messages::vision::VisionObject::Measurement g1_m;
                    g1_m.position = SphericalRobotObservation(robot_position_, robot_heading_, goal_r_pos);
                    g1_m.error = arma::eye(3, 3) * 0.1;
                    goal1.measurements.push_back(g1_m);
                    goal1.measurements.push_back(g1_m);
                    goal1.side = messages::vision::Goal::Side::RIGHT;
                    if (cfg_.distinguish_left_and_right_goals) {
                        goal1.side = messages::vision::Goal::Side::RIGHT;
                    } else {
                        goal1.side = messages::vision::Goal::Side::UNKNOWN;
                    }
                    goal1.sensors = sensors;
                    goals->push_back(goal1);
                }

                if (cfg_.observe_right_goal) {
                    messages::vision::Goal goal2;
                    messages::vision::VisionObject::Measurement g2_m;
                    g2_m.position = SphericalRobotObservation(robot_position_, robot_heading_, goal_l_pos);
                    g2_m.error = arma::eye(3, 3) * 0.1;
                    goal2.measurements.push_back(g2_m);
                    goal2.measurements.push_back(g2_m);
                    if (cfg_.distinguish_left_and_right_goals) {
                        goal2.side = messages::vision::Goal::Side::LEFT;
                    } else {
                        goal2.side = messages::vision::Goal::Side::UNKNOWN;
                    }
                    goal2.sensors = sensors;
                    goals->push_back(goal2);
                }

                if (goals->size() > 0)
                    emit(std::move(goals));
            }

            // Ball observation
            if (cfg_.simulate_ball_observations) {
                auto ball_vec = std::make_unique<std::vector<messages::vision::Ball>>();

                messages::vision::Ball ball;
                messages::vision::VisionObject::Measurement b_m;
                arma::vec3 ball_pos_3d = {0, 0, 0};
                ball_pos_3d.rows(0, 1) = ball_position_;
                b_m.position = SphericalRobotObservation(robot_position_, robot_heading_, ball_pos_3d);
                b_m.error = arma::eye(3, 3) * 0.1;
                ball.measurements.push_back(b_m);
                ball.sensors = sensors;
                ball_vec->push_back(ball);

                emit(std::move(ball_vec));
            }

            emit(std::make_unique<Sensors>(*sensors));
        });

        // Emit robot to NUbugger
        on<Trigger<Every<100, std::chrono::milliseconds>>,
           With<Mock<std::vector<messages::localisation::Self>>>,
           Options<Sync<MockRobot>>>("NUbugger Output",
            [this](const time_t&,
                   const Mock<std::vector<messages::localisation::Self>>& mock_robots) {
            auto& robots = mock_robots.data;

            emit(graph("Actual robot position", robot_position_[0], robot_position_[1]));
            // emit(graph("Actual robot heading", robot_heading_[0], robot_heading_[1]));
            emit(graph("Actual robot heading", robot_heading_));
            emit(graph("Actual robot velocity", robot_velocity_[0], robot_velocity_[1]));

            if (robots.size() >= 1) {
                emit(graph("Estimated robot position", robots[0].position[0], robots[0].position[1]));
                emit(graph("Estimated robot heading", robots[0].heading[0], robots[0].heading[1]));
            }

            // Robot message
            if (!cfg_.emit_robot_fieldobjects)
                return;

            auto robots_msg = std::make_unique<std::vector<messages::localisation::Self>>();

            for (auto& model : robots) {
                robots_msg->push_back(model);
            }

            messages::localisation::Self self_marker;
            self_marker.position = robot_position_;
            self_marker.heading = bearingToUnitVector(robot_heading_);
            self_marker.position_cov = arma::eye(2,2) * 0.1;
            robots_msg->push_back(self_marker);

            emit(std::move(robots_msg));
        });

        // Emit ball to Nubugger
        on<Trigger<Every<100, std::chrono::milliseconds>>,
           With<Mock<messages::localisation::Ball>>,
           With<Mock<std::vector<messages::localisation::Self>>>,
           Options<Sync<MockRobot>>>("NUbugger Output",
            [this](const time_t&,
                   const Mock<messages::localisation::Ball>& mock_ball,
                   const Mock<std::vector<messages::localisation::Self>>& mock_robots) {
            auto& ball = mock_ball.data;
            auto& robots = mock_robots.data;

            if (robots.empty())
                return;

            arma::vec2 robot_ball_pos = RobotToWorldTransform(
                robots[0].position, robots[0].heading, ball.position);
            arma::vec2 ball_pos = RobotToWorldTransform(
                robot_position_, robot_heading_, ball.position);
            emit(graph("Estimated ball position", ball_pos[0], ball_pos[1]));
            // emit(graph("Estimated ball velocity", state[2], state[3]));
            emit(graph("Actual ball position", ball_position_[0], ball_position_[1]));
            emit(graph("Actual ball velocity", ball_velocity_[0], ball_velocity_[1]));

            // Ball message
            if (!cfg_.emit_ball_fieldobjects)
                return;
<<<<<<< HEAD

            auto balls_msg = std::make_unique<std::vector<messages::localisation::Ball>>();
=======
>>>>>>> 424a2a2b

            auto balls_msg = std::make_unique<std::vector<messages::localisation::Ball>>();

            // True ball position:
            messages::localisation::Ball ball_marker;
            ball_marker.position = ball_position_;
            ball_marker.velocity = ball_velocity_;
            ball_marker.position_cov = arma::eye(2,2) * 0.1;
            ball_marker.world_space = true;
            balls_msg->push_back(ball_marker);

            messages::localisation::Ball ball_model;
            ball_model.position = ball_pos;
            ball_model.velocity = ball_velocity_;
            ball_model.position_cov = ball.position_cov;
            ball_model.world_space = true;
            balls_msg->push_back(ball_model);

            // messages::localisation::Ball robot_ball;
            // robot_ball.position = robot_ball_pos;
            // robot_ball.velocity = ball_velocity_;
            // robot_ball.position_cov = arma::eye(2,2) * 0.1;
            // robot_ball.world_space = true;
            // balls_msg->push_back(robot_ball);

            emit(std::move(balls_msg));
        });
    }
}
}
<|MERGE_RESOLUTION|>--- conflicted
+++ resolved
@@ -103,11 +103,7 @@
         });
 
         // Update robot position
-<<<<<<< HEAD
-        on<Trigger<Every<10, std::chrono::milliseconds>>>("Mock Robot motion", [this](const time_t&){
-=======
         on<Trigger<Every<10, std::chrono::milliseconds>>>("Mock Robot motion", [this](const time_t&) {
->>>>>>> 424a2a2b
             if (!cfg_.simulate_robot_movement) {
                 robot_velocity_ = arma::vec2({ 0, 0 });
                 return;
@@ -120,18 +116,6 @@
 
             arma::vec2 old_pos = arma::vec2(robot_position_);
 
-<<<<<<< HEAD
-            auto wave1 = triangle_wave(t, period);
-            auto wave2 = triangle_wave(t + (period / 4.0), period);
-            // auto wave1 = sine_wave(t, period);
-            // auto wave2 = sine_wave(t + (period / 4.0), period);
-            robot_position_ = arma::vec2({ wave1 * x_amp, wave2 * y_amp });
-
-            arma::vec2 diff = robot_position_ - old_pos;
-
-            robot_heading_ = vectorToBearing(arma::vec2(diff));
-            robot_velocity_ = bearingToUnitVector(robot_heading_ / 100.0);
-=======
             // auto wave1 = triangle_wave(t, period);
             // auto wave2 = triangle_wave(t + (period / 4.0), period);
             auto wave1 = sine_wave(t, period);
@@ -139,19 +123,13 @@
             robot_position_ = arma::vec2({ wave1 * x_amp, wave2 * y_amp });
 
             arma::vec2 diff = robot_position_ - old_pos;
->>>>>>> 424a2a2b
 
             robot_heading_ = vectorToBearing(arma::vec2(diff));
             // robot_velocity_ = arma::vec2({arma::norm(diff) / 100.0, 0}); //Robot coordinates 
             robot_odometry_ = arma::vec2({arma::norm(diff)*100, 0}); //Robot coordinates 
 
             double imu_period = cfg_.robot_imu_drift_period;
-<<<<<<< HEAD
-            world_imu_direction_ = arma::vec2({ std::cos(2 * M_PI * t / imu_period),
-                                    std::sin(2 * M_PI * t / imu_period) });
-=======
             world_imu_direction_ = arma::vec2({ std::cos(2 * M_PI * t / imu_period), std::sin(2 * M_PI * t / imu_period) });
->>>>>>> 424a2a2b
         });
 
         // Update ball position
@@ -206,13 +184,10 @@
             // forwardKinematics
             sensors->forwardKinematics[ServoID::HEAD_PITCH] = arma::eye(4, 4);
 
-<<<<<<< HEAD
-=======
             //Odometry simulation
             sensors->odometry = robot_odometry_;
             sensors->odometryCovariance = arma::eye(2,2) * 0.05;
 
->>>>>>> 424a2a2b
 
             // Goal observation
             if (cfg_.simulate_goal_observations) {
@@ -348,11 +323,6 @@
             // Ball message
             if (!cfg_.emit_ball_fieldobjects)
                 return;
-<<<<<<< HEAD
-
-            auto balls_msg = std::make_unique<std::vector<messages::localisation::Ball>>();
-=======
->>>>>>> 424a2a2b
 
             auto balls_msg = std::make_unique<std::vector<messages::localisation::Ball>>();
 
