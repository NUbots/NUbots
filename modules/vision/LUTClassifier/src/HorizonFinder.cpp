--- conflicted
+++ resolved
@@ -30,15 +30,13 @@
         using messages::vision::ClassifiedImage;
 
         void LUTClassifier::findHorizon(const Image& image, const LookUpTable&, ClassifiedImage<ObjectClass>& classifiedImage) {
-
-<<<<<<< HEAD
-                // Element 0 is gradient, element 1 is intercept (confirmed by Jake's Implementation)
+                
+                auto& sensors = *classifiedImage.sensors;
+                
                 // Coordinate system: 0,0 is the centre of the screen. pos[0] is along the y axis of the
                 // camera transform, pos[1] is along the z axis (x points out of the camera)
                 classifiedImage.horizon = utility::motion::kinematics::calculateHorizon(sensors.orientationCamToGround.submat(0,0,2,2).t(), FOCAL_LENGTH_PIXELS);
-=======
-                classifiedImage.horizon = classifiedImage.sensors->orientationHorizon;
->>>>>>> 279b5932
+
 
                 // Move our axis to be at the top left of the screen
                 classifiedImage.horizon.distance = -classifiedImage.horizon.distanceToPoint({ -double(image.width()) * 0.5, -double(image.height()) * 0.5 });
