--- conflicted
+++ resolved
@@ -107,34 +107,6 @@
             // float RANSAC_MAX_ANGLE_DIFF_TO_MERGE;
             // float RANSAC_MAX_DISTANCE_TO_MERGE;
 
-<<<<<<< HEAD
-            /*! @brief Generates the scan lines
-            */ 
-            std::vector<int> generateScanLines(const messages::input::Image& image, const std::vector<arma::vec>& greenHorizonPoints);
-=======
-            /*! @brief Computes the visual green horizon.
-                Note that the use of kinematics horizon has been replaced by dummmy code 
-                @param image The raw image
-            */ 
-            std::vector<arma::vec> calculateGreenHorizon(const messages::input::Image& image);
-            
-            /*! @brief Generates the scan lines
-            */ 
-            std::vector<int> generateScanLines(const messages::input::Image& image, const std::vector<arma::vec>& green_horizon_points);
->>>>>>> 099db947
-            
-            //ClassifiedImage ClassifyScanLines(std::vector<int> scan_lines);
-
-            /*! @brief Returns a std::vector of ColourSegments relating classified 
-            horizontal scan lines.
-             */
-            std::vector<std::vector<ColourSegment>> classifyHorizontalScanLines(const messages::input::IImage& originalImage, const std::vector<int>& horizontalScanLines, const LookUpTable& LUT)
-
-            /*! @brief Returns a std::vector of ColourSegments relating to classified 
-            vertical scan lines.
-             */
-            std::vector<std::vector<ColourSegment>> classifyVerticalScanLines(const messages::input::IImage& originalImage, const std::vector<arma::vec>& greenHorizon, const LookUpTable& LUT)
-
             /*! @brief  2D cross product of OA and OB std::vectors, i.e. z-component of their 3D cross product.
             Returns a positive value, if OAB makes a counter-clockwise turn,
             negative for clockwise turn, and zero if the points are collinear.
@@ -144,7 +116,6 @@
                 return (A[0] - O[0]) * (B[1] - O[1]) - (A[1] - O[1]) * (B[0] - O[0]);
             }
 
-            bool isPixelGreen(const messages::input::Image::Pixel& p);
         public:
             explicit LUTClassifier(std::unique_ptr<NUClear::Environment> environment);
 
