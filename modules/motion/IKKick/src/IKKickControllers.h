--- conflicted
+++ resolved
@@ -132,13 +132,7 @@
 			float stand_height = 0.18;
 			float foot_separation = 0.074;
 			float forward_lean = 0.01;
-<<<<<<< HEAD
-			float forward_velocity = 0.1;
-			float return_velocity = 0.1;
 			float adjustment = 0.011;
-
-=======
->>>>>>> 40609c6d
 		public:
 			virtual void configure(const messages::support::Configuration<IKKickConfig>& config);
 			virtual void computeMotion(const messages::input::Sensors& sensors);
