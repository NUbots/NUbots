
kick_priority: 30
execution_priority: 40


target: [0.1, 0, 0.05] #in support foot coordinates for debugging
direction: [1, 0, 0]

servo:
  gain: 30
  torque: 100

balancer:
<<<<<<< HEAD
  foot_separation: 0.074 # 0.074 = hip separation
  adjustment: 0 # m #default value is 0. 
  stand_height: 0.22 #m 
=======
  foot_separation: 0.064 # 0.074 = hip separation
  adjustment: 0.00 #default value is 0.
  stand_height: 0.22 #m
>>>>>>> 0f754800
  forward_lean: 0.0 #m
  
  forward_velocity: 0.05 #m/s
  return_velocity: 0.05 #m/s


lifter:
  lift_foot_height: 0.05 #m
  put_foot_down_height: 0.045 #m #default value is lift_foot_height
  lift_foot_back: 0.01 #m
  forward_velocity: 0.1 #m/s
  return_velocity: 0.1 #m/s

kicker:
  forward_velocity: 1 #m/s
  return_velocity: 0.5 #m/s










<|MERGE_RESOLUTION|>--- conflicted
+++ resolved
@@ -11,15 +11,9 @@
   torque: 100
 
 balancer:
-<<<<<<< HEAD
-  foot_separation: 0.074 # 0.074 = hip separation
-  adjustment: 0 # m #default value is 0. 
-  stand_height: 0.22 #m 
-=======
   foot_separation: 0.064 # 0.074 = hip separation
   adjustment: 0.00 #default value is 0.
   stand_height: 0.22 #m
->>>>>>> 0f754800
   forward_lean: 0.0 #m
   
   forward_velocity: 0.05 #m/s
