/*
 * This file is part of WalkEngine.
 *
 * WalkEngine is free software: you can redistribute it and/or modify
 * it under the terms of the GNU General Public License as published by
 * the Free Software Foundation, either version 3 of the License, or
 * (at your option) any later version.
 *
 * WalkEngine is distributed in the hope that it will be useful,
 * but WITHOUT ANY WARRANTY; without even the implied warranty of
 * MERCHANTABILITY or FITNESS FOR A PARTICULAR PURPOSE.  See the
 * GNU General Public License for more details.
 *
 * You should have received a copy of the GNU General Public License
 * along with WalkEngine.  If not, see <http://www.gnu.org/licenses/>.
 *
 * Copyright 2013 NUBots <nubots@nubots.net>
 */

#ifndef MODULES_MOTION_WALKENGINE_H
#define MODULES_MOTION_WALKENGINE_H

#include <nuclear>
#include <armadillo>

#include "utility/configuration/ConfigurationNode.h"

namespace modules {
    namespace motion {

        /**
         * TODO
         * 
         * @author Trent Houliston
         */
        class WalkEngine : public NUClear::Reactor {
        public:
            static constexpr const char* CONFIGURATION_PATH = "WalkEngine.json";
            explicit WalkEngine(std::unique_ptr<NUClear::Environment> environment);
        private:
            utility::configuration::ConfigurationNode config;

<<<<<<< HEAD
=======
            enum Leg {
                LEFT,
                RIGHT
            };

>>>>>>> 2abde6f7
            // start_config_params

            // Walk Parameters
            // Stance and velocity limit values
            arma::vec2 stanceLimitX;
            arma::vec2 stanceLimitY;
            arma::vec2 stanceLimitA;
            arma::vec2 velLimitX;
            arma::vec2 velLimitY;
            arma::vec2 velLimitA;
            arma::vec3 velDelta;
            float vaFactor;

<<<<<<< HEAD
            float velXHigh;
            float velDeltaXHigh;
=======
            double velXHigh;
            double velDeltaXHigh;
>>>>>>> 2abde6f7

            // Toe/heel overlap checking values
            arma::vec2 footSizeX;
            float stanceLimitMarginY;
            float stanceLimitY2;

            // OP default stance width: 0.0375*2 = 0.075
            // Heel overlap At radian 0.15 at each foot = 0.05*sin(0.15)*2=0.015
            // Heel overlap At radian 0.30 at each foot = 0.05*sin(0.15)*2=0.030

            // Stance parameters
            float bodyHeight;
            float bodyTilt;
            float footX;
            float footY;
            float supportX;
            float supportY;
            arma::vec3 qLArm0;
            arma::vec3 qRArm0;
            arma::vec3 qLArmKick0;
            arma::vec3 qRArmKick0;

            // Hardness parameters
            float hardnessSupport;
            float hardnessSwing;

            float hardnessArm0;
            float hardnessArm;

            // Gait parameters
            float tStep0;
            float tStep;
            float tZmp;
            float stepHeight0;
            float stepHeight;
            float ph1Single;
            float ph2Single;
            float ph1Zmp;
            float ph2Zmp;

            // Compensation parameters
            float hipRollCompensation;
            arma::vec2 ankleMod;
            float spreadComp;
            float turnCompThreshold;
            float turnComp;

            // Gyro stabilization parameters
            arma::vec4 ankleImuParamX;
            arma::vec4 ankleImuParamY;
            arma::vec4 kneeImuParamX;
            arma::vec4 hipImuParamY;
            arma::vec4 armImuParamX;
            arma::vec4 armImuParamY;

            // Support bias parameters to reduce backlash-based instability
            float velFastForward;
            float velFastTurn;
            float supportFront;
            float supportFront2;
            float supportBack;
            float supportSideX;
            float supportSideY;
            float supportTurn;

            float frontComp;
            float AccelComp;

            // Initial body swing 
            float supportModYInitial;

            // TODO: WalkKick parameters
//            walkKickDef = Config.walk.walkKickDef;
            float walkKickPh;
            float toeTipCompensation;

            bool useAlternativeTrajectory;

            // end_config_params

            // walk state
            arma::vec3 uTorso;
            arma::vec3 uTorso1;
            arma::vec3 uTorso2;
            arma::vec3 uLeft;
            arma::vec3 uLeft1;
            arma::vec3 uLeft2;
            arma::vec3 uRight;
            arma::vec3 uRight1;
            arma::vec3 uRight2;

            arma::vec pLLeg;
            arma::vec pRLeg;
            arma::vec pTorso;

            arma::vec3 velCurrent;
            arma::vec3 velCommand;
            arma::vec3 velDiff;

            // zmp expoential coefficients
            float aXP;
            float aXN;
            float aYP;
            float aYN;

            // gyro stabilization variables
            arma::vec2 ankleShift;
            float kneeShift;
            arma::vec2 hipShift;
            arma::vec2 armShift;

            bool active;
            bool started;
            bool moving;
            int iStep0;
            int iStep;
<<<<<<< HEAD
            time_t t0;
            time_t tLastStep;
=======
            float t0;
            float tLastStep;
>>>>>>> 2abde6f7
            float ph0;
            float ph;

            int stopRequest;
            int canWalkKick; // can we do walkkick with this walk code?
<<<<<<< HEAD
            int walkKickRequest;
            // TODO: walkKick = 
=======
            size_t walkKickRequest;
            //std::vector<std::vector<double> > walkKick;
>>>>>>> 2abde6f7
            int currentStepType;

            int initialStep;

            int upperBodyOverridden;
            int motionPlaying;

            // TODO:
            arma::vec3 qLArmOR;
            arma::vec3 qRArmOR;

            arma::vec3 qLArmOR0;
            arma::vec3 qRArmOR0;

            arma::vec3 qLArmOR1;
            arma::vec3 qRArmOR1;

            arma::vec3 bodyRot;
<<<<<<< HEAD
=======
            arma::vec3 bodyRot0;
>>>>>>> 2abde6f7
            arma::vec3 bodyRot1;

            float phSingle;

            // current arm pose
            arma::vec3 qLArm;
            arma::vec3 qRArm;

            // standard offset
            arma::vec3 uLRFootOffset;

            // walking/stepping transition variables
            arma::vec3 uLeftI;
            arma::vec3 uRightI;
            arma::vec3 uTorsoI;
<<<<<<< HEAD
            arma::vec3 supportI;
=======
            Leg supportI;
>>>>>>> 2abde6f7
            bool startFromStep;

            arma::vec2 comdot;
            bool stepKickReady;
            int hasBall;

<<<<<<< HEAD
            enum Leg {
                LEFT,
                RIGHT
            };

=======
>>>>>>> 2abde6f7
            Leg supportLeg = LEFT;
            Leg stepKickSupport = LEFT;
            arma::vec2 supportMod;
            float shiftFactor;
            int stepKickRequest;

            // TODO: link to actuator
            float leftLegHardness;
            float rightLegHardness;

            // TODO: do these need to be global?
            float m1X;
            float m2X;
            float m1Y;
            float m2Y;

            arma::vec3 uSupport;
<<<<<<< HEAD

            // TODO: default 0
            int stepCheckCount;
=======
            arma::vec3 uTorsoActual;

            // TODO: default 0
            int stepCheckCount;
            int motionIndex;
            float motionStartTime;

            // TODO: sort it out
//            arma::vec3 leftArmCommand;
//            arma::vec3 rightArmCommand;
//            arma::vec3 leftLegCommand;
//            arma::vec3 rightLegCommand;
>>>>>>> 2abde6f7

            void update();
            void checkStepKick();
            void checkWalkKick();
            void updateStill();
<<<<<<< HEAD
            void motionLegs(std::vector<double> qLegs, bool gyroOff);
            void motionArms();
            void exit();
            void stepLeftDestination(arma::vec3 vel, arma::vec3 uLeft, arma::vec3 uRight);
            void stepRightDestination(arma::vec3 vel, arma::vec3 uLeft, arma::vec3 uRight);
            arma::vec3 stepTorso(arma::vec3 uLeft, arma::vec3 uRight, arma::vec3 shiftFactor);
            void setVelocity(float vx, float vy, float va);
            void updateVelocity();
            void getVelocity();
            void start();
            void stop();
            void startMotion(std::string name);
            void advanceMotion();
            void setInitialStance(arma::vec3 uL, arma::vec3 uR, arma::vec3 uT, arma::vec3 support);
            void stanceReset();
            void getOdometry(arma::vec3 u0);
            void getBodyOffset();
=======
            void motionLegs(std::vector<double> qLegs);
            void motionLegs(std::vector<double> qLegs, bool gyroOff);
            void motionArms();
            void exit();
            arma::vec3 stepLeftDestination(arma::vec3 vel, arma::vec3 uLeft, arma::vec3 uRight);
            arma::vec3 stepRightDestination(arma::vec3 vel, arma::vec3 uLeft, arma::vec3 uRight);
            arma::vec3 stepTorso(arma::vec3 uLeft, arma::vec3 uRight, float shiftFactor);
            void setVelocity(double vx, double vy, double va);
            void updateVelocity();
            arma::vec3 getVelocity();
            void start();
            void stop();
//            void startMotion(std::string name);
//            void advanceMotion();
            void setInitialStance(arma::vec3 uL, arma::vec3 uR, arma::vec3 uT, Leg support);
            void stanceReset();
            std::pair<arma::vec3, arma::vec3> getOdometry(arma::vec3 u0);
            arma::vec3 getBodyOffset();
>>>>>>> 2abde6f7
            std::pair<float, float> zmpSolve(float zs, float z1, float z2, float x1, float x2);
            arma::vec3 zmpCom(float ph);
            std::pair<float, float> footPhase(float ph);
            float getFootX();
<<<<<<< HEAD
=======

            double getTime(); // TODO: remove
            double procFunc(double a, double deadband, double maxvalue); //TODO: move documentation from .cpp to .h file
            double modAngle(double a);
            arma::vec3 poseGlobal(arma::vec3 pRelative, arma::vec3 pose);
            arma::vec3 poseRelative(arma::vec3 pGlobal, arma::vec3 pose);
            arma::vec3 se2Interpolate(double t, arma::vec3 u1, arma::vec3 u2);
>>>>>>> 2abde6f7
        };
    
    }  // motion
}  // modules

#endif  // MODULES_MOTION_WALKENGINE_H
<|MERGE_RESOLUTION|>--- conflicted
+++ resolved
@@ -40,14 +40,11 @@
         private:
             utility::configuration::ConfigurationNode config;
 
-<<<<<<< HEAD
-=======
             enum Leg {
                 LEFT,
                 RIGHT
             };
 
->>>>>>> 2abde6f7
             // start_config_params
 
             // Walk Parameters
@@ -61,13 +58,8 @@
             arma::vec3 velDelta;
             float vaFactor;
 
-<<<<<<< HEAD
-            float velXHigh;
-            float velDeltaXHigh;
-=======
             double velXHigh;
             double velDeltaXHigh;
->>>>>>> 2abde6f7
 
             // Toe/heel overlap checking values
             arma::vec2 footSizeX;
@@ -184,25 +176,15 @@
             bool moving;
             int iStep0;
             int iStep;
-<<<<<<< HEAD
-            time_t t0;
-            time_t tLastStep;
-=======
             float t0;
             float tLastStep;
->>>>>>> 2abde6f7
             float ph0;
             float ph;
 
             int stopRequest;
             int canWalkKick; // can we do walkkick with this walk code?
-<<<<<<< HEAD
-            int walkKickRequest;
-            // TODO: walkKick = 
-=======
             size_t walkKickRequest;
             //std::vector<std::vector<double> > walkKick;
->>>>>>> 2abde6f7
             int currentStepType;
 
             int initialStep;
@@ -221,10 +203,7 @@
             arma::vec3 qRArmOR1;
 
             arma::vec3 bodyRot;
-<<<<<<< HEAD
-=======
             arma::vec3 bodyRot0;
->>>>>>> 2abde6f7
             arma::vec3 bodyRot1;
 
             float phSingle;
@@ -240,25 +219,13 @@
             arma::vec3 uLeftI;
             arma::vec3 uRightI;
             arma::vec3 uTorsoI;
-<<<<<<< HEAD
-            arma::vec3 supportI;
-=======
             Leg supportI;
->>>>>>> 2abde6f7
             bool startFromStep;
 
             arma::vec2 comdot;
             bool stepKickReady;
             int hasBall;
 
-<<<<<<< HEAD
-            enum Leg {
-                LEFT,
-                RIGHT
-            };
-
-=======
->>>>>>> 2abde6f7
             Leg supportLeg = LEFT;
             Leg stepKickSupport = LEFT;
             arma::vec2 supportMod;
@@ -276,11 +243,6 @@
             float m2Y;
 
             arma::vec3 uSupport;
-<<<<<<< HEAD
-
-            // TODO: default 0
-            int stepCheckCount;
-=======
             arma::vec3 uTorsoActual;
 
             // TODO: default 0
@@ -293,31 +255,11 @@
 //            arma::vec3 rightArmCommand;
 //            arma::vec3 leftLegCommand;
 //            arma::vec3 rightLegCommand;
->>>>>>> 2abde6f7
 
             void update();
             void checkStepKick();
             void checkWalkKick();
             void updateStill();
-<<<<<<< HEAD
-            void motionLegs(std::vector<double> qLegs, bool gyroOff);
-            void motionArms();
-            void exit();
-            void stepLeftDestination(arma::vec3 vel, arma::vec3 uLeft, arma::vec3 uRight);
-            void stepRightDestination(arma::vec3 vel, arma::vec3 uLeft, arma::vec3 uRight);
-            arma::vec3 stepTorso(arma::vec3 uLeft, arma::vec3 uRight, arma::vec3 shiftFactor);
-            void setVelocity(float vx, float vy, float va);
-            void updateVelocity();
-            void getVelocity();
-            void start();
-            void stop();
-            void startMotion(std::string name);
-            void advanceMotion();
-            void setInitialStance(arma::vec3 uL, arma::vec3 uR, arma::vec3 uT, arma::vec3 support);
-            void stanceReset();
-            void getOdometry(arma::vec3 u0);
-            void getBodyOffset();
-=======
             void motionLegs(std::vector<double> qLegs);
             void motionLegs(std::vector<double> qLegs, bool gyroOff);
             void motionArms();
@@ -336,13 +278,10 @@
             void stanceReset();
             std::pair<arma::vec3, arma::vec3> getOdometry(arma::vec3 u0);
             arma::vec3 getBodyOffset();
->>>>>>> 2abde6f7
             std::pair<float, float> zmpSolve(float zs, float z1, float z2, float x1, float x2);
             arma::vec3 zmpCom(float ph);
             std::pair<float, float> footPhase(float ph);
             float getFootX();
-<<<<<<< HEAD
-=======
 
             double getTime(); // TODO: remove
             double procFunc(double a, double deadband, double maxvalue); //TODO: move documentation from .cpp to .h file
@@ -350,7 +289,6 @@
             arma::vec3 poseGlobal(arma::vec3 pRelative, arma::vec3 pose);
             arma::vec3 poseRelative(arma::vec3 pGlobal, arma::vec3 pose);
             arma::vec3 se2Interpolate(double t, arma::vec3 u1, arma::vec3 u2);
->>>>>>> 2abde6f7
         };
     
     }  // motion
