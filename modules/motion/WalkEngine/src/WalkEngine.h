--- conflicted
+++ resolved
@@ -178,14 +178,12 @@
         double balanceIGain;
         double balanceDGain;
 
-<<<<<<< HEAD
         // jointGains are the current gains sent to the servos
         std::map<ServoID, float> jointGains;
         // servoControlPGains are the constant proportionality
         // constants which define the current values of jointGains based on the robot's balance state
         std::map<ServoID, float> servoControlPGains;
         
-=======
         double balanceTransPGainX;
         double balanceTransPGainY;
         double balanceTransPGainZ;
@@ -198,7 +196,6 @@
         double lastPitch = 0;
         double lastRoll = 0;
         time_t lastBalanceTime;
->>>>>>> f0420734
 
         /*arma::vec4 ankleImuParamX;
         arma::vec4 ankleImuParamY;
