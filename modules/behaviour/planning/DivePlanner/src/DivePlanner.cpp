--- conflicted
+++ resolved
@@ -49,12 +49,7 @@
         	DISTANCE_THRESHOLD = config["DISTANCE_THRESHOLD"].as<float>();
         });
 
-<<<<<<< HEAD
-        // DivePlan provides target (probablly ball?) position (vec2)
-        on<Trigger<Ball>, With<std::vector<Self>>, With<std::vector<messages::vision::Ball>>, With<DivePlan>>([this] (
-=======
         on<Trigger<Ball>, With<std::vector<Self>>, With<std::vector<messages::vision::Ball>>>([this] (
->>>>>>> 2cd6e252
         	const Ball& ball,
         	const std::vector<Self>& selfs,
         	const std::vector<messages::vision::Ball>& vision_balls) {
