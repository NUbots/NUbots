--- conflicted
+++ resolved
@@ -50,18 +50,6 @@
 		using messages::behaviour::WalkTarget;
 		using messages::behaviour::WalkApproach;
 
-<<<<<<< HEAD
-		using messages::input::gameevents::GameState;
-		using messages::input::gameevents::KickOffTeam;
-		using messages::input::gameevents::TeamColour;
-		using messages::input::gameevents::BallKickedOut;
-		using messages::input::gameevents::HalfTime;
-		using messages::input::gameevents::CoachMessage;
-		using messages::input::gameevents::Penalisation;
-		using messages::input::gameevents::Unpenalisation;
-		using messages::input::gameevents::GoalScored;
-		using messages::input::gameevents::Score;
-=======
 //		using messages::input::gameevents::GameState;
 //		using messages::input::gameevents::KickOffTeam;
 //		using messages::input::gameevents::TeamColour;
@@ -72,7 +60,6 @@
 //		using messages::input::gameevents::Unpenalisation;
 //		using messages::input::gameevents::GoalScored;
 //		using messages::input::gameevents::Score;
->>>>>>> 58377ff9
 
 		using utility::math::geometry::Plane;
 		using utility::math::geometry::ParametricLine;
@@ -371,13 +358,8 @@
 						NUClear::log<NUClear::INFO>("I am unpenalised, I should already know where I am and where the ball is. So find the most optimal location in my zone to go to.");
 					}
 
-<<<<<<< HEAD
 					else if ((currentState.GameStateSecondary == PENALTY_KICK) && IS_GOALIE && currentState.ballLost) {
-						findBall(hints);
-=======
-					else if (currentState.gameState.penaltyKick && IS_GOALIE && currentState.ballLost) {
 						findBall();
->>>>>>> 58377ff9
 
 						NUClear::log<NUClear::INFO>("Penalty kick in progress. Locating ball.");
 					}
@@ -389,25 +371,15 @@
 						NUClear::log<NUClear::INFO>("Penalty kick in progress. Locating ball.");
 					}
 
-<<<<<<< HEAD
 					else if ((currentState.GameStateSecondary == PENALTY_KICK) && currentState.ballLost && currentState.kicker) {
-						findBall(hints);
-=======
-					else if (currentState.gameState.penaltyKick && currentState.ballLost && currentState.kicker) {
 						findBall();
->>>>>>> 58377ff9
 
 						NUClear::log<NUClear::INFO>("Penalty kick in progress. Locating ball.");
 					}
 
-<<<<<<< HEAD
-					else if ((currentState.GameStateSecondary == PENALTY_KICK) && !currentState.ballLost && currentState.kicker) {
-						approachBall();
-=======
 					else if (currentState.gameState.penaltyKick && !currentState.ballLost && currentState.kicker) {
 						arma::vec2 goal = {FIELD_DESCRIPTION.dimensions.field_length / 2, 0};
 						approachBall(goal);
->>>>>>> 58377ff9
 
 						NUClear::log<NUClear::INFO>("Penalty kick in progress. Approaching ball.");
 					}
