--- conflicted
+++ resolved
@@ -77,17 +77,6 @@
 
         std::unique_ptr<messages::platform::darwin::DarwinSensors::Gyroscope> computeGyro(float dHeading);
 
-<<<<<<< HEAD
-        arma::vec2 ball_position_ = { 0, 0 };
-        arma::vec2 ball_velocity_ = { 0, 0 };
-        arma::vec2 robot_position_ = { 0, 0 };
-        arma::vec3 robot_velocity_ = { 0, 0, 0 };
-        arma::vec3 robot_imu_direction_ = { 0, 1, 0 };
-        arma::vec2 robot_odometry_ = { 0, 0 };
-        // arma::vec robot_heading_ = { 1, 0 };
-        // double robot_heading_ = 3.141;
-=======
->>>>>>> dfc7bc35
         double robot_heading_ = 0;
         arma::vec2 odom_old_robot_position_ = { 0, 0 };
         double odom_old_robot_heading_ = 0;
@@ -117,16 +106,6 @@
 
         } cfg_;
 
-<<<<<<< HEAD
-        //TODO change to Transform2D
-        struct FieldPose{ 
-            arma::vec2 p = arma::vec2({0,0});
-            float heading = 0;
-        };
-=======
-      
->>>>>>> dfc7bc35
-
     
         utility::math::matrix::Transform2D robotPose;
         utility::math::matrix::Transform2D ballPose;
