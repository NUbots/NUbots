nuclear_role(
  # FileWatcher, ConsoleLogHandler and Signal Catcher Must Go First and without it many roles do not run
  extension::FileWatcher
  support::SignalCatcher
  support::logging::ConsoleLogHandler
  # Config
  support::configuration::SoccerConfig
  actuation::KinematicsConfiguration
  support::configuration::GlobalConfig
  # Sensors
  platform::${SUBCONTROLLER}::HardwareIO
  input::SensorFilter
  input::Camera
  input::GameController
  # Vision
  vision::VisualMesh
  vision::GreenHorizonDetector
  vision::BallDetector
  vision::FieldLineDetector
  # Localisation
<<<<<<< HEAD
=======
  localisation::FieldLocalisation
>>>>>>> 83e0e7c7
  localisation::BallLocalisation
  # Director
  extension::Director
  # Servos
  actuation::Kinematics
  actuation::Servos
  actuation::FootController
  # Skills
  skill::Walk
  skill::ScriptKick
  skill::GetUp
  skill::Look
  skill::Dive
  # Planners
  planning::PlanWalkPath
  planning::PlanLook
  planning::PlanKick
  planning::GetUpPlanner
  planning::FallingRelaxPlanner
  # Strategies
  strategy::FallRecovery
  strategy::StandStill
  strategy::WalkToFieldPosition
  strategy::StrategiseLook
  strategy::WalkToBall
  strategy::FindObject
  strategy::KickToGoal
  strategy::AlignBallToGoal
  strategy::DiveToBall
  # Purposes
  purpose::Striker
  purpose::Goalie
  purpose::Soccer
)<|MERGE_RESOLUTION|>--- conflicted
+++ resolved
@@ -18,10 +18,7 @@
   vision::BallDetector
   vision::FieldLineDetector
   # Localisation
-<<<<<<< HEAD
-=======
   localisation::FieldLocalisation
->>>>>>> 83e0e7c7
   localisation::BallLocalisation
   # Director
   extension::Director
