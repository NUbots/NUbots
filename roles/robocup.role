nuclear_role(
  # FileWatcher, ConsoleLogHandler and Signal Catcher Must Go First and without it many roles do not run
  extension::FileWatcher
  support::SignalCatcher
  support::logging::ConsoleLogHandler
  # Config
  support::configuration::SoccerConfig
  actuation::KinematicsConfiguration
  support::configuration::GlobalConfig
  # Sensors
  platform::${SUBCONTROLLER}::HardwareIO
  input::SensorFilter
  input::Camera
  input::GameController
  # Vision
  vision::VisualMesh
  vision::GreenHorizonDetector
  vision::BallDetector
  vision::FieldLineDetector
  # Localisation
  localisation::FieldLocalisation
  localisation::BallLocalisation
  # Director
  extension::Director
  # Servos
  actuation::Kinematics
  actuation::Servos
  actuation::FootController
  # Skills
  skill::Walk
  skill::SplineKick
  skill::GetUp
  skill::Look
  skill::Dive
  # Planners
  planning::PlanWalkPath
  planning::PlanLook
  planning::PlanKick
  planning::GetUpPlanner
  planning::FallingRelaxPlanner
  # Strategies
  strategy::FallRecovery
  strategy::StandStill
  strategy::WalkToFieldPosition
  strategy::StrategiseLook
  strategy::WalkToBall
  strategy::FindObject
  strategy::KickToGoal
  strategy::AlignBallToGoal
  strategy::DiveToBall
<<<<<<< HEAD
  strategy::Localise
=======
  strategy::AlignRobotToBall
  strategy::WalkInsideBoundedBox
>>>>>>> ae4ad829
  # Purposes
  purpose::Defender
  purpose::Striker
  purpose::Goalie
  purpose::Soccer
)<|MERGE_RESOLUTION|>--- conflicted
+++ resolved
@@ -48,12 +48,9 @@
   strategy::KickToGoal
   strategy::AlignBallToGoal
   strategy::DiveToBall
-<<<<<<< HEAD
   strategy::Localise
-=======
   strategy::AlignRobotToBall
   strategy::WalkInsideBoundedBox
->>>>>>> ae4ad829
   # Purposes
   purpose::Defender
   purpose::Striker
