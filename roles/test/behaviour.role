# This role is used to test individual behaviours together in different configurations on the real robot. Modify
# Tester.yaml to specify which behaviours to test.
nuclear_role(
  # FileWatcher, ConsoleLogHandler and Signal Catcher Must Go First and without it many roles do not run
  extension::FileWatcher # Watches configuration files for changes
  support::SignalCatcher # Allows for graceful shutdown
  support::logging::ConsoleLogHandler # `log()` calls show in the console filtered for log level
  # Configuration
  actuation::KinematicsConfiguration # Must go early in the role as other modules depend on it
  support::configuration::SoccerConfig # Field description
  # Network
  network::NUClearNet
  network::NetworkForwarder
  output::Overview
  output::ImageCompressor
  # Sensors
  platform::${SUBCONTROLLER}::HardwareIO
  input::SensorFilter
  input::Camera
  # Vision
  vision::VisualMesh
  vision::GreenHorizonDetector
  vision::BallDetector
  vision::FieldLineDetector
  # Localisation
  localisation::FieldLocalisation
  localisation::BallLocalisation
  # Director
  extension::Director
  # Servos
  actuation::Kinematics
  actuation::Servos
  actuation::FootController
  # Skills
  skill::Walk
  skill::SplineKick
  skill::GetUp
  skill::Look
<<<<<<< HEAD
=======
  skill::Say
  skill::GPT
>>>>>>> cac41d07
  # Planners
  planning::PlanWalkPath
  planning::PlanLook
  planning::PlanKick
  planning::GetUpPlanner
  planning::FallingRelaxPlanner
  # Strategies
  strategy::FallRecovery
  strategy::StandStill
  strategy::WalkToFieldPosition
  strategy::StrategiseLook
  strategy::WalkToBall
  strategy::FindObject
  strategy::KickToGoal
  strategy::AlignBallToGoal
  # Purposes
  purpose::Tester
)<|MERGE_RESOLUTION|>--- conflicted
+++ resolved
@@ -36,11 +36,8 @@
   skill::SplineKick
   skill::GetUp
   skill::Look
-<<<<<<< HEAD
-=======
   skill::Say
   skill::GPT
->>>>>>> cac41d07
   # Planners
   planning::PlanWalkPath
   planning::PlanLook
