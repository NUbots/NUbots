--- conflicted
+++ resolved
@@ -36,12 +36,9 @@
   skill::SplineKick
   skill::GetUp
   skill::Look
-<<<<<<< HEAD
   skill::Dive
   skill::Say
   skill::GPT
-=======
->>>>>>> d8962e84
   # Planners
   planning::PlanWalkPath
   planning::PlanLook
