<<<<<<< HEAD
NUCLEAR_ROLE(
    # FileWatcher, ConsoleLogHandler and Signal Catcher Must Go First. KinematicsConfiguration usually goes after these and without it many roles do not run
    #support::SignalCatcher
    extension::FileWatcher
    # This must come first as it emits config which many roles depend on (e.g. SensorFilter, WalkEngine)
    motion::KinematicsConfiguration
    # Support and Configuration
    support::configuration::GlobalConfig
    support::configuration::SoccerConfig
    support::configuration::NetworkConfiguration
    support::NUsight

    # Hardware Interface
    platform::darwin::HardwareIO
    platform::darwin::SensorFilter

    # Motion
    motion::QuinticWalk
    motion::ScriptEngine
    motion::HeadController

    # Behaviour
    behaviour::Controller
    behaviour::skills::Stand
    #behaviour::skills::FallingRelax
    behaviour::skills::Getup
    behaviour::skills::KickScript
    behaviour::skills::DirectWalkController
    behaviour::strategy::KeyboardWalk
=======
nuclear_role(
  # FileWatcher, ConsoleLogHandler and Signal Catcher Must Go First. KinematicsConfiguration usually goes after these
  # and without it many roles do not run
  # support::SignalCatcher
  extension::FileWatcher
  # This must come first as it emits config which many roles depend on (e.g. SensorFilter, WalkEngine)
  motion::KinematicsConfiguration
  # Support and Configuration
  support::configuration::GlobalConfig
  support::configuration::SoccerConfig
  support::configuration::NetworkConfiguration
  support::NUsight
  # Hardware Interface
  platform::darwin::HardwareIO
  platform::darwin::SensorFilter
  # Motion
  motion::OldWalkEngine
  motion::ScriptEngine
  motion::HeadController
  # Behaviour
  behaviour::Controller
  behaviour::skills::Stand
  # behaviour::skills::FallingRelax
  behaviour::skills::Getup
  behaviour::skills::KickScript
  behaviour::skills::DirectWalkController
  behaviour::strategy::KeyboardWalk
>>>>>>> 8eac2357
)<|MERGE_RESOLUTION|>--- conflicted
+++ resolved
@@ -1,34 +1,3 @@
-<<<<<<< HEAD
-NUCLEAR_ROLE(
-    # FileWatcher, ConsoleLogHandler and Signal Catcher Must Go First. KinematicsConfiguration usually goes after these and without it many roles do not run
-    #support::SignalCatcher
-    extension::FileWatcher
-    # This must come first as it emits config which many roles depend on (e.g. SensorFilter, WalkEngine)
-    motion::KinematicsConfiguration
-    # Support and Configuration
-    support::configuration::GlobalConfig
-    support::configuration::SoccerConfig
-    support::configuration::NetworkConfiguration
-    support::NUsight
-
-    # Hardware Interface
-    platform::darwin::HardwareIO
-    platform::darwin::SensorFilter
-
-    # Motion
-    motion::QuinticWalk
-    motion::ScriptEngine
-    motion::HeadController
-
-    # Behaviour
-    behaviour::Controller
-    behaviour::skills::Stand
-    #behaviour::skills::FallingRelax
-    behaviour::skills::Getup
-    behaviour::skills::KickScript
-    behaviour::skills::DirectWalkController
-    behaviour::strategy::KeyboardWalk
-=======
 nuclear_role(
   # FileWatcher, ConsoleLogHandler and Signal Catcher Must Go First. KinematicsConfiguration usually goes after these
   # and without it many roles do not run
@@ -56,5 +25,4 @@
   behaviour::skills::KickScript
   behaviour::skills::DirectWalkController
   behaviour::strategy::KeyboardWalk
->>>>>>> 8eac2357
 )