ADD_ROLE(
    NAME displaytest
    MODULES
        support::SignalCatcher
        support::logging::ConsoleLogHandler
        support::configuration::ConfigSystem
        support::configuration::NetworkingConfiguration
        support::DisplayTest
        #platform::darwin::HardwareIO
        #platform::darwin::SensorFilter
        #input::LinuxCamera
        support::NUbugger
        debug::NUbugger
<<<<<<< HEAD
        vision::QuexLUTClassifier
        vision::FeatureDetector
=======
        #vision::LUTClassifier
        #vision::FeatureDetector
>>>>>>> 2c987220
)
<|MERGE_RESOLUTION|>--- conflicted
+++ resolved
@@ -1,21 +1,17 @@
-ADD_ROLE(
-    NAME displaytest
-    MODULES
-        support::SignalCatcher
-        support::logging::ConsoleLogHandler
-        support::configuration::ConfigSystem
-        support::configuration::NetworkingConfiguration
-        support::DisplayTest
-        #platform::darwin::HardwareIO
-        #platform::darwin::SensorFilter
-        #input::LinuxCamera
-        support::NUbugger
-        debug::NUbugger
-<<<<<<< HEAD
-        vision::QuexLUTClassifier
-        vision::FeatureDetector
-=======
-        #vision::LUTClassifier
-        #vision::FeatureDetector
->>>>>>> 2c987220
-)
+ADD_ROLE(
+    NAME displaytest
+    MODULES
+        support::SignalCatcher
+        support::logging::ConsoleLogHandler
+        support::configuration::ConfigSystem
+        support::configuration::NetworkingConfiguration
+        support::DisplayTest
+        #platform::darwin::HardwareIO
+        #platform::darwin::SensorFilter
+        #input::LinuxCamera
+        support::NUbugger
+        debug::NUbugger
+
+        vision::LUTClassifier
+        vision::FeatureDetector
+)