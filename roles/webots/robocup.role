--- conflicted
+++ resolved
@@ -26,11 +26,6 @@
   vision::GreenHorizonDetector
   vision::BallDetector
   vision::FieldLineDetector
-<<<<<<< HEAD
-  vision::RobotDetector
-  vision::Yolo
-=======
->>>>>>> ae007226
   # Localisation
   localisation::FieldLocalisationNLopt
   localisation::BallLocalisation
