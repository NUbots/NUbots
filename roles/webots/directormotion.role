--- conflicted
+++ resolved
@@ -33,9 +33,6 @@
   planning::FallingRelaxPlanner
   # Strategies
   strategy::FallRecovery
-<<<<<<< HEAD
+  strategy::StrategiseLook
   strategy::StrategiseWalk
-=======
-  strategy::StrategiseLook
->>>>>>> 2b61ae83
 )