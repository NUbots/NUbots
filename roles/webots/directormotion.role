--- conflicted
+++ resolved
@@ -35,10 +35,7 @@
   strategy::FallRecovery
   strategy::StandStill
   strategy::StrategiseLook
-<<<<<<< HEAD
-  strategy::Ready
-=======
   strategy::WalkToBall
   strategy::FindObject
->>>>>>> df3fa745
+  strategy::Ready
 )