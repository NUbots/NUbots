--- conflicted
+++ resolved
@@ -32,28 +32,6 @@
   vision::FieldLineDetector
   output::ImageCompressor
   # Localisation
-<<<<<<< HEAD
-  localisation::BallFilter
-  localisation::RobotLocalisation
-  # Director
-  extension::Director
-  # Servos
-  actuation::Kinematics
-  actuation::Servos
-  # Skills
-  skill::Walk
-  skill::ScriptKick
-  skill::GetUp
-  skill::Look
-  # Planners
-  planning::GetUpPlanner
-  planning::FallingRelaxPlanner
-  # Strategies
-  strategy::FallRecovery
-  strategy::StandStill
-  # Purpose
-  purpose::KeyboardWalk
-=======
   localisation::BallLocalisation
   localisation::FieldLocalisation
   # Behaviour
@@ -63,5 +41,4 @@
   behaviour::skills::KickScript
   behaviour::skills::DirectWalkController
   behaviour::strategy::KeyboardWalk
->>>>>>> f2fe3654
 )