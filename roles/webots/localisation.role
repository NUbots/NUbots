--- conflicted
+++ resolved
@@ -28,28 +28,17 @@
   vision::FieldLineDetector
   output::ImageCompressor
   # Localisation
-<<<<<<< HEAD
-  localisation::BallFilter
-  localisation::RobotLocalisation
-=======
   localisation::BallLocalisation
   localisation::FieldLocalisation
->>>>>>> c692ccb9
   # Director
   extension::Director
   # Servos
   actuation::Kinematics
   actuation::Servos
-<<<<<<< HEAD
-  # Skills
-  skill::QuinticWalk
-  skill::ScriptKick
-=======
   actuation::FootController
   # Skills
   skill::Walk
   skill::SplineKick
->>>>>>> c692ccb9
   skill::GetUp
   skill::Look
   # Planners
