ADD_ROLE(
    NAME lookattest
    MODULES
        #Support
        support::SignalCatcher
        support::logging::ConsoleLogHandler
        support::configuration::ConfigSystem
        #support::configuration::NetworkingConfiguration
        support::NUbugger

        #Sensors
        input::LinuxCamera
        platform::darwin::HardwareIO
        platform::darwin::SensorFilter

        #Vision
        vision::QuexLUTClassifier
        vision::FeatureDetector

        #Localisation
        localisation::MMKFRobotLocalisation
        localisation::KFBallLocalisation

        #Behaviour
        behaviour::Controller
<<<<<<< HEAD
        behaviour::reflexes::Stand
        behaviour::reflexes::FallingRelax
        behaviour::reflexes::Getup
        behaviour::reflexes::Look
        behaviour::planners::LookAtGoal
=======
        behaviour::skills::Stand
        behaviour::skills::FallingRelax
        behaviour::skills::Getup
        behaviour::skills::Look
        behaviour::planning::LookAtGoal
>>>>>>> 0bb103e4

        #Motion
        motion::ScriptEngine
)
<|MERGE_RESOLUTION|>--- conflicted
+++ resolved
@@ -1,42 +1,34 @@
-ADD_ROLE(
-    NAME lookattest
-    MODULES
-        #Support
-        support::SignalCatcher
-        support::logging::ConsoleLogHandler
-        support::configuration::ConfigSystem
-        #support::configuration::NetworkingConfiguration
-        support::NUbugger
-
-        #Sensors
-        input::LinuxCamera
-        platform::darwin::HardwareIO
-        platform::darwin::SensorFilter
-
-        #Vision
-        vision::QuexLUTClassifier
-        vision::FeatureDetector
-
-        #Localisation
-        localisation::MMKFRobotLocalisation
-        localisation::KFBallLocalisation
-
-        #Behaviour
-        behaviour::Controller
-<<<<<<< HEAD
-        behaviour::reflexes::Stand
-        behaviour::reflexes::FallingRelax
-        behaviour::reflexes::Getup
-        behaviour::reflexes::Look
-        behaviour::planners::LookAtGoal
-=======
-        behaviour::skills::Stand
-        behaviour::skills::FallingRelax
-        behaviour::skills::Getup
-        behaviour::skills::Look
-        behaviour::planning::LookAtGoal
->>>>>>> 0bb103e4
-
-        #Motion
-        motion::ScriptEngine
-)
+ADD_ROLE(
+    NAME lookattest
+    MODULES
+        #Support
+        support::SignalCatcher
+        support::logging::ConsoleLogHandler
+        support::configuration::ConfigSystem
+        #support::configuration::NetworkingConfiguration
+        support::NUbugger
+
+        #Sensors
+        input::LinuxCamera
+        platform::darwin::HardwareIO
+        platform::darwin::SensorFilter
+
+        #Vision
+        vision::LUTClassifier
+        vision::FeatureDetector
+
+        #Localisation
+        localisation::MMKFRobotLocalisation
+        localisation::KFBallLocalisation
+
+        #Behaviour
+        behaviour::Controller
+        behaviour::skills::Stand
+        behaviour::skills::FallingRelax
+        behaviour::skills::Getup
+        behaviour::skills::Look
+        behaviour::planning::LookAtGoal
+
+        #Motion
+        motion::ScriptEngine
+)