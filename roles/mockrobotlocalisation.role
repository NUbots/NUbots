--- conflicted
+++ resolved
@@ -12,9 +12,5 @@
         #Localisation
         localisation::MMKFRobotLocalisation
         localisation::MockRobot
-<<<<<<< HEAD
-        # localisation::KFBallLocalisation
-=======
         localisation::KFBallLocalisation
->>>>>>> 424a2a2b
 )
