#!/usr/bin/python

from info.type_to_string import type_to_string

import math
import random
import sys
import json
import re
from collections import Counter
from pydotplus.graphviz import Dot, Node, Edge, Cluster


class NUClearGraphBuilder:

    def __init__(self):
        self.modules = []

    def add_module(self, filename):

        with open(filename, 'r') as file:
            module = json.load(file)

            # Don't load some super connected modules
            if module['name'] in [
<<<<<<< HEAD
                    # 'support::logging::ConsoleLogHandler',
                    # 'support::NUbugger',
                    # 'support::extension::FileWatcher',
=======
                # 'support::logging::ConsoleLogHandler',
                # 'support::NUsight',
                # 'support::extension::FileWatcher',
>>>>>>> aa5015d8
            ]:
                return

            self.modules.append(module)

    def make_edge(self, output_id, output, input_id, input):
        # If we are after a two module edge
        if output:
            if input['scope'] == output['scope']:

                # If the two types are type scopes of the same type
                if input['scope'] == 'type' and input['type'] == output['type']:

                    # Get our type name
                    type_name = type_to_string(input['type'])

                    # give our global arguments
                    edge = {
                        'src': '"{}"'.format(output_id),
                        'dst': '"{}"'.format(input_id),
                        'label': '"{}"'.format(type_name),
                        # Red for triggering edges, blue for data only edges
                        'color': '#FF0000' if input['modifiers'].get('execution', False) else '#0000FF'
                    }

                    if input['modifiers'].get('optional', False):
                        edge['style'] = 'dashed'

                    if input['modifiers'].get('last', False):
                        # TODO do something here
                        # Try to make the line a different style
                        pass

                    if output['modifiers'].get('binding', False):
                        edge['style'] = 'dotted'

                    if output['modifiers'].get('direct', False):
                        edge['dir'] = 'both'
                        edge['arrowtail'] = 'dot'

                    if output['modifiers'].get('initialize', False):
                        edge['dir'] = 'both'
                        edge['arrowtail'] = 'odot'

                    return Edge(**edge)

                if input['scope'] == 'network' and input['type'] == output['type']:
                    pass
                    # This is a network type
        else:
            if input['scope'] == 'system_event':
                # give our arguments
                edge = {
                    'src': '"{}"'.format('System'),
                    'dst': '"{}"'.format(input_id),
                    'label': '"{}"'.format(input['type']),
                    'color': '#00FF00'
                }
                return Edge(**edge)

            if input['scope'] == 'every':
                edge = {
                    'src': '"{}"'.format('Every'),
                    'dst': '"{}"'.format(input_id),
                    'label': '"Every<{}, seconds>"'.format(input['type']),
                    'color': '#000000'
                }
                return Edge(**edge)

            if input['scope'] == 'always':
                edge = {
                    'src': '"{}"'.format('Every'),
                    'dst': '"{}"'.format(input_id),
                    'label': '"{}"'.format('Always'),
                    'color': '#000000'
                }
                return Edge(**edge)

            if input['scope'] == 'io':
                edge = {
                    'src': '"{}"'.format('IO'),
                    'dst': '"{}"'.format(input_id),
                    'label': '"{}"'.format('IO'),
                    'color': '#000000'
                }
                return Edge(**edge)

            if input['scope'] == 'tcp':
                edge = {
                    'src': '"{}"'.format('TCP'),
                    'dst': '"{}"'.format(input_id),
                    'label': '"{}"'.format('TCP'),
                    'color': '#000000'
                }
                return Edge(**edge)

            if input['scope'] == 'udp':
                edge = {
                    'src': '"{}"'.format('UDP'),
                    'dst': '"{}"'.format(input_id),
                    'label': '"{}"'.format('UDP'),
                    'color': '#000000'
                }
                return Edge(**edge)

            if input['scope'] == 'udp_broadcast':
                edge = {
                    'src': '"{}"'.format('UDP'),
                    'dst': '"{}"'.format(input_id),
                    'label': '"{}"'.format('UDP Broadcast'),
                    'color': '#000000'
                }
                return Edge(**edge)

            if input['scope'] == 'udp_multicast':
                edge = {
                    'src': '"{}"'.format('UDP'),
                    'dst': '"{}"'.format(input_id),
                    'label': '"{}"'.format('UDP Multicast'),
                    'color': '#000000'
                }
                return Edge(**edge)

            if input['scope'] == 'configuration':
                edge = {
                    'src': '"{}"'.format('Configuration'),
                    'dst': '"{}"'.format(input_id),
                    'label': '"{}"'.format(input['type']),
                    'color': '#000000'
                }
                return Edge(**edge)

            if input['scope'] == 'file_watch':
                edge = {
                    'src': '"{}"'.format('File Watch'),
                    'dst': '"{}"'.format(input_id),
                    'label': '"{}"'.format(input['type']),
                    'color': '#000000'
                }
                return Edge(**edge)

        # We are not going to make an edge for this
        return None

    def build_reaction_graph(self, group_clusters=True):

        # A unique identifier for use in the clusters
        id = 0

        # Our graph
        graph = {
            'label': 'Reactions',
            'graph_type': 'digraph',
            'suppress_disconnected': False,
            'splines': 'polyline',
            'overlap': 'prism10000',
            'layout': 'fdp',
            'epsilon': 0.01,
            'start': int(random.random() * 2**32)
        }

        graph = Dot(**graph)

        # Loop through each of our modules
        for m1 in self.modules:
            if group_clusters:
                # Add a cluster for the module
                cluster = Cluster(graph_name=str(id), label='"{}"'.format(m1['name']))
                graph.add_subgraph(cluster)
                id += 1
            else:
                cluster = graph

            # Add a node for our module itself
            if m1['output_data']:
                node = {'name': '"{}"'.format(m1['name']), 'label': '"{}"'.format(m1['name']), 'shape': 'rect'}
                cluster.add_node(Node(**node))

                for outputs in m1['output_data']:
                    for output in outputs:
                        # Loop through our reactions in all the other modules
                        for m2 in self.modules:
                            for r2 in m2['reactions']:

                                # Get our destination fqn
                                dst_text_dsl = type_to_string(['DSL', r2['dsl']])[4:-1]
                                dst_reaction_identifier = '0x{0:x}<{1}>'.format(r2['address'], dst_text_dsl)
                                dst_fqn = m2['name'] + '::' + dst_reaction_identifier

                                for input in r2['input_data']:

                                    edge = self.make_edge(m1['name'], output, dst_fqn, input)
                                    if edge:
                                        graph.add_edge(edge)

            # Loop through the reactions of each module
            for r1 in m1['reactions']:

                # Get identifiers for this reaction
                src_text_dsl = type_to_string(['DSL', r1['dsl']])[4:-1]
                src_reaction_identifier = '0x{0:x}<{1}>'.format(r1['address'], src_text_dsl)
                src_fqn = m1['name'] + '::' + src_reaction_identifier
                label = r1['name'] if r1['name'] else src_text_dsl

                # TODO if the label is Configuration, we need to get the .yaml file to help the label

                node = {'name': '"{}"'.format(src_fqn), 'label': '"{}"'.format(label), 'shape': 'rect'}

                # If we are not grouping clusters, put the owner module here
                if not group_clusters:
                    node['label'] = '{0}\\n{1}'.format(m1['name'], label)

                if r1['modifiers'].get('single', False):
                    # TODO make the outline style be dashed?
                    pass  # TODO modify the reaction
                if r1['modifiers'].get('sync', False):
                    # TODO make the outline style be something??
                    pass  # TODO modify the reaction
                if r1['modifiers'].get('priority', False):
                    if r1['modifiers']['priority'] == 'LOW':
                        node['style'] = 'filled'
                        node['fillcolor'] = '#44FF4444'

                    elif r1['modifiers']['priority'] == 'HIGH':
                        node['style'] = 'filled'
                        node['fillcolor'] = '#FF444444'

                # Add the node
                cluster.add_node(Node(**node))

                # Go through our own inputs looking for single edged inputs
                for input in r1['input_data']:
                    edge = self.make_edge(None, None, src_fqn, input)
                    if edge:
                        graph.add_edge(edge)

                # Go through our outputs
                for outputs in r1['output_data']:
                    for output in outputs:

                        # Loop through our reactions in all the other modules
                        for m2 in self.modules:
                            for r2 in m2['reactions']:

                                # Get our destination fqn
                                dst_text_dsl = type_to_string(['DSL', r2['dsl']])[4:-1]
                                dst_reaction_identifier = '0x{0:x}<{1}>'.format(r2['address'], dst_text_dsl)
                                dst_fqn = m2['name'] + '::' + dst_reaction_identifier

                                for input in r2['input_data']:
                                    edge = self.make_edge(src_fqn, output, dst_fqn, input)
                                    if edge:
                                        graph.add_edge(edge)

        return graph

    def build_module_graph(self):

        # Build up a list of compressed modules
        compressed_modules = []

        for module in self.modules:

            compressed = {'name': module['name'], 'input_data': [], 'output_data': []}

            # TODO we are getting doubleups

            # Add all of our reaction's inputs and outputs
            for reaction in module['reactions']:
                for input in reaction['input_data']:
                    if input not in compressed['input_data']:
                        compressed['input_data'].append(input)

                for outputs in reaction['output_data']:
                    for output in outputs:
                        if output not in compressed['output_data']:
                            compressed['output_data'].append(output)

            # Add our modules floating inputs and outputs
            for outputs in module['output_data']:
                for output in outputs:
                    if output not in compressed['output_data']:
                        compressed['output_data'].append(output)

            compressed_modules.append(compressed)

        # Our graph
        graph = Dot(
            graph_type='digraph',
            suppress_disconnected=True,
            splines=True,
            overlap='prism10000',
            layout='fdp',
            epsilon=0.01,
            start=int(random.random() * 2**32)
        )

        for m1 in compressed_modules:

            # Add a node for our module itself
            node = {'name': '"{}"'.format(m1['name']), 'label': '"{}"'.format(m1['name']), 'shape': 'rect'}
            graph.add_node(Node(**node))

            # Loop through our outputs
            for output in m1['output_data']:

                # Loop through the other modules inputs
                for m2 in compressed_modules:

                    for input in m2['input_data']:
                        edge = self.make_edge(m1['name'], output, m2['name'], input)
                        if edge:
                            graph.add_edge(edge)

        return graph

    def histogram_information(self, data):

        # Unpack our data into this list
        l = []
        for k in data:
            v = data[k]
            l.extend([k] * v)
        l = sorted(l)

        # If it's an empty list
        if (not len(l)):
            return (float('nan'), float('nan'), float('nan'), float('nan'))

        # Calculate the average
        mean = float(sum(l)) / float(len(l))

        # Use a counter to get the mode
        mode = Counter(data).most_common(1)[0][0]

        # The median is the middle element of the list
        median = l[len(l) / 2]

        # Calculate the standard deviation
        stddev = math.sqrt(sum([pow(i - mean, 2) for i in l]) / len(l))

        return (mean, mode, median, stddev)

    def extract_graph_information(self):
        info = {
            'number_of_modules': 0,
            'lmb': {
                'reactions': {
                    'histogram': {},
                    'mean': 0,
                    'mode': 0,
                    'median': 0,
                    'stddev': 0,
                },
                'inputs': {
                    'histogram': {},
                    'mean': 0,
                    'mode': 0,
                    'median': 0,
                    'stddev': 0,
                },
                'unused_messages': {
                    'histogram': {},
                    'mean': 0,
                    'mode': 0,
                    'median': 0,
                    'stddev': 0,
                },
            },
            'message_lmb_complexity': [],
            'message': {
                'reactions': {
                    'histogram': {},
                    'mean': 0,
                    'mode': 0,
                    'median': 0,
                    'stddev': 0,
                },
                'induced_cache_variables': {
                    'histogram': {},
                    'mean': 0,
                    'mode': 0,
                    'median': 0,
                    'stddev': 0,
                },
            },
            'blackboard': {
                'types': 0
            }
        }

        info['number_of_modules'] = len(self.modules)

        # Process information for LMB
        for module in self.modules:

            # Add to our reaction histogram
            h = info['lmb']['reactions']['histogram']
            l = len(module['reactions'])
            h[l] = h.get(l, 0) + 1

            for reaction in module['reactions']:
                # Build a histogram of the input complexity
                h = info['lmb']['inputs']['histogram']
                l = len(reaction['input_data'])
                h[l] = h.get(l, 0) + 1

        # Look for unused data inputs
        for m1 in self.modules:

            # Count the number of unused outputs
            unused = 0

            for outputs in m1['output_data']:
                for o in outputs:

                    # Skip some types that go to NUClear or are networked
                    if o['type'][0] == 'NUClear' or o['scope'] == 'network':
                        continue

                    used = False

                    # Try to see if this output is used as an input anywhere
                    for m2 in self.modules:
                        for r2 in m2['reactions']:
                            for i in r2['input_data']:
                                used |= self.make_edge('', o, '', i) != None

                    if not used:
                        unused += 1

            for r1 in m1['reactions']:
                for outputs in r1['output_data']:
                    for o in outputs:

                        # Skip some types that go to NUClear or are networked
                        if o['type'][0] == 'NUClear' or o['scope'] == 'network':
                            continue

                        used = False

                        # Try to see if this output is used as an input anywhere
                        for m2 in self.modules:
                            for r2 in m2['reactions']:
                                for i in r2['input_data']:
                                    used |= self.make_edge('', o, '', i) != None

                        if not used:
                            unused += 1

            h = info['lmb']['unused_messages']['histogram']
            h[unused] = h.get(unused, 0) + 1

        # TODO traverse the graph and find data rate mismatches
        # TODO do this by solving a data rate for every place you can (Every)

        # TODO loop through every reaction and try to find it's rate
        # TODO an every gives a direct rate
        # Configuration is considered "very slow"

        # Go flatten all the outputs and add them to a list?

        output_rates = []

        for module in self.modules:
            for r in module['reactions']:
                for i in r['input_data']:
                    # TODO get a rate here if we can directly from an input
                    pass
        # TODO we now need to "push" our rates down from our types to reactions
        # TODO compare the rates of "with" and "trigger" types

        # Calculate our histogram information
        h = info['lmb']['reactions']
        h['mean'], h['mode'], h['median'], h['stddev'] = self.histogram_information(h['histogram'])

        # Calculate our histogram information
        h = info['lmb']['inputs']
        h['mean'], h['mode'], h['median'], h['stddev'] = self.histogram_information(h['histogram'])

        # Calculate our histogram information
        h = info['lmb']['unused_messages']
        h['mean'], h['mode'], h['median'], h['stddev'] = self.histogram_information(h['histogram'])

        # Process the transformation for Message Passing
        for module in self.modules:

            data_types = []
            exec_types = []

            for reaction in module['reactions']:
                for input in reaction['input_data']:

                    ex = input['modifiers'].get('execution', False)
                    t = {'scope': input['scope'], 'type': input['type']}

                    if input['modifiers'].get('execution', False):
                        exec_types.append(input)
                    elif t not in data_types:
                        data_types.append(t)

            info['message_lmb_complexity'].append(
                (module['name'], len(module['reactions']), len(data_types) + len(exec_types), len(data_types))
            )

            h = info['message']['reactions']['histogram']
            l = len(data_types) + len(exec_types)
            h[l] = h.get(l, 0) + 1

            h = info['message']['induced_cache_variables']['histogram']
            l = len(data_types)
            h[l] = h.get(l, 0) + 1

        # Calculate our histogram information
        h = info['message']['reactions']
        h['mean'], h['mode'], h['median'], h['stddev'] = self.histogram_information(h['histogram'])

        h = info['message']['induced_cache_variables']
        h['mean'], h['mode'], h['median'], h['stddev'] = self.histogram_information(h['histogram'])

        # Calculate blackboard information (get number of unique "types")
        types = []

        for module in self.modules:
            for outputs in module['output_data']:
                for o in outputs:
                    if o['scope'] == 'type' and o['type'] not in types:
                        types.append(o['type'])

            for r in module['reactions']:
                for i in r['input_data']:
                    if i['scope'] == 'type' and i['type'] not in types:
                        types.append(i['type'])

                for outputs in r['output_data']:
                    for o in outputs:
                        if o['scope'] == 'type' and o['type'] not in types:
                            types.append(o['type'])

        info['blackboard']['types'] = len(types)

        return info

    def get_unique_input_output(self):

        # Process some information for blackboards
        unique_inputs = []
        unique_outputs = []

        # Go and find all of our unique inputs/outputs
        for module in self.modules:
            for outputs in module['output_data']:
                for o in outputs:
                    unique_outputs.append(o)

            for r in module['reactions']:
                for i in r['input_data']:
                    unique_inputs.append(i)
                    pass

                for outputs in r['output_data']:
                    for o in outputs:
                        unique_outputs.append(o)

        l = []
        for i in unique_inputs:
            if i not in l:
                l.append(i)
        unique_inputs = l

        l = []
        for i in unique_outputs:
            if i not in l:
                l.append(i)
        unique_outputs = l

        return {'inputs': unique_inputs, 'outputs': unique_outputs}


if __name__ == "__main__":

    converter = NUClearGraphBuilder()

    out = sys.argv[1]
    filenames = sys.argv[2:]

    converter.build_module_graph().write("{}_module.dot".format(out))
    converter.build_reaction_graph(group_clusters=False).write("{}_reaction.dot".format(out))

    # Add all of our modules
    for filename in filenames:
        converter.add_module(filename)

    # Build our graph and save
    with open("{}_info.json".format(out), 'w') as file:
        json.dump(converter.extract_graph_information(), file, sort_keys=True, indent=4, separators=(',', ': '))

    with open("{}_types.json".format(out), 'w') as file:
        json.dump(converter.get_unique_input_output(), file, sort_keys=True, indent=4, separators=(',', ': '))<|MERGE_RESOLUTION|>--- conflicted
+++ resolved
@@ -23,15 +23,9 @@
 
             # Don't load some super connected modules
             if module['name'] in [
-<<<<<<< HEAD
-                    # 'support::logging::ConsoleLogHandler',
-                    # 'support::NUbugger',
-                    # 'support::extension::FileWatcher',
-=======
                 # 'support::logging::ConsoleLogHandler',
                 # 'support::NUsight',
                 # 'support::extension::FileWatcher',
->>>>>>> aa5015d8
             ]:
                 return
 
