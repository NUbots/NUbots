--- conflicted
+++ resolved
@@ -1,133 +1,67 @@
-<<<<<<< HEAD
-# Top-level source list
-#   - add your source directory's sources.cmake here
-#
-#    Copyright (c) 2009 Jason Kulk
-#    This file is free software: you can redistribute it and/or modify
-#    it under the terms of the GNU General Public License as published by
-#    the Free Software Foundation, either version 3 of the License, or
-#    (at your option) any later version.
-#
-#    This file is distributed in the hope that it will be useful,
-#    but WITHOUT ANY WARRANTY; without even the implied warranty of
-#    MERCHANTABILITY or FITNESS FOR A PARTICULAR PURPOSE.  See the
-#    GNU General Public License for more details.
-
-# list the project's subdirectories here:
-SET(NUBOT_DIRS  NUPlatform
-                NUbot
-                Infrastructure
-                Tools
-                Kinematics
-                ConfigSystem
-)
-IF(NUBOT_USE_VISION)
-	LIST(APPEND NUBOT_DIRS Vision)
-ENDIF()
-
-IF(NUBOT_USE_LOCALISATION)
-	LIST(APPEND NUBOT_DIRS Localisation)
-ENDIF()
-
-LIST(APPEND NUBOT_DIRS Behaviour)
-
-IF(NUBOT_USE_MOTION)
-	LIST(APPEND NUBOT_DIRS Motion)
-ELSE()
-    LIST(APPEND NUBOT_SRCS ../Motion/Walks/WalkParameters.cpp ../Motion/Walks/WalkParameters.h)
-    LIST(APPEND NUBOT_DIRS Motion/Tools)
-ENDIF()
-
-# list the top-level files here
-LIST(APPEND NUBOT_SRCS  ../NUbot.cpp ../NUbot.h
-)
-
-# I will add the cmake/sources.cmake to the specified directories in NUBOT_DIRS
-INCLUDE_DIRECTORIES(../)
-INCLUDE_DIRECTORIES(../Autoconfig)
-FOREACH (loop_var ${NUBOT_DIRS})
-    INCLUDE(../${loop_var}/cmake/sources.cmake)
-ENDFOREACH (loop_var ${NUBOT_DIRS})
-
-# Include some libraries!
-LIST(APPEND NUBOT_LINK_LIBRARIES json)
-LIST(APPEND NUBOT_LINK_LIBRARIES boost_filesystem-mt)
-LIST(APPEND NUBOT_LINK_LIBRARIES boost_iostreams-mt)
-LIST(APPEND NUBOT_LINK_LIBRARIES zmq)
-LIST(APPEND NUBOT_LINK_LIBRARIES protobuf)
-#LIST(APPEND NUBOT_LINK_LIBRARIES boost_date_time)
-
-# Build protocol buffer classes
-find_package(Protobuf REQUIRED)
-include_directories(${PROTOBUF_INCLUDE_DIRS})
-file(GLOB ProtoFiles "/home/darwin/robocup/NUPlatform/NUAPI/proto/*.proto")
-PROTOBUF_GENERATE_CPP(ProtoSources ProtoHeaders ${ProtoFiles})
-=======
-# Top-level source list
-#   - add your source directory's sources.cmake here
-#
-#    Copyright (c) 2009 Jason Kulk
-#    This file is free software: you can redistribute it and/or modify
-#    it under the terms of the GNU General Public License as published by
-#    the Free Software Foundation, either version 3 of the License, or
-#    (at your option) any later version.
-#
-#    This file is distributed in the hope that it will be useful,
-#    but WITHOUT ANY WARRANTY; without even the implied warranty of
-#    MERCHANTABILITY or FITNESS FOR A PARTICULAR PURPOSE.  See the
-#    GNU General Public License for more details.
-
-# list the project's subdirectories here:
-SET(NUBOT_DIRS  NUPlatform
-                NUbot
-                Infrastructure
-                Tools
-                Kinematics
-                ConfigSystem
-)
-IF(NUBOT_USE_VISION)
-	LIST(APPEND NUBOT_DIRS Vision)
-ENDIF()
-
-IF(NUBOT_USE_LOCALISATION)
-	LIST(APPEND NUBOT_DIRS Localisation)
-ENDIF()
-
-LIST(APPEND NUBOT_DIRS Behaviour)
-
-IF(NUBOT_USE_MOTION)
-	LIST(APPEND NUBOT_DIRS Motion)
-ELSE()
-    LIST(APPEND NUBOT_SRCS ../Motion/Walks/WalkParameters.cpp ../Motion/Walks/WalkParameters.h)
-    LIST(APPEND NUBOT_DIRS Motion/Tools)
-ENDIF()
-
-# list the top-level files here
-LIST(APPEND NUBOT_SRCS  ../NUbot.cpp ../NUbot.h
-)
-
-# I will add the cmake/sources.cmake to the specified directories in NUBOT_DIRS
-INCLUDE_DIRECTORIES(../)
-INCLUDE_DIRECTORIES(../Autoconfig)
-FOREACH (loop_var ${NUBOT_DIRS})
-    INCLUDE(../${loop_var}/cmake/sources.cmake)
-ENDFOREACH (loop_var ${NUBOT_DIRS})
-
-# Include some libraries!
-LIST(APPEND NUBOT_LINK_LIBRARIES boost_filesystem-mt)
-LIST(APPEND NUBOT_LINK_LIBRARIES boost_iostreams-mt)
-LIST(APPEND NUBOT_LINK_LIBRARIES zmq)
-LIST(APPEND NUBOT_LINK_LIBRARIES protobuf)
-#LIST(APPEND NUBOT_LINK_LIBRARIES boost_date_time)
-
-# Specify c++11
-# if(UNIX)
-    # SET(CMAKE_CXX_FLAGS "${CMAKE_CXX_FLAGS} -std=c++11")
-# endif()
-
-# Build protocol buffer classes
-#find_package(Protobuf REQUIRED)
-#include_directories(${PROTOBUF_INCLUDE_DIRS})
-#file(GLOB ProtoFiles "/home/darwin/robocup/NUPlatform/NUAPI/proto/*.proto")
-#PROTOBUF_GENERATE_CPP(ProtoSources ProtoHeaders ${ProtoFiles})
->>>>>>> 0cd78cd8
+# Top-level source list
+#   - add your source directory's sources.cmake here
+#
+#    Copyright (c) 2009 Jason Kulk
+#    This file is free software: you can redistribute it and/or modify
+#    it under the terms of the GNU General Public License as published by
+#    the Free Software Foundation, either version 3 of the License, or
+#    (at your option) any later version.
+#
+#    This file is distributed in the hope that it will be useful,
+#    but WITHOUT ANY WARRANTY; without even the implied warranty of
+#    MERCHANTABILITY or FITNESS FOR A PARTICULAR PURPOSE.  See the
+#    GNU General Public License for more details.
+
+# list the project's subdirectories here:
+SET(NUBOT_DIRS  NUPlatform
+                NUbot
+                Infrastructure
+                Tools
+                Kinematics
+                ConfigSystem
+)
+IF(NUBOT_USE_VISION)
+	LIST(APPEND NUBOT_DIRS Vision)
+ENDIF()
+
+IF(NUBOT_USE_LOCALISATION)
+	LIST(APPEND NUBOT_DIRS Localisation)
+ENDIF()
+
+LIST(APPEND NUBOT_DIRS Behaviour)
+
+IF(NUBOT_USE_MOTION)
+	LIST(APPEND NUBOT_DIRS Motion)
+ELSE()
+    LIST(APPEND NUBOT_SRCS ../Motion/Walks/WalkParameters.cpp ../Motion/Walks/WalkParameters.h)
+    LIST(APPEND NUBOT_DIRS Motion/Tools)
+ENDIF()
+
+# list the top-level files here
+LIST(APPEND NUBOT_SRCS  ../NUbot.cpp ../NUbot.h
+)
+
+# I will add the cmake/sources.cmake to the specified directories in NUBOT_DIRS
+INCLUDE_DIRECTORIES(../)
+INCLUDE_DIRECTORIES(../Autoconfig)
+FOREACH (loop_var ${NUBOT_DIRS})
+    INCLUDE(../${loop_var}/cmake/sources.cmake)
+ENDFOREACH (loop_var ${NUBOT_DIRS})
+
+# Include some libraries!
+LIST(APPEND NUBOT_LINK_LIBRARIES boost_filesystem-mt)
+LIST(APPEND NUBOT_LINK_LIBRARIES boost_iostreams-mt)
+LIST(APPEND NUBOT_LINK_LIBRARIES zmq)
+LIST(APPEND NUBOT_LINK_LIBRARIES protobuf)
+#LIST(APPEND NUBOT_LINK_LIBRARIES boost_date_time)
+
+# Specify c++11
+# if(UNIX)
+    # SET(CMAKE_CXX_FLAGS "${CMAKE_CXX_FLAGS} -std=c++11")
+# endif()
+
+# Build protocol buffer classes
+#find_package(Protobuf REQUIRED)
+#include_directories(${PROTOBUF_INCLUDE_DIRS})
+#file(GLOB ProtoFiles "/home/darwin/robocup/NUPlatform/NUAPI/proto/*.proto")
+#PROTOBUF_GENERATE_CPP(ProtoSources ProtoHeaders ${ProtoFiles})