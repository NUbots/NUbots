#include "Localisation.h"

#include "Infrastructure/NUBlackboard.h"
#include "Infrastructure/NUSensorsData/NUSensorsData.h"
#include "Infrastructure/GameInformation/GameInformation.h"
#include "Infrastructure/TeamInformation/TeamInformation.h"

#include "Tools/Math/General.h"
#include <string>
#include <stdlib.h>
#include <iostream>
#include <fstream>
#include <sstream>
#include "nubotdataconfig.h"
#include "nubotconfig.h"
 
#define MULTIPLE_MODELS_ON 1
#define AMBIGUOUS_CORNERS_ON 0
#define SHARED_BALL_ON 1
#define TWO_OBJECT_UPDATE_ON 1


#define BOX_LENGTH_X 10 
#define BOX_LENGTH_Y 10
#define X_BOUNDARY 300
#define Y_BOUNDARY 200



//#define debug_out cout
#if DEBUG_LOCALISATION_VERBOSITY > 0
#define debug_out debug_file
#endif // DEBUG_LOCALISATION_VERBOSITY > 0

using namespace mathGeneral;

typedef std::vector<StationaryObject> StationaryObjects;
typedef StationaryObjects::iterator StationaryObjectsIt;
typedef StationaryObjects::const_iterator StationaryObjectsConstIt;

typedef std::vector<MobileObject> MobileObjects;
typedef MobileObjects::iterator MobileObjectsIt;
typedef MobileObjects::const_iterator MobileObjectsConstIt;

typedef std::vector<AmbiguousObject> AmbiguousObjects;
typedef AmbiguousObjects::iterator AmbiguousObjectsIt;
typedef AmbiguousObjects::const_iterator AmbiguousObjectsConstIt;

// Constant value initialisation
const float Localisation::c_LargeAngleSD = 1.5f;   //For variance check
const float Localisation::c_OBJECT_ERROR_THRESHOLD = 0.3f;
const float Localisation::c_OBJECT_ERROR_DECAY = 0.94f;
const float Localisation::c_RESET_SUM_THRESHOLD = 5.0f; // 3 // then 8.0 (home)
const int Localisation::c_RESET_NUM_THRESHOLD = 2;

// Object distance measurement error weightings (Constant)
const float Localisation::R_obj_theta = 0.0316f*0.0316f;        // (0.01 rad)^2
const float Localisation::R_obj_range_offset = 10.0f*10.0f;     // (10cm)^2
const float Localisation::R_obj_range_relative = 0.15f*0.15f;   // 20% of range added

const float Localisation::centreCircleBearingError = (float)(deg2rad(20)*deg2rad(20)); // (10 degrees)^2

const float Localisation::sdTwoObjectAngle = (float) 0.02; //Small! error in angle difference is normally very small

Localisation::Localisation(int playerNumber): m_timestamp(0)
{
    
    m_previously_incapacitated = true;
    m_previous_game_state = GameInformation::InitialState;
    m_currentFrameNumber = 0;
    m_prevSharedBalls.clear();

    feedbackPosition[0] = 0;
    feedbackPosition[1] = 0;
    feedbackPosition[2] = 0;
	
    amILost = true;
    lostCount = 0;
    timeSinceFieldObjectSeen = 0;

    initSingleModel(67.5f, 0, mathGeneral::PI);

    #if DEBUG_LOCALISATION_VERBOSITY > 0
        std::stringstream debugLogName;
        debugLogName << DATA_DIR;
        if(playerNumber) debugLogName << playerNumber;
        debugLogName << "Localisation.log";
        debug_file.open(debugLogName.str().c_str());
        debug_file.clear();
        debug_file << "Localisation" << std::endl;
    #endif // DEBUG_LOCALISATION_VERBOSITY > 0
    return;
}

Localisation::Localisation(const Localisation& source): TimestampedData()
{
    *this = source;
}

Localisation& Localisation::operator=(const Localisation& source)
{
    if (this != &source) // protect against invalid self-assignment
    {
        m_timestamp = source.m_timestamp;
        for (int i = 0; i < c_MAX_MODELS; i++)
        {
            m_models[i] = source.m_models[i];
        }

        m_currentFrameNumber = source.m_currentFrameNumber;
        for(int i = 0; i < c_MAX_MODELS; i++)
        {
            for ( int j = 0; j < c_numOutlierTrackedObjects; j++)
            {
                m_modelObjectErrors[i][j] = source.m_modelObjectErrors[i][j];
            }
        }

        // Game state memory
        m_previously_incapacitated = source.m_previously_incapacitated;
        m_previous_game_state = source.m_previous_game_state;
    }
    // by convention, always return *this
    return *this;
}


Localisation::~Localisation()
{
    #if DEBUG_LOCALISATION_VERBOSITY > 0
    debug_file.close();
    #endif // DEBUG_LOCALISATION_VERBOSITY > 0
}


//--------------------------------- MAIN FUNCTIONS  ---------------------------------//


void Localisation::process(NUSensorsData* sensor_data, FieldObjects* fobs, const GameInformation* gameInfo, const TeamInformation* teamInfo)
{

    m_frame_log.str(""); // Clear buffer.
    if (sensor_data == NULL or fobs == NULL)
        return;

    // Calculate time passed since previous frame.
    float time_increment = sensor_data->CurrentTime - m_timestamp;
    m_timestamp = sensor_data->CurrentTime;
    m_currentFrameNumber++;

#if LOC_SUMMARY > 0
    m_frame_log << "Frame " << m_currentFrameNumber << " Time: " << m_timestamp << std::endl;
#endif

    // Check if processing is required.
    bool doProcessing = CheckGameState(sensor_data->isIncapacitated(), gameInfo);

    if(doProcessing == false)
    {
        #if LOC_SUMMARY > 0
        m_frame_log << "Processing Cancelled." << std::endl;
        #endif
        return;
    }

    #ifndef USE_VISION
        // If vision is disabled, gps coordinates are used in its place to trach location.
        vector<float> gps;
        float compass;
        if (sensor_data->getGps(gps) and sensor_data->getCompass(compass))
        {   
            #if LOC_SUMMARY > 0
            m_frame_log << "Setting position from GPS: (" << gps[0] << "," << gps[1] << "," << compass << ")" << std::endl;
            #endif
            fobs->self.updateLocationOfSelf(gps[0], gps[1], compass, 0.1, 0.1, 0.01, false);
            return;
        }
    #else
        vector<float> odo;
        if (sensor_data->getOdometry(odo))
        {
            float fwd = odo[0];
            float side = odo[1];
            float turn = odo[2];
            // perform odometry update and change the variance of the model

            #if LOC_SUMMARY > 0
            m_frame_log << "Time Update - Odometry: (" << fwd << "," << side << "," << turn << ")";
            m_frame_log << " Time Increment: " << time_increment << std::endl;
            #endif

            doTimeUpdate(fwd, side, turn, time_increment);

            #if LOC_SUMMARY > 0
            m_frame_log << "Result: " << getBestModel().summary();
            #endif
        }

        std::vector<TeamPacket::SharedBall> sharedBalls = FindNewSharedBalls(teamInfo->getSharedBalls());

        #if LOC_SUMMARY > 0
        m_frame_log << "Observation Update:" << std::endl;
        int objseen = 0;
        bool seen;
        std::vector<StationaryObject>::iterator s_it = fobs->stationaryFieldObjects.begin();
        while(s_it != fobs->stationaryFieldObjects.end())
        {
            seen = s_it->isObjectVisible();
            if(seen)
                ++objseen;
            ++s_it;
        }
        m_frame_log << "Stationary Objects: " << objseen << std::endl;

        objseen = 0;
        for (int i=0; i < fobs->mobileFieldObjects.size(); i++)
        {
            if(fobs->mobileFieldObjects[i].isObjectVisible()) ++objseen;
        }
        m_frame_log << "Mobile Objects: " << objseen << std::endl;
        m_frame_log << "Ambiguous Objects: " << fobs->ambiguousFieldObjects.size() << std::endl;
        m_frame_log << "Shared Information: " << sharedBalls.size() << std::endl;
        #endif

        ProcessObjects(fobs, sharedBalls, time_increment);
    #endif
}

std::vector<TeamPacket::SharedBall> Localisation::FindNewSharedBalls(const std::vector<TeamPacket::SharedBall>& allSharedBalls)
{
    std::vector<TeamPacket::SharedBall> updateBalls;
    updateBalls.reserve(allSharedBalls.size());

    for(unsigned int b = 0; b < allSharedBalls.size(); b++)
    {
        std::vector<TeamPacket::SharedBall>::iterator b_it = m_prevSharedBalls.begin();
        std::vector<TeamPacket::SharedBall>::const_iterator end_it = m_prevSharedBalls.end();
        bool previouslyUsed = false;
        while(b_it != end_it)
        {
            if((allSharedBalls[b].TimeSinceLastSeen == b_it->TimeSinceLastSeen)
               and (allSharedBalls[b].X == b_it->X)
               and (allSharedBalls[b].Y == b_it->Y)
               and (allSharedBalls[b].SRXX == b_it->SRXX)
               and (allSharedBalls[b].SRXY == b_it->SRXY)
               and (allSharedBalls[b].SRYY == b_it->SRYY))
            {
                previouslyUsed = true;
                break;
            }
            ++b_it;
        }
        if(!previouslyUsed)
            updateBalls.push_back(allSharedBalls[b]);
    }
    m_prevSharedBalls = allSharedBalls;
    return updateBalls;
}

void Localisation::ProcessObjects(FieldObjects* fobs, const vector<TeamPacket::SharedBall>& sharedballs, float time_increment)
{
    int numUpdates = 0;
    int updateResult;
    int usefulObjectCount = 0;

#if DEBUG_LOCALISATION_VERBOSITY > 2
    if(numUpdates == 0 )
    {
        debug_out  <<"[" << m_timestamp << "]: Update Starting." << endl;
        for(int i = 0; i < c_MAX_MODELS; i++){
            if(m_models[i].active() == false) continue;
            debug_out  << "[" << m_timestamp << "]: Model[" << i << "]";
            debug_out  << " [alpha = " << m_models[i].alpha() << "]";
            debug_out  << " Robot X: " << m_models[i].state(KF::selfX);
            debug_out  << " Robot Y: " << m_models[i].state(KF::selfY);
            debug_out  << " Robot Theta: " << m_models[i].state(KF::selfTheta) << endl;
        }
    }
#endif // DEBUG_LOCALISATION_VERBOSITY > 2
	
	
    // Correct orientation to face a goal if you can see it and are unsure which way you are facing.
    //varianceCheckAll();

    // Proccess the Stationary Known Field Objects
    StationaryObjectsIt currStat(fobs->stationaryFieldObjects.begin());
    StationaryObjectsConstIt endStat(fobs->stationaryFieldObjects.end());

    for(; currStat != endStat; ++currStat)
    {
        if(currStat->isObjectVisible() == false) continue; // Skip objects that were not seen.
        updateResult = doKnownLandmarkMeasurementUpdate((*currStat));
        numUpdates++;
        usefulObjectCount++;
    }

    // Two Object update
#if TWO_OBJECT_UPDATE_ON
    if( fobs->stationaryFieldObjects[FieldObjects::FO_BLUE_LEFT_GOALPOST].isObjectVisible()
        && fobs->stationaryFieldObjects[FieldObjects::FO_BLUE_RIGHT_GOALPOST].isObjectVisible())
        {
            doTwoObjectUpdate(fobs->stationaryFieldObjects[FieldObjects::FO_BLUE_LEFT_GOALPOST],
                              fobs->stationaryFieldObjects[FieldObjects::FO_BLUE_RIGHT_GOALPOST]);
        }
    if( fobs->stationaryFieldObjects[FieldObjects::FO_YELLOW_LEFT_GOALPOST].isObjectVisible()
        && fobs->stationaryFieldObjects[FieldObjects::FO_YELLOW_RIGHT_GOALPOST].isObjectVisible())
        {
            doTwoObjectUpdate(fobs->stationaryFieldObjects[FieldObjects::FO_YELLOW_LEFT_GOALPOST],
                              fobs->stationaryFieldObjects[FieldObjects::FO_YELLOW_RIGHT_GOALPOST]);
        }
#endif


    // Proccess the Moving Known Field Objects
    MobileObjectsIt currMob(fobs->mobileFieldObjects.begin());
    MobileObjectsConstIt endMob(fobs->mobileFieldObjects.end());

    for (; currMob != endMob; ++currMob)
    {
        if(currMob->isObjectVisible() == false) continue; // Skip objects that were not seen.
        updateResult = doBallMeasurementUpdate((*currMob));
        numUpdates++;
        usefulObjectCount++;
    }
    NormaliseAlphas();

#if SHARED_BALL_ON
    // Check the game packets.
    // We only want to do the shared ball updates if we can't see the ball ourselves.
    // there have been probems where the team will keep sharing the previous position of their ball
    // and updates in vision do not supercede the shared data.
    if(fobs->mobileFieldObjects[FieldObjects::FO_BALL].TimeSinceLastSeen() > 250)    // TODO: Change to a SD value
    { 
        for (size_t i=0; i<sharedballs.size(); i++)
        {
            doSharedBallUpdate(sharedballs[i]);
            if (sharedballs[i].TimeSinceLastSeen < 500)    // if another robot can see the ball then it is not lost
                fobs->mobileFieldObjects[FieldObjects::FO_BALL].updateIsLost(false);
        }
    }
#endif // SHARED_BALL_ON

        NormaliseAlphas();

#if MULTIPLE_MODELS_ON
        // Do Ambiguous objects.
        AmbiguousObjectsIt currAmb(fobs->ambiguousFieldObjects.begin());
        AmbiguousObjectsConstIt endAmb(fobs->ambiguousFieldObjects.end());
        for(; currAmb != endAmb; ++currAmb){
            if(currAmb->isObjectVisible() == false) continue; // Skip objects that were not seen.
            updateResult = doAmbiguousLandmarkMeasurementUpdate((*currAmb), fobs->stationaryFieldObjects);
            NormaliseAlphas();
            numUpdates++;
            if(currAmb->getID() == FieldObjects::FO_BLUE_GOALPOST_UNKNOWN or currAmb->getID() == FieldObjects::FO_YELLOW_GOALPOST_UNKNOWN)
                usefulObjectCount++;
        }

        MergeModels(c_MAX_MODELS_AFTER_MERGE);

#endif // MULTIPLE_MODELS_ON

#if DEBUG_LOCALISATION_VERBOSITY > 1
        for (int currID = 0; currID < c_MAX_MODELS; currID++){
            if(m_models[currID].active())
            {

                debug_out   <<"Model : "<<currID<<" Pos  : "<<m_models[currID].stateEstimates[0][0]<<", "
                            <<m_models[currID].stateEstimates[0][1]<<","<< m_models[currID].stateEstimates[0][2]<<endl;
            }
        }
#endif // DEBUG_LOCALISATION_VERBOSITY > 0
    
    
        if (usefulObjectCount > 0)
            timeSinceFieldObjectSeen = 0;
        else
            timeSinceFieldObjectSeen += time_increment;

        // Check for model reset. -> with multiple models just remove if not last one??
        // Need to re-do reset to be model specific.
        //int numReset = CheckForOutlierResets();
        CheckForOutlierResets();

        // clip models back on to field.
        clipActiveModelsToField();

        // Store WM Data in Field Objects.
        //int bestModelID = getBestModelID();
        // Get the best model to use.
        WriteModelToObjects(getBestModel(), fobs);

#if DEBUG_LOCALISATION_VERBOSITY > 2
        const KF* bestModel = &(getBestModel());
        if(numUpdates > 0)
        {
            for (int i = 0; i < c_MAX_MODELS; i++){
                if(m_models[i].active() == false) continue;
                debug_out  << "[" << m_timestamp << "]: Model[" << i << "]";
                debug_out  << " [alpha = " << m_models[i].alpha() << "]";
                debug_out  << " Robot X: " << m_models[i].state(0);
                debug_out  << " Robot Y: " << m_models[i].state(1);
                debug_out  << " Robot Theta: " << m_models[i].state(2) << endl;
            }
            debug_out  << "[" << m_timestamp << "]: Best Model";
            debug_out  << " [alpha = " << bestModel->alpha() << "]";
            debug_out  << " Robot X: " << bestModel->state(0);
            debug_out  << " Robot Y: " << bestModel->state(1);
            debug_out  << " Robot Theta: " << bestModel->state(2) << endl;
        }
#endif // DEBUG_LOCALISATION_VERBOSITY > 2	
}

void Localisation::WriteModelToObjects(const KF &model, FieldObjects* fieldObjects)
{
    // Set the balls location.
    float distance,bearing;
    distance = model.getDistanceToPosition(model.state(KF::ballX), model.state(KF::ballY));
    bearing = model.getBearingToPosition(model.state(KF::ballX), model.state(KF::ballY));
    fieldObjects->mobileFieldObjects[fieldObjects->FO_BALL].updateObjectLocation(model.state(KF::ballX),model.state(KF::ballY),model.sd(KF::ballX), model.sd(KF::ballY));
    fieldObjects->mobileFieldObjects[fieldObjects->FO_BALL].updateObjectVelocities(model.state(KF::ballXVelocity),model.state(KF::ballYVelocity),model.sd(KF::ballXVelocity), model.sd(KF::ballYVelocity));
    fieldObjects->mobileFieldObjects[fieldObjects->FO_BALL].updateEstimatedRelativeVariables(distance, bearing, 0.0f);
    fieldObjects->mobileFieldObjects[fieldObjects->FO_BALL].updateSharedCovariance(model.GetBallSR());

    // Check if lost.
    bool lost = false;
    if (lostCount > 20 or timeSinceFieldObjectSeen > 15000)
        lost = true;

    // Set my location.
    fieldObjects->self.updateLocationOfSelf(model.state(KF::selfX), model.state(KF::selfY), model.state(KF::selfTheta),
                                            model.sd(KF::selfX), model.sd(KF::selfY), model.sd(KF::selfTheta),lost);
}

bool Localisation::CheckGameState(bool currently_incapacitated, const GameInformation* game_info)
{
    GameInformation::TeamColour team_colour = game_info->getTeamColour();
    GameInformation::RobotState current_state = game_info->getCurrentState();
    if (currently_incapacitated)
    {   // if the robot is incapacitated there is no point running localisation
        m_previous_game_state = current_state;
        m_previously_incapacitated = true;
        #if LOC_SUMMARY > 0
        m_frame_log << "Robot is incapscitated." << std::endl;
        #endif
        return false;
    }
    
    if (current_state == GameInformation::InitialState or current_state == GameInformation::FinishedState or current_state == GameInformation::PenalisedState or current_state == GameInformation::SubstituteState)
    {   // if we are in initial, finished, penalised or substitute states do not do localisation
        m_previous_game_state = current_state;
        m_previously_incapacitated = currently_incapacitated;
        #if LOC_SUMMARY > 0
        m_frame_log << "Robot in non-processing state: " << GameInformation::stateName(current_state) << std::endl;
        #endif
        return false;
    }
    
    if (current_state == GameInformation::ReadyState)
    {   // if are in ready. If previously in initial or penalised do a reset. Also reset if fallen over.
        if (m_previous_game_state == GameInformation::InitialState)
            doInitialReset(team_colour);
        else if (m_previous_game_state == GameInformation::PenalisedState)
            doPenaltyReset();
        else if (m_previously_incapacitated and not currently_incapacitated)
            doFallenReset();
    }
    else if (current_state == GameInformation::SetState)
    {   // if we are in set look for manual placement, if detected then do a reset.
        if (m_previously_incapacitated and not currently_incapacitated)
            doSetReset(team_colour, game_info->getPlayerNumber(), game_info->haveKickoff());
    }
    else
    {   // if we are playing. If previously penalised do a reset. Also reset if fallen over
        if (m_previous_game_state == GameInformation::PenalisedState)
            doPenaltyReset();
        else if (m_previously_incapacitated and not currently_incapacitated)
            doFallenReset();
    }
    
    m_previously_incapacitated = currently_incapacitated;
    m_previous_game_state = current_state;
    return true;
}

void Localisation::ClearAllModels()
{
    // Reset all of the models
    for(int m = 0; m < c_MAX_MODELS; m++){
        // reset outlier error count
        for (int i=0; i<c_numOutlierTrackedObjects; i++) m_modelObjectErrors[m][i] = 0.0;

        // Disable model
        m_models[m].setActive(false);
        m_models[m].m_toBeActivated = false;
    }
    return;
}

void Localisation::initSingleModel(float x, float y, float theta)
{
#if DEBUG_LOCALISATION_VERBOSITY > 0
    debug_out  << "Initialising single model." << endl;
#endif // DEBUG_LOCALISATION_VERBOSITY > 0
    ClearAllModels();
    setupModel(0,1,x,y,theta);
}

void Localisation::doInitialReset(GameInformation::TeamColour team_colour)
{
    #if LOC_SUMMARY > 0
    m_frame_log << "Reset leaving initial." << std::endl;
    #endif
#if DEBUG_LOCALISATION_VERBOSITY > 0
    debug_out  << "Performing initial->ready reset." << endl;
#endif // DEBUG_LOCALISATION_VERBOSITY > 0
    
    ClearAllModels();
    
    // The models are always in the team's own half
    // Model 0: On left sideline facing in, 1/3 from half way
    // Model 1: On left sideline facing in, 2/3 from half way
    // Model 2: On right sideline facing in, 1/3 from half way
    // Model 3: On right sideline facing in, 2/3 from half way
    // Model 4: In centre of own half facing opponents goal
    const int num_models = 5;
	 
    float left_y = 200.0;
    float left_heading = -PI/2;
    float right_y = -200.0;
    float right_heading = PI/2;
    
    float front_x = -300.0/4;
    float centre_x = -300.0/2;
    float centre_heading = 0;
    float back_x = -300*(3.0f/4);
    if (team_colour == GameInformation::RedTeam)
    {   // flip the invert the x for the red team and set the heading to PI
        front_x = -front_x;
        centre_x = -centre_x;
        centre_heading = PI;
        back_x = -back_x;
    }
    
    setupModel(0, num_models, front_x, right_y, right_heading);
    setupModelSd(0, 50, 15, 0.2);
    setupModel(1, num_models, back_x, right_y, right_heading);
    setupModelSd(1, 50, 15, 0.2);
    setupModel(2, num_models, front_x, left_y, left_heading);
    setupModelSd(2, 50, 15, 0.2);
    setupModel(3, num_models, back_x, left_y, left_heading);
    setupModelSd(3, 50, 15, 0.2);
    setupModel(4, num_models, centre_x, 0, centre_heading);
    setupModelSd(4, 100, 150, PI/2);
    
    return;
}

void Localisation::doSetReset(GameInformation::TeamColour team_colour, int player_number, bool have_kickoff)
{
    #if LOC_SUMMARY > 0
    m_frame_log << "Reset due to manual positioning." << std::endl;
    #endif
#if DEBUG_LOCALISATION_VERBOSITY > 0
    debug_out  << "Performing manual position reset." << endl;
#endif // DEBUG_LOCALISATION_VERBOSITY > 0
    ClearAllModels();
    float x, y, heading;
    const float position_sd = 15;
    const float heading_sd = 0.1;
    int num_models;
    if (player_number == 1)
    {   // if we are the goal keeper and we get manually positioned we know exactly where we will be put
        num_models = 1;
        x = -300;
        y = 0; 
        heading = 0;
        if (team_colour == GameInformation::RedTeam)
            swapFieldStateTeam(x, y, heading);
        setupModel(0, num_models, x, y, heading);
    }
    else
    {   // if we are a field player and we get manually positioned we could be in a three different places
        if (have_kickoff)
        {   // the attacking positions are on the circle or on either side of the penalty spot
            num_models = 3;
            // on the circle
            x = -60;
            y = 0;
            heading = 0;
            if (team_colour == GameInformation::RedTeam)
                swapFieldStateTeam(x, y, heading);
            setupModel(0, num_models, x, y, heading);
            // on the left of the penalty spot
            x = -120;
            y = 70;
            heading = 0;
            if (team_colour == GameInformation::RedTeam)
                swapFieldStateTeam(x, y, heading);
            setupModel(1, num_models, x, y, heading);
            // on the right of the penalty spot
            x = -120;
            y = -70;
            heading = 0;
            if (team_colour == GameInformation::RedTeam)
                swapFieldStateTeam(x, y, heading);
            setupModel(2, num_models, x, y, heading);
            
        }
        else
        {   // the defensive positions are on either corner of the penalty box
            num_models = 2;
            // top penalty box corner
            x = -240;
            y = 110;
            heading = 0;
            if (team_colour == GameInformation::RedTeam)
                swapFieldStateTeam(x, y, heading);
            setupModel(0, num_models, x, y, heading);
            // bottom penalty box corner
            x = -240;
            y = -110;
            heading = 0;
            if (team_colour == GameInformation::RedTeam)
                swapFieldStateTeam(x, y, heading);
            setupModel(1, num_models, x, y, heading);
        }
    }
    
    // setup the standard deviations
    for (int i=0; i<num_models; i++)
        setupModelSd(i, position_sd, position_sd, heading_sd);
}

void Localisation::doPenaltyReset()
{
    #if LOC_SUMMARY > 0
    m_frame_log << "Reset due to penalty." << std::endl;
    #endif
#if DEBUG_LOCALISATION_VERBOSITY > 0
    debug_out  << "Performing penalty reset." << endl;
#endif // DEBUG_LOCALISATION_VERBOSITY > 0

    ClearAllModels();

    const int num_models = 2;
    // setup model 0 as top 'T'
    setupModel(0, num_models, 0, 200, -PI/2.0);
    setupModelSd(0, 75, 25, 0.35);
    
    // setup model 1 as bottom 'T'
    setupModel(1, num_models, 0, -200, PI/2.0);
    setupModelSd(0, 75, 25, 0.35);
    return;
}

void Localisation::doFallenReset()
{
    #if LOC_SUMMARY > 0
    m_frame_log << "Reset due to fall." << std::endl;
    #endif
#if DEBUG_LOCALISATION_VERBOSITY > 0
    debug_out  << "Performing fallen reset." << endl;
#endif // DEBUG_LOCALISATION_VERBOSITY > 0
    for (int modelNumber = 0; modelNumber < c_MAX_MODELS; modelNumber++)
    {   // Increase heading uncertainty if fallen
        m_models[modelNumber].stateStandardDeviations[0][0] += 15;        // Robot x
        m_models[modelNumber].stateStandardDeviations[1][1] += 15;        // Robot y
        m_models[modelNumber].stateStandardDeviations[2][2] += 0.707;     // Robot heading
    }
}

void Localisation::doReset()
{
    #if DEBUG_LOCALISATION_VERBOSITY > 0
    debug_out  << "Performing player reset." << endl;
    #endif // DEBUG_LOCALISATION_VERBOSITY > 0

    ClearAllModels();

    // setup model 0 as in yellow goals
    m_models[0].setActive(true);
    m_models[0].setAlpha(0.25);

    m_models[0].stateEstimates[0][0] = 300.0;         // Robot x
    m_models[0].stateEstimates[1][0] = 0.0;           // Robot y
    m_models[0].stateEstimates[2][0] = PI;        // Robot heading
    m_models[0].stateEstimates[3][0] = 0.0;           // Ball x
    m_models[0].stateEstimates[4][0] = 0.0;           // Ball y
    m_models[0].stateEstimates[5][0] = 0.0;           // Ball vx
    m_models[0].stateEstimates[6][0] = 0.0;           // Ball vy

    // Set the uncertainties
    resetSdMatrix(0);

    // setup model 1 as in blue goals
    m_models[1].setActive(true);
    m_models[1].setAlpha(0.25);

    m_models[1].stateEstimates[0][0] = -300.0;        // Robot x
    m_models[1].stateEstimates[1][0] = 0.0;           // Robot y
    m_models[1].stateEstimates[2][0] = 0.0;           // Robot heading
    m_models[1].stateEstimates[3][0] = 0.0;       // Ball x
    m_models[1].stateEstimates[4][0] = 0.0;       // Ball y
    m_models[1].stateEstimates[5][0] = 0.0;       // Ball vx
    m_models[1].stateEstimates[6][0] = 0.0;       // Ball vy

    // Set the uncertainties
    resetSdMatrix(1);

    // setup model 2 as top half way 'T'
    m_models[2].setActive(true);
    m_models[2].setAlpha(0.25);

    m_models[2].stateEstimates[0][0] = 0.0;        // Robot x
    m_models[2].stateEstimates[1][0] = 200.0;           // Robot y
    m_models[2].stateEstimates[2][0] = -PI/2.0;           // Robot heading
    m_models[2].stateEstimates[3][0] = 0.0;       // Ball x
    m_models[2].stateEstimates[4][0] = 0.0;       // Ball y
    m_models[2].stateEstimates[5][0] = 0.0;       // Ball vx
    m_models[2].stateEstimates[6][0] = 0.0;       // Ball vy

    // Set the uncertainties
    resetSdMatrix(2);

    // setup model 3 as other half way 'T'
    m_models[3].setActive(true);
    m_models[3].setAlpha(0.25);

    m_models[3].stateEstimates[0][0] = 0.0;        // Robot x
    m_models[3].stateEstimates[1][0] = -200.0;           // Robot y
    m_models[3].stateEstimates[2][0] = PI/2.0;           // Robot heading
    m_models[3].stateEstimates[3][0] = 0.0;       // Ball x
    m_models[3].stateEstimates[4][0] = 0.0;       // Ball y
    m_models[3].stateEstimates[5][0] = 0.0;       // Ball vx
    m_models[3].stateEstimates[6][0] = 0.0;       // Ball vy

    // Set the uncertainties
    resetSdMatrix(3);
    return;
}

void Localisation::doBallOutReset()
{
#if DEBUG_LOCALISATION_VERBOSITY > 0
    debug_out  << "Performing ball out reset." << endl;
#endif // DEBUG_LOCALISATION_VERBOSITY > 0
    // Increase uncertainty of ball position if it has gone out.. Cause it has probably been moved.
    for (int modelNumber = 0; modelNumber < c_MAX_MODELS; modelNumber++){
        if(m_models[modelNumber].active() == false) continue;
        m_models[modelNumber].stateStandardDeviations[3][3] += 100.0; // 100 cm
        m_models[modelNumber].stateStandardDeviations[4][4] += 60.0; // 60 cm
        m_models[modelNumber].stateStandardDeviations[5][5] += 10.0;   // 10 cm/s
        m_models[modelNumber].stateStandardDeviations[6][6] += 10.0;   // 10 cm/s
    }
    return;
}

/*! @brief Setup model modelNumber with the given x, y and heading */
void Localisation::setupModel(int modelNumber, int numModels, float x, float y, float heading)
{
    m_models[modelNumber].setActive(true);
    m_models[modelNumber].setAlpha(1.0f/numModels);
    
    m_models[modelNumber].stateEstimates[0][0] = x;             // Robot x
    m_models[modelNumber].stateEstimates[1][0] = y;             // Robot y
    m_models[modelNumber].stateEstimates[2][0] = heading;       // Robot heading
    m_models[modelNumber].stateEstimates[3][0] = 0.0;           // Ball x
    m_models[modelNumber].stateEstimates[4][0] = 0.0;           // Ball y
    m_models[modelNumber].stateEstimates[5][0] = 0.0;           // Ball vx
    m_models[modelNumber].stateEstimates[6][0] = 0.0;           // Ball vy
}

/*! @brief Setup a model's standard deviations with the given sdx, sdy, sdheading */
void Localisation::setupModelSd(int modelNumber, float sdx, float sdy, float sdheading)
{
    m_models[modelNumber].stateStandardDeviations[0][0] = sdx;        // Robot x
    m_models[modelNumber].stateStandardDeviations[1][1] = sdy;        // Robot y
    m_models[modelNumber].stateStandardDeviations[2][2] = sdheading;  // Robot heading
    m_models[modelNumber].stateStandardDeviations[3][3] = 150.0;      // Ball x
    m_models[modelNumber].stateStandardDeviations[4][4] = 100.0;      // Ball y
    m_models[modelNumber].stateStandardDeviations[5][5] = 10.0;       // Ball velocity x
    m_models[modelNumber].stateStandardDeviations[6][6] = 10.0;       // Ball velocity y
}

void Localisation::resetSdMatrix(int modelNumber)
{
     // Set the uncertainties
     m_models[modelNumber].stateStandardDeviations[0][0] = 150.0; // 150 cm
     m_models[modelNumber].stateStandardDeviations[1][1] = 100.0; // 100 cm
     m_models[modelNumber].stateStandardDeviations[2][2] = PI;   // 2 radians
     m_models[modelNumber].stateStandardDeviations[3][3] = 150.0; // 150 cm
     m_models[modelNumber].stateStandardDeviations[4][4] = 100.0; // 100 cm
     m_models[modelNumber].stateStandardDeviations[5][5] = 10.0;   // 10 cm/s
     m_models[modelNumber].stateStandardDeviations[6][6] = 10.0;   // 10 cm/s
    
//    models[modelNumber].stateStandardDeviations[0][0] = 10.0; // 100 cm
//    models[modelNumber].stateStandardDeviations[1][1] = 10.0; // 150 cm
//    models[modelNumber].stateStandardDeviations[2][2] = 0.2;   // 2 radians
//    models[modelNumber].stateStandardDeviations[3][3] = 10.0; // 100 cm
//    models[modelNumber].stateStandardDeviations[4][4] = 10.0; // 150 cm
//    models[modelNumber].stateStandardDeviations[5][5] = 1.0;   // 10 cm/s
//    models[modelNumber].stateStandardDeviations[6][6] = 1.0;   // 10 cm/s    
    return;  
}

/*! @brief Changes the field state so that it will be the position for the other team */
void Localisation::swapFieldStateTeam(float& x, float& y, float& heading)
{
    x = -x;
    y = -y;
    heading = normaliseAngle(heading + PI);
}

bool Localisation::clipModelToField(int modelID)
{
    const double fieldXLength = 680.0;
    const double fieldYLength = 440.0;
    const double fieldXMax = fieldXLength / 2.0;
    const double fieldXMin = - fieldXLength / 2.0; 
    const double fieldYMax = fieldYLength / 2.0; 
    const double fieldYMin = - fieldYLength / 2.0;

    bool wasClipped = false;
    bool clipped;
    double prevX, prevY, prevTheta;
    prevX = m_models[modelID].state(0);
    prevY = m_models[modelID].state(1);
    prevTheta = m_models[modelID].state(2);

    clipped = m_models[modelID].clipState(0, fieldXMin, fieldXMax);		// Clipping for robot's X
    #if DEBUG_LOCALISATION_VERBOSITY > 1
    if(clipped){
        debug_out  << "[" << m_timestamp << "]: Model[" << modelID << "]";
        debug_out  << " [alpha = " << m_models[modelID].alpha() << "]";
        debug_out  << " State(0) clipped.";
        debug_out  << " (" << prevX << "," << prevY << "," << prevTheta << ") -> (" << m_models[modelID].state(0);
        debug_out  << "," << m_models[modelID].state(1) << "," << m_models[modelID].state(2) << ")" << endl;
    }
    #endif // DEBUG_LOCALISATION_VERBOSITY > 1
    wasClipped = wasClipped || clipped;

    prevX = m_models[modelID].state(0);
    prevY = m_models[modelID].state(1);
    prevTheta = m_models[modelID].state(2);

    clipped = m_models[modelID].clipState(1, fieldYMin, fieldYMax);		// Clipping for robot's Y

    #if DEBUG_LOCALISATION_VERBOSITY > 1
    if(clipped){
        debug_out  << "[" << m_timestamp << "]: Model[" << modelID << "]";
        debug_out  << " [alpha = " << m_models[modelID].alpha() << "]";
        debug_out  << " State(1) clipped." << endl;
        debug_out  << " (" << prevX << "," << prevY << "," << prevTheta << ") -> (" << m_models[modelID].state(0);
        debug_out  << "," << m_models[modelID].state(1) << "," << m_models[modelID].state(2) << ")" << endl;
    }
    #endif // DEBUG_LOCALISATION_VERBOSITY > 1

    wasClipped = wasClipped || clipped;
    prevX = m_models[modelID].state(0);
    prevY = m_models[modelID].state(1);
    prevTheta = m_models[modelID].state(2);

    clipped = m_models[modelID].clipState(3, fieldXMin, fieldXMax);		// Clipping for ball's X

    #if DEBUG_LOCALISATION_VERBOSITY > 1
    if(clipped){
        debug_out  << "[" << m_timestamp << "]: Model[" << modelID << "]";
        debug_out  << " [alpha = " << m_models[modelID].alpha() << "]";
        debug_out  << " State(3) clipped." << endl;
        debug_out  << " (" << prevX << "," << prevY << "," << prevTheta << ") -> (" << m_models[modelID].state(0);
        debug_out  << "," << m_models[modelID].state(1) << "," << m_models[modelID].state(2) << ")" << endl;
    }
    #endif // DEBUG_LOCALISATION_VERBOSITY > 1
    
    wasClipped = wasClipped || clipped;

    prevX = m_models[modelID].state(0);
    prevY = m_models[modelID].state(1);
    prevTheta = m_models[modelID].state(2);

    clipped = m_models[modelID].clipState(4, fieldYMin, fieldYMax);		// Clipping for ball's Y

    #if DEBUG_LOCALISATION_VERBOSITY > 1
    if(clipped){
        debug_out  << "[" << m_timestamp << "]: Model[" << modelID << "]";
        debug_out  << " [alpha = " << m_models[modelID].alpha() << "]";
        debug_out  << " State(4) clipped." << endl;
        debug_out  << " (" << prevX << "," << prevY << "," << prevTheta << ") -> (" << m_models[modelID].state(0);
        debug_out  << "," << m_models[modelID].state(1) << "," << m_models[modelID].state(2) << ")" << endl;
    }
    #endif // DEBUG_LOCALISATION_VERBOSITY > 1
    
    wasClipped = wasClipped || clipped;

    return wasClipped;
}


bool Localisation::clipActiveModelsToField()
{
    bool wasClipped = false;
    bool modelClipped = false;
    for(int modelID = 0; modelID < c_MAX_MODELS; modelID++){
        if(m_models[modelID].active() == true){
            modelClipped = clipModelToField(modelID);
            wasClipped = wasClipped || modelClipped;
        }
    }
    return wasClipped;
}

bool Localisation::doTimeUpdate(float odomForward, float odomLeft, float odomTurn, double timeIncrement)
{
    bool result = false;
    for(int modelID = 0; modelID < c_MAX_MODELS; modelID++)
    {
        if(m_models[modelID].active() == false) continue; // Skip Inactive models.
        result = true;
        m_models[modelID].timeUpdate(timeIncrement);
        m_models[modelID].performFiltering(odomForward, odomLeft, odomTurn);
    }
    
    //------------------------- Trial code for entropy ---- Made to work only on webots as of now
    int bestIndex = getBestModelID();
    double rmsDistance = 0;
    double entropy = 0;
    double bestModelEntropy = 0;
	
    for(int modelID = 0; modelID < c_MAX_MODELS; modelID++)
    {
        if(m_models[modelID].active() == false) continue; // Skip Inactive models.
        
        rmsDistance = pow (
                           pow((m_models[bestIndex].stateEstimates[0][0] - m_models[modelID].stateEstimates[0][0]),2) +
                           pow((m_models[bestIndex].stateEstimates[1][0] - m_models[modelID].stateEstimates[1][0]),2) +
                           pow((m_models[bestIndex].stateEstimates[2][0] - m_models[modelID].stateEstimates[2][0]),2) , 0.5 );
        entropy += (rmsDistance * m_models[modelID].alpha());
    }
	
    Matrix bestModelCovariance(3,3,false);
	
	
    for(int i =0 ; i < 3 ; i++)
    {
        for(int j = 0 ; j < 3 ; j++ )
        {
            bestModelCovariance[i][j] = m_models[bestIndex].stateStandardDeviations[i][j]  ;
        }
    }
	
    bestModelCovariance = bestModelCovariance * bestModelCovariance.transp();							   
    bestModelEntropy =  0.5 * ( 3 + 3*log(2 * PI ) + log(  determinant(bestModelCovariance) ) ) ;
	
    if(entropy >55 && m_models[bestIndex].alpha()<50 )
        amILost = true;
    else if (entropy <=55 && bestModelEntropy > 6.5)
        amILost = true;
    else
        amILost = false;
    
    if(amILost)
        lostCount++;
    else
        lostCount = 0;
    // End ------------------------- Trial code for entropy ---- Made to work only on webots as of now

    return result;
}

int Localisation::doSharedBallUpdate(const TeamPacket::SharedBall& sharedBall)
{
    int kf_return;
    int numSuccessfulUpdates = 0;
    float timeSinceSeen = sharedBall.TimeSinceLastSeen;
    double sharedBallX = sharedBall.X;
    double sharedBallY = sharedBall.Y;
    double SRXX = sharedBall.SRXX;
    double SRXY = sharedBall.SRXY;
    double SRYY = sharedBall.SRYY;
    
    if (timeSinceSeen > 0)      // don't process sharedBalls unless they are seen
        return 0;
    
    #if DEBUG_LOCALISATION_VERBOSITY > 2
        debug_out  << "[" << m_timestamp << "]: Doing Shared Ball Update. X = " << sharedBallX << " Y = " << sharedBallY << " SRXX = " << SRXX << " SRXY = " << SRXY << "SRYY = " << SRYY << endl;
    #endif

    for(int modelID = 0; modelID < c_MAX_MODELS; modelID++){
        if(m_models[modelID].active() == false) continue; // Skip Inactive models.
        kf_return = KF_OK;
        m_models[modelID].linear2MeasurementUpdate(sharedBallX, sharedBallY, SRXX, SRXY, SRYY, 3, 4);
        if(kf_return == KF_OK) numSuccessfulUpdates++;
    }
    return numSuccessfulUpdates;
}

int Localisation::doBallMeasurementUpdate(MobileObject &ball)
{
    int kf_return;
    int numSuccessfulUpdates = 0;

    if(IsValidObject(ball) == false)
    {
    #if DEBUG_LOCALISATION_VERBOSITY > 0
        debug_out  <<"[" << m_timestamp << "]: Skipping Invalid Ball Update. Distance = " << ball.measuredDistance() << " Bearing = " << ball.measuredBearing() << endl;
    #endif // DEBUG_LOCALISATION_VERBOSITY > 1
        return KF_OUTLIER;
    }

    #if DEBUG_LOCALISATION_VERBOSITY > 2
    debug_out  <<"[" << m_timestamp << "]: Doing Ball Update. Distance = " << ball.measuredDistance() << " Bearing = " << ball.measuredBearing() << endl;
    #endif // DEBUG_LOCALISATION_VERBOSITY > 1

    double flatBallDistance = ball.measuredDistance() * cos(ball.measuredElevation());
    for(int modelID = 0; modelID < c_MAX_MODELS; modelID++){
        if(m_models[modelID].active() == false) continue; // Skip Inactive models.
        kf_return = KF_OK;
        kf_return = m_models[modelID].ballmeas(flatBallDistance, ball.measuredBearing());
        if(kf_return == KF_OK) numSuccessfulUpdates++;
    }
    return numSuccessfulUpdates;
}

int Localisation::doKnownLandmarkMeasurementUpdate(StationaryObject &landmark)
{
#if LOC_SUMMARY > 0
    m_frame_log << std::endl << "Known landmark update: " << landmark.getName() << std::endl;
#endif
    int kf_return;
    int numSuccessfulUpdates = 0;

    if(IsValidObject(landmark) == false)
    {
    #if LOC_SUMMARY > 0
        m_frame_log << "Skipping invalid." << std::endl;
    #endif
#if DEBUG_LOCALISATION_VERBOSITY > 0
        debug_out  <<"[" << m_timestamp << "] Skipping Bad Landmark Update: ";
        debug_out  << landmark.getName();
        debug_out  << " Distance = " << landmark.measuredDistance();
        debug_out  << " Bearing = " << landmark.measuredBearing();
        debug_out  << endl;
#endif // DEBUG_LOCALISATION_VERBOSITY > 1
        return KF_OUTLIER;
    }

    int objID = landmark.getID();
    double flatObjectDistance = landmark.measuredDistance() * cos(landmark.measuredElevation());

    double distanceOffsetError = R_obj_range_offset;
    double distanceRelativeError = R_obj_range_relative;
    double bearingError = R_obj_theta;

    switch(objID)
    {
        case FieldObjects::FO_CORNER_CENTRE_CIRCLE:
                bearingError = centreCircleBearingError;
                break;
        default:
                break;
    }

    for(int modelID = 0; modelID < c_MAX_MODELS; modelID++)
    {
        if(m_models[modelID].active() == false) continue; // Skip Inactive models.

#if DEBUG_LOCALISATION_VERBOSITY > 2
        debug_out  <<"[" << m_timestamp << "]: Model[" << modelID << "] Landmark Update. ";
        debug_out  << "Object = " << landmark.getName();
        debug_out  << " Distance = " << landmark.measuredDistance();
        debug_out  << " Bearing = " << landmark.measuredBearing();
        debug_out  << " Location = (" << landmark.X() << "," << landmark.Y() << ")...";
#endif // DEBUG_LOCALISATION_VERBOSITY > 1

        if(landmark.measuredBearing() != landmark.measuredBearing())
	{
#if DEBUG_LOCALISATION_VERBOSITY > 0
            debug_out  << "ABORTED Object Update Bearing is NaN skipping object." << endl;
#endif // DEBUG_LOCALISATION_VERBOSITY > 0
            continue;
        }
	kf_return = KF_OK;
        kf_return = m_models[modelID].fieldObjectmeas(flatObjectDistance, landmark.measuredBearing(),landmark.X(), landmark.Y(),
			distanceOffsetError, distanceRelativeError, bearingError);
        if(kf_return == KF_OUTLIER) m_modelObjectErrors[modelID][landmark.getID()] += 1.0;

#if DEBUG_LOCALISATION_VERBOSITY > 0
        if(kf_return != KF_OK)
        {
            debug_out << "OUTLIER!" << endl;
            debug_out << "Model[" << modelID << "]: Outlier Detected - " << landmark.getName() << endl;
            debug_out << "Measured - Distance = " << landmark.measuredDistance() << " Bearing = " << landmark.measuredBearing() << endl;
            debug_out << "Expected - Distance = " << m_models[modelID].getDistanceToPosition(landmark.X(),landmark.Y()) << " Bearing = " << m_models[modelID].getBearingToPosition(landmark.X(),landmark.Y()) << endl;
        }
        else
        {
            debug_out << "OK!" << endl;
        }
#endif // DEBUG_LOCALISATION_VERBOSITY > 1
    #if LOC_SUMMARY > 0
        m_frame_log << "Model " << modelID << " updated using " << landmark.getName() << " measurment. Result = ";
        m_frame_log << ((kf_return==KF_OUTLIER)?"Outlier":"Success") << std::endl;
    #endif
        if(kf_return == KF_OK) numSuccessfulUpdates++;
    }
    return numSuccessfulUpdates;
}

int Localisation::doTwoObjectUpdate(StationaryObject &landmark1, StationaryObject &landmark2)
{

#if LOC_SUMMARY > 0
    m_frame_log << std::endl << "Two object landmark update: " << landmark1.getName() << " & " << landmark2.getName() << std::endl;
#endif
    float totalAngle = landmark1.measuredBearing() - landmark2.measuredBearing();

    #if DEBUG_LOCALISATION_VERBOSITY > 0
    debug_out << "Two Object Update:" << endl;
    debug_out << landmark1.getName() << " - Bearing = " << landmark1.measuredBearing() << endl;
    debug_out << landmark2.getName() << " - Bearing = " << landmark2.measuredBearing() << endl;
    #endif
    for (int currID = 0; currID < c_MAX_MODELS; currID++){
        if(m_models[currID].active())
        {
            m_models[currID].updateAngleBetween(totalAngle,landmark1.X(),landmark1.Y(),landmark2.X(),landmark2.Y(),sdTwoObjectAngle);
        }
    }
    return 1;
}

int Localisation::doAmbiguousLandmarkMeasurementUpdate(AmbiguousObject &ambigousObject, const vector<StationaryObject>& possibleObjects)
{
    int kf_return;
    vector<int> possabilities = ambigousObject.getPossibleObjectIDs();

#if LOC_SUMMARY > 0
    m_frame_log << std::endl << "Ambiguous landmark update: " << ambigousObject.getName() << std::endl;
    m_frame_log << "Possible objects: " << std::endl;
    for (int i=0; i < possabilities.size(); i++)
    {
        m_frame_log << possibleObjects[possabilities[i]].getName() << std::endl;
    }
#endif
    if(IsValidObject(ambigousObject) == false)
    {
#if LOC_SUMMARY > 0
    m_frame_log << std::endl << "Skipping invalid measurment!" << std::endl;
#endif
    #if DEBUG_LOCALISATION_VERBOSITY > 1
        debug_out  <<"[" << m_timestamp << "] Skipping Ambiguous Object: ";
        debug_out  << ambigousObject.getName();
        debug_out  << " Distance = " << ambigousObject.measuredDistance();
        debug_out  << " Bearing = " << ambigousObject.measuredBearing();
    #endif // DEBUG_LOCALISATION_VERBOSITY > 1
        return KF_OUTLIER;
    }

    #if AMBIGUOUS_CORNERS_ON <= 0
    if((ambigousObject.getID() != FieldObjects::FO_BLUE_GOALPOST_UNKNOWN) && (ambigousObject.getID() != FieldObjects::FO_YELLOW_GOALPOST_UNKNOWN)){
#if LOC_SUMMARY > 0
    m_frame_log << "Ignoring Object."<< std::endl;
#endif
    #if DEBUG_LOCALISATION_VERBOSITY > 1
        debug_out  <<"[" << m_timestamp << "]: ingored unkown object " << ambigousObject.getName() << std::endl;
    #endif // DEBUG_LOCALISATION_VERBOSITY > 1
        return KF_OUTLIER;
    }
    #endif // AMBIGUOUS_CORNERS_ON <= 0

    unsigned int numOptions = possabilities.size();
    int numFreeModels = getNumFreeModels();
    int numActiveModels = getNumActiveModels();
    int numRequiredModels = numActiveModels * (numOptions); // An extra base model.

    if(numFreeModels < numRequiredModels){
        int maxActiveAfterMerge = c_MAX_MODELS /  (numOptions + 1);

        #if DEBUG_LOCALISATION_VERBOSITY > 2
        debug_out  <<"[" << m_timestamp << "]: Only " <<  numFreeModels << " Free. Need " << numRequiredModels << " for Update." << endl;
        debug_out  <<"[" << m_timestamp << "]: Merging to " << maxActiveAfterMerge << " Max models." << endl;
        #endif // DEBUG_LOCALISATION_VERBOSITY > 2

        MergeModels(maxActiveAfterMerge);

        #if DEBUG_LOCALISATION_VERBOSITY > 2
        debug_out  <<"[" << m_timestamp << "]: " << getNumFreeModels() << " models now available." << endl;
        #endif // DEBUG_LOCALISATION_VERBOSITY > 2

        if(getNumFreeModels() < (getNumActiveModels() * (int)numOptions)){

            #if DEBUG_LOCALISATION_VERBOSITY > 0
            debug_out  <<"[" << m_timestamp << "]: " << "Not enough models. Aborting Update." << endl;
            #endif // DEBUG_LOCALISATION_VERBOSITY > 0

            return KF_OUTLIER;
        }
    }

    #if DEBUG_LOCALISATION_VERBOSITY > 1
    //debug_out <<"[" << currentFrameNumber << "]: Doing Ambiguous Object Update. Object = " << ambigousObject.name();
    debug_out << " Distance = " << ambigousObject.measuredDistance();
    debug_out  << " Bearing = " << ambigousObject.measuredBearing() << endl;
    #endif // DEBUG_LOCALISATION_VERBOSITY > 1

    for (int modelID = 0; modelID < c_MAX_MODELS; modelID++)
    {
        if(m_models[modelID].active() == false) continue; // Skip inactive models.

        // Copy initial model to the temporary model.
        m_tempModel = m_models[modelID];
        m_tempModel.setActive(false);
        m_tempModel.m_toBeActivated = true;
        
        // Save Original model as outlier option.
        m_models[modelID].setAlpha(m_models[modelID].alpha()*0.0005);
//        modelObjectErrors[modelID][ambigousObject.getID()] += 1.0;
  
        // Now go through each of the possible options, and apply it to a copy of the model
        for(unsigned int optionNumber = 0; optionNumber < numOptions; optionNumber++)
        {
            int possibleObjectID = possabilities[optionNumber];
            int newModelID = FindNextFreeModel();
    
            // If an invalid modelID has been returned, something has gone horribly wrong, so stop here.
            if(newModelID < 0)
            {

                #if DEBUG_LOCALISATION_VERBOSITY > 0
                debug_out  <<"[" << m_timestamp << "]: !!! WARNING !!! Bad Model ID returned. Update aborted." << endl;
                #endif // DEBUG_LOCALISATION_VERBOSITY > 0

                for(int m = 0; m < c_MAX_MODELS; m++) m_models[m].m_toBeActivated = false;
                return -1;
            }

            m_models[newModelID] = m_tempModel; // Get the new model from the temp

            // Copy outlier history from the current model.
            for (int i=0; i<c_numOutlierTrackedObjects; i++)
            {
                m_modelObjectErrors[newModelID][i] = m_modelObjectErrors[modelID][i];
            }

            // Do the update.
            kf_return =  m_models[newModelID].fieldObjectmeas(ambigousObject.measuredDistance(), ambigousObject.measuredBearing(),possibleObjects[possibleObjectID].X(), possibleObjects[possibleObjectID].Y(), R_obj_range_offset, R_obj_range_relative, R_obj_theta);

            #if DEBUG_LOCALISATION_VERBOSITY > 2
            debug_out  <<"[" << m_timestamp << "]: Splitting model[" << modelID << "] to model[" << newModelID << "].";
            //debug_out  << " Object = " << fieldObjects[possibleObjectID].name();
            debug_out  << "\tLocation = (" << possibleObjects[possibleObjectID].X() << "," << possibleObjects[possibleObjectID].Y() << ")...";
            #endif // DEBUG_LOCALISATION_VERBOSITY > 2

            // If the update reult was an outlier rejection, the model need not be kept as the
            // information is already contained in the designated outlier model created earlier
            if (kf_return == KF_OUTLIER)
            {
                m_models[newModelID].m_toBeActivated=false;
		   /*
                if (outlierModelID < 0) {
                  outlierModelID = newModelID;
                } else {
                  MergeTwoModels(outlierModelID, newModelID);
                  models[newModelID].toBeActivated=false;
                }
		*/
            }

#if DEBUG_LOCALISATION_VERBOSITY > 2
            if(kf_return == KF_OK) debug_out  << "OK" << "  Resulting alpha = " << m_models[newModelID].alpha() << endl;
            else debug_out  << "OUTLIER" << "  Resulting alpha = " << m_models[newModelID].alpha() << endl;
#endif
#if LOC_SUMMARY > 0
            m_frame_log << "Model " << modelID << " split to " << newModelID << " using " << possibleObjects[possibleObjectID].getName() << std::endl;
            m_frame_log << "Result: " << ((kf_return == KF_OK)?"Success":"Outlier");
            if(kf_return == KF_OK) m_frame_log << " alpha = " << m_models[newModelID].alpha() << std::endl;
            else m_frame_log << std::endl;
#endif

        }
    }
    // Split alpha between choices and also activate models
    for (int i=0; i< c_MAX_MODELS; i++)
    {
        if (m_models[i].m_toBeActivated)
        {
            m_models[i].setAlpha(m_models[i].alpha()*1.0/((float)numOptions)); // Divide each models alpha by the numbmer of splits.
            m_models[i].setActive(true);
        }
        m_models[i].m_toBeActivated=false; // Turn off activation flag
    }
    return 1;
}



bool Localisation::MergeTwoModels(int index1, int index2)
{
    // Merges second model into first model, then disables second model.
    bool success = true;
    if(index1 == index2) success = false; // Don't merge the same model.
    if((m_models[index1].active() == false) || (m_models[index2].active() == false)) success = false; // Both models must be active.

    if(success == false)
    {
#if DEBUG_LOCALISATION_VERBOSITY > 2
        debug_out  <<"[" << m_timestamp << "]: Merge Between model[" << index1 << "] and model[" << index2 << "] FAILED." << endl;
#endif // DEBUG_LOCALISATION_VERBOSITY > 0
        return success;
    }

    // Merge alphas
    double alphaMerged = m_models[index1].alpha() + m_models[index2].alpha();
    double alpha1 = m_models[index1].alpha() / alphaMerged;
    double alpha2 = m_models[index2].alpha() / alphaMerged;

    Matrix xMerged; // Merge State matrix

    // If one model is much more correct than the other, use the correct states.
    // This prevents drifting from continuouse splitting and merging even when one model is much more likely.
    if(m_models[index1].alpha() > 10*m_models[index2].alpha()){
        xMerged = m_models[index1].stateEstimates;
    } 
    else if (m_models[index2].alpha() > 10*m_models[index1].alpha()){
        xMerged = m_models[index2].stateEstimates;
    } 
    else {
        xMerged = (alpha1 * m_models[index1].stateEstimates + alpha1 * m_models[index2].stateEstimates);
        // Fix angle.
        double angleDiff = m_models[index2].stateEstimates[2][0] - m_models[index1].stateEstimates[2][0];
        angleDiff = normaliseAngle(angleDiff);
        xMerged[2][0] = normaliseAngle(m_models[index1].stateEstimates[2][0] + alpha2*angleDiff);
    }
 
    // Merge Covariance matrix (S = sqrt(P))
    Matrix xDiff = m_models[index1].stateEstimates - xMerged;
    Matrix p1 = (m_models[index1].stateStandardDeviations * m_models[index1].stateStandardDeviations.transp() + xDiff * xDiff.transp());

    xDiff = m_models[index2].stateEstimates - xMerged;
    Matrix p2 = (m_models[index2].stateStandardDeviations * m_models[index2].stateStandardDeviations.transp() + xDiff * xDiff.transp());
  
    Matrix sMerged = cholesky(alpha1 * p1 + alpha2 * p2); // P merged = alpha1 * p1 + alpha2 * p2.

    // Copy merged value to first model
    m_models[index1].setAlpha(alphaMerged);
    m_models[index1].stateEstimates = xMerged;
    m_models[index1].stateStandardDeviations = sMerged;

    // Disable second model
    m_models[index2].setActive(false);
    m_models[index2].m_toBeActivated = false;

    for (int i=0; i<c_numOutlierTrackedObjects; i++) m_modelObjectErrors[index2][i] = 0.0; // Reset outlier values.
    return true;
}



int Localisation::getNumActiveModels()
{
    int numActive = 0;
    for (int modelID = 0; modelID < c_MAX_MODELS; modelID++)
    {
        if(m_models[modelID].active() == true) numActive++;
    }
    return numActive;
}



int Localisation::getNumFreeModels()
{
    int numFree = 0;
    for (int modelID = 0; modelID < c_MAX_MODELS; modelID++)
    {
        if((m_models[modelID].active() == false) && (m_models[modelID].m_toBeActivated == false)) numFree++;
    }
    return numFree;
}


const KF& Localisation::getModel(int modelNumber) const
{
    return m_models[modelNumber];
}

const KF& Localisation::getBestModel() const
{
    return m_models[getBestModelID()];
}

int Localisation::getBestModelID() const
{
    // Return model with highest alpha value.
    int bestID = 0;
    for (int currID = 0; currID < c_MAX_MODELS; currID++)
    {
        if(m_models[currID].active() == false) continue; // Skip inactive models.
        if(m_models[currID].alpha() > m_models[bestID].alpha()) bestID = currID;
    }
    return bestID;
}

bool Localisation::IsValidObject(const Object& theObject)
{
    bool isValid = true;
    if(theObject.measuredDistance() == 0.0) isValid = false;
    if(theObject.measuredDistance() != theObject.measuredDistance()) isValid = false;
    if(theObject.measuredBearing() != theObject.measuredBearing()) isValid = false;
    if(theObject.measuredElevation() != theObject.measuredElevation()) isValid = false;
    return isValid;
}

bool Localisation::CheckModelForOutlierReset(int modelID)
{
    // RHM 7/7/08: Suggested incorporation of 'Resetting' for possibly 'kidnapped' robot
    //----------------------------------------------------------
    double sum = 0.0;
    int numObjects = 0;
    bool reset = false;
    for(int objID = 0; objID < c_numOutlierTrackedObjects; objID++)
    {
        switch(objID)
        {
            case FieldObjects::FO_BLUE_LEFT_GOALPOST:
            case FieldObjects::FO_BLUE_RIGHT_GOALPOST:
            case FieldObjects::FO_YELLOW_LEFT_GOALPOST:
            case FieldObjects::FO_YELLOW_RIGHT_GOALPOST:
                sum += m_modelObjectErrors[modelID][objID];
                if (m_modelObjectErrors[modelID][objID] > c_OBJECT_ERROR_THRESHOLD) numObjects+=1;
                m_modelObjectErrors[modelID][objID] *= c_OBJECT_ERROR_DECAY;
                break;
            default:
                break;
        }
    }

    // Check if enough recent 'outliers' that we should reset ?
    if ((sum > c_RESET_SUM_THRESHOLD) && (numObjects >= c_RESET_NUM_THRESHOLD)) {
        reset = true;
        //models[modelID].Reset(); //Reset KF varainces. Leave Xhat!

        #if DEBUG_LOCALISATION_VERBOSITY > 0
        debug_out << "[" << m_timestamp << "]: Model[" << modelID << "] Reset due to outliers." << endl;
        #endif // DEBUG_LOCALISATION_VERBOSITY > 1

        for (int i=0; i<c_numOutlierTrackedObjects; i++) m_modelObjectErrors[modelID][i] = 0.0; // Reset the outlier history
    }
    return reset;
}


int  Localisation::CheckForOutlierResets()
{
    bool numResets = 0;
   
    // SB: 27/06/2011 
	// Changing the outcome of obtaining an outlier during the game playing state// 
	// During the game, if an outlier is detected, it will increase the variance of current model
	// If there are multiple outliers, and the variance goes beyond a certain level, the models are reset
	// However the new position of models are uniformly spread around the current location within a square boundary

	for (int modelID = 0; modelID < c_MAX_MODELS; modelID++)
	{
        if(CheckModelForOutlierReset(modelID))
        {
            #if LOC_SUMMARY > 0
            m_frame_log << "Model " << modelID << " reset due to outliers." << std::endl;
            #endif
            //m_models[modelID].setActive(false);
            numResets++;
        }
    }
    if(getNumActiveModels() < 1)
    {
<<<<<<< HEAD
        #if LOC_SUMMARY > 0
        m_frame_log << "Reset - All models removed due to outliers." << std::endl;
        #endif
        this->doReset();
=======
		#ifdef PLAYING_STATE_RESETTING
			if(Blackboard->GameInfo->getCurrentState() == STATE_PLAYING ) // if an outlier is detected during play
			{
				resetPlayingStateModels();
			} 
		#else
			this->doReset();
        #endif
>>>>>>> 00649a28
    }
    return numResets;
}



void Localisation::resetPlayingStateModels()
{
	int bestModel = getBestModelID();
	int lowX,highX, lowY, highY;
	bool clearLow = false;
	bool clearHigh = false;
	
	int currX = m_models[bestModel].stateEstimates[0][0];         // Robot x
    int currY = m_models[bestModel].stateEstimates[1][0];           // Robot y
    double currTheta = m_models[bestModel].stateEstimates[2][0];
    /*
    models[0].stateEstimates[2][0] = PI;           // Robot heading
    models[0].stateEstimates[3][0] = 0.0;       // Ball x 
    models[0].stateEstimates[4][0] = 0.0;       // Ball y
    models[0].stateEstimates[5][0] = 0.0;       // Ball vx
    models[0].stateEstimates[6][0] = 0.0;       // Ball vy	
    */
    
    
    // Calculate lowX,highX
    if( (currX - BOX_LENGTH_X/2) >= -X_BOUNDARY)
		clearLow = true;
	if( (currX + BOX_LENGTH_X/2) <= X_BOUNDARY )
		clearHigh = true;
		
	if(clearLow && clearHigh)
	{
		lowX = currX - BOX_LENGTH_X/2;
		highX = currX + BOX_LENGTH_X/2;
	}
	else if(!clearLow && clearHigh)
	{
		lowX = -X_BOUNDARY;
		highX = -X_BOUNDARY + BOX_LENGTH_X;
	}
	else if(clearLow && !clearHigh)
	{
		highX = X_BOUNDARY;
		lowX = X_BOUNDARY - BOX_LENGTH_X;
	}
	
	
	//Calculate lowY, highY
	clearLow = false;
	clearHigh = false;
	if( (currY - BOX_LENGTH_Y/2) >= -Y_BOUNDARY)
		clearLow = true;
	if( (currY + BOX_LENGTH_Y/2) <= Y_BOUNDARY )
		clearHigh = true;
		
	if(clearLow && clearHigh)
	{
		lowY = currY - BOX_LENGTH_Y/2;
		highY = currY + BOX_LENGTH_Y/2;
	}
	else if(!clearLow && clearHigh)
	{
		lowY = -Y_BOUNDARY;
		highY = -Y_BOUNDARY + BOX_LENGTH_Y;
	}
	else if(clearLow && !clearHigh)
	{
		highY = Y_BOUNDARY;
		lowY = Y_BOUNDARY - BOX_LENGTH_Y;
	}
    
	this->doReset();
    
    m_models[0].stateEstimates[0][0] = lowX + BOX_LENGTH_X/4;
    m_models[0].stateEstimates[1][0] = lowY + BOX_LENGTH_Y/4;
    m_models[0].stateEstimates[2][0] = currTheta;
    
    m_models[1].stateEstimates[0][0] = lowX + BOX_LENGTH_X/4;
    m_models[1].stateEstimates[1][0] = highY - BOX_LENGTH_Y/4;
	m_models[1].stateEstimates[2][0] = currTheta;
	
    m_models[2].stateEstimates[0][0] = highX - BOX_LENGTH_X/4;
    m_models[2].stateEstimates[1][0] = highY - BOX_LENGTH_Y/4;
    m_models[2].stateEstimates[2][0] = currTheta;
        
    m_models[3].stateEstimates[0][0] = highX - BOX_LENGTH_X/4;
    m_models[3].stateEstimates[1][0] = lowY + BOX_LENGTH_Y/4;
    m_models[3].stateEstimates[2][0] = currTheta ;
    
    cout<<"\n\nResetting model during playing state!";
    

}



int Localisation::varianceCheckAll(FieldObjects* fobs)
{
    int numModelsChanged = 0;
    bool changed;
    for (int currID = 0; currID < c_MAX_MODELS; currID++)
    {
        if(m_models[currID].active() == false)
	{
		continue; // Skip inactive models.
	}
        changed = varianceCheck(currID, fobs);
        if(changed) 
	{
		numModelsChanged++;
	}
	
    }
    return numModelsChanged;
}

bool Localisation::varianceCheck(int modelID, FieldObjects* fobs)
{
    // Which direction on the field you should be facing to see the goals
    const double blueDirection = PI;
    const double yellowDirection = 0;

    bool   changed = false;
    //double var = models[modelID].variance(2);	//angle variance
    //bool   largeVariance = (var > (c_LargeAngleSD * c_LargeAngleSD));
    
    // If we think we know where we are facing don't change anything
//    if(largeVariance == false) return changed;

     // Otherwise try to adjust to fit a goal we can see.
     // Blue Goal - From center at PI radians bearing.
     if( (fobs->stationaryFieldObjects[FieldObjects::FO_BLUE_LEFT_GOALPOST].isObjectVisible() == true) && (fobs->stationaryFieldObjects[FieldObjects::FO_BLUE_LEFT_GOALPOST].measuredDistance() > 100) )
     {	
  	  #if DEBUG_LOCALISATION_VERBOSITY > 0
	     debug_out<<"Localisation : Saw left blue goal , and distance is : "
                            <<fobs->stationaryFieldObjects[FieldObjects::FO_BLUE_LEFT_GOALPOST].measuredDistance()<<endl;
	  #endif
          m_models[modelID].stateEstimates[2][0]=(blueDirection - fobs->stationaryFieldObjects[FieldObjects::FO_BLUE_LEFT_GOALPOST].measuredBearing());
              changed = true;
     }
 
     else if( (fobs->stationaryFieldObjects[FieldObjects::FO_BLUE_RIGHT_GOALPOST].isObjectVisible() == true) && (fobs->stationaryFieldObjects[FieldObjects::FO_BLUE_RIGHT_GOALPOST].measuredDistance() > 100) )
     {
	#if DEBUG_LOCALISATION_VERBOSITY > 0
	     debug_out<<"Localisation : Saw right blue goal , and distance is : "
                            <<fobs->stationaryFieldObjects[FieldObjects::FO_BLUE_RIGHT_GOALPOST].measuredDistance()<<endl;
	#endif

         m_models[modelID].stateEstimates[2][0]=(blueDirection - fobs->stationaryFieldObjects[FieldObjects::FO_BLUE_RIGHT_GOALPOST].measuredBearing());
         changed = true;
     }
         /* NEED TO FIX THIS I DON't KNOW HOW IT WILL WORK YET!
 	else if( (objects[FO_BLUE_GOALPOST_UNKNOWN].seen == true) && (objects[FO_BLUE_GOALPOST_UNKNOWN].visionDistance > 100) ){
 		models[modelID].stateEstimates[2][0]=(blueDirection - objects[FO_BLUE_GOALPOST_UNKNOWN].visionBearing);
         changed = true;
 	}
         */
 
   // Yellow Goal - From center at 0.0 radians bearing.
     if( (fobs->stationaryFieldObjects[FieldObjects::FO_YELLOW_LEFT_GOALPOST].isObjectVisible() == true) &&
          (fobs->stationaryFieldObjects[FieldObjects::FO_YELLOW_LEFT_GOALPOST].measuredDistance() > 100) )
     {
	#if DEBUG_LOCALISATION_VERBOSITY > 0
	     debug_out<<"Localisation : Saw left yellow goal , and distance is : "
                            <<fobs->stationaryFieldObjects[FieldObjects::FO_YELLOW_LEFT_GOALPOST].measuredDistance()<<endl;
	#endif
			     
         m_models[modelID].stateEstimates[2][0]=(yellowDirection -
                         fobs->stationaryFieldObjects[FieldObjects::FO_YELLOW_LEFT_GOALPOST].measuredBearing());
         changed = true;
     }
     else if( (fobs->stationaryFieldObjects[FieldObjects::FO_YELLOW_RIGHT_GOALPOST].isObjectVisible() == true) &&
               (fobs->stationaryFieldObjects[FieldObjects::FO_YELLOW_RIGHT_GOALPOST].measuredDistance() > 100) )
     {
	     
	#if DEBUG_LOCALISATION_VERBOSITY > 0
	     debug_out<<"Localisation : Saw left yellow goal , and distance is : "
                            <<fobs->stationaryFieldObjects[FieldObjects::FO_YELLOW_RIGHT_GOALPOST].measuredDistance()<<endl;
	#endif
			     
         m_models[modelID].stateEstimates[2][0]=(yellowDirection -
                         fobs->stationaryFieldObjects[FieldObjects::FO_YELLOW_RIGHT_GOALPOST].measuredBearing());
         changed = true;
     }
     
     /* NEED TO FIX THIS I DON't KNOW HOW IT WILL WORK YET!
     else if( (objects[FO_YELLOW_GOALPOST_UNKNOWN].seen == true) && (objects[FO_YELLOW_GOALPOST_UNKNOWN].visionDistance > 100) ){
         models[modelID].stateEstimates[2][0]=(yellowDirection - objects[FO_YELLOW_GOALPOST_UNKNOWN].visionBearing);
         changed = true;
     }
     */
 
	#if DEBUG_LOCALISATION_VERBOSITY > 1
   	  if(changed)
	  {
		  
                debug_out << "[" << m_timestamp << "]: Model[" << modelID << "]";
                debug_out << "Bearing adjusted due to Goal. New Value = " << m_models[modelID].stateEstimates[2][0] << endl;
	  }
 	#endif
   	  return changed;
}

void Localisation::NormaliseAlphas()
{
    // Normalise all of the models alpha values such that all active models sum to 1.0
    double sumAlpha=0.0;
    for (int i = 0; i < c_MAX_MODELS; i++)
    {
        if (m_models[i].active())
        {
            sumAlpha+=m_models[i].alpha();
        }
    }
    if(sumAlpha == 1) return;
    if (sumAlpha == 0) sumAlpha = 1e-12;
    for (int i = 0; i < c_MAX_MODELS; i++)
    {
        if (m_models[i].active())
        {
            m_models[i].setAlpha(m_models[i].alpha()/sumAlpha);
        }
    }
}



int Localisation::FindNextFreeModel()
{
    for (int i=0; i<c_MAX_MODELS; i++)
    {
        if ((m_models[i].active() == true) || (m_models[i].m_toBeActivated == true)) continue;
        else return i;
    }
    return -1; // NO FREE MODELS - This is very, very bad.
}


// Reset all of the models
void Localisation::ResetAll()
{

#if DEBUG_LOCALISATION_VERBOSITY > 0
    debug_out  <<"[" << m_timestamp << "]: Resetting All Models." << endl;
#endif

    for(int modelNum = 0; modelNum < c_MAX_MODELS; modelNum++)
    {
        m_models[modelNum].init();
        for (int i=0; i<c_numOutlierTrackedObjects; i++) m_modelObjectErrors[modelNum][i] = 0.0; // Reset outlier values.
    }
}



//**************************************************************************
//  This method begins the process of merging close models together

void Localisation::MergeModels(int maxAfterMerge)
{
    MergeModelsBelowThreshold(0.001);
    MergeModelsBelowThreshold(0.01);
  
//  double threshold=0.04;
    double threshold=0.05;

    while (getNumActiveModels()>maxAfterMerge)
    {
        MergeModelsBelowThreshold(threshold);
//      threshold*=5.0;
        threshold+=0.05;
    }
    return;
}



std::string Localisation::ModelStatusSummary()
{
    std::stringstream temp;
    temp << "Active model summary." << std::endl;
    for (int i=0; i < c_MAX_MODELS; i++)
    {
        if(m_models[i].active())
        {   temp << "Model " << i << std::endl;
            temp << m_models[i].summary();
        }
    }
    return temp.str();
}


void Localisation::PrintModelStatus(int modelID)
{
#if DEBUG_LOCALISATION_VERBOSITY > 2
  debug_out  <<"[" << m_currentFrameNumber << "]: Model[" << modelID << "]";
  debug_out  << "[alpha=" << m_models[modelID].alpha() << "]";
  debug_out  << " active = " << m_models[modelID].active();
  debug_out  << " activate = " << m_models[modelID].m_toBeActivated << endl;
#endif
  return;
}



void Localisation::MergeModelsBelowThreshold(double MergeMetricThreshold)
{
    double mergeM;
    for (int i = 0; i < c_MAX_MODELS; i++) {
        for (int j = i; j < c_MAX_MODELS; j++) {
            if(i == j) continue;
            if (!m_models[i].active() || !m_models[j].active()) continue;
            mergeM = abs( MergeMetric(i,j) );
            if (mergeM < MergeMetricThreshold) { //0.5
#if LOC_SUMMARY > 0
            m_frame_log << "Model " << j << " merged into " << i << std::endl;
#endif
#if DEBUG_LOCALISATION_VERBOSITY > 2
                debug_out  <<"[" << m_currentFrameNumber << "]: Merging Model[" << j << "][alpha=" << m_models[j].alpha() << "]";
                debug_out  << " into Model[" << i << "][alpha=" << m_models[i].alpha() << "] " << " Merge Metric = " << mergeM << endl  ;
#endif
                MergeTwoModels(i,j);
            }
        }
    }
}



//************************************************************************
// model to compute a metric for how 'far' apart two models are in terms of merging.
double Localisation::MergeMetric(int index1, int index2)
{   
    if (index1==index2) return 10000.0;
    if (!m_models[index1].active() || !m_models[index2].active()) return 10000.0; //at least one model inactive
    Matrix xdif = m_models[index1].stateEstimates - m_models[index2].stateEstimates;
    Matrix p1 = m_models[index1].stateStandardDeviations * m_models[index1].stateStandardDeviations.transp();
    Matrix p2 = m_models[index2].stateStandardDeviations * m_models[index2].stateStandardDeviations.transp();
  
    xdif[2][0] = normaliseAngle(xdif[2][0]);

    double dij=0;
    for (int i=0; i<p1.getm(); i++) {
        dij+=(xdif[i][0]*xdif[i][0]) / (p1[i][i]+p2[i][i]);
    }
    return dij*( (m_models[index1].alpha()*m_models[index2].alpha()) / (m_models[index1].alpha()+m_models[index2].alpha()) );
}


void Localisation::feedback(double* feedback)
{
	feedbackPosition[0] = feedback[0];
	feedbackPosition[1] = feedback[1];
	feedbackPosition[2] = feedback[2];
}

std::ostream& operator<< (std::ostream& output, const Localisation& p_loc)
{
    int numodels = p_loc.c_MAX_MODELS;
    output.write(reinterpret_cast<const char*>(&p_loc.m_timestamp), sizeof(p_loc.m_timestamp));
    output.write(reinterpret_cast<const char*>(&numodels), sizeof(numodels));
    for (int i = 0; i < numodels; ++i)
    {
        output << p_loc.m_models[i];
        for (int j = 0; j < p_loc.c_numOutlierTrackedObjects; ++j)
            output.write(reinterpret_cast<const char*>(&p_loc.m_modelObjectErrors[i][j]), sizeof(p_loc.m_modelObjectErrors[i][j]));
    }
    output.write(reinterpret_cast<const char*>(&p_loc.m_previously_incapacitated), sizeof(p_loc.m_previously_incapacitated));
    output.write(reinterpret_cast<const char*>(&p_loc.m_previous_game_state), sizeof(p_loc.m_previous_game_state));
    return output;
}

std::istream& operator>> (std::istream& input, Localisation& p_loc)
{
    int numModels;
    input.read(reinterpret_cast<char*>(&p_loc.m_timestamp), sizeof(p_loc.m_timestamp));
    input.read(reinterpret_cast<char*>(&numModels), sizeof(numModels));
    for (int i = 0; i < numModels; ++i)
    {
        input >> p_loc.m_models[i];
        for (int j = 0; j < p_loc.c_numOutlierTrackedObjects; ++j)
            input.read(reinterpret_cast<char*>(&p_loc.m_modelObjectErrors[i][j]), sizeof(p_loc.m_modelObjectErrors[i][j]));
    }
    input.read(reinterpret_cast<char*>(&p_loc.m_previously_incapacitated), sizeof(p_loc.m_previously_incapacitated));
    input.read(reinterpret_cast<char*>(&p_loc.m_previous_game_state), sizeof(p_loc.m_previous_game_state));
    return input;
}<|MERGE_RESOLUTION|>--- conflicted
+++ resolved
@@ -1466,27 +1466,26 @@
             #if LOC_SUMMARY > 0
             m_frame_log << "Model " << modelID << " reset due to outliers." << std::endl;
             #endif
-            //m_models[modelID].setActive(false);
+            if(modelID != this->getBestModelID()) m_models[modelID].setActive(false);
+            else
+            {
+#ifdef PLAYING_STATE_RESETTING
+                if(Blackboard->GameInfo->getCurrentState() == STATE_PLAYING ) // if an outlier is detected during play
+                {
+                    resetPlayingStateModels();
+                }
+#else
+            }
             numResets++;
         }
     }
     if(getNumActiveModels() < 1)
     {
-<<<<<<< HEAD
         #if LOC_SUMMARY > 0
         m_frame_log << "Reset - All models removed due to outliers." << std::endl;
         #endif
-        this->doReset();
-=======
-		#ifdef PLAYING_STATE_RESETTING
-			if(Blackboard->GameInfo->getCurrentState() == STATE_PLAYING ) // if an outlier is detected during play
-			{
-				resetPlayingStateModels();
-			} 
-		#else
-			this->doReset();
+                this->doReset();
         #endif
->>>>>>> 00649a28
     }
     return numResets;
 }
