#include "Localisation.h"
#include "NUPlatform/NUSensors/NUSensorsData.h"
#include "Behaviour/GameInformation.h"
#include "Behaviour/TeamInformation.h"

#include "Tools/Math/General.h"
#include <string>
#include <stdlib.h>
#include <iostream>
#include <fstream>
#include <sstream>
#include "nubotdataconfig.h"

#define MULTIPLE_MODELS_ON 1
#define AMBIGUOUS_CORNERS_ON 0
#define SHARED_BALL_ON 1

//#define debug_out cout
#if DEBUG_LOCALISATION_VERBOSITY > 0
#define debug_out debug_file
#endif // DEBUG_LOCALISATION_VERBOSITY > 0

using namespace mathGeneral;

typedef std::vector<StationaryObject> StationaryObjects;
typedef StationaryObjects::iterator StationaryObjectsIt;
typedef StationaryObjects::const_iterator StationaryObjectsConstIt;

typedef std::vector<MobileObject> MobileObjects;
typedef MobileObjects::iterator MobileObjectsIt;
typedef MobileObjects::const_iterator MobileObjectsConstIt;

typedef std::vector<AmbiguousObject> AmbiguousObjects;
typedef AmbiguousObjects::iterator AmbiguousObjectsIt;
typedef AmbiguousObjects::const_iterator AmbiguousObjectsConstIt;

// Constant value initialisation
const float Localisation::c_LargeAngleSD = 1.5f;   //For variance check
const float Localisation::c_OBJECT_ERROR_THRESHOLD = 0.3f;
const float Localisation::c_OBJECT_ERROR_DECAY = 0.94f;
const float Localisation::c_RESET_SUM_THRESHOLD = 5.0f; // 3 // then 8.0 (home)
const int Localisation::c_RESET_NUM_THRESHOLD = 2;

// Object distance measurement error weightings (Constant)
const float Localisation::R_obj_theta = 0.001f; // (0.01 rad)^2
const float Localisation::R_obj_range_offset = 10.0f*10.0f; // (10cm)^2
const float Localisation::R_obj_range_relative = 0.02f; // 10% of range added. (0.1)^2

const float Localisation::centreCircleBearingError = (float)(deg2rad(10)*deg2rad(10)); // (10 degrees)^2

Localisation::Localisation(int playerNumber): m_timestamp(0)
{
    doPlayerReset();

    wasPreviouslyPenalised = false;

    feedbackPosition[0] = 0;
    feedbackPosition[1] = 0;
    feedbackPosition[2] = 0;

    #if DEBUG_LOCALISATION_VERBOSITY > 0
        std::stringstream debugLogName;
        debugLogName << DATA_DIR;
        if(playerNumber) debugLogName << playerNumber;
        debugLogName << "Localisation.log";
        debug_file.open(debugLogName.str().c_str());
        debug_file.clear();
        debug_file << "Localisation" << std::endl;
    #endif // DEBUG_LOCALISATION_VERBOSITY > 0
    return;
}



Localisation::~Localisation()
{
    #if DEBUG_LOCALISATION_VERBOSITY > 0
    debug_file.close();
    #endif // DEBUG_LOCALISATION_VERBOSITY > 0
}


//--------------------------------- MAIN FUNCTIONS  ---------------------------------//


void Localisation::process(NUSensorsData* data, FieldObjects* fobs, GameInformation* gameInfo, TeamInformation* teamInfo)
{
    if (data == NULL or fobs == NULL)
        return;
    m_sensor_data = data;
    m_objects = fobs;
    m_game_info = gameInfo;
    m_team_info = teamInfo;
    
    
    bool doProcessing = CheckGameState();
    if(doProcessing == false)
        return;
    
    float odo_time;
    vector<float> odo;
    if (m_sensor_data->getOdometry(odo_time, odo))
    {
        odomForward = odo[0];
        odomLeft = odo[1];
        odomTurn = odo[2];
    }
    
    vector<float> gps;
    if (m_sensor_data->getGPSValues(gps))
    {   // have GPS use it to check localisation performance
        // x = gps[0]; y = gps[1]; z = gps[2];
    }
    
    vector<float> compass;
    if (m_sensor_data->getCompassValues(compass))
    {   // have Compass use it to check localisation performance
        // heading = compass[0];
    }
    // perform odometry update and change the variance of the model
    doTimeUpdate((-odomForward), odomLeft, odomTurn);
    ProcessObjects();
    
    m_timestamp = m_sensor_data->CurrentTime;
}

void Localisation::ProcessObjects()
{
    int numUpdates = 0;
    int updateResult;
    currentFrameNumber = 0;
    //if(balanceFallen) return;
// 	debug_out  << "Dont put anything "<<endl;
#if DEBUG_LOCALISATION_VERBOSITY > 2
    if(numUpdates == 0 )
    {
        debug_out  <<"[" << currentFrameNumber << "]: Update Starting." << endl;
        for(int i = 0; i < c_MAX_MODELS; i++){
            if(models[i].isActive == false) continue;
            debug_out  << "[" << currentFrameNumber << "]: Model[" << i << "]";
            debug_out  << " [alpha = " << models[i].alpha << "]";
            debug_out  << " Robot X: " << models[i].getState(0);
            debug_out  << " Robot Y: " << models[i].getState(1);
            debug_out  << " Robot Theta: " << models[i].getState(2) << endl;
        }
    }
#endif // DEBUG_LOCALISATION_VERBOSITY > 2
	
	
    // Correct orientation to face a goal if you can see it and are unsure which way you are facing.
    //varianceCheckAll();
	
// 	doTimeUpdate(0,0,0);
	
#if DEBUG_LOCALISATION_VERBOSITY > 2
    debug_out   << "[" << currentFrameNumber << "]: Time update - odomForward = " << odomForward
                << " odomLeft = " << odomLeft << " odomTurn = " << odomTurn << endl;
#endif // DEBUG_LOCALISATION_VERBOSITY > 2

    // Proccess the Stationary Known Field Objects
    StationaryObjectsIt currStat(m_objects->stationaryFieldObjects.begin());
    StationaryObjectsConstIt endStat(m_objects->stationaryFieldObjects.end());

    for(; currStat != endStat; ++currStat)
    {
        if(currStat->isObjectVisible() == false) continue; // Skip objects that were not seen.
        updateResult = doKnownLandmarkMeasurementUpdate((*currStat));
        numUpdates++;
    }

    // Proccess the Moving Known Field Objects
    MobileObjectsIt currMob(m_objects->mobileFieldObjects.begin());
    MobileObjectsConstIt endMob(m_objects->mobileFieldObjects.end());

    for (; currMob != endMob; ++currMob)
    {
        if(currMob->isObjectVisible() == false) continue; // Skip objects that were not seen.
        updateResult = doBallMeasurementUpdate((*currMob));
        numUpdates++;
    }
    NormaliseAlphas();

#if SHARED_BALL_ON
    // Check the game packets.
    // We only want to do the shared ball updates if we can't see the ball ourselves.
    // there have been probems where the team will keep sharing the previous position of their ball
    // and updates in vision do not supercede the shared data.
    int myPlayerNumber = 0;
    if(m_objects->mobileFieldObjects[FieldObjects::FO_BALL].TimeSinceLastSeen() > 250)    // TODO: Change to a SD value
    { 
        vector<TeamPacket::SharedBall> sharedballs = m_team_info->getSharedBalls();
        for (size_t i=0; i<sharedballs.size(); i++)
            doSharedBallUpdate(sharedballs[i]);
    }
#endif // SHARED_BALL_ON

        NormaliseAlphas();

#if MULTIPLE_MODELS_ON
        // Do Ambiguous objects.
        AmbiguousObjectsIt currAmb(m_objects->ambiguousFieldObjects.begin());
        AmbiguousObjectsConstIt endAmb(m_objects->ambiguousFieldObjects.end());
        for(; currAmb != endAmb; ++currAmb){
            if(currAmb->isObjectVisible() == false) continue; // Skip objects that were not seen.
<<<<<<< HEAD
            if(currStat->getID() == FieldObjects::FO_BLUE_GOALPOST_UNKNOWN || currStat->getID() == FieldObjects::FO_YELLOW_GOALPOST_UNKNOWN)
            {
                updateResult = doAmbiguousLandmarkMeasurementUpdate((*currAmb), m_objects->stationaryFieldObjects);
                NormaliseAlphas();
                numUpdates++;
            }
=======
            updateResult = doAmbiguousLandmarkMeasurementUpdate((*currAmb), objects->stationaryFieldObjects);
            NormaliseAlphas();
            numUpdates++;
>>>>>>> afcf0fbb
        }

        MergeModels(c_MAX_MODELS_AFTER_MERGE);
#endif // MULTIPLE_MODELS_ON

#if DEBUG_LOCALISATION_VERBOSITY > 0
        for (int currID = 0; currID < c_MAX_MODELS; currID++){
            if(models[currID].isActive )
            {

                debug_out   <<"Model : "<<currID<<" Pos  : "<<models[currID].stateEstimates[0][0]<<", "
                            <<models[currID].stateEstimates[0][1]<<","<< models[currID].stateEstimates[0][2]<<endl;
            }
        }
#endif // DEBUG_LOCALISATION_VERBOSITY > 0

        // Check for model reset. -> with multiple models just remove if not last one??
        // Need to re-do reset to be model specific.
        //int numReset = CheckForOutlierResets();
        CheckForOutlierResets();

        // clip models back on to field.
        clipActiveModelsToField();

        // Store WM Data in Field Objects.
        //int bestModelID = getBestModelID();
        // Get the best model to use.

        WriteModelToObjects(getBestModel(), m_objects);

        const KF* bestModel = &(getBestModel());

#if DEBUG_LOCALISATION_VERBOSITY > 2
        if(numUpdates > 0)
        {
            for (int i = 0; i < c_MAX_MODELS; i++){
                if(models[i].isActive == false) continue;
                debug_out  << "[" << currentFrameNumber << "]: Model[" << i << "]";
                debug_out  << " [alpha = " << models[i].alpha << "]";
                debug_out  << " Robot X: " << models[i].getState(0);
                debug_out  << " Robot Y: " << models[i].getState(1);
                debug_out  << " Robot Theta: " << models[i].getState(2) << endl;
            }
            debug_out  << "[" << currentFrameNumber << "]: Best Model";
            debug_out  << " [alpha = " << bestModel->alpha << "]";
            debug_out  << " Robot X: " << bestModel->getState(0);
            debug_out  << " Robot Y: " << bestModel->getState(1);
            debug_out  << " Robot Theta: " << bestModel->getState(2) << endl;
        }
#endif // DEBUG_LOCALISATION_VERBOSITY > 2	
}

void Localisation::WriteModelToObjects(const KF &model, FieldObjects* fieldObjects)
{

    // Write stationary objects.
    /*
    StationaryObjectsIt currStat = fieldObjects->stationaryFieldObjects.begin();
    StationaryObjectsConstIt endStat = fieldObjects->stationaryFieldObjects.end();
    float x,y;
    float distance,bearing;
    while(currStat != endStat)
    {
        x = (*currStat).X();
        y = (*currStat).Y();
        distance = model.getDistanceToPosition(x,y);
        bearing = model.getBearingToPosition(x,y);
        (*currStat).updateEstimatedRelativeVariables(distance, bearing, 0.0f);
        ++currStat;
    }
    */

    // Set the balls location.
    float distance,bearing;
    distance = model.getDistanceToPosition(model.getState(KF::ballX), model.getState(KF::ballY));
    bearing = model.getBearingToPosition(model.getState(KF::ballX), model.getState(KF::ballY));
    fieldObjects->mobileFieldObjects[fieldObjects->FO_BALL].updateObjectLocation(model.getState(KF::ballX),model.getState(KF::ballY),model.sd(KF::ballX), model.sd(KF::ballY));
    fieldObjects->mobileFieldObjects[fieldObjects->FO_BALL].updateObjectVelocities(model.getState(KF::ballXVelocity),model.getState(KF::ballYVelocity),model.sd(KF::ballXVelocity), model.sd(KF::ballYVelocity));
    fieldObjects->mobileFieldObjects[fieldObjects->FO_BALL].updateEstimatedRelativeVariables(distance, bearing, 0.0f);
    fieldObjects->mobileFieldObjects[fieldObjects->FO_BALL].updateSharedCovariance(model.GetBallSR());

    // Set my location.
    fieldObjects->self.updateLocationOfSelf(model.getState(KF::selfX), model.getState(KF::selfY), model.getState(KF::selfTheta), model.sd(KF::selfX), model.sd(KF::selfY), model.sd(KF::selfTheta));
}

bool Localisation::CheckGameState()
{

    return true;
    /*
    GameController* gc = &GameController::getInstance();
    bool isPenalised = gc->isPenalised();
    int currentState = gc->getGameState();

    // If robot has been penalised and penalty is lifted, reset to the penalty replacement positions.
    if( (isPenalised == false) && (wasPreviouslyPenalised == true) ){
        doPenaltyReset();
    } 
    else if ( (previousGameState != currentState) && (previousGameState == STATE_INITIAL)){
        doPlayerReset();
    }

    if(gc->getTimeSinceLastBallOut() == 0){
        // Increase uncertainty of ball position if it has gone out.. Cause it has probably been moved.
        for (int modelNumber = 0; modelNumber < c_MAX_MODELS; modelNumber++){
            if(models[modelNumber].isActive == false) continue;
            models[modelNumber].stateStandardDeviations[3][3] = 150.0; // 100 cm
            models[modelNumber].stateStandardDeviations[4][4] = 100.0; // 150 cm
            models[modelNumber].stateStandardDeviations[5][5] = 10.0;   // 10 cm/s
            models[modelNumber].stateStandardDeviations[6][6] = 10.0;   // 10 cm/s
        }
    }
    
    if(balanceFallen == true){
        for (int modelNumber = 0; modelNumber < c_MAX_MODELS; modelNumber++){
            // Increase heading uncertainty if fallen
            models[modelNumber].stateStandardDeviations[2][2] = 2.0;   // 2 radians
        }
    }
    wasPreviouslyPenalised = isPenalised;
    previousGameState = currentState;
    */
}

void Localisation::ClearAllModels()
{
    // Reset all of the models
    for(int m = 0; m < c_MAX_MODELS; m++){
        // reset outlier error count
        for (int i=0; i<c_numOutlierTrackedObjects; i++) modelObjectErrors[m][i] = 0.0;

        // Disable model
        models[m].isActive = false;
        models[m].toBeActivated = false;
    }
    return;
}

void Localisation::doPenaltyReset()
{
#if DEBUG_LOCALISATION_VERBOSITY > 0
    debug_out  << "[" << currentFrameNumber << "] Performing penalty reset." << endl;
#endif // DEBUG_LOCALISATION_VERBOSITY > 0

    ClearAllModels();

    // setup model 0 as top 'T'
    models[0].isActive = true;
    models[0].alpha = 0.5;

    // Set the state estimates
    models[0].stateEstimates[0][0] = 0.0;       // Robot x
    models[0].stateEstimates[1][0] = 200.0;     // Robot y
    models[0].stateEstimates[2][0] = -PI/2.0;    // Robot heading
    models[0].stateEstimates[3][0] = 0.0;       // Ball x 
    models[0].stateEstimates[4][0] = 0.0;       // Ball y
    models[0].stateEstimates[5][0] = 0.0;       // Ball vx
    models[0].stateEstimates[6][0] = 0.0;       // Ball vy

    // Set the uncertainties
    resetSdMatrix(0);
    
    // setup model 1 as bottom 'T'
    models[1].isActive = true;  
    models[1].alpha = 0.5;

    // Set the state estimates
    models[1].stateEstimates[0][0] = 0.0;       // Robot x
    models[1].stateEstimates[1][0] = -200.0;    // Robot y
    models[1].stateEstimates[2][0] = PI/2.0;   // Robot heading
    models[1].stateEstimates[3][0] = 0.0;       // Ball x
    models[1].stateEstimates[4][0] = 0.0;       // Ball y
    models[1].stateEstimates[5][0] = 0.0;       // Ball vx
    models[1].stateEstimates[6][0] = 0.0;       // ball vy

    // Set the uncertainties
    resetSdMatrix(1);
    return;
}

void Localisation::doPlayerReset()
{
    #if DEBUG_LOCALISATION_VERBOSITY > 0
    debug_out  << "[" << currentFrameNumber << "] Performing player reset." << endl;
    #endif // DEBUG_LOCALISATION_VERBOSITY > 0

    ClearAllModels();

    // setup model 0 as in yellow goals
    models[0].isActive = true;
    models[0].alpha = 0.25;

    models[0].stateEstimates[0][0] = 300.0;         // Robot x
    models[0].stateEstimates[1][0] = 0.0;           // Robot y
    models[0].stateEstimates[2][0] = PI;        // Robot heading
    models[0].stateEstimates[3][0] = 0.0;           // Ball x
    models[0].stateEstimates[4][0] = 0.0;           // Ball y
    models[0].stateEstimates[5][0] = 0.0;           // Ball vx
    models[0].stateEstimates[6][0] = 0.0;           // Ball vy

    // Set the uncertainties
    resetSdMatrix(0);

    // setup model 1 as in blue goals
    models[1].isActive = true;
    models[1].alpha = 0.25;

    models[1].stateEstimates[0][0] = -300.0;        // Robot x
    models[1].stateEstimates[1][0] = 0.0;           // Robot y
    models[1].stateEstimates[2][0] = 0.0;           // Robot heading
    models[1].stateEstimates[3][0] = 0.0;       // Ball x 
    models[1].stateEstimates[4][0] = 0.0;       // Ball y
    models[1].stateEstimates[5][0] = 0.0;       // Ball vx
    models[1].stateEstimates[6][0] = 0.0;       // Ball vy

    // Set the uncertainties
    resetSdMatrix(1);

    // setup model 2 as top half way 'T'
    models[2].isActive = true;
    models[2].alpha = 0.25;

    models[2].stateEstimates[0][0] = 0.0;        // Robot x
    models[2].stateEstimates[1][0] = 200.0;           // Robot y
    models[2].stateEstimates[2][0] = -PI/2.0;           // Robot heading
    models[2].stateEstimates[3][0] = 0.0;       // Ball x 
    models[2].stateEstimates[4][0] = 0.0;       // Ball y
    models[2].stateEstimates[5][0] = 0.0;       // Ball vx
    models[2].stateEstimates[6][0] = 0.0;       // Ball vy

    // Set the uncertainties
    resetSdMatrix(2);

    // setup model 3 as other half way 'T'
    models[3].isActive = true;
    models[3].alpha = 0.25;

    models[3].stateEstimates[0][0] = 0.0;        // Robot x
    models[3].stateEstimates[1][0] = -200.0;           // Robot y
    models[3].stateEstimates[2][0] = PI/2.0;           // Robot heading
    models[3].stateEstimates[3][0] = 0.0;       // Ball x 
    models[3].stateEstimates[4][0] = 0.0;       // Ball y
    models[3].stateEstimates[5][0] = 0.0;       // Ball vx
    models[3].stateEstimates[6][0] = 0.0;       // Ball vy

    // Set the uncertainties
    resetSdMatrix(3);
    return;
}


void Localisation::resetSdMatrix(int modelNumber)
{
     // Set the uncertainties
     models[modelNumber].stateStandardDeviations[0][0] = 150.0; // 150 cm
     models[modelNumber].stateStandardDeviations[1][1] = 100.0; // 100 cm
     models[modelNumber].stateStandardDeviations[2][2] = PI;   // 2 radians
     models[modelNumber].stateStandardDeviations[3][3] = 150.0; // 150 cm
     models[modelNumber].stateStandardDeviations[4][4] = 100.0; // 100 cm
     models[modelNumber].stateStandardDeviations[5][5] = 10.0;   // 10 cm/s
     models[modelNumber].stateStandardDeviations[6][6] = 10.0;   // 10 cm/s

    
//    models[modelNumber].stateStandardDeviations[0][0] = 10.0; // 100 cm
//    models[modelNumber].stateStandardDeviations[1][1] = 10.0; // 150 cm
//    models[modelNumber].stateStandardDeviations[2][2] = 0.2;   // 2 radians
//    models[modelNumber].stateStandardDeviations[3][3] = 10.0; // 100 cm
//    models[modelNumber].stateStandardDeviations[4][4] = 10.0; // 150 cm
//    models[modelNumber].stateStandardDeviations[5][5] = 1.0;   // 10 cm/s
//    models[modelNumber].stateStandardDeviations[6][6] = 1.0;   // 10 cm/s
    
    
    return;  
}

bool Localisation::clipModelToField(int modelID)
{
//    const double fieldXLength = 440.0;
//    const double fieldYLength = 680.0;
    const double fieldXLength = 680.0;
    const double fieldYLength = 440.0;
    const double fieldXMax = fieldXLength / 2.0;
    const double fieldXMin = - fieldXLength / 2.0; 
    const double fieldYMax = fieldYLength / 2.0; 
    const double fieldYMin = - fieldYLength / 2.0;

    bool wasClipped = false;
    bool clipped;
    double prevX, prevY, prevTheta;
    prevX = models[modelID].getState(0);
    prevY = models[modelID].getState(1);
    prevTheta = models[modelID].getState(2);

    clipped = models[modelID].clipState(0, fieldXMin, fieldXMax);		// Clipping for robot's X
    #if DEBUG_LOCALISATION_VERBOSITY > 1
    if(clipped){
        debug_out  << "[" << currentFrameNumber << "]: Model[" << modelID << "]";
        debug_out  << " [alpha = " << models[modelID].alpha << "]";
        debug_out  << " State(0) clipped.";
        debug_out  << " (" << prevX << "," << prevY << "," << prevTheta << ") -> (" << models[modelID].getState(0);
        debug_out  << "," << models[modelID].getState(1) << "," << models[modelID].getState(2) << ")" << endl;
    }
    #endif // DEBUG_LOCALISATION_VERBOSITY > 1
    wasClipped = wasClipped || clipped;

    prevX = models[modelID].getState(0);
    prevY = models[modelID].getState(1);
    prevTheta = models[modelID].getState(2);

    clipped = models[modelID].clipState(1, fieldYMin, fieldYMax);		// Clipping for robot's Y

    #if DEBUG_LOCALISATION_VERBOSITY > 1
    if(clipped){
        debug_out  << "[" << currentFrameNumber << "]: Model[" << modelID << "]";
        debug_out  << " [alpha = " << models[modelID].alpha << "]";
        debug_out  << " State(1) clipped." << endl;
        debug_out  << " (" << prevX << "," << prevY << "," << prevTheta << ") -> (" << models[modelID].getState(0);
        debug_out  << "," << models[modelID].getState(1) << "," << models[modelID].getState(2) << ")" << endl;
    }
    #endif // DEBUG_LOCALISATION_VERBOSITY > 1

    wasClipped = wasClipped || clipped;
    prevX = models[modelID].getState(0);
    prevY = models[modelID].getState(1);
    prevTheta = models[modelID].getState(2);

    clipped = models[modelID].clipState(3, fieldXMin, fieldXMax);		// Clipping for ball's X

    #if DEBUG_LOCALISATION_VERBOSITY > 1
    if(clipped){
        debug_out  << "[" << currentFrameNumber << "]: Model[" << modelID << "]";
        debug_out  << " [alpha = " << models[modelID].alpha << "]";
        debug_out  << " State(3) clipped." << endl;
        debug_out  << " (" << prevX << "," << prevY << "," << prevTheta << ") -> (" << models[modelID].getState(0);
        debug_out  << "," << models[modelID].getState(1) << "," << models[modelID].getState(2) << ")" << endl;
    }
    #endif // DEBUG_LOCALISATION_VERBOSITY > 1
    
    wasClipped = wasClipped || clipped;

    prevX = models[modelID].getState(0);
    prevY = models[modelID].getState(1);
    prevTheta = models[modelID].getState(2);

    clipped = models[modelID].clipState(4, fieldYMin, fieldYMax);		// Clipping for ball's Y

    #if DEBUG_LOCALISATION_VERBOSITY > 1
    if(clipped){
        debug_out  << "[" << currentFrameNumber << "]: Model[" << modelID << "]";
        debug_out  << " [alpha = " << models[modelID].alpha << "]";
        debug_out  << " State(4) clipped." << endl;
        debug_out  << " (" << prevX << "," << prevY << "," << prevTheta << ") -> (" << models[modelID].getState(0);
        debug_out  << "," << models[modelID].getState(1) << "," << models[modelID].getState(2) << ")" << endl;
    }
    #endif // DEBUG_LOCALISATION_VERBOSITY > 1
    
    wasClipped = wasClipped || clipped;

    return wasClipped;
}



bool Localisation::clipActiveModelsToField()
{
    bool wasClipped = false;
    bool modelClipped = false;
    for(int modelID = 0; modelID < c_MAX_MODELS; modelID++){
        if(models[modelID].isActive == true){
            modelClipped = clipModelToField(modelID);
            wasClipped = wasClipped || modelClipped;
        }
    }
    return wasClipped;
}



bool Localisation::doTimeUpdate(float odomForward, float odomLeft, float odomTurn)
{
    bool result = false;
    for(int modelID = 0; modelID < c_MAX_MODELS; modelID++)
    {
        if(models[modelID].isActive == false) continue; // Skip Inactive models.
        result = true;
        models[modelID].timeUpdate(0);
	models[modelID].performFiltering(odomForward, odomLeft, odomTurn);
    }
    return result;
}



int Localisation::doSharedBallUpdate(const TeamPacket::SharedBall& sharedBall)
{
    int kf_return;
    int numSuccessfulUpdates = 0;
    float timeSinceSeen = sharedBall.TimeSinceLastSeen;
    double sharedBallX = sharedBall.X;
    double sharedBallY = sharedBall.Y;
    double SRXX = sharedBall.SRXX;
    double SRXY = sharedBall.SRXY;
    double SRYY = sharedBall.SRYY;

    if (timeSinceSeen > 0)      // don't process sharedBalls unless they are seen
        return 0;
    
    if (timeSinceSeen < 250)    // if another robot can see the ball then it is not lost
        m_objects->mobileFieldObjects[FieldObjects::FO_BALL].updateIsLost(false);
    
    #if DEBUG_LOCALISATION_VERBOSITY > 1
        debug_out  << "[" << currentFrameNumber << "]: Doing Shared Ball Update. X = " << sharedBallX << " Y = " << sharedBallY << " SRXX = " << SRXX << " SRXY = " << SRXY << "SRYY = " << SRYY << endl;
    #endif

    for(int modelID = 0; modelID < c_MAX_MODELS; modelID++){
        if(models[modelID].isActive == false) continue; // Skip Inactive models.
        kf_return = KF_OK;
        models[modelID].linear2MeasurementUpdate(sharedBallX, sharedBallY, SRXX, SRXY, SRYY, 3, 4);
        if(kf_return == KF_OK) numSuccessfulUpdates++;
    }
    return numSuccessfulUpdates;
}



int Localisation::doBallMeasurementUpdate(MobileObject &ball)
{
    int kf_return;
    int numSuccessfulUpdates = 0;

    if(IsValidObject(ball) == false)
    {
    #if DEBUG_LOCALISATION_VERBOSITY > 1
        debug_out  <<"[" << m_timestamp << "]: Skipping Invalid Ball Update. Distance = " << ball.measuredDistance() << " Bearing = " << ball.measuredBearing() << endl;
    #endif // DEBUG_LOCALISATION_VERBOSITY > 1
        return KF_OUTLIER;
    }

    #if DEBUG_LOCALISATION_VERBOSITY > 1
    debug_out  <<"[" << m_timestamp << "]: Doing Ball Update. Distance = " << ball.measuredDistance() << " Bearing = " << ball.measuredBearing() << endl;
    #endif // DEBUG_LOCALISATION_VERBOSITY > 1

    double flatBallDistance = ball.measuredDistance() * cos(ball.measuredElevation());
    for(int modelID = 0; modelID < c_MAX_MODELS; modelID++){
        if(models[modelID].isActive == false) continue; // Skip Inactive models.
        kf_return = KF_OK;
        kf_return = models[modelID].ballmeas(flatBallDistance, ball.measuredBearing());
        if(kf_return == KF_OK) numSuccessfulUpdates++;
    }
    return numSuccessfulUpdates;
}

int Localisation::doKnownLandmarkMeasurementUpdate(StationaryObject &landmark)
{
    int kf_return;
    int numSuccessfulUpdates = 0;

    if(IsValidObject(landmark) == false)
    {
#if DEBUG_LOCALISATION_VERBOSITY > 1
        debug_out  <<"[" << m_timestamp << "] Skipping Landmark Update: ";
        debug_out  << landmark.getName();
        debug_out  << " Distance = " << landmark.measuredDistance();
        debug_out  << " Bearing = " << landmark.measuredBearing();
#endif // DEBUG_LOCALISATION_VERBOSITY > 1
        return KF_OUTLIER;
    }

    int objID = landmark.getID();
    double flatObjectDistance = landmark.measuredDistance() * cos(landmark.measuredElevation());
    //double flatObjectDistance = landmark.measuredDistance();

    double distanceOffsetError = R_obj_range_offset;
    double distanceRelativeError = R_obj_range_relative;
    double bearingError = R_obj_theta;

    switch(objID)
    {
        case FieldObjects::FO_CORNER_CENTRE_CIRCLE:
                bearingError = centreCircleBearingError;
                break;
        default:
                break;
    }

    for(int modelID = 0; modelID < c_MAX_MODELS; modelID++)
    {
        if(models[modelID].isActive == false) continue; // Skip Inactive models.

#if DEBUG_LOCALISATION_VERBOSITY > 1
        debug_out  <<"[" << currentFrameNumber << "]: Model[" << modelID << "] Landmark Update. "; 
        debug_out  << "Object = " << landmark.getName();
        debug_out  << " Distance = " << landmark.measuredDistance();
        debug_out  << " Bearing = " << landmark.measuredBearing();
        debug_out  << " Location = (" << landmark.X() << "," << landmark.Y() << ")...";
#endif // DEBUG_LOCALISATION_VERBOSITY > 1

        if(landmark.measuredBearing() != landmark.measuredBearing())
	{
#if DEBUG_LOCALISATION_VERBOSITY > 0
            debug_out  << "ABORTED Object Update Bearing is NaN skipping object." << endl;
#endif // DEBUG_LOCALISATION_VERBOSITY > 0
            continue;
        }
	kf_return = KF_OK;
        kf_return = models[modelID].fieldObjectmeas(flatObjectDistance, landmark.measuredBearing(),landmark.X(), landmark.Y(),
			distanceOffsetError, distanceRelativeError, bearingError);
        if(kf_return == KF_OUTLIER) modelObjectErrors[modelID][landmark.getID()] += 1.0;

#if DEBUG_LOCALISATION_VERBOSITY > 1
        if(kf_return == KF_OK)
            debug_out  << "OK" << endl;
        else
            debug_out  << "OUTLIER" << endl;
#endif // DEBUG_LOCALISATION_VERBOSITY > 1

        if(kf_return == KF_OK) numSuccessfulUpdates++;
    }
    return numSuccessfulUpdates;
}

int Localisation::doAmbiguousLandmarkMeasurementUpdate(AmbiguousObject &ambigousObject, const vector<StationaryObject>& possibleObjects)
{
    int kf_return;

    if(IsValidObject(ambigousObject) == false)
    {
    #if DEBUG_LOCALISATION_VERBOSITY > 1
        debug_out  <<"[" << m_timestamp << "] Skipping Ambiguous Object: ";
        debug_out  << ambigousObject.getName();
        debug_out  << " Distance = " << ambigousObject.measuredDistance();
        debug_out  << " Bearing = " << ambigousObject.measuredBearing();
    #endif // DEBUG_LOCALISATION_VERBOSITY > 1
        return KF_OUTLIER;
    }

    #if AMBIGUOUS_CORNERS_ON <= 0
    if((ambigousObject.getID() != FieldObjects::FO_BLUE_GOALPOST_UNKNOWN) && (ambigousObject.getID() != FieldObjects::FO_YELLOW_GOALPOST_UNKNOWN)){
    #if DEBUG_LOCALISATION_VERBOSITY > 1
        debug_out  <<"[" << currentFrameNumber << "]: ingored unkown object " << ambigousObject.getName() << std::endl;
    #endif // DEBUG_LOCALISATION_VERBOSITY > 1
        return KF_OUTLIER;
    }
    #endif // AMBIGUOUS_CORNERS_ON <= 0

    vector<int> possabilities = ambigousObject.getPossibleObjectIDs();
    unsigned int numOptions = possabilities.size();
    int outlierModelID = -1;
    int numFreeModels = getNumFreeModels();
    int numActiveModels = getNumActiveModels();
    int numRequiredModels = numActiveModels * (numOptions); // An extra base model.

    if(numFreeModels < numRequiredModels){
        int maxActiveAfterMerge = c_MAX_MODELS /  (numOptions + 1);

        #if DEBUG_LOCALISATION_VERBOSITY > 2
        debug_out  <<"[" << currentFrameNumber << "]: Only " <<  numFreeModels << " Free. Need " << numRequiredModels << " for Update." << endl;
        debug_out  <<"[" << currentFrameNumber << "]: Merging to " << maxActiveAfterMerge << " Max models." << endl;
        #endif // DEBUG_LOCALISATION_VERBOSITY > 2

        MergeModels(maxActiveAfterMerge);

        #if DEBUG_LOCALISATION_VERBOSITY > 2
        debug_out  <<"[" << currentFrameNumber << "]: " << getNumFreeModels() << " models now available." << endl;
        #endif // DEBUG_LOCALISATION_VERBOSITY > 2

        if(getNumFreeModels() < (getNumActiveModels() * (int)numOptions)){

            #if DEBUG_LOCALISATION_VERBOSITY > 0
            debug_out  <<"[" << currentFrameNumber << "]: " << "Not enough models. Aborting Update." << endl;
            #endif // DEBUG_LOCALISATION_VERBOSITY > 0

            return KF_OUTLIER;
        }
    }

    #if DEBUG_LOCALISATION_VERBOSITY > 1
    //debug_out <<"[" << currentFrameNumber << "]: Doing Ambiguous Object Update. Object = " << ambigousObject.name();
    debug_out << " Distance = " << ambigousObject.measuredDistance();
    debug_out  << " Bearing = " << ambigousObject.measuredBearing() << endl;
    #endif // DEBUG_LOCALISATION_VERBOSITY > 1

    for (int modelID = 0; modelID < c_MAX_MODELS; modelID++){
        if(models[modelID].isActive == false) continue; // Skip inactive models.

        // Copy initial model to the temporary model.
        tempModel = models[modelID];
        tempModel.isActive = false;
        tempModel.toBeActivated = true;
        
        // Save Original model as outlier option.
        models[modelID].alpha*=0.0005;
        outlierModelID = -1;
//        modelObjectErrors[modelID][ambigousObject.getID()] += 1.0;
  
        // Now go through each of the possible options, and apply it to a copy of the model
        for(unsigned int optionNumber = 0; optionNumber < numOptions; optionNumber++){
            int possibleObjectID = possabilities[optionNumber];
            int newModelID = FindNextFreeModel();
    
            // If an invalid modelID has been returned, something has gone horribly wrong, so stop here.
            if(newModelID < 0){ 

                #if DEBUG_LOCALISATION_VERBOSITY > 0
                debug_out  <<"[" << currentFrameNumber << "]: !!! WARNING !!! Bad Model ID returned. Update aborted." << endl;
                #endif // DEBUG_LOCALISATION_VERBOSITY > 0

                for(int m = 0; m < c_MAX_MODELS; m++) models[m].toBeActivated = false;
                return -1;
            }

            models[newModelID] = tempModel; // Get the new model from the temp

            // Copy outlier history from the current model.
            for (int i=0; i<c_numOutlierTrackedObjects; i++){
                modelObjectErrors[newModelID][i] = modelObjectErrors[modelID][i];
            }

            // Do the update.
            kf_return =  models[newModelID].fieldObjectmeas(ambigousObject.measuredDistance(), ambigousObject.measuredBearing(),possibleObjects[possibleObjectID].X(), possibleObjects[possibleObjectID].Y(), R_obj_range_offset, R_obj_range_relative, R_obj_theta);

            #if DEBUG_LOCALISATION_VERBOSITY > 2
            debug_out  <<"[" << currentFrameNumber << "]: Splitting model[" << modelID << "] to model[" << newModelID << "].";
            //debug_out  << " Object = " << fieldObjects[possibleObjectID].name();
            debug_out  << "\tLocation = (" << possibleObjects[possibleObjectID].X() << "," << possibleObjects[possibleObjectID].Y() << ")...";
            #endif // DEBUG_LOCALISATION_VERBOSITY > 2

            // If the update reult was an outlier rejection, the model need not be kept as the
            // information is already contained in the designated outlier model created earlier
            if (kf_return == KF_OUTLIER) {
                models[newModelID].toBeActivated=false;
		   /*
                if (outlierModelID < 0) {
                  outlierModelID = newModelID;
                } else {
                  MergeTwoModels(outlierModelID, newModelID);
                  models[newModelID].toBeActivated=false;
                }
		*/
            }

#if DEBUG_LOCALISATION_VERBOSITY > 2
            if(kf_return == KF_OK) debug_out  << "OK" << "  Resulting alpha = " << models[newModelID].alpha << endl;
            else debug_out  << "OUTLIER" << "  Resulting alpha = " << models[newModelID].alpha << endl;
#endif

        }
    }
    // Split alpha between choices and also activate models
    for (int i=0; i< c_MAX_MODELS; i++) {
        if (models[i].toBeActivated) {
            models[i].alpha *= 1.0/((float)numOptions); // Divide each models alpha by the numbmer of splits.
            models[i].isActive=true;
        }
        models[i].toBeActivated=false; // Turn off activation flag
    }
    return 1;
}



bool Localisation::MergeTwoModels(int index1, int index2)
{
    // Merges second model into first model, then disables second model.
    bool success = true;
    if(index1 == index2) success = false; // Don't merge the same model.
    if((models[index1].isActive == false) || (models[index2].isActive == false)) success = false; // Both models must be active.
    if(success == false){
#if DEBUG_LOCALISATION_VERBOSITY > 0
        debug_out  <<"[" << currentFrameNumber << "]: Merge Between model[" << index1 << "] and model[" << index2 << "] FAILED." << endl;
#endif // DEBUG_LOCALISATION_VERBOSITY > 0
        return success;
    }

    // Merge alphas
    double alphaMerged = models[index1].alpha + models[index2].alpha;
    double alpha1 = models[index1].alpha / alphaMerged;
    double alpha2 = models[index2].alpha / alphaMerged;

    Matrix xMerged; // Merge State matrix

    // If one model is much more correct than the other, use the correct states.
    // This prevents drifting from continuouse splitting and merging even when one model is much more likely.
    if(models[index1].alpha > 10*models[index2].alpha){
        xMerged = models[index1].stateEstimates;
    } 
    else if (models[index2].alpha > 10*models[index1].alpha){
        xMerged = models[index2].stateEstimates;
    } 
    else {
        xMerged = (alpha1 * models[index1].stateEstimates + alpha1 * models[index2].stateEstimates);
        // Fix angle.
        double angleDiff = models[index2].stateEstimates[2][0] - models[index1].stateEstimates[2][0];
        angleDiff = normaliseAngle(angleDiff);
        xMerged[2][0] = normaliseAngle(models[index1].stateEstimates[2][0] + alpha2*angleDiff);
    }
 
    // Merge Covariance matrix (S = sqrt(P))
    Matrix xDiff = models[index1].stateEstimates - xMerged;
    Matrix p1 = (models[index1].stateStandardDeviations * models[index1].stateStandardDeviations.transp() + xDiff * xDiff.transp());

    xDiff = models[index2].stateEstimates - xMerged;
    Matrix p2 = (models[index2].stateStandardDeviations * models[index2].stateStandardDeviations.transp() + xDiff * xDiff.transp());
  
    Matrix sMerged = cholesky(alpha1 * p1 + alpha2 * p2); // P merged = alpha1 * p1 + alpha2 * p2.

    // Copy merged value to first model
    models[index1].alpha = alphaMerged;
    models[index1].stateEstimates = xMerged;
    models[index1].stateStandardDeviations = sMerged;

    // Disable second model
    models[index2].isActive = false;
    models[index2].toBeActivated = false;

    for (int i=0; i<c_numOutlierTrackedObjects; i++) modelObjectErrors[index2][i] = 0.0; // Reset outlier values.
    return true;
}



int Localisation::getNumActiveModels()
{
    int numActive = 0;
    for (int modelID = 0; modelID < c_MAX_MODELS; modelID++){
        if(models[modelID].isActive == true) numActive++;
    }
    return numActive;
}



int Localisation::getNumFreeModels()
{
    int numFree = 0;
    for (int modelID = 0; modelID < c_MAX_MODELS; modelID++){
        if((models[modelID].isActive == false) && (models[modelID].toBeActivated == false)) numFree++;    
    }
    return numFree;
}


const KF& Localisation::getModel(int modelNumber) const
{
    return models[modelNumber];
}

const KF& Localisation::getBestModel() const
{
    return models[getBestModelID()];
}

int Localisation::getBestModelID() const
{
    // Return model with highest alpha value.
    int bestID = 0;
    for (int currID = 0; currID < c_MAX_MODELS; currID++){
        if(models[currID].isActive == false) continue; // Skip inactive models.
        if(models[currID].alpha > models[bestID].alpha) bestID = currID;
    }
    return bestID;
}

bool Localisation::IsValidObject(const Object& theObject)
{
    bool isValid = true;
    if(theObject.measuredDistance() == 0.0) isValid = false;
    if(theObject.measuredDistance() != theObject.measuredDistance()) isValid = false;
    if(theObject.measuredBearing() != theObject.measuredBearing()) isValid = false;
    if(theObject.measuredElevation() != theObject.measuredElevation()) isValid = false;
    return isValid;
}

bool Localisation::CheckModelForOutlierReset(int modelID)
{
    // RHM 7/7/08: Suggested incorporation of 'Resetting' for possibly 'kidnapped' robot
    //----------------------------------------------------------
    double sum = 0.0;
    int numObjects = 0;
    bool reset = false;
    for(int objID = 0; objID < c_numOutlierTrackedObjects; objID++){
        switch(objID)
        {
        case FieldObjects::FO_BLUE_LEFT_GOALPOST:
        case FieldObjects::FO_BLUE_RIGHT_GOALPOST:
        case FieldObjects::FO_YELLOW_LEFT_GOALPOST:
        case FieldObjects::FO_YELLOW_RIGHT_GOALPOST:
            sum += modelObjectErrors[modelID][objID];
            if (modelObjectErrors[modelID][objID] > c_OBJECT_ERROR_THRESHOLD) numObjects+=1;
            modelObjectErrors[modelID][objID] *= c_OBJECT_ERROR_DECAY;
            break;
        default:
            break;
        }
    }

    // Check if enough recent 'outliers' that we should reset ?
    if ((sum > c_RESET_SUM_THRESHOLD) && (numObjects >= c_RESET_NUM_THRESHOLD)) {
        reset = true;
        //models[modelID].Reset(); //Reset KF varainces. Leave Xhat!

        #if DEBUG_LOCALISATION_VERBOSITY > 1
        debug_out << "[" << currentFrameNumber << "]: Model[" << modelID << "] Reset due to outliers." << endl;
        #endif // DEBUG_LOCALISATION_VERBOSITY > 1

        for (int i=0; i<c_numOutlierTrackedObjects; i++) modelObjectErrors[modelID][i] = 0.0; // Reset the outlier history
    }
    return reset;
}



int  Localisation::CheckForOutlierResets()
{
    bool numResets = 0;
    for (int modelID = 0; modelID < c_MAX_MODELS; modelID++){
        if(CheckModelForOutlierReset(modelID))
        {
            models[modelID].isActive = false;
            numResets++;
        }
    }
    if(getNumActiveModels() < 1)
    {
        this->doPlayerReset();
    }
    return numResets;
}



int Localisation::varianceCheckAll()
{
    int numModelsChanged = 0;
    bool changed;
    for (int currID = 0; currID < c_MAX_MODELS; currID++){
        if(models[currID].isActive == false)
	{
		continue; // Skip inactive models.
	}
        changed = varianceCheck(currID);
        if(changed) 
	{
		numModelsChanged++;
	}
	
    }
    return numModelsChanged;
}

bool Localisation::varianceCheck(int modelID)
{
    // Which direction on the field you should be facing to see the goals
    const double blueDirection = PI;
    const double yellowDirection = 0;

    bool   changed = false;
    double var = models[modelID].variance(2);	//angle variance
    bool   largeVariance = (var > (c_LargeAngleSD * c_LargeAngleSD));
    
    // If we think we know where we are facing don't change anything
//    if(largeVariance == false) return changed;

     // Otherwise try to adjust to fit a goal we can see.
     // Blue Goal - From center at PI radians bearing.
     if( (m_objects->stationaryFieldObjects[FieldObjects::FO_BLUE_LEFT_GOALPOST].isObjectVisible() == true) && (m_objects->stationaryFieldObjects[FieldObjects::FO_BLUE_LEFT_GOALPOST].measuredDistance() > 100) )
     {	
  	  #if DEBUG_LOCALISATION_VERBOSITY > 0
	     debug_out<<"Localisation : Saw left blue goal , and distance is : "
			    <<m_objects->stationaryFieldObjects[FieldObjects::FO_BLUE_LEFT_GOALPOST].measuredDistance()<<endl;
	  #endif
          models[modelID].stateEstimates[2][0]=(blueDirection - m_objects->stationaryFieldObjects[FieldObjects::FO_BLUE_LEFT_GOALPOST].measuredBearing());
              changed = true;
     }
 
     else if( (m_objects->stationaryFieldObjects[FieldObjects::FO_BLUE_RIGHT_GOALPOST].isObjectVisible() == true) && (m_objects->stationaryFieldObjects[FieldObjects::FO_BLUE_RIGHT_GOALPOST].measuredDistance() > 100) )
     {
	#if DEBUG_LOCALISATION_VERBOSITY > 0
	     debug_out<<"Localisation : Saw right blue goal , and distance is : "
			    <<m_objects->stationaryFieldObjects[FieldObjects::FO_BLUE_RIGHT_GOALPOST].measuredDistance()<<endl;
	#endif

         models[modelID].stateEstimates[2][0]=(blueDirection - m_objects->stationaryFieldObjects[FieldObjects::FO_BLUE_RIGHT_GOALPOST].measuredBearing());
         changed = true;
     }
         /* NEED TO FIX THIS I DON't KNOW HOW IT WILL WORK YET!
 	else if( (objects[FO_BLUE_GOALPOST_UNKNOWN].seen == true) && (objects[FO_BLUE_GOALPOST_UNKNOWN].visionDistance > 100) ){
 		models[modelID].stateEstimates[2][0]=(blueDirection - objects[FO_BLUE_GOALPOST_UNKNOWN].visionBearing);
         changed = true;
 	}
         */
 
   // Yellow Goal - From center at 0.0 radians bearing.
     if( (m_objects->stationaryFieldObjects[FieldObjects::FO_YELLOW_LEFT_GOALPOST].isObjectVisible() == true) &&
	  (m_objects->stationaryFieldObjects[FieldObjects::FO_YELLOW_LEFT_GOALPOST].measuredDistance() > 100) )
     {
	#if DEBUG_LOCALISATION_VERBOSITY > 0
	     debug_out<<"Localisation : Saw left yellow goal , and distance is : "
			    <<m_objects->stationaryFieldObjects[FieldObjects::FO_YELLOW_LEFT_GOALPOST].measuredDistance()<<endl;
	#endif
			     
         models[modelID].stateEstimates[2][0]=(yellowDirection -
			 m_objects->stationaryFieldObjects[FieldObjects::FO_YELLOW_LEFT_GOALPOST].measuredBearing());
         changed = true;
     }
     else if( (m_objects->stationaryFieldObjects[FieldObjects::FO_YELLOW_RIGHT_GOALPOST].isObjectVisible() == true) &&
	       (m_objects->stationaryFieldObjects[FieldObjects::FO_YELLOW_RIGHT_GOALPOST].measuredDistance() > 100) )
     {
	     
	#if DEBUG_LOCALISATION_VERBOSITY > 0
	     debug_out<<"Localisation : Saw left yellow goal , and distance is : "
			    <<m_objects->stationaryFieldObjects[FieldObjects::FO_YELLOW_RIGHT_GOALPOST].measuredDistance()<<endl;
	#endif
			     
         models[modelID].stateEstimates[2][0]=(yellowDirection -
			 m_objects->stationaryFieldObjects[FieldObjects::FO_YELLOW_RIGHT_GOALPOST].measuredBearing());
         changed = true;
     }
     
     
     /* NEED TO FIX THIS I DON't KNOW HOW IT WILL WORK YET!
     else if( (objects[FO_YELLOW_GOALPOST_UNKNOWN].seen == true) && (objects[FO_YELLOW_GOALPOST_UNKNOWN].visionDistance > 100) ){
         models[modelID].stateEstimates[2][0]=(yellowDirection - objects[FO_YELLOW_GOALPOST_UNKNOWN].visionBearing);
         changed = true;
     }
     */
 
	#if DEBUG_LOCALISATION_VERBOSITY > 1
   	  if(changed)
	  {
		  
         	debug_out << "[" << currentFrameNumber << "]: Model[" << modelID << "]";
         	debug_out << "Bearing adjusted due to Goal. New Value = " << models[modelID].stateEstimates[2][0] << endl;
	  }
 	#endif
   	  return changed;
}



void Localisation::NormaliseAlphas()
{
    // Normalise all of the models alpha values such that all active models sum to 1.0
    double sumAlpha=0.0;
    for (int i = 0; i < c_MAX_MODELS; i++) {
        if (models[i].isActive) {
            sumAlpha+=models[i].alpha;
        }
    }
    if(sumAlpha == 1) return;
    if (sumAlpha == 0) sumAlpha = 1e-12;
    for (int i = 0; i < c_MAX_MODELS; i++) {
        if (models[i].isActive) {
            models[i].alpha=models[i].alpha/sumAlpha;
        }
    }
}



int Localisation::FindNextFreeModel()
{
    for (int i=0; i<c_MAX_MODELS; i++) {
        if ((models[i].isActive == true) || (models[i].toBeActivated == true)) continue;
        else return i;
    }
    return -1; // NO FREE MODELS - This is very, very bad.
}


// Reset all of the models
void Localisation::ResetAll()
{

#if DEBUG_LOCALISATION_VERBOSITY > 1
    debug_out  <<"[" << currentFrameNumber << "]: Resetting All Models." << endl;
#endif

    for(int modelNum = 0; modelNum < c_MAX_MODELS; modelNum++){
        models[modelNum].init();
        for (int i=0; i<c_numOutlierTrackedObjects; i++) modelObjectErrors[modelNum][i] = 0.0; // Reset outlier values.
    }
}



//**************************************************************************
//  This method begins the process of merging close models together

void Localisation::MergeModels(int maxAfterMerge) {
    MergeModelsBelowThreshold(0.001);
    MergeModelsBelowThreshold(0.01);
  
//  double threshold=0.04;
    double threshold=0.05;

    while (getNumActiveModels()>maxAfterMerge) {
        MergeModelsBelowThreshold(threshold);
//      threshold*=5.0;
        threshold+=0.05;
    }
    return;
}



void Localisation::PrintModelStatus(int modelID)
{
#if DEBUG_LOCALISATION_VERBOSITY > 1
  debug_out  <<"[" << currentFrameNumber << "]: Model[" << modelID << "]";
  debug_out  << "[alpha=" << models[modelID].alpha << "]";
  debug_out  << " active = " << models[modelID].isActive;
  debug_out  << " activate = " << models[modelID].toBeActivated << endl;
#endif
  return;
}



void Localisation::MergeModelsBelowThreshold(double MergeMetricThreshold)
{
    double mergeM;
    for (int i = 0; i < c_MAX_MODELS; i++) {
        for (int j = i; j < c_MAX_MODELS; j++) {
            if(i == j) continue;
            if (!models[i].isActive || !models[j].isActive ) continue;
            mergeM = abs( MergeMetric(i,j) );
            if (mergeM < MergeMetricThreshold) { //0.5
#if DEBUG_LOCALISATION_VERBOSITY > 2
                debug_out  <<"[" << currentFrameNumber << "]: Merging Model[" << j << "][alpha=" << models[j].alpha << "]";
                debug_out  << " into Model[" << i << "][alpha=" << models[i].alpha << "] " << " Merge Metric = " << mergeM << endl  ;
#endif
                MergeTwoModels(i,j);
            }
        }
    }
}



//************************************************************************
// model to compute a metric for how 'far' apart two models are in terms of merging.
double Localisation::MergeMetric(int index1, int index2)
{   
    if (index1==index2) return 10000.0;
    if (!models[index1].isActive || !models[index2].isActive ) return 10000.0; //at least one model inactive
    Matrix xdif = models[index1].stateEstimates - models[index2].stateEstimates;
    Matrix p1 = models[index1].stateStandardDeviations * models[index1].stateStandardDeviations.transp();
    Matrix p2 = models[index2].stateStandardDeviations * models[index2].stateStandardDeviations.transp();
  
    xdif[2][0] = normaliseAngle(xdif[2][0]);

    double dij=0;
    for (int i=0; i<p1.getm(); i++) {
        dij+=(xdif[i][0]*xdif[i][0]) / (p1[i][i]+p2[i][i]);
    }
    return dij*( (models[index1].alpha*models[index2].alpha) / (models[index1].alpha+models[index2].alpha) );
}


void Localisation::feedback(double* feedback)
{
	feedbackPosition[0] = feedback[0];
	feedbackPosition[1] = feedback[1];
	feedbackPosition[2] = feedback[2];
}

void Localisation::measureLocalization(double x,double y,double theta)
{
// 	cout<<stateEstimates
// 	cout<<x<<", "<<stateEstimates[0][0]<<", "<<y<<", "stateEstimates[1][0]<<", "<<theta<<", "<<stateEstimates[2][0]<<endl;
	
	models[0].measureLocalization(x,y,theta);

}

std::ostream& operator<< (std::ostream& output, const Localisation& p_loc)
{
    int numodels = p_loc.c_MAX_MODELS;
    output.write(reinterpret_cast<const char*>(&p_loc.m_timestamp), sizeof(p_loc.m_timestamp));
    output.write(reinterpret_cast<const char*>(&numodels), sizeof(numodels));
    for (int i = 0; i < numodels; ++i)
    {
        output << p_loc.models[i];
        for (int j = 0; j < p_loc.c_numOutlierTrackedObjects; ++j)
            output.write(reinterpret_cast<const char*>(&p_loc.modelObjectErrors[i][j]), sizeof(p_loc.modelObjectErrors[i][j]));
    }
    return output;
}

std::istream& operator>> (std::istream& input, Localisation& p_loc)
{
    int numModels;
    input.read(reinterpret_cast<char*>(&p_loc.m_timestamp), sizeof(p_loc.m_timestamp));
    input.read(reinterpret_cast<char*>(&numModels), sizeof(numModels));
    for (int i = 0; i < numModels; ++i)
    {
        input >> p_loc.models[i];
        for (int j = 0; j < p_loc.c_numOutlierTrackedObjects; ++j)
            input.read(reinterpret_cast<char*>(&p_loc.modelObjectErrors[i][j]), sizeof(p_loc.modelObjectErrors[i][j]));
    }
    return input;
}<|MERGE_RESOLUTION|>--- conflicted
+++ resolved
@@ -202,18 +202,9 @@
         AmbiguousObjectsConstIt endAmb(m_objects->ambiguousFieldObjects.end());
         for(; currAmb != endAmb; ++currAmb){
             if(currAmb->isObjectVisible() == false) continue; // Skip objects that were not seen.
-<<<<<<< HEAD
-            if(currStat->getID() == FieldObjects::FO_BLUE_GOALPOST_UNKNOWN || currStat->getID() == FieldObjects::FO_YELLOW_GOALPOST_UNKNOWN)
-            {
-                updateResult = doAmbiguousLandmarkMeasurementUpdate((*currAmb), m_objects->stationaryFieldObjects);
-                NormaliseAlphas();
-                numUpdates++;
-            }
-=======
             updateResult = doAmbiguousLandmarkMeasurementUpdate((*currAmb), objects->stationaryFieldObjects);
             NormaliseAlphas();
             numUpdates++;
->>>>>>> afcf0fbb
         }
 
         MergeModels(c_MAX_MODELS_AFTER_MERGE);
