--- conflicted
+++ resolved
@@ -14,17 +14,13 @@
 #include "nubotdataconfig.h"
 #include "nubotconfig.h"
 
-<<<<<<< HEAD
 #include "Tools/Profiling/Profiler.h"
-=======
 #include "Tools/Math/Filters/IKalmanFilter.h"
 #include "Tools/Math/Filters/KFBuilder.h"
 #include "Tools/Math/Filters/IKFModel.h"
 #include "Tools/Math/Filters/MobileObjectModel.h"
 #include "Tools/Math/Filters/RobotModel.h"
-
 #include <algorithm>
->>>>>>> 9c75b7dc
 
 #include <assert.h>
 
@@ -77,26 +73,87 @@
 
 SelfLocalisation::SelfLocalisation(int playerNumber): m_timestamp(0)
 {
-    init();
-
     // Set default settings
     m_settings.setBranchMethod(LocalisationSettings::branch_exhaustive);
     m_settings.setPruneMethod(LocalisationSettings::prune_viterbi);
-<<<<<<< HEAD
-    //m_settings.setPruneMethod(LocalisationSettings::prune_merge);
-//  Changed to viterbi, since we are now introducing a lot of possible 'rubbish' models
-//  to try out resetting conditions. Merging these seems to be bad, as they can gang up
-//  merge together and overpower to good, more accurate models. Works well in the simulations
-//  at least.
-
+    m_settings.setBallLocFilter(KFBuilder::ksr_basic_ukf_filter);
+    m_settings.setBallLocModel(KFBuilder::kmobile_object_model);
+    m_settings.setSelfLocFilter(KFBuilder::kseq_ukf_filter);
+    m_settings.setSelfLocModel(KFBuilder::krobot_model);
+
+    init();
+    return;
+}
+
+/*! @brief Copy Constructor
+    @param source The source localisation system from which to copy
+ */
+SelfLocalisation::SelfLocalisation(const SelfLocalisation& source): TimestampedData(), m_settings(source.m_settings)
+{
+    m_ball_filter = NULL;
+    *this = source;
+}
+
+/*! @brief Copy operator
+    @param source The source localisation system from which to copy
+
+    @return Returns the current localisation following the copy.
+ */
+SelfLocalisation& SelfLocalisation::operator=(const SelfLocalisation& source)
+{
+    if (this != &source) // protect against invalid self-assignment
+    {
+        m_timestamp = source.m_timestamp;
+        m_currentFrameNumber = source.m_currentFrameNumber;
+        m_previously_incapacitated = source.m_previously_incapacitated;
+        m_previous_game_state = source.m_previous_game_state;
+        m_frame_log.str(source.m_frame_log.str());
+        m_gps = source.m_gps;
+        m_compass = source.m_compass;
+        m_hasGps = source.m_hasGps;
+        m_settings = source.m_settings;
+
+        clearModels();
+
+        // New robot models
+        m_robot_filters.clear();
+        IKalmanFilter* filter;
+        for (std::list<IKalmanFilter*>::const_iterator filter_it = source.m_robot_filters.begin(); filter_it != source.m_robot_filters.end(); ++filter_it)
+        {
+            filter = (*filter_it)->Clone();
+            m_robot_filters.push_back(filter);
+        }
+
+        if (m_ball_filter!=NULL)
+        {
+            delete m_ball_filter;
+        }
+        m_ball_filter = newBallModel();
+        m_ball_filter->initialiseEstimate(source.m_ball_filter->estimate());
+    }
+    // by convention, always return *this
+    return *this;
+}
+
+void SelfLocalisation::init()
+{
+    m_hasGps = false;
+    m_previously_incapacitated = true;
+    m_previous_game_state = GameInformation::InitialState;
+    m_currentFrameNumber = 0;
+    total_bad_known_objects = 0;
+
+    m_amILost = true;
+    m_lostCount = 100;
+    m_timeSinceFieldObjectSeen = 0;
+    m_gps.resize(2,0.0f);
 
     m_pastAmbiguous.resize(FieldObjects::NUM_AMBIGUOUS_FIELD_OBJECTS);
-
-    m_ball_model = new MobileObjectUKF();
     m_prevSharedBalls.clear();
 
+    m_ball_filter = newBallModel();
+
     initSingleModel(67.5f, 0, mathGeneral::PI);
-
 
     #if DEBUG_LOCALISATION_VERBOSITY > 0
         std::stringstream debugLogName;
@@ -107,94 +164,6 @@
         debug_file.clear();
         debug_file << "Localisation" << std::endl;
     #endif // DEBUG_LOCALISATION_VERBOSITY > 0
-=======
-    m_settings.setBallLocFilter(KFBuilder::ksr_basic_ukf_filter);
-    m_settings.setBallLocModel(KFBuilder::kmobile_object_model);
-    m_settings.setSelfLocFilter(KFBuilder::kseq_ukf_filter);
-    m_settings.setSelfLocModel(KFBuilder::krobot_model);
->>>>>>> 9c75b7dc
-    return;
-}
-
-/*! @brief Copy Constructor
-    @param source The source localisation system from which to copy
- */
-SelfLocalisation::SelfLocalisation(const SelfLocalisation& source): TimestampedData(), m_settings(source.m_settings)
-{
-    m_ball_filter = NULL;
-    *this = source;
-}
-
-/*! @brief Copy operator
-    @param source The source localisation system from which to copy
-
-    @return Returns the current localisation following the copy.
- */
-SelfLocalisation& SelfLocalisation::operator=(const SelfLocalisation& source)
-{
-    if (this != &source) // protect against invalid self-assignment
-    {
-        m_timestamp = source.m_timestamp;
-        m_currentFrameNumber = source.m_currentFrameNumber;
-        m_previously_incapacitated = source.m_previously_incapacitated;
-        m_previous_game_state = source.m_previous_game_state;
-        m_frame_log.str(source.m_frame_log.str());
-        m_gps = source.m_gps;
-        m_compass = source.m_compass;
-        m_hasGps = source.m_hasGps;
-        m_settings = source.m_settings;
-
-        clearModels();
-
-        // New robot models
-        m_robot_filters.clear();
-        IKalmanFilter* filter;
-        for (std::list<IKalmanFilter*>::const_iterator filter_it = source.m_robot_filters.begin(); filter_it != source.m_robot_filters.end(); ++filter_it)
-        {
-            filter = (*filter_it)->Clone();
-            m_robot_filters.push_back(filter);
-        }
-
-        if (m_ball_filter!=NULL)
-        {
-            delete m_ball_filter;
-        }
-        m_ball_filter = newBallModel();
-        m_ball_filter->initialiseEstimate(source.m_ball_filter->estimate());
-    }
-    // by convention, always return *this
-    return *this;
-}
-
-void SelfLocalisation::init()
-{
-    m_hasGps = false;
-    m_previously_incapacitated = true;
-    m_previous_game_state = GameInformation::InitialState;
-    m_currentFrameNumber = 0;
-    total_bad_known_objects = 0;
-
-    m_amILost = true;
-    m_lostCount = 100;
-    m_timeSinceFieldObjectSeen = 0;
-    m_gps.resize(2,0.0f);
-
-    m_pastAmbiguous.resize(FieldObjects::NUM_AMBIGUOUS_FIELD_OBJECTS);
-    m_prevSharedBalls.clear();
-
-    m_ball_filter = newBallModel();
-
-    initSingleModel(67.5f, 0, mathGeneral::PI);
-
-    #if DEBUG_LOCALISATION_VERBOSITY > 0
-        std::stringstream debugLogName;
-        debugLogName << DATA_DIR;
-        if(playerNumber) debugLogName << playerNumber;
-        debugLogName << "Localisation.log";
-        debug_file.open(debugLogName.str().c_str());
-        debug_file.clear();
-        debug_file << "Localisation" << std::endl;
-    #endif // DEBUG_LOCALISATION_VERBOSITY > 0
 }
 
 /*! @brief Destructor
@@ -284,11 +253,9 @@
  */
 void SelfLocalisation::process(NUSensorsData* sensor_data, FieldObjects* fobs, const GameInformation* gameInfo, const TeamInformation* teamInfo)
 {
-<<<<<<< HEAD
     Profiler prof("Localisation");
     prof.start();
-=======
->>>>>>> 9c75b7dc
+
     m_frame_log.str(""); // Clear buffer.
     if (sensor_data == NULL or fobs == NULL)
         return;
@@ -382,12 +349,8 @@
     m_frame_log << "Mobile Objects: " << objseen << std::endl;
     m_frame_log << "Ambiguous Objects: " << fobs->ambiguousFieldObjects.size() << std::endl;
     #endif
-<<<<<<< HEAD
     ProcessObjects(fobs, time_increment);
     prof.split("Object Update");
-=======
-
->>>>>>> 9c75b7dc
 
     ProcessObjects(fobs, time_increment);
 
@@ -414,13 +377,8 @@
     #endif
 
 #endif
-<<<<<<< HEAD
     prof.stop();
-
-//    cout << prof;
-
-=======
-//    std::cout << "best cov:\n" << getBestModel()->estimate().covariance() << std::endl;
+    return;
 }
 
 void SelfLocalisation::IndividualStationaryObjectUpdate(FieldObjects* fobs, float time_increment)
@@ -495,7 +453,6 @@
 
     NormaliseAlphas();
     return;
->>>>>>> 9c75b7dc
 }
 
 /*! @brief Process objects
@@ -531,34 +488,16 @@
 
     IndividualStationaryObjectUpdate(fobs, time_increment);
 
+    prof.split("Known Object Update");
+
     if(m_settings.pruneMethod() != LocalisationSettings::prune_none and m_settings.pruneMethod() != LocalisationSettings::prune_unknown)
     {
-<<<<<<< HEAD
-        if(currStat->isObjectVisible() == false) continue; // Skip objects that were not seen.
-#if CENTER_CIRCLE_ON
-		update_objects.push_back(&(*currStat));
-		objectsAdded++;
-#else
-		if(!((*currStat).getName() == fobs->stationaryFieldObjects[FieldObjects::FO_CORNER_CENTRE_CIRCLE].getName()))
-		{
-			update_objects.push_back(&(*currStat));
-			objectsAdded++;
-		}
-#endif
-    }
-
-    updateResult = multipleLandmarkUpdate(update_objects);
-    numUpdates+=objectsAdded;
-    usefulObjectCount+=objectsAdded;
-    prof.split("Known Object Update");
-=======
         // Two Object update
     //#if TWO_OBJECT_UPDATE_ON
         StationaryObject& leftBlue = fobs->stationaryFieldObjects[FieldObjects::FO_BLUE_LEFT_GOALPOST];
         StationaryObject& rightBlue = fobs->stationaryFieldObjects[FieldObjects::FO_BLUE_RIGHT_GOALPOST];
         StationaryObject& leftYellow = fobs->stationaryFieldObjects[FieldObjects::FO_YELLOW_LEFT_GOALPOST];
         StationaryObject& rightYellow = fobs->stationaryFieldObjects[FieldObjects::FO_YELLOW_RIGHT_GOALPOST];
->>>>>>> 9c75b7dc
 
         if( leftBlue.isObjectVisible() and rightBlue.isObjectVisible())
         {
@@ -569,6 +508,7 @@
             doTwoObjectUpdate(leftYellow, rightYellow);
         }
     }
+    prof.split("Two Object Update");
 
 #if MULTIPLE_MODELS_ON
         bool blueGoalSeen = fobs->stationaryFieldObjects[FieldObjects::FO_BLUE_LEFT_GOALPOST].isObjectVisible() || fobs->stationaryFieldObjects[FieldObjects::FO_BLUE_RIGHT_GOALPOST].isObjectVisible();
@@ -596,44 +536,15 @@
                 usefulObjectCount++;
         }
 #endif // MULTIPLE_MODELS_ON
-<<<<<<< HEAD
         prof.split("Ambiguous Objects.");
-
-        // Two Object update
-    //#if TWO_OBJECT_UPDATE_ON
-        StationaryObject& leftBlue = fobs->stationaryFieldObjects[FieldObjects::FO_BLUE_LEFT_GOALPOST];
-        StationaryObject& rightBlue = fobs->stationaryFieldObjects[FieldObjects::FO_BLUE_RIGHT_GOALPOST];
-        StationaryObject& leftYellow = fobs->stationaryFieldObjects[FieldObjects::FO_YELLOW_LEFT_GOALPOST];
-        StationaryObject& rightYellow = fobs->stationaryFieldObjects[FieldObjects::FO_YELLOW_RIGHT_GOALPOST];
-
-        if( leftBlue.isObjectVisible() and rightBlue.isObjectVisible())
-        {
-            doTwoObjectUpdate(leftBlue, rightBlue);
-        }
-        if( leftYellow.isObjectVisible() and rightYellow.isObjectVisible())
-        {
-            doTwoObjectUpdate(leftYellow, rightYellow);
-        }
     //#endif
 
         NormaliseAlphas();
-        prof.split("Two Object Update");
-
-=======
-    //#endif
-
-        NormaliseAlphas();
->>>>>>> 9c75b7dc
         PruneModels();
         prof.split("Pruning");
 
-<<<<<<< HEAD
-        MobileObject& ball = fobs->mobileFieldObjects[FieldObjects::FO_BALL];
-        ballUpdate(ball);
+        ballUpdate(fobs->mobileFieldObjects[FieldObjects::FO_BALL]);
         prof.split("Ball Update");
-=======
-        ballUpdate(fobs->mobileFieldObjects[FieldObjects::FO_BALL]);
->>>>>>> 9c75b7dc
 
 #if DEBUG_LOCALISATION_VERBOSITY > 1
         for (std::list<IKalmanFilter*>::const_iterator model_it = m_robot_filters.begin(); model_it != m_robot_filters.end(); ++model_it)
@@ -671,12 +582,7 @@
             debug_out  << " Robot Theta: " << bestModel->mean(RobotModel::kstates_heading) << endl;
         }
 #endif // DEBUG_LOCALISATION_VERBOSITY > 2	
-<<<<<<< HEAD
         prof.stop();
-        //std::cout << prof << std::endl;
-=======
-
->>>>>>> 9c75b7dc
 }
 
 /*! @brief Remove ambiguous pairs
@@ -783,26 +689,16 @@
     const float ballFieldLocationY = self.wmY() + rotatedY;
 
     // Calculate the ball location SD in field coordinates. - Not yet implemented
-<<<<<<< HEAD
-	float ballFieldSdX = relBallSdX * hcos - relBallSdY * hsin;
-    float ballFieldSdY = relBallSdX * hsin + relBallSdY * hcos;
-=======
-    const float ballFieldSdX = relBallSdX;
-    const float ballFieldSdY = relBallSdY;
->>>>>>> 9c75b7dc
+    const float ballFieldSdX = relBallSdX * hcos - relBallSdY * hsin;
+    const float ballFieldSdY = relBallSdX * hsin + relBallSdY * hcos;
 
     // Calculate the Ball velocity in field coordinates.
     const float ballFieldVelocityX = relBallXVel * hcos - relBallYVel * hsin;
     const float ballFieldVelocityY = relBallXVel * hsin + relBallYVel * hcos;
 
     // Calculate the ball velocity SD in field coordinates. - Not yet implemented
-<<<<<<< HEAD
-    float ballFieldVelocitySdX = relBallSdXVel * hcos - relBallSdYVel * hsin;
-    float ballFieldVelocitySdY = relBallSdXVel * hsin + relBallSdYVel * hcos;
-=======
-    const float ballFieldVelocitySdX = relBallSdXVel;
-    const float ballFieldVelocitySdY = relBallSdYVel;
->>>>>>> 9c75b7dc
+    const float ballFieldVelocitySdX = relBallSdXVel * hcos - relBallSdYVel * hsin;
+    const float ballFieldVelocitySdY = relBallSdXVel * hsin + relBallSdYVel * hcos;
 
     // Calculate the relative distance and heading.
     const float ballDistance = sqrt(relBallX*relBallX + relBallY*relBallY);
@@ -817,18 +713,18 @@
 
     // Retrieve the robots positional variance.
     Matrix selfPositionVariance(2,2,false);
-<<<<<<< HEAD
-    selfPositionVariance[0][0] = model->covariance(0,0);
-    selfPositionVariance[0][1] = model->covariance(0,1);
-    selfPositionVariance[1][0] = model->covariance(1,0);
-    selfPositionVariance[1][1] = model->covariance(1,1);
+
+    selfPositionVariance[0][0] = est.covariance(0,0);
+    selfPositionVariance[0][1] = est.covariance(0,1);
+    selfPositionVariance[1][0] = est.covariance(1,0);
+    selfPositionVariance[1][1] = est.covariance(1,1);
 	
 	
 	Matrix covMatrix(2,2,false);
-	covMatrix[0][0] = m_ball_model->covariance(0,0);
-    covMatrix[0][1] = m_ball_model->covariance(0,1);
-    covMatrix[1][0] = m_ball_model->covariance(1,0);
-    covMatrix[1][1] = m_ball_model->covariance(1,1);
+    covMatrix[0][0] = ball_estimate.covariance(0,0);
+    covMatrix[0][1] = ball_estimate.covariance(0,1);
+    covMatrix[1][0] = ball_estimate.covariance(1,0);
+    covMatrix[1][1] = ball_estimate.covariance(1,1);
 
     // calculate the field variance of the ball R^-1 * Sigma * R + SelfVariance
     // We are assuming that the variances are independant.
@@ -836,18 +732,7 @@
 	Matrix fieldBallVariance = InverseMatrix(rotMatrix) * covMatrix * rotMatrix;
 	
 	//std::cout << covMatrix << std::endl;
-	
-=======
-    selfPositionVariance[0][0] = est.covariance(0,0);
-    selfPositionVariance[0][1] = est.covariance(0,1);
-    selfPositionVariance[1][0] = est.covariance(1,0);
-    selfPositionVariance[1][1] = est.covariance(1,1);
-
-    // calculate the field variance of the ball R^-1 * Sigma * R + SelfVariance
-    // We are assuming that the variances are independant.
-    Matrix fieldBallVariance = InverseMatrix(rotMatrix) * ball_estimate.covariance() * rotMatrix + selfPositionVariance;
-
->>>>>>> 9c75b7dc
+
     // Write the results to the ball object.
     ball.updateObjectLocation(ballFieldLocationX, ballFieldLocationY, ballFieldSdX, ballFieldSdY);
     ball.updateObjectVelocities(ballFieldVelocityX,ballFieldVelocityY,ballFieldVelocitySdX, ballFieldVelocitySdY);
