#include "SelfLocalisation.h"

#include "Infrastructure/NUBlackboard.h"
#include "Infrastructure/NUSensorsData/NUSensorsData.h"
#include "Infrastructure/GameInformation/GameInformation.h"
#include "Infrastructure/TeamInformation/TeamInformation.h"

#include "Tools/Math/General.h"
#include <string>
#include <stdlib.h>
#include <iostream>
#include <fstream>
#include <sstream>
#include "nubotdataconfig.h"
#include "nubotconfig.h"

#include "Tools/Profiling/Profiler.h"
#include "Localisation/Filters/IWeightedKalmanFilter.h"
#include "Localisation/Filters/KFBuilder.h"
#include "Localisation/Filters/IKFModel.h"
#include "Localisation/Filters/MobileObjectModel.h"
#include "Localisation/Filters/RobotModel.h"
#include <algorithm>

#include <assert.h>
#include <boost/foreach.hpp>


#define MULTIPLE_MODELS_ON 1
#define AMBIGUOUS_CORNERS_ON 1
#define SHARED_BALL_ON 0
#define TWO_OBJECT_UPDATE_ON 0

#define CENTER_CIRCLE_ON 1 

//#define debug_out cout
#if DEBUG_LOCALISATION_VERBOSITY > 0
#define debug_out debug_file
#endif // DEBUG_LOCALISATION_VERBOSITY > 0

using namespace mathGeneral;

typedef std::vector<StationaryObject> StationaryObjects;
typedef StationaryObjects::iterator StationaryObjectsIt;
typedef StationaryObjects::const_iterator StationaryObjectsConstIt;

typedef std::vector<MobileObject> MobileObjects;
typedef MobileObjects::iterator MobileObjectsIt;
typedef MobileObjects::const_iterator MobileObjectsConstIt;

typedef std::vector<AmbiguousObject> AmbiguousObjects;
typedef AmbiguousObjects::iterator AmbiguousObjectsIt;
typedef AmbiguousObjects::const_iterator AmbiguousObjectsConstIt;

// Constant value initialisation
const float SelfLocalisation::c_LargeAngleSD = PI/2;   //For variance check

// Object distance measurement error weightings (Constant)
<<<<<<< HEAD
const float SelfLocalisation::c_obj_theta_variance = 0.02f*0.02f;        // (0.1 rad)^2
=======
const float SelfLocalisation::c_obj_theta_variance = 0.05f*0.05f;        // (0.1 rad)^2
>>>>>>> ed89c74b

const float SelfLocalisation::c_obj_range_offset_variance = 20.0f*20.0f;     // (25cm)^2
const float SelfLocalisation::c_obj_range_relative_variance = 0.20f*0.20f;   // 20% of range added
const float SelfLocalisation::c_centre_circle_heading_variance = (float)(deg2rad(20)*deg2rad(20)); // (10 degrees)^2
const float SelfLocalisation::c_twoObjectAngleVariance = 0.05f*0.05f; //Small! error in angle difference is normally very small

/*! @brief Constructor
    @param playerNumber The player number of the current robot/system. This assists in choosing reset positions.
 */
SelfLocalisation::SelfLocalisation(int playerNumber, const LocalisationSettings& settings): m_timestamp(0), m_settings(settings)
{
    init();
    return;
}

SelfLocalisation::SelfLocalisation(int playerNumber): m_timestamp(0)
{
    // Set default settings
    m_settings.setBranchMethod(LocalisationSettings::branch_exhaustive);
    m_settings.setPruneMethod(LocalisationSettings::prune_viterbi);
    m_settings.setBallLocFilter(KFBuilder::kseq_ukf_filter);
    m_settings.setBallLocModel(KFBuilder::kmobile_object_model);
    m_settings.setSelfLocFilter(KFBuilder::kseq_ukf_filter);
    m_settings.setSelfLocModel(KFBuilder::krobot_model);

    init();
    return;
}

/*! @brief Copy Constructor
    @param source The source localisation system from which to copy
 */
SelfLocalisation::SelfLocalisation(const SelfLocalisation& source): TimestampedData(), m_settings(source.m_settings)
{
    m_ball_filter = NULL;
    *this = source;
}

/*! @brief Copy operator
    @param source The source localisation system from which to copy

    @return Returns the current localisation following the copy.
 */
SelfLocalisation& SelfLocalisation::operator=(const SelfLocalisation& source)
{
    if (this != &source) // protect against invalid self-assignment
    {
        m_timestamp = source.m_timestamp;
        m_currentFrameNumber = source.m_currentFrameNumber;
        m_previously_incapacitated = source.m_previously_incapacitated;
        m_previous_game_state = source.m_previous_game_state;
        m_frame_log.str(source.m_frame_log.str());
        m_gps = source.m_gps;
        m_compass = source.m_compass;
        m_hasGps = source.m_hasGps;
        m_settings = source.m_settings;

        clearModels();

        // New robot models
        m_robot_filters.clear();
        IWeightedKalmanFilter* filter;
        for (std::list<IWeightedKalmanFilter*>::const_iterator filter_it = source.m_robot_filters.begin(); filter_it != source.m_robot_filters.end(); ++filter_it)
        {
            filter = (*filter_it)->Clone();
            m_robot_filters.push_back(filter);
        }

        if (m_ball_filter!=NULL)
        {
            delete m_ball_filter;
        }
        m_ball_filter = newBallModel();
        m_ball_filter->initialiseEstimate(source.m_ball_filter->estimate());
    }
    // by convention, always return *this
    return *this;
}

void SelfLocalisation::init()
{
    m_hasGps = false;
    m_previously_incapacitated = true;
    m_previous_game_state = GameInformation::InitialState;
    m_currentFrameNumber = 0;
    total_bad_known_objects = 0;

    m_amILost = true;
    m_lostCount = 100;
    m_timeSinceFieldObjectSeen = 0;
    m_gps.resize(2,0.0f);

    m_pastAmbiguous.resize(FieldObjects::NUM_AMBIGUOUS_FIELD_OBJECTS);
    m_prevSharedBalls.clear();

    m_ball_filter = newBallModel();

    initSingleModel(67.5f, 0, mathGeneral::PI);

    #if DEBUG_LOCALISATION_VERBOSITY > 0
        std::stringstream debugLogName;
        debugLogName << DATA_DIR;
        if(playerNumber) debugLogName << playerNumber;
        debugLogName << "Localisation.log";
        debug_file.open(debugLogName.str().c_str());
        debug_file.clear();
        debug_file << "Localisation" << std::endl;
    #endif // DEBUG_LOCALISATION_VERBOSITY > 0
}

/*! @brief Destructor
 */
SelfLocalisation::~SelfLocalisation()
{
    clearModels();
    if (m_ball_filter!=NULL)
    {
        delete m_ball_filter;
    }
    #if DEBUG_LOCALISATION_VERBOSITY > 0
    debug_file.close();
    #endif // DEBUG_LOCALISATION_VERBOSITY > 0
}


IWeightedKalmanFilter* SelfLocalisation::newBallModel()
{
    IWeightedKalmanFilter* filter = KFBuilder::getNewFilter(m_settings.ballLocFilter(), m_settings.ballLocModel());
    filter->enableOutlierFiltering(false);  // disable
    filter->enableWeighting(false);         // disable
    filter->setActive();
    return filter;
}

IWeightedKalmanFilter* SelfLocalisation::robotFilter()
{
    return KFBuilder::getNewFilter(m_settings.selfLocFilter(), m_settings.selfLocModel());
}

IWeightedKalmanFilter* SelfLocalisation::newRobotModel()
{
    IWeightedKalmanFilter* filter = robotFilter();

    // set initial settings.
    filter->enableOutlierFiltering();
    filter->setOutlierThreshold(15.f);
    filter->enableWeighting();
    filter->setActive();
    filter->m_creation_time = GetTimestamp();
    return filter;
}

IWeightedKalmanFilter* SelfLocalisation::newRobotModel(IWeightedKalmanFilter* filter, const StationaryObject& measured_object, const MeasurementError &error,
                                               int ambiguous_id, double timestamp)
{
    Matrix meas_noise = error.errorCovariance();

    IWeightedKalmanFilter* new_filter = filter->Clone();
    new_filter->AssignNewId();  // update with a new ID.

    Matrix meas(2,1,false);
    meas[0][0] = measured_object.measuredDistance() * cos(measured_object.measuredElevation());
    meas[1][0] = measured_object.measuredBearing();

    Matrix args(2,1,false);
    args[0][0] = measured_object.X();
    args[1][0] = measured_object.Y();

    bool success = new_filter->measurementUpdate(meas, meas_noise, args, RobotModel::klandmark_measurement);
    new_filter->setActive(success);

    if(new_filter->active())
    {
        new_filter->m_creation_time = timestamp;
        new_filter->m_parent_history_buffer = filter->m_parent_history_buffer;
        new_filter->m_parent_history_buffer.push_back(filter->id());
        new_filter->m_parent_id = filter->id();
        new_filter->m_split_option = measured_object.getID();
        new_filter->m_previous_decisions = filter->m_previous_decisions;
        new_filter->m_previous_decisions[ambiguous_id] = measured_object.getID();
    }

    return new_filter;
}

//--------------------------------- MAIN FUNCTIONS  ---------------------------------//

/*! @brief Process function
    Processes the data from the current frame to determine the new estimation of the robots position.

    @param sensor_data Data from the robots sensors. These are used to determine the odometry of the robot.
    @param fobs The object information output by the vision module. This contains objects identified and their relative positions.
    @param gameInfo Contains information about the game. This is used to determine resetting triggers when set conditions are met.
    @param teamInfo The team information. This contains the information received from other robots.
 */
void SelfLocalisation::process(NUSensorsData* sensor_data, FieldObjects* fobs, const GameInformation* gameInfo, const TeamInformation* teamInfo)
{
    Profiler prof("Localisation");
    prof.start();

    m_frame_log.str(""); // Clear buffer.
    if (sensor_data == NULL or fobs == NULL)
        return;

    // Calculate time passed since previous frame.
    float time_increment = sensor_data->CurrentTime - m_timestamp;
    m_timestamp = sensor_data->CurrentTime;
    m_currentFrameNumber++;

#if LOC_SUMMARY_LEVEL > 0
    m_frame_log << "Frame " << m_currentFrameNumber << " Time: " << m_timestamp << std::endl;
#endif

    // Check if processing is required.
    ProcessingRequiredState processing_required = CheckGameState(sensor_data->isIncapacitated(), gameInfo);

    // Retrieve odometry data
    std::vector<float> odo;
    bool odom_ok = sensor_data->getOdometry(odo);

    if(processing_required.measurement == false and processing_required.time == false)
    {
        #if LOC_SUMMARY_LEVEL > 0
        m_frame_log << "Processing Cancelled." << std::endl;
        #endif
        return;
    }

    // retrieve gps data
    if (sensor_data->getGps(m_gps) and sensor_data->getCompass(m_compass))
    {
        m_hasGps = true;
        fobs->self.updateLocationOfSelf(m_gps[0], m_gps[1], m_compass, 0.1, 0.1, 0.01, false);
//        std::cout << "Position: " << m_gps[0] << ", " << m_gps[1] << ", " << m_compass << std::endl;
        return;
    }

#ifndef USE_VISION
    // If vision is disabled, gps coordinates are used in its place to trach location.
    std::vector<float> gps;
    float compass;
    if (sensor_data->getGps(gps) and sensor_data->getCompass(compass))
    {
        #if LOC_SUMMARY_LEVEL > 0
        m_frame_log << "Setting position from GPS: (" << gps[0] << "," << gps[1] << "," << compass << ")" << std::endl;
        #endif
        fobs->self.updateLocationOfSelf(gps[0], gps[1], compass, 0.1, 0.1, 0.01, false);
        return;
    }
#else
    prof.split("Initial Processing");
    if (odom_ok and processing_required.time)
    {
        float fwd = odo[0];
        float side = odo[1];
        float turn = odo[2];
        // perform odometry update and change the variance of the model

        #if LOC_SUMMARY_LEVEL > 0
        m_frame_log << "Time Update - Odometry: (" << fwd << "," << side << "," << turn << ")";
        m_frame_log << " Time Increment: " << time_increment << std::endl;
        #endif
        // Hack... Sometimes we get really big odometry turn values that are not real.
        // TODO: See if this can be removed.
        if(fabs(turn) > 1.0f) turn = 0;

        doTimeUpdate(fwd, side, turn, time_increment);

        #if LOC_SUMMARY_LEVEL > 0
            m_frame_log << std::endl << "Result: " << getBestModel()->summary(false);
        #endif
    }
    prof.split("Time Update");

    if(processing_required.measurement)
    {
        #if LOC_SUMMARY_LEVEL > 0
        m_frame_log << "Observation Update:" << std::endl;
        int objseen = 0;
        bool seen;
        std::vector<StationaryObject>::iterator s_it = fobs->stationaryFieldObjects.begin();
        while(s_it != fobs->stationaryFieldObjects.end())
        {
            seen = s_it->isObjectVisible();
            if(seen)
                ++objseen;
            ++s_it;
        }
        m_frame_log << "Stationary Objects: " << objseen << std::endl;

        objseen = 0;
        for (unsigned int i=0; i < fobs->mobileFieldObjects.size(); i++)
        {
            if(fobs->mobileFieldObjects[i].isObjectVisible()) ++objseen;
        }
        m_frame_log << "Mobile Objects: " << objseen << std::endl;
        m_frame_log << "Ambiguous Objects: " << fobs->ambiguousFieldObjects.size() << std::endl;
        #endif

        ProcessObjects(fobs, time_increment);
        prof.split("Object Update");
    }

// Shared ball stuff
    MobileObject& ball = fobs->mobileFieldObjects[FieldObjects::FO_BALL];
    if(ball.lost() and ball.TimeLastSeen() > 3000)
    {
        std::vector<TeamPacket::SharedBall> shared_balls = FindNewSharedBalls(teamInfo->getSharedBalls());
        sharedBallUpdate(shared_balls);
    }

    // clip models back on to field.
    clipActiveModelsToField();
    prof.split("Clipping");

    // Store WM Data in Field Objects.
    //int bestModelID = getBestModelID();
    // Get the best model to use.
    WriteModelToObjects(getBestModel(), fobs);
    prof.split("Writing Models");

#if LOC_SUMMARY_LEVEL > 0
    m_frame_log << std::endl <<  "Final Result: " << ModelStatusSummary();
    #endif

#endif
    prof.stop();
    return;
}

//    std::cout << prof;
void SelfLocalisation::IndividualStationaryObjectUpdate(FieldObjects* fobs, float time_increment)
{
    int numUpdates = 0;
    int usefulObjectCount = 0;

    // Proccess the Stationary Known Field Objects
//    StationaryObjectsIt currStat(fobs->stationaryFieldObjects.begin());
//    StationaryObjectsConstIt endStat(fobs->stationaryFieldObjects.end());

    // all objects at once.
    unsigned int objectsAdded = 0;
    unsigned int totalSuccessfulUpdates = 0;

    BOOST_FOREACH(StationaryObject& currStat, fobs->stationaryFieldObjects)
    {
        if(currStat.isObjectVisible() == false) continue; // Skip objects that were not seen.
#if CENTER_CIRCLE_ON
        totalSuccessfulUpdates += landmarkUpdate(currStat);
        objectsAdded++;
#else
        if(!(currStat.getName() == fobs->stationaryFieldObjects[FieldObjects::FO_CORNER_CENTRE_CIRCLE].getName()))
        {
            totalSuccessfulUpdates += landmarkUpdate(currStat);
            objectsAdded++;
        }
#endif
    }


    if(objectsAdded > 0 and totalSuccessfulUpdates < 1)
    {
        total_bad_known_objects += objectsAdded;
    }
    else
    {
        total_bad_known_objects = 0;
    }

    if(total_bad_known_objects > 3)
    {
        // reset
        if(m_settings.pruneMethod() != LocalisationSettings::prune_none and m_settings.pruneMethod() != LocalisationSettings::prune_unknown)
        {
            doReset();
        }
        else
        {
            doSingleReset();
        }
        // reapply the updates.
        BOOST_FOREACH(StationaryObject& currStat, fobs->stationaryFieldObjects)
        {
            if(currStat.isObjectVisible() == false) continue; // Skip objects that were not seen.
    #if CENTER_CIRCLE_ON
            totalSuccessfulUpdates += landmarkUpdate(currStat);
            objectsAdded++;
    #else
            if(!(currStat.getName() == fobs->stationaryFieldObjects[FieldObjects::FO_CORNER_CENTRE_CIRCLE].getName()))
            {
                totalSuccessfulUpdates += landmarkUpdate(currStat);
                objectsAdded++;
            }
    #endif
        }
    }

    numUpdates+=objectsAdded;
    usefulObjectCount+=objectsAdded;

    NormaliseAlphas();
    return;
}

/*! @brief Process objects
    Processes the field objects and perfroms the correction updates required from the observations.

    @param fobs The object information output by the vision module. This contains objects identified and their relative positions.
    @param time_increment The time that has elapsed since the previous localisation frame.

 */
void SelfLocalisation::ProcessObjects(FieldObjects* fobs, float time_increment)
{
    Profiler prof("Process Objects");
    prof.start();
    int numUpdates = 0;
    int updateResult;
    int usefulObjectCount = 0;

#if DEBUG_LOCALISATION_VERBOSITY > 2
    if(numUpdates == 0 )
    {
        debug_out  <<"[" << m_timestamp << "]: Update Starting." << std::endl;
        BOOST_FOREACH(IWeightedKalmanFilter* filter, m_robot_filters)
        {
            if(filter->active() == false) continue;
            debug_out  << "[" << m_timestamp << "]: Model[" << filter->id() << "]";
            debug_out  << " [alpha = " << filter->getFilterWeight() << "]";
            debug_out  << " Robot X: " << filter->estimate().mean(RobotModel::kstates_x);
            debug_out  << " Robot Y: " << filter->estimate().mean(RobotModel::kstates_y);
            debug_out  << " Robot Theta: " << filter->estimate().mean(RobotModel::kstates_heading) << std::endl;
        }
    }
#endif // DEBUG_LOCALISATION_VERBOSITY > 2

    IndividualStationaryObjectUpdate(fobs, time_increment);

    prof.split("Known Object Update");



    if(m_settings.pruneMethod() != LocalisationSettings::prune_none and m_settings.pruneMethod() != LocalisationSettings::prune_unknown)
    {
        // Two Object update
    //#if TWO_OBJECT_UPDATE_ON
        StationaryObject& leftBlue = fobs->stationaryFieldObjects[FieldObjects::FO_BLUE_LEFT_GOALPOST];
        StationaryObject& rightBlue = fobs->stationaryFieldObjects[FieldObjects::FO_BLUE_RIGHT_GOALPOST];
        StationaryObject& leftYellow = fobs->stationaryFieldObjects[FieldObjects::FO_YELLOW_LEFT_GOALPOST];
        StationaryObject& rightYellow = fobs->stationaryFieldObjects[FieldObjects::FO_YELLOW_RIGHT_GOALPOST];

        if( leftBlue.isObjectVisible() and rightBlue.isObjectVisible())
        {
            doTwoObjectUpdate(leftBlue, rightBlue);
        }
        if( leftYellow.isObjectVisible() and rightYellow.isObjectVisible())
        {
            doTwoObjectUpdate(leftYellow, rightYellow);
        }
    }
    prof.split("Two Object Update");

#if MULTIPLE_MODELS_ON
//        bool blueGoalSeen = fobs->stationaryFieldObjects[FieldObjects::FO_BLUE_LEFT_GOALPOST].isObjectVisible() || fobs->stationaryFieldObjects[FieldObjects::FO_BLUE_RIGHT_GOALPOST].isObjectVisible();
//        bool yellowGoalSeen = fobs->stationaryFieldObjects[FieldObjects::FO_YELLOW_LEFT_GOALPOST].isObjectVisible() || fobs->stationaryFieldObjects[FieldObjects::FO_YELLOW_RIGHT_GOALPOST].isObjectVisible();
//        removeAmbiguousGoalPairs(fobs->ambiguousFieldObjects, yellowGoalSeen, blueGoalSeen);
        // Do Ambiguous objects.

        BOOST_FOREACH(AmbiguousObject& ambigous_obj, fobs->ambiguousFieldObjects)
        {
            if(ambigous_obj.isObjectVisible() == false) continue; // Skip objects that were not seen.
            std::vector<int> possible_ids = ambigous_obj.getPossibleObjectIDs();
            std::vector<StationaryObject*> poss_obj;
            poss_obj.reserve(possible_ids.size());

            BOOST_FOREACH(unsigned int possible_object_id, possible_ids)
            {
                poss_obj.push_back(&(fobs->stationaryFieldObjects[possible_object_id]));
            }

            updateResult = ambiguousLandmarkUpdate(ambigous_obj, poss_obj);
            NormaliseAlphas();
            PruneModels();
            numUpdates++;
            if(ambigous_obj.getID() == FieldObjects::FO_BLUE_GOALPOST_UNKNOWN or ambigous_obj.getID() == FieldObjects::FO_YELLOW_GOALPOST_UNKNOWN)
                usefulObjectCount++;
        }

#endif // MULTIPLE_MODELS_ON
        prof.split("Ambiguous Objects.");
    //#endif

        NormaliseAlphas();
        PruneModels();
        prof.split("Pruning");

        ballUpdate(fobs->mobileFieldObjects[FieldObjects::FO_BALL]);
        prof.split("Ball Update");

#if DEBUG_LOCALISATION_VERBOSITY > 1
        for (std::list<IWeightedKalmanFilter*>::const_iterator model_it = m_robot_filters.begin(); model_it != m_robot_filters.end(); ++model_it)
        {
            if( (*model_it)->active() )
            {
                debug_out   << "Model : " << (*model_it)->id() << " Pos  : " << (*model_it)->mean(RobotModel::kstates_x) << ", "
                        << (*model_it)->mean(RobotModel::kstates_y) << "," << (*model_it)->mean(RobotModel::kstates_heading) << std::endl;
            }
        }
#endif // DEBUG_LOCALISATION_VERBOSITY > 0
    
        if (usefulObjectCount > 0)
            m_timeSinceFieldObjectSeen = 0;
        else
            m_timeSinceFieldObjectSeen += time_increment;

#if DEBUG_LOCALISATION_VERBOSITY > 2
        const IWeightedKalmanFilter* bestModel = getBestModel();
        if(numUpdates > 0)
        {
            for (std::list<IWeightedKalmanFilter*>::const_iterator model_it = m_robot_filters.begin(); model_it != m_robot_filters.end(); ++model_it)
            {
                if( (*model_it)->active() == false) continue;
                debug_out  << "[" << m_timestamp << "]: Model[" << (*model_it)->id() << "]";
                debug_out  << " [alpha = " << (*model_it)->getFilterWeight() << "]";
                debug_out  << " Robot X: " << (*model_it)->mean(RobotModel::kstates_x);
                debug_out  << " Robot Y: " << (*model_it)->mean(RobotModel::kstates_y);
                debug_out  << " Robot Theta: " << (*model_it)->mean(RobotModel::kstates_heading) << std::endl;
            }
            debug_out  << "[" << m_timestamp << "]: Best Model";
            debug_out  << " [alpha = " << bestModel->getFilterWeight() << "]";
            debug_out  << " Robot X: " << bestModel->mean(RobotModel::kstates_x);
            debug_out  << " Robot Y: " << bestModel->mean(RobotModel::kstates_y);
            debug_out  << " Robot Theta: " << bestModel->mean(RobotModel::kstates_heading) << std::endl;
        }
#endif // DEBUG_LOCALISATION_VERBOSITY > 2	
        prof.stop();
}

/*! @brief Remove ambiguous pairs

    Scans the ambiguous objects and determines if too many of a similar object has been seen. If there are too many of the same object seen the
    objects are removed and not processed.

    @param ambiguousobjects A vector contianing all o fthe ambiguous objects.
    @param yellow_seen Boolean value. True if a fixed yellow goal has been seen. False if it has not.
    @param blue_seen Boolean value. True if a fixed blue goal has been seen. False if it has not.

 */
void SelfLocalisation::removeAmbiguousGoalPairs(std::vector<AmbiguousObject>& ambiguousobjects, bool yellow_seen, bool blue_seen)
{
    // Do Ambiguous objects.
    AmbiguousObject* blueGoal = NULL;
    AmbiguousObject* yellowGoal = NULL;
    bool toomanyblue = blue_seen;
    bool toomanyyellow = yellow_seen;

    BOOST_FOREACH(AmbiguousObject& ambiguous_object, ambiguousobjects)
    {
        if(ambiguous_object.isObjectVisible() == false) continue; // Skip objects that were not seen.
        if(ambiguous_object.getID() == FieldObjects::FO_YELLOW_GOALPOST_UNKNOWN)
        {
            if(yellowGoal == NULL)
            {
                yellowGoal = &ambiguous_object;
            }
            else
            {
                toomanyyellow = true;
                ambiguous_object.setIsVisible(false);
            }
        }
        if(toomanyyellow and yellowGoal != NULL) yellowGoal->setIsVisible(false);

        if(ambiguous_object.getID() == FieldObjects::FO_BLUE_GOALPOST_UNKNOWN)
        {
            if(blueGoal == NULL)
            {
                blueGoal = &ambiguous_object;
            }
            else
            {
                toomanyblue=true;
                ambiguous_object.setIsVisible(false);
            }
        }
        if(toomanyblue and blueGoal != NULL) blueGoal->setIsVisible(false);
    }
    return;
}

/*! @brief Writes current model to the objects

    Writes the current model to the field objects.

    @param model The model to be written.
    @param fieldObjects The objects to which the state will be written.

 */
void SelfLocalisation::WriteModelToObjects(const IWeightedKalmanFilter* model, FieldObjects* fieldObjects)
{
    // Check if lost.
    bool lost = false;
    if (m_lostCount > 20)
        lost = true;

    MultivariateGaussian est = model->estimate();

    // Update the robots location.
    fieldObjects->self.updateLocationOfSelf(est.mean(0), est.mean(1), est.mean(2), est.sd(0), est.sd(1), est.sd(2), false);
    fieldObjects->self.covariance = est.covariance();
    Self& self = fieldObjects->self;

    // Now update the ball
    MobileObject& ball = fieldObjects->mobileFieldObjects[FieldObjects::FO_BALL];

    // pre-calculate the trig.
    float hcos = cos(self.Heading());
    float hsin = sin(self.Heading());

    MultivariateGaussian ball_estimate = m_ball_filter->estimate();

    // Retrieve the ball model values.
    const float relBallX = ball_estimate.mean(MobileObjectModel::kstates_x_pos);
    const float relBallY = ball_estimate.mean(MobileObjectModel::kstates_y_pos);
    const float relBallSdX = ball_estimate.sd(MobileObjectModel::kstates_x_pos);
    const float relBallSdY = ball_estimate.sd(MobileObjectModel::kstates_y_pos);
    const float relBallXVel = ball_estimate.mean(MobileObjectModel::kstates_x_vel);
    const float relBallYVel = ball_estimate.mean(MobileObjectModel::kstates_y_vel);
    const float relBallSdXVel = ball_estimate.sd(MobileObjectModel::kstates_x_vel);
    const float relBallSdYVel = ball_estimate.sd(MobileObjectModel::kstates_y_vel);

    // Rotate the relative ball postion to alight with the forward looking robot on the field.
    const float rotatedX = relBallX * hcos - relBallY * hsin;
    const float rotatedY = relBallX * hsin + relBallY * hcos;

    // Calculate the Ball location in field coordinates.
    const float ballFieldLocationX = self.wmX() + rotatedX;
    const float ballFieldLocationY = self.wmY() + rotatedY;

    // Calculate the ball location SD in field coordinates. - Not yet implemented
    const float ballFieldSdX = relBallSdX * hcos - relBallSdY * hsin;
    const float ballFieldSdY = relBallSdX * hsin + relBallSdY * hcos;

    // Calculate the Ball velocity in field coordinates.
    const float ballFieldVelocityX = relBallXVel * hcos - relBallYVel * hsin;
    const float ballFieldVelocityY = relBallXVel * hsin + relBallYVel * hcos;

    // Calculate the ball velocity SD in field coordinates. - Not yet implemented
    const float ballFieldVelocitySdX = relBallSdXVel * hcos - relBallSdYVel * hsin;
    const float ballFieldVelocitySdY = relBallSdXVel * hsin + relBallSdYVel * hcos;

    // Calculate the relative distance and heading.
    const float ballDistance = sqrt(relBallX*relBallX + relBallY*relBallY);
    const float ballHeading = atan2(relBallY, relBallX);

    // Calculate the rotation matrix for the ball covariance.
    Matrix rotMatrix(2,2,false);
    rotMatrix[0][0] = hcos;
    rotMatrix[0][1] = hsin;
    rotMatrix[1][0] = -hsin;
    rotMatrix[1][1] = hcos;

    // Retrieve the robots positional variance.
    Matrix selfPositionVariance(2,2,false);

    selfPositionVariance[0][0] = est.covariance(0,0);
    selfPositionVariance[0][1] = est.covariance(0,1);
    selfPositionVariance[1][0] = est.covariance(1,0);
    selfPositionVariance[1][1] = est.covariance(1,1);
	
	
	Matrix covMatrix(2,2,false);
    covMatrix[0][0] = ball_estimate.covariance(0,0);
    covMatrix[0][1] = ball_estimate.covariance(0,1);
    covMatrix[1][0] = ball_estimate.covariance(1,0);
    covMatrix[1][1] = ball_estimate.covariance(1,1);

    // calculate the field variance of the ball R^-1 * Sigma * R + SelfVariance
    // We are assuming that the variances are independant.
    //Matrix fieldBallVariance = InverseMatrix(rotMatrix) * m_ball_model->covariance() * rotMatrix + selfPositionVariance;
	Matrix fieldBallVariance = InverseMatrix(rotMatrix) * covMatrix * rotMatrix;
	
	//std::cout << covMatrix << std::endl;

    // Write the results to the ball object.
    ball.updateObjectLocation(ballFieldLocationX, ballFieldLocationY, ballFieldSdX, ballFieldSdY);
    ball.updateObjectVelocities(ballFieldVelocityX,ballFieldVelocityY,ballFieldVelocitySdX, ballFieldVelocitySdY);
    ball.updateEstimatedRelativeVariables(ballDistance, ballHeading, 0.0f);

    if(fieldBallVariance.isValid())
    {
        ball.updateSharedCovariance(fieldBallVariance);
    }

    const float lost_ball_sd = 150.0f;
    const float max_sd = 2 * std::max(relBallSdX, relBallSdY);
    const bool ballIsLost = max_sd > lost_ball_sd;
    ball.updateIsLost(ballIsLost, m_timestamp);
    return;
}


/*! @brief Checks the current state of the game and determines actions to be taken.

    Checks the current state of the game and determines if processing will be done. Sencondly also triggers a number of resets
    based on the game condiitions.

    @param currently_incapacitated Indicator for the robots condition. True if it has fallen or has otherwise been disrupted. False if it has not.
    @param game_info Information about the current state of the game.

    @return Returns True if processing should be performed. False if it should not.

 */
ProcessingRequiredState SelfLocalisation::CheckGameState(bool currently_incapacitated, const GameInformation* game_info)
{
    ProcessingRequiredState result;
    result.time = true;
    result.measurement = true;

    GameInformation::TeamColour team_colour = game_info->getTeamColour();
    m_team_colour = team_colour;
    GameInformation::RobotState current_state = game_info->getCurrentState();
    /*
    if (currently_incapacitated)
    {   // if the robot is incapacitated there is no point running localisation
        m_previous_game_state = current_state;
        m_previously_incapacitated = true;
        #if LOC_SUMMARY_LEVEL > 0
        m_frame_log << "Robot is incapscitated." << std::endl;
        #endif
        return false;
    }
    */

    if (current_state == GameInformation::InitialState or current_state == GameInformation::FinishedState or current_state == GameInformation::PenalisedState)
    {   // if we are in initial, finished, penalised or substitute states do not do localisation
        #if LOC_SUMMARY_LEVEL > 0
        m_frame_log << "Robot in non-processing state: " << GameInformation::stateName(current_state) << std::endl;
        #endif
        result.time = false;
        result.measurement = false;
    }
    else if (current_state == GameInformation::ReadyState)
    {   // if are in ready. If previously in initial or penalised do a reset. Also reset if fallen over.
        if (m_previous_game_state == GameInformation::InitialState)
        {
            doInitialReset(team_colour);
            result.time = false;
        }
        else if (m_previous_game_state == GameInformation::PenalisedState)
        {
            doPenaltyReset();
            result.time = false;
        }
        else if (m_previously_incapacitated and not currently_incapacitated)
        {
            doFallenReset();
            result.time = false;
        }
    }
    else if (current_state == GameInformation::SetState)
    {   // if we are in set look for manual placement, if detected then do a reset.
        if (m_previously_incapacitated and not currently_incapacitated)
        {
            doSetReset(team_colour, game_info->getPlayerNumber(), game_info->haveKickoff());
            result.time = false;
        }
    }
    else
    {   // if we are playing. If previously penalised do a reset. Also reset if fallen over
        if (m_previous_game_state == GameInformation::PenalisedState)
        {
            doPenaltyReset();
            result.time = false;
        }
        else if (m_previously_incapacitated and not currently_incapacitated)
        {
            doFallenReset();
            result.time = false;
        }
    }
    
    m_previously_incapacitated = currently_incapacitated;
    m_previous_game_state = current_state;
    return result;
}

void SelfLocalisation::initSingleModel(float x, float y, float heading)
{
#if DEBUG_LOCALISATION_VERBOSITY > 0
    debug_out  << "Initialising single model." << std::endl;
#endif // DEBUG_LOCALISATION_VERBOSITY > 0
    clearModels();
    std::vector<MultivariateGaussian> positions;
    positions.reserve(1);
    MultivariateGaussian temp(3);
    temp.setMean(mean_matrix(x,y,heading));
    temp.setCovariance(covariance_matrix(150.0f*150.0f, 100.0f*100.0f, 2*PI));
    positions.push_back(temp);
    InitialiseModels(positions);
    initBallModel(m_ball_filter);
}

void SelfLocalisation::initBallModel(IWeightedKalmanFilter* ball_model)
{
    const unsigned int total_states = ball_model->model()->totalStates();
    if(ball_model == NULL) return;
    MobileObjectModel::State state;
    Matrix mean(total_states, 1, false);
    Matrix covariance(total_states, total_states, false);

    // Assign initial covariance
    const double initial_pos_cov = 100*100;
    const double initial_vel_cov = 10*10;
    state = MobileObjectModel::kstates_x_pos;
    covariance[state][state] = initial_pos_cov;
    state = MobileObjectModel::kstates_y_pos;
    covariance[state][state] = initial_pos_cov;
    state = MobileObjectModel::kstates_x_vel;
    covariance[state][state] = initial_vel_cov;
    state = MobileObjectModel::kstates_y_vel;
    covariance[state][state] = initial_vel_cov;

    MultivariateGaussian estimate(mean, covariance);
    ball_model->initialiseEstimate(estimate);
}

void SelfLocalisation::doSingleInitialReset(GameInformation::TeamColour team_colour)
{
    float initial_heading = 0 + (team_colour==GameInformation::RedTeam?mathGeneral::PI:0);
    initSingleModel(0,0,initial_heading);
    initBallModel(m_ball_filter);
}

void SelfLocalisation::doSingleReset()
{
    clearModels();
    initSingleModel(0,0,0);
    initBallModel(m_ball_filter);
}

void SelfLocalisation::doInitialReset(GameInformation::TeamColour team_colour)
{
    #if LOC_SUMMARY_LEVEL > 0
    m_frame_log << "Reset leaving initial." << std::endl;
    #endif
#if DEBUG_LOCALISATION_VERBOSITY > 0
    debug_out  << "Performing initial->ready reset." << std::endl;
#endif // DEBUG_LOCALISATION_VERBOSITY > 0

    // For the probabalistic data association technique we only want a single model present.
    if(m_settings.pruneMethod() == LocalisationSettings::prune_unknown || m_settings.pruneMethod() == LocalisationSettings::prune_none || m_settings.pruneMethod() == LocalisationSettings::prune_max_likelyhood)
    {
        return doSingleInitialReset(team_colour);
    }

    clearModels();

    // The models are always in the team's own half
    // Model 0: On left sideline facing in, 1/3 from half way
    // Model 1: On left sideline facing in, 2/3 from half way
    // Model 2: On right sideline facing in, 1/3 from half way
    // Model 3: On right sideline facing in, 2/3 from half way
    // Model 4: In centre of own half facing opponents goal
    // Model 5: In goal keeper position facing opponents goal

    float left_y = 200.0;
    float left_heading = -PI/2;
    float right_y = -200.0;
    float right_heading = PI/2;

    float front_x = -300.0/6.0f;
    float centre_x = -300.0/3.0f;
    float centre_heading = 0;
    float back_x = -300*(2.0f/6.0f);
    float goal_line_x = -300;
    if (team_colour == GameInformation::RedTeam)
    {   // flip the invert the x for the red team and set the heading to PI
        front_x = -front_x;
        centre_x = -centre_x;
        centre_heading = PI;
        back_x = -back_x;
        goal_line_x = -goal_line_x;
    }

    float cov_x = pow(50.f,2);
    float cov_y = pow(20.f,2);
    //float cov_head = pow(6.f,2);
    float cov_head = pow(0.75,2);
    Matrix cov_matrix = covariance_matrix(cov_x, cov_y, cov_head);
    MultivariateGaussian temp(3);
    temp.setCovariance(cov_matrix);
    std::vector<MultivariateGaussian> positions;
    positions.reserve(5);

    // Position 1
    temp.setMean(mean_matrix(front_x, right_y, right_heading));
    positions.push_back(temp);

    // Position 2
    temp.setMean(mean_matrix(back_x, right_y, right_heading));
    positions.push_back(temp);

    // Position 3
    temp.setMean(mean_matrix(front_x, left_y, left_heading));
    positions.push_back(temp);

    // Position 4
    temp.setMean(mean_matrix(back_x, left_y, left_heading));
    positions.push_back(temp);

    /*// Postition 5
    temp.setMean(mean_matrix(2*centre_x, 95.0f, centre_heading));
    positions.push_back(temp);

    // Postition 6
    temp.setMean(mean_matrix(2*centre_x, -95.0f, centre_heading));
    positions.push_back(temp);

    // Postition 7
    temp.setCovariance(covariance_matrix(pow(150.0f,2), pow(100.0f,2), pow(1.f,2)));
    temp.setMean(mean_matrix(centre_x, 0.0f, centre_heading));
    positions.push_back(temp);

    // Postition 8
    temp.setMean(mean_matrix(2*centre_x, 0.0f, centre_heading));
    positions.push_back(temp);*/

    InitialiseModels(positions);
    initBallModel(m_ball_filter);
    return;
}

void SelfLocalisation::doSetReset(GameInformation::TeamColour team_colour, int player_number, bool have_kickoff)
{
    #if LOC_SUMMARY_LEVEL > 0
    m_frame_log << "Reset due to manual positioning." << std::endl;
    #endif
#if DEBUG_LOCALISATION_VERBOSITY > 0
    debug_out  << "Performing manual position reset." << std::endl;
#endif // DEBUG_LOCALISATION_VERBOSITY > 0
    clearModels();
    float x, y, heading;
    const float position_sd = 15;
    const float heading_sd = 0.1;
    int num_filters;
    std::vector<MultivariateGaussian> positions;
    MultivariateGaussian temp(3);
    temp.setCovariance(covariance_matrix(position_sd*position_sd, position_sd*position_sd, heading_sd*heading_sd));
    if (player_number == 1)
    {   // if we are the goal keeper and we get manually positioned we know exactly where we will be put
        num_filters = 1;
        x = -300;
        y = 0; 
        heading = 0;
        if (team_colour == GameInformation::RedTeam)
            swapFieldStateTeam(x, y, heading);
        temp.setMean(mean_matrix(x,y,heading));
        positions.push_back(temp);
    }
    else
    {   // if we are a field player and we get manually positioned we could be in a three different places
        if (have_kickoff)
        {   // the attacking positions are on the circle or on either side of the penalty spot
            num_filters = 3;
            // on the circle
            x = -60;
            y = 0;
            heading = 0;
            if (team_colour == GameInformation::RedTeam)
                swapFieldStateTeam(x, y, heading);
            temp.setMean(mean_matrix(x,y,heading));
            positions.push_back(temp);
            // on the left of the penalty spot
            x = -120;
            y = 70;
            heading = 0;
            if (team_colour == GameInformation::RedTeam)
                swapFieldStateTeam(x, y, heading);
            temp.setMean(mean_matrix(x,y,heading));
            positions.push_back(temp);
            // on the right of the penalty spot
            x = -120;
            y = -70;
            heading = 0;
            if (team_colour == GameInformation::RedTeam)
                swapFieldStateTeam(x, y, heading);
            temp.setMean(mean_matrix(x,y,heading));
            positions.push_back(temp);
            
        }
        else
        {   // the defensive positions are on either corner of the penalty box
            num_filters = 2;
            // top penalty box corner
            x = -240;
            y = 110;
            heading = 0;
            if (team_colour == GameInformation::RedTeam)
                swapFieldStateTeam(x, y, heading);
            temp.setMean(mean_matrix(x,y,heading));
            positions.push_back(temp);
            // bottom penalty box corner
            x = -240;
            y = -110;
            heading = 0;
            if (team_colour == GameInformation::RedTeam)
                swapFieldStateTeam(x, y, heading);
            temp.setMean(mean_matrix(x,y,heading));
            positions.push_back(temp);
        }
    }
    
    // Add the models.
    InitialiseModels(positions);
    initBallModel(m_ball_filter);
    return;
}

void SelfLocalisation::doPenaltyReset()
{
    #if LOC_SUMMARY_LEVEL > 0
    m_frame_log << "Reset due to penalty." << std::endl;
    #endif
#if DEBUG_LOCALISATION_VERBOSITY > 0
    debug_out  << "Performing penalty reset." << std::endl;
#endif // DEBUG_LOCALISATION_VERBOSITY > 0

    clearModels();

    std::vector<MultivariateGaussian> positions;
    positions.reserve(2);
    MultivariateGaussian temp(3);
    temp.setCovariance(covariance_matrix(50.0f*50.0f, 20.0f*20.0f, 0.35f*0.35f));

    float x_coord = 50.f;                           // Red is positive half of field. 50cm
    if (m_team_colour == GameInformation::BlueTeam)
        x_coord = -x_coord;                         // Blue is negative half of field. -50cm

    // setup model 0 as top 'T'
    temp.setMean(mean_matrix(x_coord, 200.0f, -PI/2.0f));
    positions.push_back(temp);
    
    // setup model 1 as bottom 'T'
    temp.setMean(mean_matrix(x_coord, -200.0f, PI/2.0f));
    positions.push_back(temp);

    InitialiseModels(positions);
    initBallModel(m_ball_filter);
    return;
}

void SelfLocalisation::doFallenReset()
{
    Matrix temp;
    #if LOC_SUMMARY_LEVEL > 0
    m_frame_log << "Reset due to fall." << std::endl;
    #endif
#if DEBUG_LOCALISATION_VERBOSITY > 0
    debug_out  << "Performing fallen reset." << std::endl;
#endif // DEBUG_LOCALISATION_VERBOSITY > 0

    // New models
    BOOST_FOREACH(IWeightedKalmanFilter* filter, m_robot_filters)
    {
        MultivariateGaussian est = filter->estimate();
        temp = est.covariance();
        temp[2][2] += 0.707*0.707;     // Robot heading
        est.setCovariance(temp);
        filter->initialiseEstimate(est);
    }

    addToBallVariance(50*50, 50*50, 0.f, 0.f);
    return;
}

void SelfLocalisation::doReset()
{
    #if DEBUG_LOCALISATION_VERBOSITY > 0
    debug_out  << "Performing player reset." << std::endl;
    #endif // DEBUG_LOCALISATION_VERBOSITY > 0

    clearModels();

    std::vector<MultivariateGaussian> newPositions;
    newPositions.reserve(4);

    MultivariateGaussian temp(3);

    temp.setCovariance(covariance_matrix(150.0f*150.0f, 100.0f*100.0f, 2*PI*2*PI));

    // First position ->
    temp.setMean(mean_matrix(300.0f, 0.0f, PI));
    newPositions.push_back(temp);

    // Second Position ->
    temp.setMean(mean_matrix(-300.0f, 0.0f, 0.0f));
    newPositions.push_back(temp);

    // Third Position ->
    temp.setMean(mean_matrix(0.0f, 200.0f, -PI/2.0f));
    newPositions.push_back(temp);

    // Fourth Positions ->
    temp.setMean(mean_matrix(0.0f, -200.0f, PI/2.0f));
    newPositions.push_back(temp);

    InitialiseModels(newPositions);
    initBallModel(m_ball_filter);
    return;
}

void SelfLocalisation::doBallOutReset()
{
#if DEBUG_LOCALISATION_VERBOSITY > 0
    debug_out  << "Performing ball out reset." << std::endl;
#endif // DEBUG_LOCALISATION_VERBOSITY > 0
    addToBallVariance(100*100, 60*60, 0.0f, 0.0f);
    return;
}

/*! @brief Changes the field state so that it will be the position for the other team */
void SelfLocalisation::swapFieldStateTeam(float& x, float& y, float& heading)
{
    x = -x;
    y = -y;
    heading = normaliseAngle(heading + PI);
}

bool SelfLocalisation::clipRobotState(MultivariateGaussian* estimate, int stateIndex, double minValue, double maxValue)
{
    bool clipped = false;
    Matrix mean = estimate->mean();
    Matrix covariance = estimate->covariance();
    if(mean[stateIndex][0] > maxValue){
        double mult, Pii;
        Matrix Si;
        Si = covariance.getRow(stateIndex);
        Pii = convDble(Si * Si.transp());
        mult = (mean[stateIndex][0] - maxValue) / Pii;
        mean = mean - mult * covariance * Si.transp();
        mean[stateIndex][0] = maxValue;
        clipped = true;
    }
    if(mean[stateIndex][0] < minValue){
        double mult, Pii;
        Matrix Si;
        Si = covariance.getRow(stateIndex);
        Pii = convDble(Si * Si.transp());
        mult = (mean[stateIndex][0] - minValue) / Pii;
        mean = mean - mult * covariance * Si.transp();
        mean[stateIndex][0] = minValue;
        clipped = true;
    }
    mean[2][0] = mathGeneral::normaliseAngle(mean[2][0]);
    estimate->setMean(mean);
    estimate->setCovariance(covariance);
    return clipped;
}

/*! @brief Clips the model to a position on the field.
    @param theModel THe model to be clipped

    @return True if clipping was required. False if not.
*/
bool SelfLocalisation::clipEstimateToField(MultivariateGaussian* estimate)
{
    const double fieldXLength = 680.0;
    const double fieldYLength = 440.0;
    const double fieldXMax = fieldXLength / 2.0;
    const double fieldXMin = - fieldXLength / 2.0;
    const double fieldYMax = fieldYLength / 2.0;
    const double fieldYMin = - fieldYLength / 2.0;

    bool wasClipped = false;
    bool clipped;
    double prevX, prevY, prevTheta;
    prevX = estimate->mean(0);
    prevY = estimate->mean(1);
    prevTheta = estimate->mean(2);

    clipped = clipRobotState(estimate, 0, fieldXMin, fieldXMax);		// Clipping for robot's X
    #if DEBUG_LOCALISATION_VERBOSITY > 1
    if(clipped){
        debug_out  << "[" << m_timestamp << "]: Model[" << theModel->id() << "]";
        debug_out  << " [alpha = " << theModel->getFilterWeight() << "]";
        debug_out  << " State(0) clipped.";
        debug_out  << " (" << prevX << "," << prevY << "," << prevTheta << ") -> (" << theModel->mean(RobotModel::kstates_x);
        debug_out  << "," << theModel->mean(RobotModel::kstates_y) << "," << theModel->mean(RobotModel::kstates_heading) << ")" << std::endl;
    }
    #endif // DEBUG_LOCALISATION_VERBOSITY > 1
    wasClipped = wasClipped || clipped;

    prevX = estimate->mean(0);
    prevY = estimate->mean(1);
    prevTheta = estimate->mean(2);

    clipped = clipRobotState(estimate, 1, fieldYMin, fieldYMax);		// Clipping for robot's Y

    #if DEBUG_LOCALISATION_VERBOSITY > 1
    if(clipped){
        debug_out  << "[" << m_timestamp << "]: Model[" << theModel->id() << "]";
        debug_out  << " [alpha = " << theModel->getFilterWeight() << "]";
        debug_out  << " State(1) clipped." << std::endl;
        debug_out  << " (" << prevX << "," << prevY << "," << prevTheta << ") -> (" << theModel->mean(RobotModel::kstates_x);
        debug_out  << "," << theModel->mean(RobotModel::kstates_y) << "," << theModel->mean(RobotModel::kstates_heading) << ")" << std::endl;
    }
    #endif // DEBUG_LOCALISATION_VERBOSITY > 1

    wasClipped = wasClipped || clipped;

    return wasClipped;
}

/*! @brief Clips all of the models to the field.

    @return True if clipping was required. False if not required.
*/
bool SelfLocalisation::clipActiveModelsToField()
{
    bool wasClipped = false;
    bool modelClipped = false;

    // New models
    MultivariateGaussian est;
    for (std::list<IWeightedKalmanFilter*>::const_iterator filter_it = m_robot_filters.begin(); filter_it != m_robot_filters.end(); ++filter_it)
    {
        if((*filter_it)->active() == false) continue;
        est = (*filter_it)->estimate();
        modelClipped = clipEstimateToField(&est);
        if(modelClipped) (*filter_it)->initialiseEstimate(est);
        wasClipped = wasClipped || modelClipped;
    }
    return wasClipped;
}

bool SelfLocalisation::doTimeUpdate(float odomForward, float odomLeft, float odomTurn, double timeIncrement)
{
    // put values into odometry measurement matrix
    Matrix odometry(3,1,false);
    odometry[0][0] = odomForward;
    odometry[1][0] = odomLeft;
    odometry[2][0] = odomTurn;

    // calculate the measurement noise.
    Matrix measurementNoise = Matrix(3,3,true);
    measurementNoise[0][0] = 0.2*0.2; // Robot X coord.
    measurementNoise[1][1] = 0.2*0.2; // Robot Y coord.
    measurementNoise[2][2] = 0.005*0.005; // Robot Theta. 0.00001

    // calculate the linear process noise.
    Matrix processNoise = Matrix(4,4,true);
    processNoise[0][0] = 2*2;
    processNoise[1][1] = 2*2;
    processNoise[2][2] = 4*4;
    processNoise[3][3] = 4*4;

    double deltaTimeSeconds = timeIncrement * 1e-3; // Convert from milliseconds to seconds.

    processNoise = deltaTimeSeconds * processNoise;

    // perform time update on the ball model.
    m_ball_filter->timeUpdate(deltaTimeSeconds, odometry, processNoise, measurementNoise);

    bool result = false;
    processNoise = Matrix(3,3,false);
    processNoise[0][0] = pow(0.5f,2);
    processNoise[1][1] = pow(0.5f,2);
    processNoise[2][2] = pow(0.015f, 2);

    for (std::list<IWeightedKalmanFilter*>::iterator model_it = m_robot_filters.begin(); model_it != m_robot_filters.end(); ++model_it)
    {
        if(not (*model_it)->active()) continue; // Skip Inactive models.
        result = true;
        // proportianl odometry nosie
        Matrix prop_odom_noise(3,3,false);
        float theta = (*model_it)->estimate().mean(2);
        float ctheta  = cos(theta);
        float stheta  = sin(theta);

        float xnoise = 0.1 * (odometry[0][0] * ctheta - odometry[1][0] * stheta);
        float ynoise = 0.1 * (odometry[0][0] * stheta + odometry[1][0] * ctheta);
        float tnoise = 0.1 * odometry[2][0] + 0.0001 * (fabs(odometry[0][0]) + fabs(odometry[1][0]));
        prop_odom_noise[0][0] = pow(xnoise, 2);
        prop_odom_noise[1][1] = pow(ynoise, 2);
        prop_odom_noise[2][2] = pow(tnoise, 2);
        (*model_it)->timeUpdate(deltaTimeSeconds, odometry, processNoise+prop_odom_noise, measurementNoise);

    }
    
    if(m_amILost)
        m_lostCount++;
    else
        m_lostCount = 0;
    return result;
}

int SelfLocalisation::landmarkUpdate(StationaryObject &landmark)
{
#if LOC_SUMMARY_LEVEL > 0
    m_frame_log << std::endl << "Known landmark update: " << landmark.getName() << std::endl;
#endif
    int kf_return;
    int numSuccessfulUpdates = 0;

    if(landmark.validMeasurement() == false)
    {
    #if LOC_SUMMARY_LEVEL > 0
        m_frame_log << "Skipping invalid." << std::endl;
    #endif
#if DEBUG_LOCALISATION_VERBOSITY > 0
        debug_out  <<"[" << m_timestamp << "] Skipping Bad Landmark Update: ";
        debug_out  << landmark.getName();
        debug_out  << " Distance = " << landmark.measuredDistance();
        debug_out  << " Bearing = " << landmark.measuredBearing();
        debug_out  << std::endl;
#endif // DEBUG_LOCALISATION_VERBOSITY > 1
        return 0;
    }

    double flatObjectDistance = landmark.measuredDistance() * cos(landmark.measuredElevation());

    MeasurementError temp_error;
    temp_error.setDistance(c_obj_range_offset_variance + c_obj_range_relative_variance * pow(flatObjectDistance,2));
    temp_error.setHeading(c_obj_theta_variance);

    Matrix measurement(2,1);
    measurement[0][0] = flatObjectDistance;
    measurement[1][0] = landmark.measuredBearing();

    Matrix args(2,1,false);
    args[0][0] = landmark.X();
    args[1][0] = landmark.Y();

    for (std::list<IWeightedKalmanFilter*>::const_iterator model_it = m_robot_filters.begin(); model_it != m_robot_filters.end(); ++model_it)
    {
        if((*model_it)->active() == false) continue; // Skip Inactive models.

#if DEBUG_LOCALISATION_VERBOSITY > 2
        debug_out  <<"[" << m_timestamp << "]: Model[" << (*model_it)->id() << "] Landmark Update. ";
        debug_out  << "Object = " << landmark.getName();
        debug_out  << " Distance = " << landmark.measuredDistance();
        debug_out  << " Bearing = " << landmark.measuredBearing();
        debug_out  << " Location = (" << landmark.X() << "," << landmark.Y() << ")...";
#endif // DEBUG_LOCALISATION_VERBOSITY > 1

        if(landmark.measuredBearing() != landmark.measuredBearing())
	{
#if DEBUG_LOCALISATION_VERBOSITY > 0
            debug_out  << "ABORTED Object Update Bearing is NaN skipping object." << std::endl;
#endif // DEBUG_LOCALISATION_VERBOSITY > 0
            continue;
        }
        kf_return = 1;
        kf_return = (*model_it)->measurementUpdate(measurement, temp_error.errorCovariance(), args, RobotModel::klandmark_measurement);

#if DEBUG_LOCALISATION_VERBOSITY > 0
        if(kf_return != 1)
        {
            Matrix estimated_measurement = (*model_it)->CalculateMeasurementPrediction(landmark.X(),landmark.Y());
            debug_out << "OUTLIER!" << std::endl;
            debug_out << "Model[" << (*model_it)->id() << "]: Outlier Detected - " << landmark.getName() << std::endl;
            debug_out << "Measured - Distance = " << landmark.measuredDistance() << " Bearing = " << landmark.measuredBearing() << std::endl;
            debug_out << "Expected - Distance = " << estimated_measurement[0][0] << " Bearing = " << estimated_measurement[1][0] << std::endl;
        }
        else
        {
            debug_out << "OK!" << std::endl;
        }
#endif // DEBUG_LOCALISATION_VERBOSITY > 1

    MultivariateGaussian est = (*model_it)->estimate();
    #if LOC_SUMMARY_LEVEL > 0
        m_frame_log << "Model " << (*model_it)->id() << " updated using " << landmark.getName() << " measurment." << std::endl;
        m_frame_log << "Measurement: Distance = " << flatObjectDistance << ", Heading = " << landmark.measuredBearing() <<std::endl;
        m_frame_log << "Position: X = " << landmark.X() << ", Y = " << landmark.Y() <<std::endl;
        m_frame_log << "Current State: " << est.mean(0) << ", " << est.mean(1) << ", " << est.mean(2) << std::endl;

        if(m_hasGps)
        {
            float dX = landmark.X()-m_gps[0];
            float dY = landmark.Y()-m_gps[1];
            float Cc = cos(m_compass);
            float Ss = sin(m_compass);
            float x_gps = dX * Cc + dY * Ss;
            float y_gps =  -dX * Ss + dY * Cc;
            m_frame_log << "GPS Expected: (" << x_gps << "," << y_gps << ")" << std::endl;
        }

        float model_x = est.mean(0);
        float model_y = est.mean(1);
        float model_heading = est.mean(2);

        float exp_dist = sqrt(pow(landmark.X() - model_x,2) + pow(landmark.Y() - model_y,2));
        float positionHeading = atan2(landmark.Y() - model_y, landmark.X() - model_x);
        float exp_heading = normaliseAngle(positionHeading - model_heading);
        m_frame_log << "Expected: " << exp_dist << ", " << exp_heading <<std::endl;
        m_frame_log << "Measured: " << flatObjectDistance << "," << landmark.measuredBearing() << std::endl;
        m_frame_log << "Result = ";
        m_frame_log << ((kf_return==0)?"Outlier":"Success") << std::endl;
    #endif
        if(kf_return == 1) numSuccessfulUpdates++;
        if(kf_return == 0)
        {
            Matrix cov = est.covariance();
            Matrix added_noise = covariance_matrix(1,1,0.0001);
            cov = cov + added_noise;
            est.setCovariance(cov);
            (*model_it)->initialiseEstimate(est);
        }
    }
    return numSuccessfulUpdates;
}


/*! @brief Do all of the fancy stuff we only get to do when we have two good reliable objects.
    @return 1 if good, 0 if bad.
*/
int SelfLocalisation::doTwoObjectUpdate(StationaryObject &landmark1, StationaryObject &landmark2)
{

#if LOC_SUMMARY_LEVEL > 0
    m_frame_log << "Performing 2 object update on objects:\n";
    m_frame_log << "Object 1 -\n";
    m_frame_log << landmark1.toString() << std::endl;
    m_frame_log << "Object 2 -\n";
    m_frame_log << landmark2.toString() << std::endl;
#endif
    // do the special update
    float angle_beween_objects = mathGeneral::normaliseAngle(landmark1.measuredBearing() - landmark2.measuredBearing());

    Matrix measurement(1,1,false);
    measurement[0][0] = angle_beween_objects;

    Matrix noise(1,1,false);
    noise[0][0] = c_twoObjectAngleVariance;

    // args are [object1_loc; object2_loc]
    Matrix args(2,2,false);
    args[0][0] = landmark1.X();
    args[0][1] = landmark1.Y();
    args[1][0] = landmark2.X();
    args[1][1] = landmark2.Y();


    for (std::list<IWeightedKalmanFilter*>::const_iterator model_it = m_robot_filters.begin(); model_it != m_robot_filters.end(); ++model_it)
    {
        (*model_it)->measurementUpdate(measurement, noise, args, RobotModel::kangle_between_landmark_measurement);

    #if LOC_SUMMARY_LEVEL > 0
        MultivariateGaussian est = (*model_it)->estimate();
        m_frame_log << "Model " << (*model_it)->id() << " updated using " << landmark1.getName() << " + " << landmark2.getName() << " combined measurment." << std::endl;
        m_frame_log << "Measurement: Angle = " << angle_beween_objects <<std::endl;
        m_frame_log << "Position1: X = " << landmark1.X() << ", Y = " << landmark1.Y() <<std::endl;
        m_frame_log << "Position2: X = " << landmark2.X() << ", Y = " << landmark2.Y() <<std::endl;
        m_frame_log << "Current State: " << est.mean(0) << ", " << est.mean(1) << ", " << est.mean(2) << std::endl;
    #endif
    }

    Vector2<float> position = TriangulateTwoObject(landmark1, landmark2);

    float avg_x = (landmark1.X() + landmark2.X()) / 2.f;
    float avg_y = (landmark1.Y() + landmark2.Y()) / 2.f;

    float avg_heading = (landmark1.measuredBearing() + landmark2.measuredBearing()) / 2.f;
    float best_heading = atan2(avg_y - position.y, avg_x - position.x) - avg_heading;

    if(position.abs() == 0.0f)
    {
        return 0;
    }

    Matrix mean = mean_matrix(position.x, position.y, best_heading);
    Matrix cov = covariance_matrix(pow(20.f,2), pow(50.f,2), pow(0.5,2));
    float alpha = getBestModel()->getFilterWeight() * 0.0001f;

    IWeightedKalmanFilter* temp = newRobotModel();
    temp->initialiseEstimate(MultivariateGaussian(mean, cov));
    temp->setFilterWeight(alpha);
    temp->setActive(true);
    m_robot_filters.push_back(temp);

#if LOC_SUMMARY_LEVEL > 0
    m_frame_log << "Reset Model Added: " << std::endl << temp->summary(true) << std::endl;
#endif
    return 1;
}

/*! @brief Perfroms an ambiguous measurement update. This is a interface function to access a variety of methods.
    @return The number of models that were removed during this process.
*/
int SelfLocalisation::ambiguousLandmarkUpdate(AmbiguousObject &ambiguousObject, const std::vector<StationaryObject*>& possibleObjects)
{

    if(possibleObjects.size() < 1)
    {
#if LOC_SUMMARY_LEVEL > 0
        m_frame_log << "Ignoring Ambiguous Object - " << ambiguousObject.getName() << std::endl;
#endif
        return 0;
    }

#if LOC_SUMMARY_LEVEL > 0
    float measured_distance = ambiguousObject.measuredDistance();
    float measured_heading = ambiguousObject.measuredBearing();
    m_frame_log << "Ambiguous object: " << ambiguousObject.getName() << " at (" << measured_distance << "," << measured_heading << ")" << std::endl;
#endif

    if(m_settings.branchMethod() == LocalisationSettings::branch_exhaustive)
    {
        return ambiguousLandmarkUpdateExhaustive(ambiguousObject, possibleObjects);
    }
    else if (m_settings.branchMethod() == LocalisationSettings::branch_selective)
    {
        return ambiguousLandmarkUpdateSelective(ambiguousObject, possibleObjects);
    }
    else if (m_settings.branchMethod() == LocalisationSettings::branch_constraint)
    {
        return ambiguousLandmarkUpdateConstraint(ambiguousObject, possibleObjects);
    }
    else if (m_settings.branchMethod() == LocalisationSettings::branch_probDataAssoc)
    {
        return ambiguousLandmarkUpdateProbDataAssoc(ambiguousObject, possibleObjects);
    }
    return 0;
}

bool SelfLocalisation::ballUpdate(const MobileObject& ball)
{
    const float time_for_new_loc = 1000;
    if(ball.isObjectVisible())
    {
        const float distance = ball.measuredDistance() * cos(ball.measuredElevation());
        const float heading = ball.measuredBearing();

        Matrix measurement(2,1,false);
        measurement[0][0] = distance;
        measurement[1][0] = heading;

        Matrix measurementNoise(2,2,false);
        measurementNoise[0][0] = 5.0*5.0 + c_obj_range_relative_variance * pow(distance,2);
        measurementNoise[1][1] = 0.01*0.01;

        m_ball_filter->measurementUpdate(measurement, measurementNoise, Matrix(), 0);
        if((m_timestamp - m_prev_ball_update_time) > time_for_new_loc)
        {
            MultivariateGaussian est = m_ball_filter->estimate();
            Matrix filter_mean = est.mean();
            filter_mean[2][0] = 0.0;
            filter_mean[3][0] = 0.0;
            est.setMean(filter_mean);
            m_ball_filter->initialiseEstimate(est);
        }
        m_prev_ball_update_time = m_timestamp;
    }
    return false;
}

/*! @brief Prunes the models using a selectable method. This is a interface function to access a variety of methods.
    @return The number of models that were removed during this process.
*/
int SelfLocalisation::PruneModels()
{
    removeInactiveModels();    // Clear out all deactivated models.

    if(m_settings.pruneMethod() == LocalisationSettings::prune_merge)
    {
        MergeModels(c_MAX_MODELS_AFTER_MERGE);
    }
    else if (m_settings.pruneMethod() == LocalisationSettings::prune_max_likelyhood)
    {
        removeSimilarModels();
        PruneMaxLikelyhood();
    }
    else if (m_settings.pruneMethod() == LocalisationSettings::prune_viterbi)
    {
        removeSimilarModels();
        PruneViterbi(c_MAX_MODELS_AFTER_MERGE);
    }
    else if (m_settings.pruneMethod() == LocalisationSettings::prune_nscan)
    {
        PruneNScan(3);
    }
    NormaliseAlphas();
    return 0;
}

/*! @brief Prunes the models using the maximum likelyhood method. This removes all but the mot probable model.
    @return The number of models that were removed during this process.
*/
int SelfLocalisation::PruneMaxLikelyhood()
{
    return PruneViterbi(1);     // Max likelyhood is the equivalent of keeping the best model.
}

struct model_ptr_cmp
{
    bool operator()( IWeightedKalmanFilter* lhs, IWeightedKalmanFilter* rhs)
    {
        return lhs->getFilterWeight() < rhs->getFilterWeight();
    }
};

/*! @brief Prunes the models using the Viterbi method. This removes lower probability models to a maximum total models.
    @param order The number of models to be kept at the end for the process.
    @return The number of models that were removed during this process.
*/
int SelfLocalisation::PruneViterbi(unsigned int order)
{
    removeInactiveModels();
    if(m_robot_filters.size() <= order) return 0;                      // No pruning required if not above maximum.
    m_robot_filters.sort(model_ptr_cmp());                             // Sort, results in order smallest to largest.
    unsigned int num_to_remove = m_robot_filters.size() - order;       // Number of models that need to be removed.

    std::list<IWeightedKalmanFilter*>::iterator begin_remove = m_robot_filters.begin();   // Beginning of removal range
    std::list<IWeightedKalmanFilter*>::iterator end_remove = m_robot_filters.begin();
    std::advance(end_remove,num_to_remove);                     // End of removal range (not removed)

    std::for_each (begin_remove, end_remove, std::bind2nd(std::mem_fun(&IWeightedKalmanFilter::setActive), false));

    int num_removed = removeInactiveModels();    // Clear out all deactivated models.
    assert(m_robot_filters.size() == order);   // Result should have been achieved or something is broken.
    return num_removed;
}

bool AlphaSumPredicate( const ParentSum& a, const ParentSum& b )
{
        return a.second <  b.second;
}

/*! @brief Prunes the models using an N-Scan Pruning method.
    @param N The number of braches backward to prune the decision tree
    @return The number of models that were removed during this process.
*/
int SelfLocalisation::PruneNScan(unsigned int N)
{
    std::vector<ParentSum> results;
    // Sum the alphas of sibling branches from a common parent at branch K-N
    BOOST_FOREACH(IWeightedKalmanFilter* filter, m_robot_filters)
    {
        if(filter->active() == false) continue;
        unsigned int parent_id = filter->m_parent_history_buffer.at(N);
        float alpha = filter->getFilterWeight();
        bool added = false;
        if(parent_id == 0) continue;
        // Sort all of the models
        BOOST_FOREACH(ParentSum result, results)
        {
            // Assign to existing sum.
            if(result.first == parent_id)
            {
                result.second += alpha;
                added = true;
                break;
            }
        }
        // If not able to assign to an existing sum create a new one.
        if(!added)
        {
            ParentSum temp = std::make_pair(parent_id, alpha);
            results.push_back(temp);
        }
    }

    if(results.size() > 0)
    {
        std::sort(results.begin(), results.end(), AlphaSumPredicate); // Sort by alpha sum, smallest to largest
        unsigned int bestParentId = results.back().first;       // Get the parent Id of the best branch.

        // Remove all siblings not created from the best branch.
        BOOST_FOREACH(IWeightedKalmanFilter* filter, m_robot_filters)
        {
            unsigned int parent_id = filter->m_parent_history_buffer.at(N);
            if(parent_id == 0) continue;  // was not involved with this branch.
            if(parent_id != bestParentId)
            {
                filter->setActive(false);
            }
        }
    }
    removeInactiveModels();
    return 0;
}

/*! @brief Performs an ambiguous measurement update using the exhaustive process. This creates a new model for each possible location for the measurement.
    @return Returns RESULT_OK if measurment updates were sucessfully performed, RESULT_OUTLIER if they were not.
*/
int SelfLocalisation::ambiguousLandmarkUpdateExhaustive(AmbiguousObject &ambiguousObject, const std::vector<StationaryObject*>& possibleObjects)
{
    const float outlier_factor = 0.001;
    std::list<IWeightedKalmanFilter*> new_models;
    IWeightedKalmanFilter* temp_mod;
    StationaryObject temp_object;

    MeasurementError error = calculateError(ambiguousObject);

    BOOST_FOREACH(IWeightedKalmanFilter* filter, m_robot_filters)
    {
        if(filter->active() == false) continue;
        unsigned int models_added = 0;
        BOOST_FOREACH(StationaryObject* possible_object, possibleObjects)
        {
            temp_object = *possible_object;
            temp_object.CopyMeasurement(ambiguousObject);
            temp_mod = newRobotModel(filter, temp_object, error, ambiguousObject.getID(), GetTimestamp());
            new_models.push_back(temp_mod);

            if(temp_mod->active())
            {
                models_added++;
            }

            MultivariateGaussian est = filter->estimate();

#if LOC_SUMMARY_LEVEL > 0

            const double dX = temp_object.X() - est.mean(0);
            const double dY = temp_object.Y() - est.mean(1);

            float expected_distance = sqrt(dX*dX + dY*dY);;
            float expected_heading = mathGeneral::normaliseAngle(atan2(dY,dX) - est.mean(2));
            m_frame_log << "Model [" << filter->id() << " - > " << temp_mod->id() << "] Ambiguous object update: " << std::string(possible_object->getName());
            m_frame_log << " exp (" << expected_distance << ", " << expected_heading << ")  Result: ";
            if(temp_mod->active())
            {
                m_frame_log << "Valid update (Alpha = " << temp_mod->getFilterWeight() << ")";
            }
            else
            {
                m_frame_log << "Outlier";
            }
            m_frame_log << std::endl;
#endif
        }
        removeInactiveModels(new_models);
        if(models_added)
        {
            filter->setActive(false);
        }
        else
        {
            filter->setFilterWeight(outlier_factor * filter->getFilterWeight());
        }
    }
    if(new_models.size() > 0)
    {
        m_robot_filters.insert(m_robot_filters.end(), new_models.begin(), new_models.end());
        new_models.clear();
    }
    removeInactiveModels();
    return 0;
}

/*! @brief Performs an ambiguous measurement update using the constraint method.
    This method uses only options that should be visible.
    @return Returns RESULT_OK if measurment updates were sucessfully performed, RESULT_OUTLIER if they were not.
*/
int SelfLocalisation::ambiguousLandmarkUpdateConstraint(AmbiguousObject &ambiguousObject, const vector<StationaryObject*>& possibleObjects)
{
    const float outlier_factor = 0.001;
    std::list<IWeightedKalmanFilter*> new_models;
    IWeightedKalmanFilter* temp_mod, *curr_model;

    MeasurementError error = calculateError(ambiguousObject);
    StationaryObject temp_object;

    for (std::list<IWeightedKalmanFilter*>::iterator model_it = m_robot_filters.begin(); model_it != m_robot_filters.end(); ++model_it)
    {
        curr_model = (*model_it);
        if(curr_model->active() == false) continue;
        unsigned int models_added = 0;
        std::vector<StationaryObject*> poss_objects;

        //Self position = curr_model->GenerateSelfState();
        Self position;
        MultivariateGaussian est = curr_model->estimate();
        position.updateLocationOfSelf(est.mean(0), est.mean(1), est.mean(2), est.sd(0), est.sd(1), est.sd(2), false);

        float headYaw;
        Blackboard->Sensors->getPosition(NUSensorsData::HeadYaw, headYaw);
        //! TODO: The FOV of the camera should NOT be hard-coded!
        poss_objects = filterToVisible(position, possibleObjects, headYaw, 0.81f);

        BOOST_FOREACH(StationaryObject* object, poss_objects)
        {
            temp_object = *object;
            temp_object.CopyObject(ambiguousObject);
            temp_mod = newRobotModel(curr_model, temp_object, error, ambiguousObject.getID(), GetTimestamp());
            new_models.push_back(temp_mod);
            if(temp_mod->active())
                models_added++;

#if LOC_SUMMARY_LEVEL > 0
            m_frame_log << "Model [" << curr_model->id() << " - > " << temp_mod->id() << "] Ambiguous object update: " << std::string(object->getName());
            m_frame_log << "  Result: " << (temp_mod->active() ? "Valid update" : "Outlier");
            if(temp_mod->active())
            {
                m_frame_log << "Valid update (Alpha = " << temp_mod->getFilterWeight() << ")";
            }
            else
            {
                m_frame_log << "Outlier";
            }
            m_frame_log << std::endl;
#endif
        }
        removeInactiveModels(new_models);
        if(models_added)
        {
            curr_model->setActive(false);
        }
        else // outlier
        {
            curr_model->setFilterWeight(outlier_factor * (*model_it)->getFilterWeight());
        }
    }
    if(new_models.size() > 0)
    {
        m_robot_filters.insert(m_robot_filters.end(), new_models.begin(), new_models.end());
        new_models.clear();
    }
    removeInactiveModels();
    return 0;
}

int SelfLocalisation::ambiguousLandmarkUpdateSelective(AmbiguousObject &ambiguousObject, const std::vector<StationaryObject*>& possibleObjects)
{
    const float c_Max_Elapsed_Time = 100.0f;
    const float outlier_factor = 0.001;

    // First step: Check if the same ambiguous type has beem seen recently.
    float time_elapsed = ambiguousObject.TimeLastSeen() - m_pastAmbiguous[ambiguousObject.getID()].TimeLastSeen();
    bool seen_recently = (time_elapsed < c_Max_Elapsed_Time);
    bool similar_meas_found = false;
    if(seen_recently)
    {
        // Second step: Check if the previous measurment was consistent with the current measurment

        // Calculate the distances between the two measurments
        float flatDistancePrev = m_pastAmbiguous[ambiguousObject.getID()].measuredDistance() * cos(m_pastAmbiguous[ambiguousObject.getID()].measuredElevation());
        float flatDistanceCurr = ambiguousObject.measuredDistance() * cos(ambiguousObject.measuredElevation());
        float dist_delta = fabs(flatDistanceCurr - flatDistancePrev);
        float heading_delta = fabs(ambiguousObject.measuredBearing() - m_pastAmbiguous[ambiguousObject.getID()].measuredBearing());

        // Calculate the allowable deviation
        MeasurementError error = calculateError(ambiguousObject);
        float max_distance_deviation = error.distance();
        float max_heading_deviation = error.heading();

        similar_meas_found = (dist_delta < max_distance_deviation) && (heading_delta < max_heading_deviation);
        if(similar_meas_found)
        {
            // Third Step (A): Apply mesurment using previous decision if measurement is consistant.
            std::list<IWeightedKalmanFilter*> new_models;
            IWeightedKalmanFilter* temp_model = NULL;

            BOOST_FOREACH(IWeightedKalmanFilter* filter, m_robot_filters)
            {
                // Get the id of the object to use for the update.
                unsigned int object_id = filter->previousSplitOption(ambiguousObject);
                // Find the option that matches the previous decision
                BOOST_FOREACH(StationaryObject* option, possibleObjects)
                {
                    if(option->getID() == object_id)
                    {
                        // Perform the update
                        StationaryObject update_object(*option);
                        update_object.CopyMeasurement(ambiguousObject);
                        temp_model = newRobotModel(filter, update_object, error, ambiguousObject.getID(), GetTimestamp());
                        new_models.push_back(temp_model);  // add the model to the new list.
                        if(temp_model->active())
                        {
                            filter->setActive(false); // disable the old model.
                        }
                        else
                        {
                            filter->setFilterWeight(outlier_factor * filter->getFilterWeight());
                        }
                    }
                }
                // Check if model has been updated yet
                // If not need to do a exhaustive update for this model
                if(filter->active())
                {
                    bool update_performed = false;
                    BOOST_FOREACH(StationaryObject* option, possibleObjects)
                    {
                        StationaryObject update_object(*option);
                        update_object.CopyMeasurement(ambiguousObject);
                        temp_model = newRobotModel(filter, update_object, error, ambiguousObject.getID(), GetTimestamp());
                        new_models.push_back(temp_model);
                        if(temp_model->active())
                        {
                            update_performed = true;
                        }
                    }
                    if(update_performed)
                    {
                        filter->setActive(false);
                    }
                }
            }
            removeInactiveModels(new_models);
            m_robot_filters.insert(m_robot_filters.begin(),new_models.begin(), new_models.end());
        }
    }

    int return_value = 0;
    if(!similar_meas_found or !similar_meas_found)
    {
        // Third Step (B): Perfrom splitting if measurement was not previously seen or not consistant.
        // Use the regular splitting method.
        return_value = ambiguousLandmarkUpdateExhaustive(ambiguousObject, possibleObjects);
    }
    // Save new info from object
    m_pastAmbiguous[ambiguousObject.getID()] = ambiguousObject;
    removeInactiveModels();
    return return_value;
}

int SelfLocalisation::ambiguousLandmarkUpdateProbDataAssoc(AmbiguousObject &ambiguousObject, const std::vector<StationaryObject*>& possibleObjects)
{
    MeasurementError error = calculateError(ambiguousObject);
    //result = m_robot_filters.front()->MeasurementUpdate(ambiguousObject, possibleObjects, error);
    removeInactiveModels();
    return 0;
}

bool SelfLocalisation::MergeTwoModels(IWeightedKalmanFilter* model_a, IWeightedKalmanFilter* model_b)
{
    // Merges second model into first model, then disables second model.
    bool success = true;
    if(model_a == model_b) success = false; // Don't merge the same model.
    if((not model_a->active()) or (not model_b->active())) success = false; // Both models must be active.

    if(success == false)
    {
        return success;
    }

    // Merge alphas
    double newest_creation_time = model_a->creationTime() > model_b->creationTime() ? model_a->creationTime() : model_b->creationTime();
    double alphaMerged = model_a->getFilterWeight() + model_b->getFilterWeight();
    double alphaA = model_a->getFilterWeight() / alphaMerged;
    double alphaB = model_b->getFilterWeight() / alphaMerged;

    MultivariateGaussian estimate_a = model_a->estimate();
    MultivariateGaussian estimate_b = model_b->estimate();

    Matrix xMerged; // Merge State matrix

    // If one model is much more correct than the other, use the correct states.
    // This prevents drifting from continuouse splitting and merging even when one model is much more likely.
    if(alphaA > 10*alphaB)
    {
        xMerged = estimate_a.mean();
    }
    else if (alphaB > 10*alphaA)
    {
        xMerged = estimate_b.mean();
    }
    else
    {
        xMerged = (alphaA * estimate_a.mean() + alphaB * estimate_b.mean());
        // Fix angle.
        double angleDiff = estimate_b.mean(RobotModel::kstates_heading) - estimate_a.mean(RobotModel::kstates_heading);
        angleDiff = normaliseAngle(angleDiff);
        xMerged[RobotModel::kstates_heading][0] = normaliseAngle(estimate_a.mean(RobotModel::kstates_heading) + alphaB*angleDiff);
    }

    // Merge Covariance matrix (S = sqrt(P))
    Matrix xDiff = estimate_a.mean() - xMerged;
    Matrix pA = (estimate_a.covariance() + xDiff * xDiff.transp());

    xDiff = estimate_b.mean() - xMerged;
    Matrix pB = (estimate_b.covariance() + xDiff * xDiff.transp());

    Matrix pMerged = alphaA * pA + alphaB * pB;

    // Copy merged value to first model
    model_a->setFilterWeight(alphaMerged);
    model_a->m_creation_time = newest_creation_time;

    estimate_a.setMean(xMerged);
    estimate_b.setCovariance(pMerged);

    model_a->initialiseEstimate(estimate_a);

    // Disable second model
    model_a->setActive(true);
    model_b->setActive(false);
    return true;
}

bool SelfLocalisation::MergeTwoModelsPreserveBestMean(IWeightedKalmanFilter* model_a, IWeightedKalmanFilter* model_b)
{
    // Merges second model into first model, then disables second model.
    bool success = true;
    if(model_a == model_b) success = false; // Don't merge the same model.
    if((not model_a->active()) or (not model_b->active())) success = false; // Both models must be active.

    if(success == false)
    {
#if LOC_SUMMARY_LEVEL > 0
        m_frame_log  <<"[" << m_timestamp << "]: Merge Between model[" << model_a->id() << "] and model[" << model_b->id() << "] FAILED." << std::endl;
        if(model_a == model_b)
        {
            m_frame_log << "Reason - index: " << model_a->id() << " = " << "index: " << model_b->id() << std::endl;
        } else if (model_a->active() == false)
        {
            m_frame_log << "Reason - model " << model_a->id() << " is inactive."<< std::endl;
        } else if (model_b->active() == false)
        {
            m_frame_log << "Reason - model " << model_b->id() << " is inactive."<< std::endl;
        }
#endif // LOC_SUMMARY_LEVEL > 0
#if DEBUG_LOCALISATION_VERBOSITY > 2
        cout << "Merge failed." <<std::endl;
        debug_out  <<"[" << m_timestamp << "]: Merge Between model[" << model_a->id() << "] and model[" << model_b->id() << "] FAILED." << std::endl;
#endif // DEBUG_LOCALISATION_VERBOSITY > 0
        return success;
    }

    // Merge alphas
    double newest_creation_time = model_a->creationTime() > model_b->creationTime() ? model_a->creationTime() : model_b->creationTime();
    double alphaMerged = model_a->getFilterWeight() + model_b->getFilterWeight();
    double alphaA = model_a->getFilterWeight() / alphaMerged;
    double alphaB = model_b->getFilterWeight() / alphaMerged;

    MultivariateGaussian estimate_a = model_a->estimate();
    MultivariateGaussian estimate_b = model_b->estimate();

    Matrix xMerged; // Merge State matrix

    // If one model is much more correct than the other, use the correct states.
    // This prevents drifting from continuouse splitting and merging even when one model is much more likely.
    if(alphaA > alphaB)
    {
        xMerged = estimate_a.mean();
    }
    else
    {
        xMerged = estimate_b.mean();
    }

    // Merge Covariance matrix (S = sqrt(P))
    Matrix xDiff = estimate_a.mean() - xMerged;
    Matrix pA = (estimate_a.covariance() + xDiff * xDiff.transp());

    xDiff = estimate_b.mean() - xMerged;
    Matrix pB = (estimate_b.covariance() + xDiff * xDiff.transp());

    Matrix pMerged = alphaA * pA + alphaB * pB;

    // Copy merged value to first model
    model_a->setFilterWeight(alphaMerged);
    model_a->m_creation_time = newest_creation_time;

    estimate_a.setMean(xMerged);
    estimate_b.setCovariance(pMerged);

    model_a->initialiseEstimate(estimate_a);

    // Disable second model
    model_a->setActive(true);
    model_b->setActive(false);
    return true;
}

double SelfLocalisation::MergeMetric(const IWeightedKalmanFilter* model_a, const IWeightedKalmanFilter* model_b) const
{
    if (model_a==model_b) return 10000.0;   // The same model
    if ((not model_a->active()) or (not model_b->active())) return 10000.0; //at least one model inactive
//    return QuinlanMetric(model_a, model_b);
//    return WilliamsMetric(model_a, model_b)*1e3;
//    return SalmondMetric(model_a, model_b);
    return RunnallMetric(model_a, model_b);

}


double MVE(const Matrix& x1, const Matrix& x2, const Matrix P1plusP2)
{
    Matrix xdiff = x1 - x2;
    xdiff[RobotModel::kstates_heading][0] = normaliseAngle(xdiff[RobotModel::kstates_heading][0]);

    double multiplier = pow(determinant(2*mathGeneral::PI*P1plusP2),-0.5);
    double exponent = -0.5 * convDble(xdiff.transp() * InverseMatrix(P1plusP2) * xdiff);

    return multiplier * exp(exponent);

}

bool SelfLocalisation::MetricTest()
{
    IWeightedKalmanFilter* a = newRobotModel();
    IWeightedKalmanFilter* b = newRobotModel();
    a->setFilterWeight(0.5);
    b->setFilterWeight(0.5);

    Matrix amean(1,1);
    Matrix bmean(1,1);

    Matrix acov(1,1);
    Matrix bcov(1,1);

    amean[0][0] = 0;
    bmean[0][0] = 0;

    acov[0][0] = 1;
    bcov[0][0] = 6;

    a->initialiseEstimate(MultivariateGaussian(amean, acov));
    b->initialiseEstimate(MultivariateGaussian(bmean, bcov));

    std::cout << "Test 1" << std::endl;
    std::cout << "-Model A-" << std::endl << "Mean:" << std::endl << amean << std::endl << "Covariance:" << std::endl << acov << std::endl;
    std::cout << "-Model B-" << std::endl << "Mean:" << std::endl << bmean << std::endl << "Covariance:" << std::endl << bcov << std::endl;

    std::cout << "Salmond = " << SalmondMetric(a,b) << std::endl;
    std::cout << "Williams = " << WilliamsMetric(a,b) << std::endl;
    std::cout << "Runnall = " << RunnallMetric(a,b) << std::endl;

    amean[0][0] = -0.1;
    bmean[0][0] = 0.1;

    acov[0][0] = 1;
    bcov[0][0] = 1;

    a->initialiseEstimate(MultivariateGaussian(amean, acov));
    b->initialiseEstimate(MultivariateGaussian(bmean, bcov));

    std::cout << "Test 2" << std::endl;
    std::cout << "-Model A-" << std::endl << "Mean:" << std::endl << amean << std::endl << "Covariance:" << std::endl << acov << std::endl;
    std::cout << "-Model B-" << std::endl << "Mean:" << std::endl << bmean << std::endl << "Covariance:" << std::endl << bcov << std::endl;

    std::cout << "Salmond = " << SalmondMetric(a,b) << std::endl;
    std::cout << "Williams = " << WilliamsMetric(a,b) << std::endl;
    std::cout << "Runnall = " << RunnallMetric(a,b) << std::endl;
    return true;
}

double SelfLocalisation::WilliamsMetric(const IWeightedKalmanFilter* model_a, const IWeightedKalmanFilter* model_b) const
{
    double wa = model_a->getFilterWeight();
    double wb = model_b->getFilterWeight();
    double wab = wa + wb;

    Matrix xa = model_a->estimate().mean();
    Matrix xb = model_b->estimate().mean();

    Matrix Pa = model_a->estimate().covariance();
    Matrix Pb = model_b->estimate().covariance();

    Matrix xdiff = xa - xb;
    Matrix Pab = wa / wab * Pa + wb / wab * Pb + wa * wb / (wab * wab) * xdiff * xdiff.transp();
    Matrix xab = (wa*xa + wb*xb) / wab;


    double Jhh = wa*wa*MVE(xa, xa, Pa + Pa) + wa*wb*MVE(xa, xb, Pa + Pb) + wb*wa*MVE(xb, xa, Pb + Pa) + wb*wb*MVE(xb, xb, Pb + Pb);
    double Jhr = wa*wab*MVE(xa, xab, Pa + Pab) + wb*wab*MVE(xb, xab, Pb + Pab);
    double Jrr = wab*wab*MVE(xab, xab, Pab + Pab);
    return Jhh - 2 * Jhr + Jrr;
}

double SelfLocalisation::SalmondMetric(const IWeightedKalmanFilter* model_a, const IWeightedKalmanFilter* model_b) const
{
    double wa = model_a->getFilterWeight();
    double wb = model_b->getFilterWeight();
    double wab = wa + wb;

    Matrix xdiff = model_a->estimate().mean() - model_b->estimate().mean();
    Matrix Pab = wa / wab * model_a->estimate().covariance() + wb / wab * model_b->estimate().covariance() + wa * wb / (wab * wab) * xdiff * xdiff.transp();

    return wa * wb / wab * convDble(xdiff.transp() * InverseMatrix(Pab) * xdiff);
}

double SelfLocalisation::RunnallMetric(const IWeightedKalmanFilter* model_a, const IWeightedKalmanFilter* model_b) const
{
    double wa = model_a->getFilterWeight();
    double wb = model_b->getFilterWeight();
    double wab = wa + wb;

    Matrix xdiff = model_a->estimate().mean() - model_b->estimate().mean();
    Matrix Pab = wa / wab * model_a->estimate().covariance() + wb / wab * model_b->estimate().covariance() + wa * wb / (wab * wab) * xdiff * xdiff.transp();

    return 0.5 * (wab*log(determinant(Pab)) - wa*log(determinant(model_a->estimate().covariance())) - wb*log(determinant(model_b->estimate().covariance())));
}

double SelfLocalisation::QuinlanMetric(const IWeightedKalmanFilter* model_a, const IWeightedKalmanFilter* model_b) const
{
    MultivariateGaussian estimate_a = model_a->estimate();
    MultivariateGaussian estimate_b = model_b->estimate();
    Matrix xdif = estimate_a.mean() - estimate_b.mean();
    Matrix p1 = estimate_a.covariance();
    Matrix p2 = estimate_b.covariance();

    xdif[RobotModel::kstates_heading][0] = normaliseAngle(xdif[RobotModel::kstates_heading][0]);

    double dij=0;
    for (int i=0; i<p1.getm(); i++) {
        dij+=(xdif[i][0]*xdif[i][0]) / (p1[i][i]+p2[i][i]);
    }
    return dij*( (model_a->getFilterWeight()*model_b->getFilterWeight()) / (model_a->getFilterWeight()+model_b->getFilterWeight()) );
}

/*! @brief Determines the number of active models.
    @returnThe number of models active.
*/
unsigned int SelfLocalisation::getNumActiveModels()
{
    unsigned int numActive = 0;
    for (std::list<IWeightedKalmanFilter*>::const_iterator model_it = m_robot_filters.begin(); model_it != m_robot_filters.end(); ++model_it)
    {
        if((*model_it)->active() == true) numActive++;
    }
    return numActive;
}

/*! @brief Return the number of free models.
    @return The number of models available.
*/
unsigned int SelfLocalisation::getNumFreeModels()
{
    return c_MAX_MODELS - getNumActiveModels();
}

/*! @brief Comparison function for two models.
    @param modelA The first model.
    @param modelB The second model.
    @return True if modelA is smaller than modelB. False if Model A is greater than or equal to ModelB.
*/
bool model_alpha_lesser(IWeightedKalmanFilter* modelA, IWeightedKalmanFilter* modelB)
{
    return modelA->getFilterWeight() < modelB->getFilterWeight();
}

/*! @brief Retrieve the best available model.
    @return A pointer to the best available model.
*/
const IWeightedKalmanFilter* SelfLocalisation::getBestModel() const
{
    assert(m_robot_filters.size() > 0);
    IWeightedKalmanFilter* result;
    std::list<IWeightedKalmanFilter*>::const_iterator best_mod_it;

    best_mod_it = max_element(m_robot_filters.begin(), m_robot_filters.end(), model_alpha_lesser);
    result = (*best_mod_it);
    return result;
}

const IWeightedKalmanFilter* SelfLocalisation::getBallModel() const
{
    return m_ball_filter;
}

/*! @brief Normalises the alphas of all exisiting models.
    The alphas of all existing models are normalised so that the total probablility of the set sums to 1.0.
*/
void SelfLocalisation::NormaliseAlphas()
{
    // Normalise all of the models alpha values such that all active models sum to 1.0
    double sumAlpha=0.0;
    double weight;
    for (std::list<IWeightedKalmanFilter*>::iterator model_it = m_robot_filters.begin(); model_it != m_robot_filters.end(); ++model_it)
    {
        if ((*model_it)->active())
        {
            sumAlpha += (*model_it)->getFilterWeight();
        }
    }
    if(sumAlpha == 1) return;
    if (sumAlpha == 0) sumAlpha = 1e-12;
    for (std::list<IWeightedKalmanFilter*>::iterator model_it = m_robot_filters.begin(); model_it != m_robot_filters.end(); ++model_it)
    {
        if ((*model_it)->active())
        {
            weight = (*model_it)->getFilterWeight()/sumAlpha;
            (*model_it)->setFilterWeight(weight);
        }
    }


}

//**************************************************************************
//  This method begins the process of merging close models together
/*! @brief Merges models until the number active is below the maximum given.
    @param maxAfterMerge The maximum number of models that will remain after the mreging process.
*/
void SelfLocalisation::MergeModels(int maxAfterMerge)
{
    MergeModelsBelowThreshold(0.001);
    double threshold=0.01;
    while (getNumActiveModels()>maxAfterMerge)
    {
        MergeModelsBelowThreshold(threshold);
        threshold*=5.0;
    }
    removeInactiveModels();
    return;
}


/*! @brief Creates a summary of the localisation in human readable string form.

    @return A string containing the summary.
*/
std::string SelfLocalisation::ModelStatusSummary()
{
    std::stringstream temp;
    temp << "Active model summary." << std::endl;
    for (std::list<IWeightedKalmanFilter*>::iterator model_it = m_robot_filters.begin(); model_it != m_robot_filters.end(); ++model_it)
    {
            temp << (*model_it)->summary(false);
    }
    return temp.str();
}

/*! @brief Prints a models status.

    @param model The model
*/
void SelfLocalisation::PrintModelStatus(const IWeightedKalmanFilter *model)
{
#if DEBUG_LOCALISATION_VERBOSITY > 2
  debug_out  <<"[" << m_currentFrameNumber << "]: Model[" << model->id() << "]";
  debug_out  << "[alpha=" << model->getFilterWeight() << "]";
  debug_out  << " active = " << model->active() << std::endl;
#endif
  return;
}

/*! @brief Merges all model pairs with a merge metric below the given threshold.

    @param MergeMetricThreshold The threshold.
    @return The merge metric of the pair.
*/
void SelfLocalisation::MergeModelsBelowThreshold(double MergeMetricThreshold)
{
    double mergeM;
    // New models
    for (std::list<IWeightedKalmanFilter*>::iterator i = m_robot_filters.begin(); i != m_robot_filters.end(); ++i)
    {
        for (std::list<IWeightedKalmanFilter*>::iterator j = i; j != m_robot_filters.end(); ++j)
        {
            if((*i) == (*j))
            {
                continue;
            }
            IWeightedKalmanFilter* modelA = (*i);
            IWeightedKalmanFilter* modelB = (*j);
            if ((modelA->active()==false) or (modelB->active()==false))
            {
                continue;
            }
            mergeM = std::abs( MergeMetric(modelA,modelB) );
            if (mergeM <= MergeMetricThreshold)
            { //0.5
#if LOC_SUMMARY_LEVEL > 0
            m_frame_log << "Model " << (*j)->id() << " merged into " << (*i)->id() << std::endl;
#endif
#if DEBUG_LOCALISATION_VERBOSITY > 2
                debug_out  <<"[" << m_currentFrameNumber << "]: Merging Model[" << modelB->id() << "][alpha=" << modelB->getFilterWeight() << "]";
                debug_out  << " into Model[" << modelA->id() << "][alpha=" << modelA->getFilterWeight() << "] " << " Merge Metric = " << mergeM << std::endl  ;
#endif
                MergeTwoModels(modelA,modelB);
            }
        }
    }
    return;
}

bool SelfLocalisation::operator ==(const SelfLocalisation& b) const
{
    if(m_timestamp != b.m_timestamp) return false;
    if(m_currentFrameNumber != b.m_currentFrameNumber) return false;
    if(m_previously_incapacitated != b.m_previously_incapacitated) return false;
    if(m_previous_game_state != b.m_previous_game_state) return false;
    if(m_hasGps != b.m_hasGps) return false;
    if(m_hasGps)
    {
        if(m_compass != b.m_compass) return false;
        if(m_gps[0] != b.m_gps[0]) return false;
        if(m_gps[1] != b.m_gps[1]) return false;
    }
    if(*m_ball_filter != *b.m_ball_filter) return false;

    unsigned int num_robot_filters = m_robot_filters.size();
    if(num_robot_filters != b.m_robot_filters.size()) return false;
    std::list<IWeightedKalmanFilter*>::const_iterator local_model = m_robot_filters.begin();
    std::list<IWeightedKalmanFilter*>::const_iterator b_model = b.m_robot_filters.begin();
    for (unsigned int i=0; i < num_robot_filters; ++i)
    {
        if(*(*local_model) != *(*b_model)) return false;
        ++local_model;
        ++b_model;
    }
    return true;
}

/*!
@brief Outputs a binary representation of the Self Localisation system.
@param output The output stream.
@return The output stream.
*/
std::ostream& SelfLocalisation::writeStreamBinary (std::ostream& output) const
{
    char head = header();
    output.write(&head, sizeof(head));
    output.write(reinterpret_cast<const char*>(&m_timestamp), sizeof(m_timestamp));
    output.write(reinterpret_cast<const char*>(&m_currentFrameNumber), sizeof(m_currentFrameNumber));
    output.write(reinterpret_cast<const char*>(&m_previously_incapacitated), sizeof(m_previously_incapacitated));
    output.write(reinterpret_cast<const char*>(&m_previous_game_state), sizeof(m_previous_game_state));
    output.write(reinterpret_cast<const char*>(&m_hasGps), sizeof(m_hasGps));
    if(m_hasGps)
    {
        output.write(reinterpret_cast<const char*>(&m_compass), sizeof(m_compass));
        output.write(reinterpret_cast<const char*>(&m_gps[0]), sizeof(m_gps[0]));
        output.write(reinterpret_cast<const char*>(&m_gps[1]), sizeof(m_gps[1]));
    }

    output.write(reinterpret_cast<const char*>(&m_settings), sizeof(m_settings));

    // Write the ball model
    m_ball_filter->writeStreamBinary(output);

    // Write the slef localisation models.
    unsigned int num_robot_filters = m_robot_filters.size();
    output.write(reinterpret_cast<const char*>(&num_robot_filters), sizeof(num_robot_filters));
    for (std::list<IWeightedKalmanFilter*>::const_iterator model_it = m_robot_filters.begin(); model_it != m_robot_filters.end(); ++model_it)
    {
        IWeightedKalmanFilter* currModel = (*model_it);
        currModel->writeStreamBinary(output);
    }
    return output;
}

/*!
@brief Reads in a Self localisation system from the input stream.
@param input The input stream.
@return The input stream.
*/
std::istream& SelfLocalisation::readStreamBinary (std::istream& input)
{
    char header;
    input.read(&header, sizeof(header));
    input.read(reinterpret_cast<char*>(&m_timestamp), sizeof(m_timestamp));
    input.read(reinterpret_cast<char*>(&m_currentFrameNumber), sizeof(m_currentFrameNumber));
    input.read(reinterpret_cast<char*>(&m_previously_incapacitated), sizeof(m_previously_incapacitated));
    input.read(reinterpret_cast<char*>(&m_previous_game_state), sizeof(m_previous_game_state));
    input.read(reinterpret_cast<char*>(&m_hasGps), sizeof(m_hasGps));
    if(m_hasGps)
    {
        input.read(reinterpret_cast<char*>(&m_compass), sizeof(m_compass));
        input.read(reinterpret_cast<char*>(&m_gps[0]), sizeof(m_gps[0]));
        input.read(reinterpret_cast<char*>(&m_gps[1]), sizeof(m_gps[1]));
    }

    input.read(reinterpret_cast<char*>(&m_settings), sizeof(m_settings));

    // Read the ball model
    m_ball_filter->readStreamBinary(input);

    // Write the slef localisation models.
    unsigned int num_filters;
    input.read(reinterpret_cast<char*>(&num_filters), sizeof(num_filters));
    clearModels();
    for (unsigned int i = 0; i < num_filters; ++i)
    {
        IWeightedKalmanFilter* currModel = newRobotModel();
        currModel->readStreamBinary(input);
        m_robot_filters.push_back(currModel);
    }
    return input;
}

/*! @brief output stream
    Writes the localisation object to an output stream
    @param output The output stream to which the data will be written
    @param p_loc The localisation to be writen.
    @return The ouput stream
*/
std::ostream& operator<< (std::ostream& output, const SelfLocalisation& p_loc)
{
    p_loc.writeStreamBinary(output);
    return output;
}

/*! @brief input stream
    Reads in the localisation from an input stream.
    @param input The input stream fro which data will be read.
    @param p_loc The localisation to which the data will be written.
    @return The input stream
*/
std::istream& operator>> (std::istream& input, SelfLocalisation& p_loc)
{
    p_loc.readStreamBinary(input);
    return input;
}

/*! @brief Clears all of the current models.

 */
void SelfLocalisation::clearModels()
{
    BOOST_FOREACH(IWeightedKalmanFilter* filter, m_robot_filters)
    {
        delete filter;
    }
    m_robot_filters.clear();
}


float translation_distance(const MultivariateGaussian& a, const MultivariateGaussian& b)
{
    float diff_x = a.mean(RobotModel::kstates_x) - b.mean(RobotModel::kstates_x);
    float diff_y = a.mean(RobotModel::kstates_y) - b.mean(RobotModel::kstates_y);
    return sqrt(diff_x * diff_x + diff_y * diff_y);
}

float heading_distance(const MultivariateGaussian& a, const MultivariateGaussian& b)
{
    float diff_head = a.mean(RobotModel::kstates_heading) - b.mean(RobotModel::kstates_heading);
    return diff_head;
}

void SelfLocalisation::removeSimilarModels()
{
    const float min_trans_dist = 5;
    const float min_head_dist = 0.01;

    BOOST_FOREACH(IWeightedKalmanFilter* filterA, m_robot_filters)
    {
        if(!filterA->active()) continue;
        BOOST_FOREACH(IWeightedKalmanFilter* filterB, m_robot_filters)
        {
            if(!filterB->active()) continue;
            if(filterA == filterB) continue;    // don't compare the same models.
            float trans_dist = translation_distance(filterA->estimate(), filterB->estimate());
            float head_dist = heading_distance(filterA->estimate(), filterB->estimate());
            if( (trans_dist < min_trans_dist) and (head_dist < min_head_dist))
            {
                float total_alpha = filterA->getFilterWeight() + filterB->getFilterWeight();
                if(filterA->getFilterWeight() < filterB->getFilterWeight())
                {
                    filterA->setActive(false);
                    filterB->setFilterWeight(total_alpha);
                }
                else
                {
                    filterA->setFilterWeight(total_alpha);
                    filterB->setActive(false);
                }
            }
        }
    }
    removeInactiveModels();
    NormaliseAlphas();
    return;
}


/*! @brief Initialises all of the models desribed in the vector and weights them evenly.

    @param positions A vector containing any number of moments (measurements) of position.
*/
void SelfLocalisation::InitialiseModels(const std::vector<MultivariateGaussian>& positions)
{
    if(positions.size() <= 0) return;      // Don't do anything if no positions are given.
    const float split_alpha = 1.0f / positions.size();            // Uniform split alpha for all models.
    IWeightedKalmanFilter* temp;
    IWeightedKalmanFilter* filter;
    clearModels();

#if LOC_SUMMARY_LEVEL > 0
    m_frame_log << "Intitialising models." << std::endl;
    m_frame_log << "Positions:" << std::endl;
    BOOST_FOREACH(MultivariateGaussian estimate, positions)
    {
        m_frame_log << "(" << estimate.mean(RobotModel::kstates_x) << "," << estimate.mean(RobotModel::kstates_y) << "," << estimate.mean(RobotModel::kstates_heading);
        m_frame_log << ") - (" << estimate.sd(RobotModel::kstates_x) << "," << estimate.sd(RobotModel::kstates_y) << "," << estimate.sd(RobotModel::kstates_heading) << std::endl;
    }
#endif

    BOOST_FOREACH(MultivariateGaussian estimate, positions)
    {
        filter = newRobotModel();
        filter->setFilterWeight(split_alpha);
        filter->setActive(true);
        filter->initialiseEstimate(estimate);
        m_robot_filters.push_back(filter);
    }
    return;
}


void SelfLocalisation::setModels(std::list<IWeightedKalmanFilter*>& newModels)
{
    clearModels();
    m_robot_filters = newModels;
    return;
}

void SelfLocalisation::addToBallVariance(float x_pos_var, float y_pos_var, float x_vel_var, float y_vel_var)
{
    Matrix cov = m_ball_filter->estimate().covariance();
    const unsigned int total_states = m_ball_filter->model()->totalStates();

    // Create a matrix for the addative noise.
    Matrix additiveNoise(total_states, total_states, false);
    additiveNoise[MobileObjectModel::kstates_x_pos][MobileObjectModel::kstates_x_pos] = x_pos_var;
    additiveNoise[MobileObjectModel::kstates_y_pos][MobileObjectModel::kstates_y_pos] = y_pos_var;
    additiveNoise[MobileObjectModel::kstates_x_vel][MobileObjectModel::kstates_x_vel] = x_vel_var;
    additiveNoise[MobileObjectModel::kstates_y_vel][MobileObjectModel::kstates_y_vel] = y_vel_var;

    // Add the extra variance
    cov = cov + additiveNoise;

    MultivariateGaussian est = m_ball_filter->estimate();
    cov = est.covariance();
    cov = cov + additiveNoise;
    est.setCovariance(cov);
    m_ball_filter->initialiseEstimate(est);
    return;
}

void SelfLocalisation::setBallVariance(float x_pos_var, float y_pos_var, float x_vel_var, float y_vel_var)
{
    const unsigned int total_states = m_ball_filter->model()->totalStates();
    // Create a matrix for the addative noise.
    Matrix cov(total_states, total_states, false);
    cov[MobileObjectModel::kstates_x_pos][MobileObjectModel::kstates_x_pos] = x_pos_var;
    cov[MobileObjectModel::kstates_y_pos][MobileObjectModel::kstates_y_pos] = y_pos_var;
    cov[MobileObjectModel::kstates_x_vel][MobileObjectModel::kstates_x_vel] = x_vel_var;
    cov[MobileObjectModel::kstates_y_vel][MobileObjectModel::kstates_y_vel] = y_vel_var;

    MultivariateGaussian est = m_ball_filter->estimate();
    est.setCovariance(cov);
    m_ball_filter->initialiseEstimate(est);
    return;
}

/*! @brief Create a 3x1 mean matrix with value as defiend by the parameters.

Creates a 3x1 matrix with the mean of each attribute set as specified.

@param x_var Mean in the x state.
@param y_var Mean in the y state.
@param heading_var Mean in the heading state.
@retun A matrix implementation of the described mean vector.
*/
Matrix SelfLocalisation::mean_matrix(float x, float y, float heading)
{
    Matrix temp_mean(RobotModel::kstates_total, 1, false);
    temp_mean[RobotModel::kstates_x][0] = x;
    temp_mean[RobotModel::kstates_y][0] = y;
    temp_mean[RobotModel::kstates_heading][0] = heading;
    return temp_mean;
}

/*! @brief Create a 3x3 covariance matrix with diagonals as defiend by the parameters.

Creates a 3x3 covariance matrix with the variance of each attribute set as specified.

@param x_var Variance in the x state.
@param y_var Variance in the y state.
@param heading_var Variance in the heading state.
@retun A matrix implementation of the described covariance.
*/
Matrix SelfLocalisation::covariance_matrix(float x_var, float y_var, float heading_var)
{
    Matrix temp_cov(RobotModel::kstates_total, RobotModel::kstates_total, false);
    temp_cov[RobotModel::kstates_x][RobotModel::kstates_x] = x_var;
    temp_cov[RobotModel::kstates_y][RobotModel::kstates_y] = y_var;
    temp_cov[RobotModel::kstates_heading][RobotModel::kstates_heading] = heading_var;
    return temp_cov;
}


/*! @brief Remove Inactive model from the default container

@retun The number of models removed.
*/
unsigned int SelfLocalisation::removeInactiveModels()
{
    unsigned int result = removeInactiveModels(m_robot_filters);  // Remove inactive models from the default container.
    unsigned int numActive = getNumActiveModels();
    assert(m_robot_filters.size() == numActive);
    return result;
}

bool is_null(const IWeightedKalmanFilter* pointer)
{
    return (pointer == NULL);
}

/*! @brief Remove Inactive model from a specified container.

Iterates through the container and removes any inactive models found.

@param container The container to remove inactive models from.
@retun The number of models removed.
*/
unsigned int SelfLocalisation::removeInactiveModels(std::list<IWeightedKalmanFilter*>& container)
{
    const unsigned int num_before = container.size();   // Save original size

    for (std::list<IWeightedKalmanFilter*>::iterator model_it = container.begin(); model_it != container.end(); ++model_it)
    {
        if((*model_it)->active()==false)
        {
            delete (*model_it);
            (*model_it) = NULL;
        }
    }
    container.erase(remove_if(container.begin(), container.end(), is_null), container.end());
    return num_before - container.size();               // Return number removed: original size - new size
}

/*!
@brief Calculate the variance in the given measurement based on the objects distance.
@param theObject The object the error variance is to be calculated for.
@return The error of the measurement given as the variance.
*/
MeasurementError SelfLocalisation::calculateError(const Object& theObject)
{
    MeasurementError error;
    error.setDistance(c_obj_range_offset_variance + c_obj_range_relative_variance * pow(theObject.measuredDistance() * cos(theObject.measuredElevation()),2));
    error.setHeading(c_obj_theta_variance);
    return error;
}

Vector2<float> SelfLocalisation::TriangulateTwoObject(const StationaryObject& object1, const StationaryObject& object2)
{
    // Algorithm from http://local.wasp.uwa.edu.au/~pbourke/geometry/2circle/
    Vector2<float> p0, p1, p2, p3a, p3b, p3;
    p0.x = object1.X();
    p0.y = object1.Y();

    p1.x = object2.X();
    p1.y = object2.Y();

    float r0 = object1.measuredDistance();
    float r1 = object2.measuredDistance();

    float d = sqrt(pow(p0.x - p1.x,2) + pow(p0.y - p1.y, 2));

    if(d > r0 + r1 )
    {
        return p3;
    }
    else if(d < std::abs(r0 - r1))
    {
        return p3;
    }


    float a = (r0*r0 - r1*r1 + d*d) / (2 * d);

    float h = sqrt(r0*r0 - a*a);

    p2.x = p0.x + a * (p1.x - p0.x) / d;
    p2.y = p0.y + a * (p1.y - p0.y) / d;

    p3a.x = p2.x + h * (p1.y - p0.y) / d;
    p3a.y = p2.y + h * (p1.x - p0.x) / d;

    p3b.x = p2.x - h * (p1.y - p0.y) / d;
    p3b.y = p2.y - h * (p1.x - p0.x) / d;

    if(p3a.abs() < p3b.abs())
        p3 = p3a;
    else
        p3 = p3b;

    return p3;
}

bool SelfLocalisation::sharedBallUpdate(const std::vector<TeamPacket::SharedBall>& sharedBalls)
{
    std::vector<TeamPacket::SharedBall>::const_iterator their_ball = sharedBalls.begin();

    const MultivariateGaussian& best_estimate = (*getBestModel()).estimate();
    float robotx = best_estimate.mean(RobotModel::kstates_x);
    float roboty = best_estimate.mean(RobotModel::kstates_y);
    float robotheading = best_estimate.mean(RobotModel::kstates_heading);

    float sinheading = sin(robotheading);
    float cosheading = cos(robotheading);

    Matrix relativePosition(2,1,false);

    while(their_ball != sharedBalls.end())
    {
        const TeamPacket::SharedBall& sharedball = *their_ball;

        // skip ones that are too old
        if(sharedball.TimeSinceLastSeen > 300.f) continue;

        float fieldx = sharedball.X;
        float fieldy = sharedball.Y;

        relativePosition[0][0] = (fieldx - robotx) * cosheading + (fieldy - roboty) * sinheading;
        relativePosition[1][0] = -(fieldx - robotx) * sinheading + (fieldy - roboty) * cosheading;

        Matrix covariance(2,2,false);
        covariance[0][0] = sharedball.SRXX;
        covariance[0][1] = sharedball.SRXY;
        covariance[1][0] = sharedball.SRXY;
        covariance[1][1] = sharedball.SRYY;

        // TODO: Do somehting that does the update.
        //m_ball_model->directUpdate(relativePosition, covariance);
        m_ball_filter->measurementUpdate(relativePosition, covariance, Matrix(), MobileObjectModel::kshared_measurement);

        ++their_ball;
    }
    return true;
}

std::vector<TeamPacket::SharedBall> SelfLocalisation::FindNewSharedBalls(const std::vector<TeamPacket::SharedBall>& allSharedBalls)
{
    std::vector<TeamPacket::SharedBall> updateBalls;
    updateBalls.reserve(allSharedBalls.size());

    for(unsigned int b = 0; b < allSharedBalls.size(); b++)
    {
        std::vector<TeamPacket::SharedBall>::iterator b_it = m_prevSharedBalls.begin();
        std::vector<TeamPacket::SharedBall>::const_iterator end_it = m_prevSharedBalls.end();
        bool previouslyUsed = false;
        while(b_it != end_it)
        {
            if((allSharedBalls[b].TimeSinceLastSeen == b_it->TimeSinceLastSeen)
               and (allSharedBalls[b].X == b_it->X)
               and (allSharedBalls[b].Y == b_it->Y)
               and (allSharedBalls[b].SRXX == b_it->SRXX)
               and (allSharedBalls[b].SRXY == b_it->SRXY)
               and (allSharedBalls[b].SRYY == b_it->SRYY))
            {
                previouslyUsed = true;
                break;
            }
            ++b_it;
        }
        if(!previouslyUsed)
            updateBalls.push_back(allSharedBalls[b]);
    }
    m_prevSharedBalls = allSharedBalls;
    return updateBalls;
}

vector<StationaryObject*> SelfLocalisation::filterToVisible(const Self& location, const vector<StationaryObject*>& possibleObjects, float headPan, float fovX)
{
    const float c_view_direction = location.Heading() + headPan;
    const float c_view_range = fovX + 2 * location.sdHeading();

    vector<StationaryObject*> result;
    result.reserve(possibleObjects.size());

    BOOST_FOREACH(StationaryObject* possible_object, possibleObjects)
    {
        float obj_heading = location.CalculateBearingToStationaryObject(*possible_object);
        // Calculate the distance from the viewing direction to the object.
        float delta_angle = mathGeneral::normaliseAngle(obj_heading - c_view_direction);

        // If the distance to the object heading is within the viewing range the object may be seen,
        if(fabs(delta_angle) < c_view_range)
        {
            result.push_back(possible_object);
        }
    }
    return result;
}<|MERGE_RESOLUTION|>--- conflicted
+++ resolved
@@ -56,11 +56,8 @@
 const float SelfLocalisation::c_LargeAngleSD = PI/2;   //For variance check
 
 // Object distance measurement error weightings (Constant)
-<<<<<<< HEAD
-const float SelfLocalisation::c_obj_theta_variance = 0.02f*0.02f;        // (0.1 rad)^2
-=======
+
 const float SelfLocalisation::c_obj_theta_variance = 0.05f*0.05f;        // (0.1 rad)^2
->>>>>>> ed89c74b
 
 const float SelfLocalisation::c_obj_range_offset_variance = 20.0f*20.0f;     // (25cm)^2
 const float SelfLocalisation::c_obj_range_relative_variance = 0.20f*0.20f;   // 20% of range added
