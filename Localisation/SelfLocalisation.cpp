#include "SelfLocalisation.h"

#include "Infrastructure/NUBlackboard.h"
#include "Infrastructure/NUSensorsData/NUSensorsData.h"
#include "Infrastructure/GameInformation/GameInformation.h"
#include "Infrastructure/TeamInformation/TeamInformation.h"

#include "Tools/Math/General.h"
#include <string>
#include <stdlib.h>
#include <iostream>
#include <fstream>
#include <sstream>
#include "nubotdataconfig.h"
#include "nubotconfig.h"

#include "Tools/Profiling/Profiler.h"
#include "Localisation/Filters/IWeightedKalmanFilter.h"
#include "Localisation/Filters/KFBuilder.h"
#include "Localisation/Filters/IKFModel.h"
#include "Localisation/Filters/MobileObjectModel.h"
#include "Localisation/Filters/RobotModel.h"
#include <algorithm>

#include <assert.h>
#include <boost/foreach.hpp>


#define MULTIPLE_MODELS_ON 1
#define AMBIGUOUS_CORNERS_ON 1
#define SHARED_BALL_ON 0
#define TWO_OBJECT_UPDATE_ON 0

#define CENTER_CIRCLE_ON 1 

//#define debug_out cout
#if DEBUG_LOCALISATION_VERBOSITY > 0
#define debug_out debug_file
#endif // DEBUG_LOCALISATION_VERBOSITY > 0

using namespace mathGeneral;

typedef std::vector<StationaryObject> StationaryObjects;
typedef StationaryObjects::iterator StationaryObjectsIt;
typedef StationaryObjects::const_iterator StationaryObjectsConstIt;

typedef std::vector<MobileObject> MobileObjects;
typedef MobileObjects::iterator MobileObjectsIt;
typedef MobileObjects::const_iterator MobileObjectsConstIt;

typedef std::vector<AmbiguousObject> AmbiguousObjects;
typedef AmbiguousObjects::iterator AmbiguousObjectsIt;
typedef AmbiguousObjects::const_iterator AmbiguousObjectsConstIt;

// Constant value initialisation
const float SelfLocalisation::c_LargeAngleSD = PI/2;   //For variance check

// Object distance measurement error weightings (Constant)
const float SelfLocalisation::c_obj_theta_variance = 0.1f*0.1f;        // (0.1 rad)^2

const float SelfLocalisation::c_obj_range_offset_variance = 20.0f*20.0f;     // (25cm)^2
const float SelfLocalisation::c_obj_range_relative_variance = 0.20f*0.20f;   // 20% of range added
const float SelfLocalisation::c_centre_circle_heading_variance = (float)(deg2rad(20)*deg2rad(20)); // (10 degrees)^2
const float SelfLocalisation::c_twoObjectAngleVariance = 0.05f*0.05f; //Small! error in angle difference is normally very small

/*! @brief Constructor
    @param playerNumber The player number of the current robot/system. This assists in choosing reset positions.
 */
SelfLocalisation::SelfLocalisation(int playerNumber, const LocalisationSettings& settings): m_timestamp(0), m_settings(settings)
{
    init();
    return;
}

SelfLocalisation::SelfLocalisation(int playerNumber): m_timestamp(0)
{
    // Set default settings
    m_settings.setBranchMethod(LocalisationSettings::branch_exhaustive);
    m_settings.setPruneMethod(LocalisationSettings::prune_viterbi);
    m_settings.setBallLocFilter(KFBuilder::kseq_ukf_filter);
    m_settings.setBallLocModel(KFBuilder::kmobile_object_model);
    m_settings.setSelfLocFilter(KFBuilder::kseq_ukf_filter);
    m_settings.setSelfLocModel(KFBuilder::krobot_model);

    init();
    return;
}

/*! @brief Copy Constructor
    @param source The source localisation system from which to copy
 */
SelfLocalisation::SelfLocalisation(const SelfLocalisation& source): TimestampedData(), m_settings(source.m_settings)
{
    m_ball_filter = NULL;
    *this = source;
}

/*! @brief Copy operator
    @param source The source localisation system from which to copy

    @return Returns the current localisation following the copy.
 */
SelfLocalisation& SelfLocalisation::operator=(const SelfLocalisation& source)
{
    if (this != &source) // protect against invalid self-assignment
    {
        m_timestamp = source.m_timestamp;
        m_currentFrameNumber = source.m_currentFrameNumber;
        m_previously_incapacitated = source.m_previously_incapacitated;
        m_previous_game_state = source.m_previous_game_state;
        m_frame_log.str(source.m_frame_log.str());
        m_gps = source.m_gps;
        m_compass = source.m_compass;
        m_hasGps = source.m_hasGps;
        m_settings = source.m_settings;

        clearModels();

        // New robot models
        m_robot_filters.clear();
        IWeightedKalmanFilter* filter;
        for (std::list<IWeightedKalmanFilter*>::const_iterator filter_it = source.m_robot_filters.begin(); filter_it != source.m_robot_filters.end(); ++filter_it)
        {
            filter = (*filter_it)->Clone();
            m_robot_filters.push_back(filter);
        }

        if (m_ball_filter!=NULL)
        {
            delete m_ball_filter;
        }
        m_ball_filter = newBallModel();
        m_ball_filter->initialiseEstimate(source.m_ball_filter->estimate());
    }
    // by convention, always return *this
    return *this;
}

void SelfLocalisation::init()
{
    m_hasGps = false;
    m_previously_incapacitated = true;
    m_previous_game_state = GameInformation::InitialState;
    m_currentFrameNumber = 0;
    total_bad_known_objects = 0;

    m_amILost = true;
    m_lostCount = 100;
    m_timeSinceFieldObjectSeen = 0;
    m_gps.resize(2,0.0f);

    m_pastAmbiguous.resize(FieldObjects::NUM_AMBIGUOUS_FIELD_OBJECTS);
    m_prevSharedBalls.clear();

    m_ball_filter = newBallModel();

    initSingleModel(67.5f, 0, mathGeneral::PI);

    #if DEBUG_LOCALISATION_VERBOSITY > 0
        std::stringstream debugLogName;
        debugLogName << DATA_DIR;
        if(playerNumber) debugLogName << playerNumber;
        debugLogName << "Localisation.log";
        debug_file.open(debugLogName.str().c_str());
        debug_file.clear();
        debug_file << "Localisation" << std::endl;
    #endif // DEBUG_LOCALISATION_VERBOSITY > 0
}

/*! @brief Destructor
 */
SelfLocalisation::~SelfLocalisation()
{
    clearModels();
    if (m_ball_filter!=NULL)
    {
        delete m_ball_filter;
    }
    #if DEBUG_LOCALISATION_VERBOSITY > 0
    debug_file.close();
    #endif // DEBUG_LOCALISATION_VERBOSITY > 0
}


IWeightedKalmanFilter* SelfLocalisation::newBallModel()
{
    IWeightedKalmanFilter* filter = KFBuilder::getNewFilter(m_settings.ballLocFilter(), m_settings.ballLocModel());
    filter->enableOutlierFiltering(false);  // disable
    filter->enableWeighting(false);         // disable
    filter->setActive();
    return filter;
}

IWeightedKalmanFilter* SelfLocalisation::robotFilter()
{
    return KFBuilder::getNewFilter(m_settings.selfLocFilter(), m_settings.selfLocModel());
}

IWeightedKalmanFilter* SelfLocalisation::newRobotModel()
{
    IWeightedKalmanFilter* filter = robotFilter();

    // set initial settings.
    filter->enableOutlierFiltering();
    filter->setOutlierThreshold(15.f);
    filter->enableWeighting();
    filter->setActive();
    filter->m_creation_time = GetTimestamp();
    return filter;
}

IWeightedKalmanFilter* SelfLocalisation::newRobotModel(IWeightedKalmanFilter* filter, const StationaryObject& measured_object, const MeasurementError &error,
                                               int ambiguous_id, double timestamp)
{
    Matrix meas_noise = error.errorCovariance();

    IWeightedKalmanFilter* new_filter = filter->Clone();
    new_filter->AssignNewId();  // update with a new ID.

    Matrix meas(2,1,false);
    meas[0][0] = measured_object.measuredDistance() * cos(measured_object.measuredElevation());
    meas[1][0] = measured_object.measuredBearing();

    Matrix args(2,1,false);
    args[0][0] = measured_object.X();
    args[1][0] = measured_object.Y();

    bool success = new_filter->measurementUpdate(meas, meas_noise, args, RobotModel::klandmark_measurement);
    new_filter->setActive(success);

    if(new_filter->active())
    {
        new_filter->m_creation_time = timestamp;
        new_filter->m_parent_history_buffer = filter->m_parent_history_buffer;
        new_filter->m_parent_history_buffer.push_back(filter->id());
        new_filter->m_parent_id = filter->id();
        new_filter->m_split_option = measured_object.getID();
        new_filter->m_previous_decisions = filter->m_previous_decisions;
        new_filter->m_previous_decisions[ambiguous_id] = measured_object.getID();
    }

    return new_filter;
}

//--------------------------------- MAIN FUNCTIONS  ---------------------------------//

/*! @brief Process function
    Processes the data from the current frame to determine the new estimation of the robots position.

    @param sensor_data Data from the robots sensors. These are used to determine the odometry of the robot.
    @param fobs The object information output by the vision module. This contains objects identified and their relative positions.
    @param gameInfo Contains information about the game. This is used to determine resetting triggers when set conditions are met.
    @param teamInfo The team information. This contains the information received from other robots.
 */
void SelfLocalisation::process(NUSensorsData* sensor_data, FieldObjects* fobs, const GameInformation* gameInfo, const TeamInformation* teamInfo)
{
    Profiler prof("Localisation");
    prof.start();

    m_frame_log.str(""); // Clear buffer.
    if (sensor_data == NULL or fobs == NULL)
        return;

    // Calculate time passed since previous frame.
    float time_increment = sensor_data->CurrentTime - m_timestamp;
    m_timestamp = sensor_data->CurrentTime;
    m_currentFrameNumber++;

#if LOC_SUMMARY_LEVEL > 0
    m_frame_log << "Frame " << m_currentFrameNumber << " Time: " << m_timestamp << std::endl;
#endif

    // Check if processing is required.
    ProcessingRequiredState processing_required = CheckGameState(sensor_data->isIncapacitated(), gameInfo);

    // retrieve gps data
    if (sensor_data->getGps(m_gps) and sensor_data->getCompass(m_compass))
    {
        m_hasGps = true;
    }

    // Retrieve odometry data
    std::vector<float> odo;
    bool odom_ok = sensor_data->getOdometry(odo);

    if(processing_required.measurement == false and processing_required.time == false)
    {
        #if LOC_SUMMARY_LEVEL > 0
        m_frame_log << "Processing Cancelled." << std::endl;
        #endif
        return;
    }

#ifndef USE_VISION
    // If vision is disabled, gps coordinates are used in its place to trach location.
    std::vector<float> gps;
    float compass;
    if (sensor_data->getGps(gps) and sensor_data->getCompass(compass))
    {
        #if LOC_SUMMARY_LEVEL > 0
        m_frame_log << "Setting position from GPS: (" << gps[0] << "," << gps[1] << "," << compass << ")" << std::endl;
        #endif
        fobs->self.updateLocationOfSelf(gps[0], gps[1], compass, 0.1, 0.1, 0.01, false);
        return;
    }
#else
    prof.split("Initial Processing");
    if (odom_ok and processing_required.time)
    {
        float fwd = odo[0];
        float side = odo[1];
        float turn = odo[2];
        // perform odometry update and change the variance of the model

        #if LOC_SUMMARY_LEVEL > 0
        m_frame_log << "Time Update - Odometry: (" << fwd << "," << side << "," << turn << ")";
        m_frame_log << " Time Increment: " << time_increment << std::endl;
        #endif
        // Hack... Sometimes we get really big odometry turn values that are not real.
        // TODO: See if this can be removed.
        if(fabs(turn) > 1.0f) turn = 0;

        doTimeUpdate(fwd, side, turn, time_increment);

        #if LOC_SUMMARY_LEVEL > 0
            m_frame_log << std::endl << "Result: " << getBestModel()->summary(false);
        #endif
    }
    prof.split("Time Update");

    if(processing_required.measurement)
    {
        #if LOC_SUMMARY_LEVEL > 0
        m_frame_log << "Observation Update:" << std::endl;
        int objseen = 0;
        bool seen;
        std::vector<StationaryObject>::iterator s_it = fobs->stationaryFieldObjects.begin();
        while(s_it != fobs->stationaryFieldObjects.end())
        {
            seen = s_it->isObjectVisible();
            if(seen)
                ++objseen;
            ++s_it;
        }
        m_frame_log << "Stationary Objects: " << objseen << std::endl;

        objseen = 0;
        for (unsigned int i=0; i < fobs->mobileFieldObjects.size(); i++)
        {
            if(fobs->mobileFieldObjects[i].isObjectVisible()) ++objseen;
        }
        m_frame_log << "Mobile Objects: " << objseen << std::endl;
        m_frame_log << "Ambiguous Objects: " << fobs->ambiguousFieldObjects.size() << std::endl;
        #endif

        ProcessObjects(fobs, time_increment);
        prof.split("Object Update");
    }

// Shared ball stuff
    MobileObject& ball = fobs->mobileFieldObjects[FieldObjects::FO_BALL];
    if(ball.lost() and ball.TimeLastSeen() > 3000)
    {
        std::vector<TeamPacket::SharedBall> shared_balls = FindNewSharedBalls(teamInfo->getSharedBalls());
        sharedBallUpdate(shared_balls);
    }

    // clip models back on to field.
    clipActiveModelsToField();
    prof.split("Clipping");

    // Store WM Data in Field Objects.
    //int bestModelID = getBestModelID();
    // Get the best model to use.
    WriteModelToObjects(getBestModel(), fobs);
    prof.split("Writing Models");

#if LOC_SUMMARY_LEVEL > 0
    m_frame_log << std::endl <<  "Final Result: " << ModelStatusSummary();
    #endif

#endif
    prof.stop();
    return;
}

<<<<<<< HEAD
//    std::cout << prof;
=======
void SelfLocalisation::IndividualStationaryObjectUpdate(FieldObjects* fobs, float time_increment)
{
    int numUpdates = 0;
    int usefulObjectCount = 0;

    // Proccess the Stationary Known Field Objects
//    StationaryObjectsIt currStat(fobs->stationaryFieldObjects.begin());
//    StationaryObjectsConstIt endStat(fobs->stationaryFieldObjects.end());

    // all objects at once.
    unsigned int objectsAdded = 0;
    unsigned int totalSuccessfulUpdates = 0;
>>>>>>> 250e679c

    BOOST_FOREACH(StationaryObject& currStat, fobs->stationaryFieldObjects)
    {
        if(currStat.isObjectVisible() == false) continue; // Skip objects that were not seen.
#if CENTER_CIRCLE_ON
        totalSuccessfulUpdates += landmarkUpdate(currStat);
        objectsAdded++;
#else
        if(!(currStat.getName() == fobs->stationaryFieldObjects[FieldObjects::FO_CORNER_CENTRE_CIRCLE].getName()))
        {
            totalSuccessfulUpdates += landmarkUpdate(currStat);
            objectsAdded++;
        }
#endif
    }


    if(objectsAdded > 0 and totalSuccessfulUpdates < 1)
    {
        total_bad_known_objects += objectsAdded;
    }
    else
    {
        total_bad_known_objects = 0;
    }

    if(total_bad_known_objects > 3)
    {
        // reset
        if(m_settings.pruneMethod() != LocalisationSettings::prune_none and m_settings.pruneMethod() != LocalisationSettings::prune_unknown)
        {
            doReset();
        }
        else
        {
            doSingleReset();
        }
        // reapply the updates.
        BOOST_FOREACH(StationaryObject& currStat, fobs->stationaryFieldObjects)
        {
            if(currStat.isObjectVisible() == false) continue; // Skip objects that were not seen.
    #if CENTER_CIRCLE_ON
            totalSuccessfulUpdates += landmarkUpdate(currStat);
            objectsAdded++;
    #else
            if(!(currStat.getName() == fobs->stationaryFieldObjects[FieldObjects::FO_CORNER_CENTRE_CIRCLE].getName()))
            {
                totalSuccessfulUpdates += landmarkUpdate(currStat);
                objectsAdded++;
            }
    #endif
        }
    }

    numUpdates+=objectsAdded;
    usefulObjectCount+=objectsAdded;

    NormaliseAlphas();
    return;
}

/*! @brief Process objects
    Processes the field objects and perfroms the correction updates required from the observations.

    @param fobs The object information output by the vision module. This contains objects identified and their relative positions.
    @param time_increment The time that has elapsed since the previous localisation frame.

 */
void SelfLocalisation::ProcessObjects(FieldObjects* fobs, float time_increment)
{
    Profiler prof("Process Objects");
    prof.start();
    int numUpdates = 0;
    int updateResult;
    int usefulObjectCount = 0;

#if DEBUG_LOCALISATION_VERBOSITY > 2
    if(numUpdates == 0 )
    {
<<<<<<< HEAD
        debug_out  <<"[" << m_timestamp << "]: Update Starting." << std::endl;
        for (ModelContainer::const_iterator model_it = m_models.begin(); model_it != m_models.end(); ++model_it)
        {
            if((*model_it)->active() == false) continue;
            debug_out  << "[" << m_timestamp << "]: Model[" << (*model_it)->id() << "]";
            debug_out  << " [alpha = " << (*model_it)->alpha() << "]";
            debug_out  << " Robot X: " << (*model_it)->mean(SelfModel::states_x);
            debug_out  << " Robot Y: " << (*model_it)->mean(SelfModel::states_y);
            debug_out  << " Robot Theta: " << (*model_it)->mean(SelfModel::states_heading) << std::endl;
=======
        debug_out  <<"[" << m_timestamp << "]: Update Starting." << endl;
        BOOST_FOREACH(IWeightedKalmanFilter* filter, m_robot_filters)
        {
            if(filter->active() == false) continue;
            debug_out  << "[" << m_timestamp << "]: Model[" << filter->id() << "]";
            debug_out  << " [alpha = " << filter->getFilterWeight() << "]";
            debug_out  << " Robot X: " << filter->estimate().mean(RobotModel::kstates_x);
            debug_out  << " Robot Y: " << filter->estimate().mean(RobotModel::kstates_y);
            debug_out  << " Robot Theta: " << filter->estimate().mean(RobotModel::kstates_heading) << endl;
>>>>>>> 250e679c
        }
    }
#endif // DEBUG_LOCALISATION_VERBOSITY > 2

    IndividualStationaryObjectUpdate(fobs, time_increment);

    prof.split("Known Object Update");



    if(m_settings.pruneMethod() != LocalisationSettings::prune_none and m_settings.pruneMethod() != LocalisationSettings::prune_unknown)
    {
        // Two Object update
    //#if TWO_OBJECT_UPDATE_ON
        StationaryObject& leftBlue = fobs->stationaryFieldObjects[FieldObjects::FO_BLUE_LEFT_GOALPOST];
        StationaryObject& rightBlue = fobs->stationaryFieldObjects[FieldObjects::FO_BLUE_RIGHT_GOALPOST];
        StationaryObject& leftYellow = fobs->stationaryFieldObjects[FieldObjects::FO_YELLOW_LEFT_GOALPOST];
        StationaryObject& rightYellow = fobs->stationaryFieldObjects[FieldObjects::FO_YELLOW_RIGHT_GOALPOST];

        if( leftBlue.isObjectVisible() and rightBlue.isObjectVisible())
        {
            doTwoObjectUpdate(leftBlue, rightBlue);
        }
        if( leftYellow.isObjectVisible() and rightYellow.isObjectVisible())
        {
            doTwoObjectUpdate(leftYellow, rightYellow);
        }
    }
    prof.split("Two Object Update");

#if MULTIPLE_MODELS_ON
//        bool blueGoalSeen = fobs->stationaryFieldObjects[FieldObjects::FO_BLUE_LEFT_GOALPOST].isObjectVisible() || fobs->stationaryFieldObjects[FieldObjects::FO_BLUE_RIGHT_GOALPOST].isObjectVisible();
//        bool yellowGoalSeen = fobs->stationaryFieldObjects[FieldObjects::FO_YELLOW_LEFT_GOALPOST].isObjectVisible() || fobs->stationaryFieldObjects[FieldObjects::FO_YELLOW_RIGHT_GOALPOST].isObjectVisible();
//        removeAmbiguousGoalPairs(fobs->ambiguousFieldObjects, yellowGoalSeen, blueGoalSeen);
        // Do Ambiguous objects.

        BOOST_FOREACH(AmbiguousObject& ambigous_obj, fobs->ambiguousFieldObjects)
        {
            if(ambigous_obj.isObjectVisible() == false) continue; // Skip objects that were not seen.
            std::vector<int> possible_ids = ambigous_obj.getPossibleObjectIDs();
            std::vector<StationaryObject*> poss_obj;
            poss_obj.reserve(possible_ids.size());

            BOOST_FOREACH(unsigned int possible_object_id, possible_ids)
            {
                poss_obj.push_back(&(fobs->stationaryFieldObjects[possible_object_id]));
            }

            updateResult = ambiguousLandmarkUpdate(ambigous_obj, poss_obj);
            NormaliseAlphas();
            PruneModels();
            numUpdates++;
            if(ambigous_obj.getID() == FieldObjects::FO_BLUE_GOALPOST_UNKNOWN or ambigous_obj.getID() == FieldObjects::FO_YELLOW_GOALPOST_UNKNOWN)
                usefulObjectCount++;
        }

#endif // MULTIPLE_MODELS_ON
        prof.split("Ambiguous Objects.");
    //#endif

        NormaliseAlphas();
        PruneModels();
        prof.split("Pruning");

        ballUpdate(fobs->mobileFieldObjects[FieldObjects::FO_BALL]);
        prof.split("Ball Update");

#if DEBUG_LOCALISATION_VERBOSITY > 1
        for (std::list<IWeightedKalmanFilter*>::const_iterator model_it = m_robot_filters.begin(); model_it != m_robot_filters.end(); ++model_it)
        {
            if( (*model_it)->active() )
            {
                debug_out   << "Model : " << (*model_it)->id() << " Pos  : " << (*model_it)->mean(RobotModel::kstates_x) << ", "
                        << (*model_it)->mean(RobotModel::kstates_y) << "," << (*model_it)->mean(RobotModel::kstates_heading) << std::endl;
            }
        }
#endif // DEBUG_LOCALISATION_VERBOSITY > 0
    
        if (usefulObjectCount > 0)
            m_timeSinceFieldObjectSeen = 0;
        else
            m_timeSinceFieldObjectSeen += time_increment;

#if DEBUG_LOCALISATION_VERBOSITY > 2
        const IWeightedKalmanFilter* bestModel = getBestModel();
        if(numUpdates > 0)
        {
            for (std::list<IWeightedKalmanFilter*>::const_iterator model_it = m_robot_filters.begin(); model_it != m_robot_filters.end(); ++model_it)
            {
                if( (*model_it)->active() == false) continue;
                debug_out  << "[" << m_timestamp << "]: Model[" << (*model_it)->id() << "]";
<<<<<<< HEAD
                debug_out  << " [alpha = " << (*model_it)->alpha() << "]";
                debug_out  << " Robot X: " << (*model_it)->mean(Model::states_x);
                debug_out  << " Robot Y: " << (*model_it)->mean(Model::states_y);
                debug_out  << " Robot Theta: " << (*model_it)->mean(Model::states_heading) << std::endl;
            }
            debug_out  << "[" << m_timestamp << "]: Best Model";
            debug_out  << " [alpha = " << bestModel->alpha() << "]";
            debug_out  << " Robot X: " << bestModel->mean(Model::states_x);
            debug_out  << " Robot Y: " << bestModel->mean(Model::states_y);
            debug_out  << " Robot Theta: " << bestModel->mean(Model::states_heading) << std::endl;
=======
                debug_out  << " [alpha = " << (*model_it)->getFilterWeight() << "]";
                debug_out  << " Robot X: " << (*model_it)->mean(RobotModel::kstates_x);
                debug_out  << " Robot Y: " << (*model_it)->mean(RobotModel::kstates_y);
                debug_out  << " Robot Theta: " << (*model_it)->mean(RobotModel::kstates_heading) << endl;
            }
            debug_out  << "[" << m_timestamp << "]: Best Model";
            debug_out  << " [alpha = " << bestModel->getFilterWeight() << "]";
            debug_out  << " Robot X: " << bestModel->mean(RobotModel::kstates_x);
            debug_out  << " Robot Y: " << bestModel->mean(RobotModel::kstates_y);
            debug_out  << " Robot Theta: " << bestModel->mean(RobotModel::kstates_heading) << endl;
>>>>>>> 250e679c
        }
#endif // DEBUG_LOCALISATION_VERBOSITY > 2	
        prof.stop();
}

/*! @brief Remove ambiguous pairs

    Scans the ambiguous objects and determines if too many of a similar object has been seen. If there are too many of the same object seen the
    objects are removed and not processed.

    @param ambiguousobjects A vector contianing all o fthe ambiguous objects.
    @param yellow_seen Boolean value. True if a fixed yellow goal has been seen. False if it has not.
    @param blue_seen Boolean value. True if a fixed blue goal has been seen. False if it has not.

 */
void SelfLocalisation::removeAmbiguousGoalPairs(std::vector<AmbiguousObject>& ambiguousobjects, bool yellow_seen, bool blue_seen)
{
    // Do Ambiguous objects.
    AmbiguousObject* blueGoal = NULL;
    AmbiguousObject* yellowGoal = NULL;
    bool toomanyblue = blue_seen;
    bool toomanyyellow = yellow_seen;

    BOOST_FOREACH(AmbiguousObject& ambiguous_object, ambiguousobjects)
    {
        if(ambiguous_object.isObjectVisible() == false) continue; // Skip objects that were not seen.
        if(ambiguous_object.getID() == FieldObjects::FO_YELLOW_GOALPOST_UNKNOWN)
        {
            if(yellowGoal == NULL)
            {
                yellowGoal = &ambiguous_object;
            }
            else
            {
                toomanyyellow = true;
                ambiguous_object.setIsVisible(false);
            }
        }
        if(toomanyyellow and yellowGoal != NULL) yellowGoal->setIsVisible(false);

        if(ambiguous_object.getID() == FieldObjects::FO_BLUE_GOALPOST_UNKNOWN)
        {
            if(blueGoal == NULL)
            {
                blueGoal = &ambiguous_object;
            }
            else
            {
                toomanyblue=true;
                ambiguous_object.setIsVisible(false);
            }
        }
        if(toomanyblue and blueGoal != NULL) blueGoal->setIsVisible(false);
    }
    return;
}

/*! @brief Writes current model to the objects

    Writes the current model to the field objects.

    @param model The model to be written.
    @param fieldObjects The objects to which the state will be written.

 */
void SelfLocalisation::WriteModelToObjects(const IWeightedKalmanFilter* model, FieldObjects* fieldObjects)
{
    // Check if lost.
    bool lost = false;
    if (m_lostCount > 20)
        lost = true;

    MultivariateGaussian est = model->estimate();

    // Update the robots location.
    fieldObjects->self.updateLocationOfSelf(est.mean(0), est.mean(1), est.mean(2), est.sd(0), est.sd(1), est.sd(2), false);

    Self& self = fieldObjects->self;

    // Now update the ball
    MobileObject& ball = fieldObjects->mobileFieldObjects[FieldObjects::FO_BALL];

    // pre-calculate the trig.
    float hcos = cos(self.Heading());
    float hsin = sin(self.Heading());

    MultivariateGaussian ball_estimate = m_ball_filter->estimate();

    // Retrieve the ball model values.
    const float relBallX = ball_estimate.mean(MobileObjectModel::kstates_x_pos);
    const float relBallY = ball_estimate.mean(MobileObjectModel::kstates_y_pos);
    const float relBallSdX = ball_estimate.sd(MobileObjectModel::kstates_x_pos);
    const float relBallSdY = ball_estimate.sd(MobileObjectModel::kstates_y_pos);
    const float relBallXVel = ball_estimate.mean(MobileObjectModel::kstates_x_vel);
    const float relBallYVel = ball_estimate.mean(MobileObjectModel::kstates_y_vel);
    const float relBallSdXVel = ball_estimate.sd(MobileObjectModel::kstates_x_vel);
    const float relBallSdYVel = ball_estimate.sd(MobileObjectModel::kstates_y_vel);

    // Rotate the relative ball postion to alight with the forward looking robot on the field.
    const float rotatedX = relBallX * hcos - relBallY * hsin;
    const float rotatedY = relBallX * hsin + relBallY * hcos;

    // Calculate the Ball location in field coordinates.
    const float ballFieldLocationX = self.wmX() + rotatedX;
    const float ballFieldLocationY = self.wmY() + rotatedY;

    // Calculate the ball location SD in field coordinates. - Not yet implemented
    const float ballFieldSdX = relBallSdX * hcos - relBallSdY * hsin;
    const float ballFieldSdY = relBallSdX * hsin + relBallSdY * hcos;

    // Calculate the Ball velocity in field coordinates.
    const float ballFieldVelocityX = relBallXVel * hcos - relBallYVel * hsin;
    const float ballFieldVelocityY = relBallXVel * hsin + relBallYVel * hcos;

    // Calculate the ball velocity SD in field coordinates. - Not yet implemented
    const float ballFieldVelocitySdX = relBallSdXVel * hcos - relBallSdYVel * hsin;
    const float ballFieldVelocitySdY = relBallSdXVel * hsin + relBallSdYVel * hcos;

    // Calculate the relative distance and heading.
    const float ballDistance = sqrt(relBallX*relBallX + relBallY*relBallY);
    const float ballHeading = atan2(relBallY, relBallX);

    // Calculate the rotation matrix for the ball covariance.
    Matrix rotMatrix(2,2,false);
    rotMatrix[0][0] = hcos;
    rotMatrix[0][1] = hsin;
    rotMatrix[1][0] = -hsin;
    rotMatrix[1][1] = hcos;

    // Retrieve the robots positional variance.
    Matrix selfPositionVariance(2,2,false);

    selfPositionVariance[0][0] = est.covariance(0,0);
    selfPositionVariance[0][1] = est.covariance(0,1);
    selfPositionVariance[1][0] = est.covariance(1,0);
    selfPositionVariance[1][1] = est.covariance(1,1);
	
	
	Matrix covMatrix(2,2,false);
    covMatrix[0][0] = ball_estimate.covariance(0,0);
    covMatrix[0][1] = ball_estimate.covariance(0,1);
    covMatrix[1][0] = ball_estimate.covariance(1,0);
    covMatrix[1][1] = ball_estimate.covariance(1,1);

    // calculate the field variance of the ball R^-1 * Sigma * R + SelfVariance
    // We are assuming that the variances are independant.
    //Matrix fieldBallVariance = InverseMatrix(rotMatrix) * m_ball_model->covariance() * rotMatrix + selfPositionVariance;
	Matrix fieldBallVariance = InverseMatrix(rotMatrix) * covMatrix * rotMatrix;
	
	//std::cout << covMatrix << std::endl;

    // Write the results to the ball object.
    ball.updateObjectLocation(ballFieldLocationX, ballFieldLocationY, ballFieldSdX, ballFieldSdY);
    ball.updateObjectVelocities(ballFieldVelocityX,ballFieldVelocityY,ballFieldVelocitySdX, ballFieldVelocitySdY);
    ball.updateEstimatedRelativeVariables(ballDistance, ballHeading, 0.0f);

    if(fieldBallVariance.isValid())
    {
        ball.updateSharedCovariance(fieldBallVariance);
    }

    const float lost_ball_sd = 150.0f;
    const float max_sd = 2 * std::max(relBallSdX, relBallSdY);
    const bool ballIsLost = max_sd > lost_ball_sd;
    ball.updateIsLost(ballIsLost, m_timestamp);
    return;
}


/*! @brief Checks the current state of the game and determines actions to be taken.

    Checks the current state of the game and determines if processing will be done. Sencondly also triggers a number of resets
    based on the game condiitions.

    @param currently_incapacitated Indicator for the robots condition. True if it has fallen or has otherwise been disrupted. False if it has not.
    @param game_info Information about the current state of the game.

    @return Returns True if processing should be performed. False if it should not.

 */
ProcessingRequiredState SelfLocalisation::CheckGameState(bool currently_incapacitated, const GameInformation* game_info)
{
    ProcessingRequiredState result;
    result.time = true;
    result.measurement = true;

    //GameInformation::TeamColour team_colour = game_info->getTeamColour();
    GameInformation::TeamColour team_colour = GameInformation::RedTeam;
    GameInformation::RobotState current_state = game_info->getCurrentState();
    /*
    if (currently_incapacitated)
    {   // if the robot is incapacitated there is no point running localisation
        m_previous_game_state = current_state;
        m_previously_incapacitated = true;
        #if LOC_SUMMARY_LEVEL > 0
        m_frame_log << "Robot is incapscitated." << std::endl;
        #endif
        return false;
    }
    */

    if (current_state == GameInformation::InitialState or current_state == GameInformation::FinishedState or current_state == GameInformation::PenalisedState)
    {   // if we are in initial, finished, penalised or substitute states do not do localisation
        #if LOC_SUMMARY_LEVEL > 0
        m_frame_log << "Robot in non-processing state: " << GameInformation::stateName(current_state) << std::endl;
        #endif
        result.time = false;
        result.measurement = false;
    }
    else if (current_state == GameInformation::ReadyState)
    {   // if are in ready. If previously in initial or penalised do a reset. Also reset if fallen over.
        if (m_previous_game_state == GameInformation::InitialState)
        {
            doInitialReset(team_colour);
            result.time = false;
        }
        else if (m_previous_game_state == GameInformation::PenalisedState)
        {
            doPenaltyReset();
            result.time = false;
        }
        else if (m_previously_incapacitated and not currently_incapacitated)
        {
            doFallenReset();
            result.time = false;
        }
    }
    else if (current_state == GameInformation::SetState)
    {   // if we are in set look for manual placement, if detected then do a reset.
        if (m_previously_incapacitated and not currently_incapacitated)
        {
            doSetReset(team_colour, game_info->getPlayerNumber(), game_info->haveKickoff());
            result.time = false;
        }
    }
    else
    {   // if we are playing. If previously penalised do a reset. Also reset if fallen over
        if (m_previous_game_state == GameInformation::PenalisedState)
        {
            doPenaltyReset();
            result.time = false;
        }
        else if (m_previously_incapacitated and not currently_incapacitated)
        {
            doFallenReset();
            result.time = false;
        }
    }
    
    m_previously_incapacitated = currently_incapacitated;
    m_previous_game_state = current_state;
    return result;
}

void SelfLocalisation::initSingleModel(float x, float y, float heading)
{
#if DEBUG_LOCALISATION_VERBOSITY > 0
    debug_out  << "Initialising single model." << std::endl;
#endif // DEBUG_LOCALISATION_VERBOSITY > 0
    clearModels();
    std::vector<MultivariateGaussian> positions;
    positions.reserve(1);
    MultivariateGaussian temp(3);
    temp.setMean(mean_matrix(x,y,heading));
    temp.setCovariance(covariance_matrix(150.0f*150.0f, 100.0f*100.0f, 2*PI));
    positions.push_back(temp);
    InitialiseModels(positions);
    initBallModel(m_ball_filter);
}

void SelfLocalisation::initBallModel(IWeightedKalmanFilter* ball_model)
{
    const unsigned int total_states = ball_model->model()->totalStates();
    if(ball_model == NULL) return;
    MobileObjectModel::State state;
    Matrix mean(total_states, 1, false);
    Matrix covariance(total_states, total_states, false);

    // Assign initial covariance
    const double initial_pos_cov = 100*100;
    const double initial_vel_cov = 10*10;
    state = MobileObjectModel::kstates_x_pos;
    covariance[state][state] = initial_pos_cov;
    state = MobileObjectModel::kstates_y_pos;
    covariance[state][state] = initial_pos_cov;
    state = MobileObjectModel::kstates_x_vel;
    covariance[state][state] = initial_vel_cov;
    state = MobileObjectModel::kstates_y_vel;
    covariance[state][state] = initial_vel_cov;

    MultivariateGaussian estimate(mean, covariance);
    ball_model->initialiseEstimate(estimate);
}

void SelfLocalisation::doSingleInitialReset(GameInformation::TeamColour team_colour)
{
    float initial_heading = 0 + (team_colour==GameInformation::RedTeam?mathGeneral::PI:0);
    initSingleModel(0,0,initial_heading);
    initBallModel(m_ball_filter);
}

void SelfLocalisation::doSingleReset()
{
    clearModels();
    initSingleModel(0,0,0);
    initBallModel(m_ball_filter);
}

void SelfLocalisation::doInitialReset(GameInformation::TeamColour team_colour)
{
    #if LOC_SUMMARY_LEVEL > 0
    m_frame_log << "Reset leaving initial." << std::endl;
    #endif
#if DEBUG_LOCALISATION_VERBOSITY > 0
    debug_out  << "Performing initial->ready reset." << std::endl;
#endif // DEBUG_LOCALISATION_VERBOSITY > 0

    // For the probabalistic data association technique we only want a single model present.
    if(m_settings.pruneMethod() == LocalisationSettings::prune_unknown || m_settings.pruneMethod() == LocalisationSettings::prune_none || m_settings.pruneMethod() == LocalisationSettings::prune_max_likelyhood)
    {
        return doSingleInitialReset(team_colour);
    }

    clearModels();

    // The models are always in the team's own half
    // Model 0: On left sideline facing in, 1/3 from half way
    // Model 1: On left sideline facing in, 2/3 from half way
    // Model 2: On right sideline facing in, 1/3 from half way
    // Model 3: On right sideline facing in, 2/3 from half way
    // Model 4: In centre of own half facing opponents goal
    // Model 5: In goal keeper position facing opponents goal

    float left_y = 200.0;
    float left_heading = -PI/2;
    float right_y = -200.0;
    float right_heading = PI/2;

    float front_x = -300.0/4.0f;
    float centre_x = -300.0/2.0f;
    float centre_heading = 0;
    float back_x = -300*(3.0f/4.0f);
    float goal_line_x = -300;
    if (team_colour == GameInformation::RedTeam)
    {   // flip the invert the x for the red team and set the heading to PI
        front_x = -front_x;
        centre_x = -centre_x;
        centre_heading = PI;
        back_x = -back_x;
        goal_line_x = -goal_line_x;
    }

    float cov_x = pow(100.f,2);
    float cov_y = pow(75.f,2);
    //float cov_head = pow(6.f,2);
    float cov_head = pow(1.f,2);
    Matrix cov_matrix = covariance_matrix(cov_x, cov_y, cov_head);
    MultivariateGaussian temp(3);
    temp.setCovariance(cov_matrix);
    std::vector<MultivariateGaussian> positions;
    positions.reserve(5);

    // Position 1
    temp.setMean(mean_matrix(front_x, right_y, right_heading));
    positions.push_back(temp);

    // Position 2
    temp.setMean(mean_matrix(back_x, right_y, right_heading));
    positions.push_back(temp);

    // Position 3
    temp.setMean(mean_matrix(front_x, left_y, left_heading));
    positions.push_back(temp);

    // Position 4
    temp.setMean(mean_matrix(back_x, left_y, left_heading));
    positions.push_back(temp);

    // Postition 5
    temp.setMean(mean_matrix(2*centre_x, 95.0f, centre_heading));
    positions.push_back(temp);

    // Postition 6
    temp.setMean(mean_matrix(2*centre_x, -95.0f, centre_heading));
    positions.push_back(temp);

    // Postition 7
    temp.setCovariance(covariance_matrix(pow(150.0f,2), pow(100.0f,2), pow(1.f,2)));
    temp.setMean(mean_matrix(centre_x, 0.0f, centre_heading));
    positions.push_back(temp);

    // Postition 8
    temp.setMean(mean_matrix(2*centre_x, 0.0f, centre_heading));
    positions.push_back(temp);

    InitialiseModels(positions);
    initBallModel(m_ball_filter);
    return;
}

void SelfLocalisation::doSetReset(GameInformation::TeamColour team_colour, int player_number, bool have_kickoff)
{
    #if LOC_SUMMARY_LEVEL > 0
    m_frame_log << "Reset due to manual positioning." << std::endl;
    #endif
#if DEBUG_LOCALISATION_VERBOSITY > 0
    debug_out  << "Performing manual position reset." << std::endl;
#endif // DEBUG_LOCALISATION_VERBOSITY > 0
    clearModels();
    float x, y, heading;
    const float position_sd = 15;
    const float heading_sd = 0.1;
    int num_filters;
    std::vector<MultivariateGaussian> positions;
    MultivariateGaussian temp(3);
    temp.setCovariance(covariance_matrix(position_sd*position_sd, position_sd*position_sd, heading_sd*heading_sd));
    if (player_number == 1)
    {   // if we are the goal keeper and we get manually positioned we know exactly where we will be put
        num_filters = 1;
        x = -300;
        y = 0; 
        heading = 0;
        if (team_colour == GameInformation::RedTeam)
            swapFieldStateTeam(x, y, heading);
        temp.setMean(mean_matrix(x,y,heading));
        positions.push_back(temp);
    }
    else
    {   // if we are a field player and we get manually positioned we could be in a three different places
        if (have_kickoff)
        {   // the attacking positions are on the circle or on either side of the penalty spot
            num_filters = 3;
            // on the circle
            x = -60;
            y = 0;
            heading = 0;
            if (team_colour == GameInformation::RedTeam)
                swapFieldStateTeam(x, y, heading);
            temp.setMean(mean_matrix(x,y,heading));
            positions.push_back(temp);
            // on the left of the penalty spot
            x = -120;
            y = 70;
            heading = 0;
            if (team_colour == GameInformation::RedTeam)
                swapFieldStateTeam(x, y, heading);
            temp.setMean(mean_matrix(x,y,heading));
            positions.push_back(temp);
            // on the right of the penalty spot
            x = -120;
            y = -70;
            heading = 0;
            if (team_colour == GameInformation::RedTeam)
                swapFieldStateTeam(x, y, heading);
            temp.setMean(mean_matrix(x,y,heading));
            positions.push_back(temp);
            
        }
        else
        {   // the defensive positions are on either corner of the penalty box
            num_filters = 2;
            // top penalty box corner
            x = -240;
            y = 110;
            heading = 0;
            if (team_colour == GameInformation::RedTeam)
                swapFieldStateTeam(x, y, heading);
            temp.setMean(mean_matrix(x,y,heading));
            positions.push_back(temp);
            // bottom penalty box corner
            x = -240;
            y = -110;
            heading = 0;
            if (team_colour == GameInformation::RedTeam)
                swapFieldStateTeam(x, y, heading);
            temp.setMean(mean_matrix(x,y,heading));
            positions.push_back(temp);
        }
    }
    
    // Add the models.
    InitialiseModels(positions);
    initBallModel(m_ball_filter);
    return;
}

void SelfLocalisation::doPenaltyReset()
{
    #if LOC_SUMMARY_LEVEL > 0
    m_frame_log << "Reset due to penalty." << std::endl;
    #endif
#if DEBUG_LOCALISATION_VERBOSITY > 0
    debug_out  << "Performing penalty reset." << std::endl;
#endif // DEBUG_LOCALISATION_VERBOSITY > 0

    clearModels();

    std::vector<MultivariateGaussian> positions;
    positions.reserve(2);
    MultivariateGaussian temp(3);
    temp.setCovariance(covariance_matrix(75.0f*75.0f, 25.0f*25.0f, 0.35f*0.35f));

    // setup model 0 as top 'T'
    temp.setMean(mean_matrix(0.0f, 200.0, -PI/2.0f));
    positions.push_back(temp);
    
    // setup model 1 as bottom 'T'
    temp.setMean(mean_matrix(0.0f, -200.0f, PI/2.0f));
    positions.push_back(temp);

    InitialiseModels(positions);
    initBallModel(m_ball_filter);
    return;
}

void SelfLocalisation::doFallenReset()
{
    Matrix temp;
    #if LOC_SUMMARY_LEVEL > 0
    m_frame_log << "Reset due to fall." << std::endl;
    #endif
#if DEBUG_LOCALISATION_VERBOSITY > 0
    debug_out  << "Performing fallen reset." << std::endl;
#endif // DEBUG_LOCALISATION_VERBOSITY > 0

    // New models
    BOOST_FOREACH(IWeightedKalmanFilter* filter, m_robot_filters)
    {
        MultivariateGaussian est = filter->estimate();
        temp = est.covariance();
        temp[2][2] += 0.707*0.707;     // Robot heading
        est.setCovariance(temp);
        filter->initialiseEstimate(est);
    }

    addToBallVariance(50*50, 50*50, 0.f, 0.f);
    return;
}

void SelfLocalisation::doReset()
{
    #if DEBUG_LOCALISATION_VERBOSITY > 0
    debug_out  << "Performing player reset." << std::endl;
    #endif // DEBUG_LOCALISATION_VERBOSITY > 0

    clearModels();

    std::vector<MultivariateGaussian> newPositions;
    newPositions.reserve(4);

    MultivariateGaussian temp(3);

    temp.setCovariance(covariance_matrix(150.0f*150.0f, 100.0f*100.0f, 2*PI*2*PI));

    // First position ->
    temp.setMean(mean_matrix(300.0f, 0.0f, PI));
    newPositions.push_back(temp);

    // Second Position ->
    temp.setMean(mean_matrix(-300.0f, 0.0f, 0.0f));
    newPositions.push_back(temp);

    // Third Position ->
    temp.setMean(mean_matrix(0.0f, 200.0f, -PI/2.0f));
    newPositions.push_back(temp);

    // Fourth Positions ->
    temp.setMean(mean_matrix(0.0f, -200.0f, PI/2.0f));
    newPositions.push_back(temp);

    InitialiseModels(newPositions);
    initBallModel(m_ball_filter);
    return;
}

void SelfLocalisation::doBallOutReset()
{
#if DEBUG_LOCALISATION_VERBOSITY > 0
    debug_out  << "Performing ball out reset." << std::endl;
#endif // DEBUG_LOCALISATION_VERBOSITY > 0
    addToBallVariance(100*100, 60*60, 0.0f, 0.0f);
    return;
}

/*! @brief Changes the field state so that it will be the position for the other team */
void SelfLocalisation::swapFieldStateTeam(float& x, float& y, float& heading)
{
    x = -x;
    y = -y;
    heading = normaliseAngle(heading + PI);
}

bool SelfLocalisation::clipRobotState(MultivariateGaussian* estimate, int stateIndex, double minValue, double maxValue)
{
    bool clipped = false;
    Matrix mean = estimate->mean();
    Matrix covariance = estimate->covariance();
    if(mean[stateIndex][0] > maxValue){
        double mult, Pii;
        Matrix Si;
        Si = covariance.getRow(stateIndex);
        Pii = convDble(Si * Si.transp());
        mult = (mean[stateIndex][0] - maxValue) / Pii;
        mean = mean - mult * covariance * Si.transp();
        mean[stateIndex][0] = maxValue;
        clipped = true;
    }
    if(mean[stateIndex][0] < minValue){
        double mult, Pii;
        Matrix Si;
        Si = covariance.getRow(stateIndex);
        Pii = convDble(Si * Si.transp());
        mult = (mean[stateIndex][0] - minValue) / Pii;
        mean = mean - mult * covariance * Si.transp();
        mean[stateIndex][0] = minValue;
        clipped = true;
    }
    mean[2][0] = mathGeneral::normaliseAngle(mean[2][0]);
    estimate->setMean(mean);
    estimate->setCovariance(covariance);
    return clipped;
}

/*! @brief Clips the model to a position on the field.
    @param theModel THe model to be clipped

    @return True if clipping was required. False if not.
*/
bool SelfLocalisation::clipEstimateToField(MultivariateGaussian* estimate)
{
    const double fieldXLength = 680.0;
    const double fieldYLength = 440.0;
    const double fieldXMax = fieldXLength / 2.0;
    const double fieldXMin = - fieldXLength / 2.0;
    const double fieldYMax = fieldYLength / 2.0;
    const double fieldYMin = - fieldYLength / 2.0;

    bool wasClipped = false;
    bool clipped;
    double prevX, prevY, prevTheta;
    prevX = estimate->mean(0);
    prevY = estimate->mean(1);
    prevTheta = estimate->mean(2);

    clipped = clipRobotState(estimate, 0, fieldXMin, fieldXMax);		// Clipping for robot's X
    #if DEBUG_LOCALISATION_VERBOSITY > 1
    if(clipped){
        debug_out  << "[" << m_timestamp << "]: Model[" << theModel->id() << "]";
        debug_out  << " [alpha = " << theModel->getFilterWeight() << "]";
        debug_out  << " State(0) clipped.";
<<<<<<< HEAD
        debug_out  << " (" << prevX << "," << prevY << "," << prevTheta << ") -> (" << theModel->mean(Model::states_x);
        debug_out  << "," << theModel->mean(Model::states_y) << "," << theModel->mean(Model::states_heading) << ")" << std::endl;
=======
        debug_out  << " (" << prevX << "," << prevY << "," << prevTheta << ") -> (" << theModel->mean(RobotModel::kstates_x);
        debug_out  << "," << theModel->mean(RobotModel::kstates_y) << "," << theModel->mean(RobotModel::kstates_heading) << ")" << endl;
>>>>>>> 250e679c
    }
    #endif // DEBUG_LOCALISATION_VERBOSITY > 1
    wasClipped = wasClipped || clipped;

    prevX = estimate->mean(0);
    prevY = estimate->mean(1);
    prevTheta = estimate->mean(2);

    clipped = clipRobotState(estimate, 1, fieldYMin, fieldYMax);		// Clipping for robot's Y

    #if DEBUG_LOCALISATION_VERBOSITY > 1
    if(clipped){
        debug_out  << "[" << m_timestamp << "]: Model[" << theModel->id() << "]";
<<<<<<< HEAD
        debug_out  << " [alpha = " << theModel->alpha() << "]";
        debug_out  << " State(1) clipped." << std::endl;
        debug_out  << " (" << prevX << "," << prevY << "," << prevTheta << ") -> (" << theModel->mean(Model::states_x);
        debug_out  << "," << theModel->mean(Model::states_y) << "," << theModel->mean(Model::states_heading) << ")" << std::endl;
=======
        debug_out  << " [alpha = " << theModel->getFilterWeight() << "]";
        debug_out  << " State(1) clipped." << endl;
        debug_out  << " (" << prevX << "," << prevY << "," << prevTheta << ") -> (" << theModel->mean(RobotModel::kstates_x);
        debug_out  << "," << theModel->mean(RobotModel::kstates_y) << "," << theModel->mean(RobotModel::kstates_heading) << ")" << endl;
>>>>>>> 250e679c
    }
    #endif // DEBUG_LOCALISATION_VERBOSITY > 1

    wasClipped = wasClipped || clipped;

    return wasClipped;
}

/*! @brief Clips all of the models to the field.

    @return True if clipping was required. False if not required.
*/
bool SelfLocalisation::clipActiveModelsToField()
{
    bool wasClipped = false;
    bool modelClipped = false;

    // New models
    MultivariateGaussian est;
    for (std::list<IWeightedKalmanFilter*>::const_iterator filter_it = m_robot_filters.begin(); filter_it != m_robot_filters.end(); ++filter_it)
    {
        if((*filter_it)->active() == false) continue;
        est = (*filter_it)->estimate();
        modelClipped = clipEstimateToField(&est);
        if(modelClipped) (*filter_it)->initialiseEstimate(est);
        wasClipped = wasClipped || modelClipped;
    }
    return wasClipped;
}

bool SelfLocalisation::doTimeUpdate(float odomForward, float odomLeft, float odomTurn, double timeIncrement)
{
    // put values into odometry measurement matrix
    Matrix odometry(3,1,false);
    odometry[0][0] = odomForward;
    odometry[1][0] = odomLeft;
    odometry[2][0] = odomTurn;

    // calculate the measurement noise.
    Matrix measurementNoise = Matrix(3,3,true);
    measurementNoise[0][0] = 0.2*0.2; // Robot X coord.
    measurementNoise[1][1] = 0.2*0.2; // Robot Y coord.
    measurementNoise[2][2] = 0.005*0.005; // Robot Theta. 0.00001

    // calculate the linear process noise.
    Matrix processNoise = Matrix(4,4,true);
    processNoise[0][0] = 2*2;
    processNoise[1][1] = 2*2;
    processNoise[2][2] = 4*4;
    processNoise[3][3] = 4*4;

    double deltaTimeSeconds = timeIncrement * 1e-3; // Convert from milliseconds to seconds.

    processNoise = deltaTimeSeconds * processNoise;

    // perform time update on the ball model.
    m_ball_filter->timeUpdate(deltaTimeSeconds, odometry, processNoise, measurementNoise);

    bool result = false;
    processNoise = Matrix(3,3,false);
    processNoise[0][0] = pow(0.5f,2);
    processNoise[1][1] = pow(0.5f,2);
    processNoise[2][2] = pow(0.015f, 2);

    for (std::list<IWeightedKalmanFilter*>::iterator model_it = m_robot_filters.begin(); model_it != m_robot_filters.end(); ++model_it)
    {
        if(not (*model_it)->active()) continue; // Skip Inactive models.
        result = true;
        // proportianl odometry nosie
        Matrix prop_odom_noise(3,3,false);
        float theta = (*model_it)->estimate().mean(2);
        float ctheta  = cos(theta);
        float stheta  = sin(theta);

        float xnoise = 0.1 * (odometry[0][0] * ctheta - odometry[1][0] * stheta);
        float ynoise = 0.1 * (odometry[0][0] * stheta + odometry[1][0] * ctheta);
        float tnoise = 0.1 * odometry[2][0] + 0.0001 * (fabs(odometry[0][0]) + fabs(odometry[1][0]));
        prop_odom_noise[0][0] = pow(xnoise, 2);
        prop_odom_noise[1][1] = pow(ynoise, 2);
        prop_odom_noise[2][2] = pow(tnoise, 2);
        (*model_it)->timeUpdate(deltaTimeSeconds, odometry, processNoise+prop_odom_noise, measurementNoise);

    }
    
    if(m_amILost)
        m_lostCount++;
    else
        m_lostCount = 0;
    return result;
}

int SelfLocalisation::landmarkUpdate(StationaryObject &landmark)
{
#if LOC_SUMMARY_LEVEL > 0
    m_frame_log << std::endl << "Known landmark update: " << landmark.getName() << std::endl;
#endif
    int kf_return;
    int numSuccessfulUpdates = 0;

    if(landmark.validMeasurement() == false)
    {
    #if LOC_SUMMARY_LEVEL > 0
        m_frame_log << "Skipping invalid." << std::endl;
    #endif
#if DEBUG_LOCALISATION_VERBOSITY > 0
        debug_out  <<"[" << m_timestamp << "] Skipping Bad Landmark Update: ";
        debug_out  << landmark.getName();
        debug_out  << " Distance = " << landmark.measuredDistance();
        debug_out  << " Bearing = " << landmark.measuredBearing();
        debug_out  << std::endl;
#endif // DEBUG_LOCALISATION_VERBOSITY > 1
        return 0;
    }

    double flatObjectDistance = landmark.measuredDistance() * cos(landmark.measuredElevation());

    MeasurementError temp_error;
    temp_error.setDistance(c_obj_range_offset_variance + c_obj_range_relative_variance * pow(flatObjectDistance,2));
    temp_error.setHeading(c_obj_theta_variance);

    Matrix measurement(2,1);
    measurement[0][0] = flatObjectDistance;
    measurement[1][0] = landmark.measuredBearing();

    Matrix args(2,1,false);
    args[0][0] = landmark.X();
    args[1][0] = landmark.Y();

    for (std::list<IWeightedKalmanFilter*>::const_iterator model_it = m_robot_filters.begin(); model_it != m_robot_filters.end(); ++model_it)
    {
        if((*model_it)->active() == false) continue; // Skip Inactive models.

#if DEBUG_LOCALISATION_VERBOSITY > 2
        debug_out  <<"[" << m_timestamp << "]: Model[" << (*model_it)->id() << "] Landmark Update. ";
        debug_out  << "Object = " << landmark.getName();
        debug_out  << " Distance = " << landmark.measuredDistance();
        debug_out  << " Bearing = " << landmark.measuredBearing();
        debug_out  << " Location = (" << landmark.X() << "," << landmark.Y() << ")...";
#endif // DEBUG_LOCALISATION_VERBOSITY > 1

        if(landmark.measuredBearing() != landmark.measuredBearing())
	{
#if DEBUG_LOCALISATION_VERBOSITY > 0
            debug_out  << "ABORTED Object Update Bearing is NaN skipping object." << std::endl;
#endif // DEBUG_LOCALISATION_VERBOSITY > 0
            continue;
        }
        kf_return = 1;
        kf_return = (*model_it)->measurementUpdate(measurement, temp_error.errorCovariance(), args, RobotModel::klandmark_measurement);

#if DEBUG_LOCALISATION_VERBOSITY > 0
        if(kf_return != 1)
        {
            Matrix estimated_measurement = (*model_it)->CalculateMeasurementPrediction(landmark.X(),landmark.Y());
            debug_out << "OUTLIER!" << std::endl;
            debug_out << "Model[" << (*model_it)->id() << "]: Outlier Detected - " << landmark.getName() << std::endl;
            debug_out << "Measured - Distance = " << landmark.measuredDistance() << " Bearing = " << landmark.measuredBearing() << std::endl;
            debug_out << "Expected - Distance = " << estimated_measurement[0][0] << " Bearing = " << estimated_measurement[1][0] << std::endl;
        }
        else
        {
            debug_out << "OK!" << std::endl;
        }
#endif // DEBUG_LOCALISATION_VERBOSITY > 1

    MultivariateGaussian est = (*model_it)->estimate();
    #if LOC_SUMMARY_LEVEL > 0
        m_frame_log << "Model " << (*model_it)->id() << " updated using " << landmark.getName() << " measurment." << std::endl;
        m_frame_log << "Measurement: Distance = " << flatObjectDistance << ", Heading = " << landmark.measuredBearing() <<std::endl;
        m_frame_log << "Position: X = " << landmark.X() << ", Y = " << landmark.Y() <<std::endl;
        m_frame_log << "Current State: " << est.mean(0) << ", " << est.mean(1) << ", " << est.mean(2) << std::endl;

        if(m_hasGps)
        {
            float dX = landmark.X()-m_gps[0];
            float dY = landmark.Y()-m_gps[1];
            float Cc = cos(m_compass);
            float Ss = sin(m_compass);
            float x_gps = dX * Cc + dY * Ss;
            float y_gps =  -dX * Ss + dY * Cc;
            m_frame_log << "GPS Expected: (" << x_gps << "," << y_gps << ")" << std::endl;
        }

        float model_x = est.mean(0);
        float model_y = est.mean(1);
        float model_heading = est.mean(2);

        float exp_dist = sqrt(pow(landmark.X() - model_x,2) + pow(landmark.Y() - model_y,2));
        float positionHeading = atan2(landmark.Y() - model_y, landmark.X() - model_x);
        float exp_heading = normaliseAngle(positionHeading - model_heading);
        m_frame_log << "Expected: " << exp_dist << ", " << exp_heading <<std::endl;
        m_frame_log << "Measured: " << flatObjectDistance << "," << landmark.measuredBearing() << std::endl;
        m_frame_log << "Result = ";
        m_frame_log << ((kf_return==0)?"Outlier":"Success") << std::endl;
    #endif
        if(kf_return == 1) numSuccessfulUpdates++;
        if(kf_return == 0)
        {
            Matrix cov = est.covariance();
            Matrix added_noise = covariance_matrix(1,1,0.0001);
            cov = cov + added_noise;
            est.setCovariance(cov);
            (*model_it)->initialiseEstimate(est);
        }
    }
    return numSuccessfulUpdates;
}


/*! @brief Do all of the fancy stuff we only get to do when we have two good reliable objects.
    @return 1 if good, 0 if bad.
*/
int SelfLocalisation::doTwoObjectUpdate(StationaryObject &landmark1, StationaryObject &landmark2)
{

#if LOC_SUMMARY_LEVEL > 0
    m_frame_log << "Performing 2 object update on objects:\n";
    m_frame_log << "Object 1 -\n";
    m_frame_log << landmark1.toString() << std::endl;
    m_frame_log << "Object 2 -\n";
    m_frame_log << landmark2.toString() << std::endl;
#endif
    // do the special update
    float angle_beween_objects = mathGeneral::normaliseAngle(landmark1.measuredBearing() - landmark2.measuredBearing());

    Matrix measurement(1,1,false);
    measurement[0][0] = angle_beween_objects;

    Matrix noise(1,1,false);
    noise[0][0] = c_twoObjectAngleVariance;

    // args are [object1_loc; object2_loc]
    Matrix args(2,2,false);
    args[0][0] = landmark1.X();
    args[0][1] = landmark1.Y();
    args[1][0] = landmark2.X();
    args[1][1] = landmark2.Y();


    for (std::list<IWeightedKalmanFilter*>::const_iterator model_it = m_robot_filters.begin(); model_it != m_robot_filters.end(); ++model_it)
    {
        (*model_it)->measurementUpdate(measurement, noise, args, RobotModel::kangle_between_landmark_measurement);

    #if LOC_SUMMARY_LEVEL > 0
        MultivariateGaussian est = (*model_it)->estimate();
        m_frame_log << "Model " << (*model_it)->id() << " updated using " << landmark1.getName() << " + " << landmark2.getName() << " combined measurment." << std::endl;
        m_frame_log << "Measurement: Angle = " << angle_beween_objects <<std::endl;
        m_frame_log << "Position1: X = " << landmark1.X() << ", Y = " << landmark1.Y() <<std::endl;
        m_frame_log << "Position2: X = " << landmark2.X() << ", Y = " << landmark2.Y() <<std::endl;
        m_frame_log << "Current State: " << est.mean(0) << ", " << est.mean(1) << ", " << est.mean(2) << std::endl;
    #endif
    }

    Vector2<float> position = TriangulateTwoObject(landmark1, landmark2);

    float avg_x = (landmark1.X() + landmark2.X()) / 2.f;
    float avg_y = (landmark1.Y() + landmark2.Y()) / 2.f;

    float avg_heading = (landmark1.measuredBearing() + landmark2.measuredBearing()) / 2.f;
    float best_heading = atan2(avg_y - position.y, avg_x - position.x) - avg_heading;

    if(position.abs() == 0.0f)
    {
        return 0;
    }

    Matrix mean = mean_matrix(position.x, position.y, best_heading);
    Matrix cov = covariance_matrix(pow(20.f,2), pow(50.f,2), pow(0.5,2));
    float alpha = getBestModel()->getFilterWeight() * 0.0001f;

    IWeightedKalmanFilter* temp = newRobotModel();
    temp->initialiseEstimate(MultivariateGaussian(mean, cov));
    temp->setFilterWeight(alpha);
    temp->setActive(true);
    m_robot_filters.push_back(temp);

#if LOC_SUMMARY_LEVEL > 0
    m_frame_log << "Reset Model Added: " << std::endl << temp->summary(true) << std::endl;
#endif
    return 1;
}

/*! @brief Perfroms an ambiguous measurement update. This is a interface function to access a variety of methods.
    @return The number of models that were removed during this process.
*/
int SelfLocalisation::ambiguousLandmarkUpdate(AmbiguousObject &ambiguousObject, const std::vector<StationaryObject*>& possibleObjects)
{

    if(possibleObjects.size() < 1)
    {
#if LOC_SUMMARY_LEVEL > 0
        m_frame_log << "Ignoring Ambiguous Object - " << ambiguousObject.getName() << std::endl;
#endif
        return 0;
    }

#if LOC_SUMMARY_LEVEL > 0
    float measured_distance = ambiguousObject.measuredDistance();
    float measured_heading = ambiguousObject.measuredBearing();
    m_frame_log << "Ambiguous object: " << ambiguousObject.getName() << " at (" << measured_distance << "," << measured_heading << ")" << std::endl;
#endif

    if(m_settings.branchMethod() == LocalisationSettings::branch_exhaustive)
    {
        return ambiguousLandmarkUpdateExhaustive(ambiguousObject, possibleObjects);
    }
    else if (m_settings.branchMethod() == LocalisationSettings::branch_selective)
    {
        return ambiguousLandmarkUpdateSelective(ambiguousObject, possibleObjects);
    }
    else if (m_settings.branchMethod() == LocalisationSettings::branch_constraint)
    {
        return ambiguousLandmarkUpdateConstraint(ambiguousObject, possibleObjects);
    }
    else if (m_settings.branchMethod() == LocalisationSettings::branch_probDataAssoc)
    {
        return ambiguousLandmarkUpdateProbDataAssoc(ambiguousObject, possibleObjects);
    }
    return 0;
}

bool SelfLocalisation::ballUpdate(const MobileObject& ball)
{
    const float time_for_new_loc = 1000;
    if(ball.isObjectVisible())
    {
        const float distance = ball.measuredDistance() * cos(ball.measuredElevation());
        const float heading = ball.measuredBearing();

        Matrix measurement(2,1,false);
        measurement[0][0] = distance;
        measurement[1][0] = heading;

        Matrix measurementNoise(2,2,false);
        measurementNoise[0][0] = 5.0*5.0 + c_obj_range_relative_variance * pow(distance,2);
        measurementNoise[1][1] = 0.01*0.01;

        m_ball_filter->measurementUpdate(measurement, measurementNoise, Matrix(), 0);
        if((m_timestamp - m_prev_ball_update_time) > time_for_new_loc)
        {
            MultivariateGaussian est = m_ball_filter->estimate();
            Matrix filter_mean = est.mean();
            filter_mean[2][0] = 0.0;
            filter_mean[3][0] = 0.0;
            est.setMean(filter_mean);
            m_ball_filter->initialiseEstimate(est);
        }
        m_prev_ball_update_time = m_timestamp;
    }
    return false;
}

/*! @brief Prunes the models using a selectable method. This is a interface function to access a variety of methods.
    @return The number of models that were removed during this process.
*/
int SelfLocalisation::PruneModels()
{
    removeInactiveModels();    // Clear out all deactivated models.

    if(m_settings.pruneMethod() == LocalisationSettings::prune_merge)
    {
        MergeModels(c_MAX_MODELS_AFTER_MERGE);
    }
    else if (m_settings.pruneMethod() == LocalisationSettings::prune_max_likelyhood)
    {
        removeSimilarModels();
        PruneMaxLikelyhood();
    }
    else if (m_settings.pruneMethod() == LocalisationSettings::prune_viterbi)
    {
        removeSimilarModels();
        PruneViterbi(c_MAX_MODELS_AFTER_MERGE);
    }
    else if (m_settings.pruneMethod() == LocalisationSettings::prune_nscan)
    {
        PruneNScan(3);
    }
    NormaliseAlphas();
    return 0;
}

/*! @brief Prunes the models using the maximum likelyhood method. This removes all but the mot probable model.
    @return The number of models that were removed during this process.
*/
int SelfLocalisation::PruneMaxLikelyhood()
{
    return PruneViterbi(1);     // Max likelyhood is the equivalent of keeping the best model.
}

struct model_ptr_cmp
{
    bool operator()( IWeightedKalmanFilter* lhs, IWeightedKalmanFilter* rhs)
    {
        return lhs->getFilterWeight() < rhs->getFilterWeight();
    }
};

/*! @brief Prunes the models using the Viterbi method. This removes lower probability models to a maximum total models.
    @param order The number of models to be kept at the end for the process.
    @return The number of models that were removed during this process.
*/
int SelfLocalisation::PruneViterbi(unsigned int order)
{
    removeInactiveModels();
    if(m_robot_filters.size() <= order) return 0;                      // No pruning required if not above maximum.
    m_robot_filters.sort(model_ptr_cmp());                             // Sort, results in order smallest to largest.
    unsigned int num_to_remove = m_robot_filters.size() - order;       // Number of models that need to be removed.

    std::list<IWeightedKalmanFilter*>::iterator begin_remove = m_robot_filters.begin();   // Beginning of removal range
    std::list<IWeightedKalmanFilter*>::iterator end_remove = m_robot_filters.begin();
    std::advance(end_remove,num_to_remove);                     // End of removal range (not removed)

    std::for_each (begin_remove, end_remove, std::bind2nd(std::mem_fun(&IWeightedKalmanFilter::setActive), false));

    int num_removed = removeInactiveModels();    // Clear out all deactivated models.
    assert(m_robot_filters.size() == order);   // Result should have been achieved or something is broken.
    return num_removed;
}

bool AlphaSumPredicate( const ParentSum& a, const ParentSum& b )
{
        return a.second <  b.second;
}

/*! @brief Prunes the models using an N-Scan Pruning method.
    @param N The number of braches backward to prune the decision tree
    @return The number of models that were removed during this process.
*/
int SelfLocalisation::PruneNScan(unsigned int N)
{
    std::vector<ParentSum> results;
    // Sum the alphas of sibling branches from a common parent at branch K-N
    BOOST_FOREACH(IWeightedKalmanFilter* filter, m_robot_filters)
    {
        if(filter->active() == false) continue;
        unsigned int parent_id = filter->m_parent_history_buffer.at(N);
        float alpha = filter->getFilterWeight();
        bool added = false;
        if(parent_id == 0) continue;
        // Sort all of the models
        BOOST_FOREACH(ParentSum result, results)
        {
            // Assign to existing sum.
            if(result.first == parent_id)
            {
                result.second += alpha;
                added = true;
                break;
            }
        }
        // If not able to assign to an existing sum create a new one.
        if(!added)
        {
            ParentSum temp = std::make_pair(parent_id, alpha);
            results.push_back(temp);
        }
    }

    if(results.size() > 0)
    {
        std::sort(results.begin(), results.end(), AlphaSumPredicate); // Sort by alpha sum, smallest to largest
        unsigned int bestParentId = results.back().first;       // Get the parent Id of the best branch.

        // Remove all siblings not created from the best branch.
        BOOST_FOREACH(IWeightedKalmanFilter* filter, m_robot_filters)
        {
            unsigned int parent_id = filter->m_parent_history_buffer.at(N);
            if(parent_id == 0) continue;  // was not involved with this branch.
            if(parent_id != bestParentId)
            {
                filter->setActive(false);
            }
        }
    }
    removeInactiveModels();
    return 0;
}

/*! @brief Performs an ambiguous measurement update using the exhaustive process. This creates a new model for each possible location for the measurement.
    @return Returns RESULT_OK if measurment updates were sucessfully performed, RESULT_OUTLIER if they were not.
*/
int SelfLocalisation::ambiguousLandmarkUpdateExhaustive(AmbiguousObject &ambiguousObject, const std::vector<StationaryObject*>& possibleObjects)
{
    const float outlier_factor = 0.001;
    std::list<IWeightedKalmanFilter*> new_models;
    IWeightedKalmanFilter* temp_mod;
    StationaryObject temp_object;

    MeasurementError error = calculateError(ambiguousObject);

    BOOST_FOREACH(IWeightedKalmanFilter* filter, m_robot_filters)
    {
        if(filter->active() == false) continue;
        unsigned int models_added = 0;
        BOOST_FOREACH(StationaryObject* possible_object, possibleObjects)
        {
            temp_object = *possible_object;
            temp_object.CopyMeasurement(ambiguousObject);
            temp_mod = newRobotModel(filter, temp_object, error, ambiguousObject.getID(), GetTimestamp());
            new_models.push_back(temp_mod);

            if(temp_mod->active())
            {
                models_added++;
            }

            MultivariateGaussian est = filter->estimate();

#if LOC_SUMMARY_LEVEL > 0

            const double dX = temp_object.X() - est.mean(0);
            const double dY = temp_object.Y() - est.mean(1);

            float expected_distance = sqrt(dX*dX + dY*dY);;
            float expected_heading = mathGeneral::normaliseAngle(atan2(dY,dX) - est.mean(2));
            m_frame_log << "Model [" << filter->id() << " - > " << temp_mod->id() << "] Ambiguous object update: " << std::string(possible_object->getName());
            m_frame_log << " exp (" << expected_distance << ", " << expected_heading << ")  Result: ";
            if(temp_mod->active())
            {
                m_frame_log << "Valid update (Alpha = " << temp_mod->getFilterWeight() << ")";
            }
            else
            {
                m_frame_log << "Outlier";
            }
            m_frame_log << std::endl;
#endif
        }
        removeInactiveModels(new_models);
        if(models_added)
        {
            filter->setActive(false);
        }
        else
        {
            filter->setFilterWeight(outlier_factor * filter->getFilterWeight());
        }
    }
    if(new_models.size() > 0)
    {
        m_robot_filters.insert(m_robot_filters.end(), new_models.begin(), new_models.end());
        new_models.clear();
    }
    removeInactiveModels();
    return 0;
}

/*! @brief Performs an ambiguous measurement update using the constraint method.
    This method uses only options that should be visible.
    @return Returns RESULT_OK if measurment updates were sucessfully performed, RESULT_OUTLIER if they were not.
*/
int SelfLocalisation::ambiguousLandmarkUpdateConstraint(AmbiguousObject &ambiguousObject, const vector<StationaryObject*>& possibleObjects)
{
    const float outlier_factor = 0.001;
    std::list<IWeightedKalmanFilter*> new_models;
    IWeightedKalmanFilter* temp_mod, *curr_model;

    MeasurementError error = calculateError(ambiguousObject);
    StationaryObject temp_object;

    for (std::list<IWeightedKalmanFilter*>::iterator model_it = m_robot_filters.begin(); model_it != m_robot_filters.end(); ++model_it)
    {
        curr_model = (*model_it);
<<<<<<< HEAD
        if(curr_model->inactive()) continue;
        std::vector<StationaryObject*> poss_objects;
=======
        if(curr_model->active() == false) continue;
>>>>>>> 250e679c
        unsigned int models_added = 0;
        vector<StationaryObject*> poss_objects;

        //Self position = curr_model->GenerateSelfState();
        Self position;
        MultivariateGaussian est = curr_model->estimate();
        position.updateLocationOfSelf(est.mean(0), est.mean(1), est.mean(2), est.sd(0), est.sd(1), est.sd(2), false);

        float headYaw;
        Blackboard->Sensors->getPosition(NUSensorsData::HeadYaw, headYaw);
        //! TODO: The FOV of the camera should NOT be hard-coded!
        poss_objects = filterToVisible(position, possibleObjects, headYaw, 0.81f);

        BOOST_FOREACH(StationaryObject* object, poss_objects)
        {
            temp_object = *object;
            temp_object.CopyObject(ambiguousObject);
            temp_mod = newRobotModel(curr_model, temp_object, error, ambiguousObject.getID(), GetTimestamp());
            new_models.push_back(temp_mod);
            if(temp_mod->active())
                models_added++;

#if LOC_SUMMARY_LEVEL > 0
            m_frame_log << "Model [" << curr_model->id() << " - > " << temp_mod->id() << "] Ambiguous object update: " << std::string(object->getName());
            m_frame_log << "  Result: " << (temp_mod->active() ? "Valid update" : "Outlier");
            if(temp_mod->active())
            {
                m_frame_log << "Valid update (Alpha = " << temp_mod->getFilterWeight() << ")";
            }
            else
            {
                m_frame_log << "Outlier";
            }
            m_frame_log << std::endl;
#endif
        }
        removeInactiveModels(new_models);
        if(models_added)
        {
            curr_model->setActive(false);
        }
        else // outlier
        {
            curr_model->setFilterWeight(outlier_factor * (*model_it)->getFilterWeight());
        }
    }
    if(new_models.size() > 0)
    {
        m_robot_filters.insert(m_robot_filters.end(), new_models.begin(), new_models.end());
        new_models.clear();
    }
    removeInactiveModels();
    return 0;
}

int SelfLocalisation::ambiguousLandmarkUpdateSelective(AmbiguousObject &ambiguousObject, const std::vector<StationaryObject*>& possibleObjects)
{
    const float c_Max_Elapsed_Time = 100.0f;
    const float outlier_factor = 0.001;

    // First step: Check if the same ambiguous type has beem seen recently.
    float time_elapsed = ambiguousObject.TimeLastSeen() - m_pastAmbiguous[ambiguousObject.getID()].TimeLastSeen();
    bool seen_recently = (time_elapsed < c_Max_Elapsed_Time);
    bool similar_meas_found = false;
    if(seen_recently)
    {
        // Second step: Check if the previous measurment was consistent with the current measurment

        // Calculate the distances between the two measurments
        float flatDistancePrev = m_pastAmbiguous[ambiguousObject.getID()].measuredDistance() * cos(m_pastAmbiguous[ambiguousObject.getID()].measuredElevation());
        float flatDistanceCurr = ambiguousObject.measuredDistance() * cos(ambiguousObject.measuredElevation());
        float dist_delta = fabs(flatDistanceCurr - flatDistancePrev);
        float heading_delta = fabs(ambiguousObject.measuredBearing() - m_pastAmbiguous[ambiguousObject.getID()].measuredBearing());

        // Calculate the allowable deviation
        MeasurementError error = calculateError(ambiguousObject);
        float max_distance_deviation = error.distance();
        float max_heading_deviation = error.heading();

        similar_meas_found = (dist_delta < max_distance_deviation) && (heading_delta < max_heading_deviation);
        if(similar_meas_found)
        {
            // Third Step (A): Apply mesurment using previous decision if measurement is consistant.
            std::list<IWeightedKalmanFilter*> new_models;
            IWeightedKalmanFilter* temp_model = NULL;

            BOOST_FOREACH(IWeightedKalmanFilter* filter, m_robot_filters)
            {
                // Get the id of the object to use for the update.
                unsigned int object_id = filter->previousSplitOption(ambiguousObject);
                // Find the option that matches the previous decision
                BOOST_FOREACH(StationaryObject* option, possibleObjects)
                {
                    if(option->getID() == object_id)
                    {
                        // Perform the update
                        StationaryObject update_object(*option);
                        update_object.CopyMeasurement(ambiguousObject);
<<<<<<< HEAD
                        (*model_it)->MeasurementUpdate(update_object, error);
                        new_models.push_back(new Model(*(*model_it)));  // Copy the new model and add it to the new std::list.
                        (*model_it)->setActive(false);
                        continue;
=======
                        temp_model = newRobotModel(filter, update_object, error, ambiguousObject.getID(), GetTimestamp());
                        new_models.push_back(temp_model);  // add the model to the new list.
                        if(temp_model->active())
                        {
                            filter->setActive(false); // disable the old model.
                        }
                        else
                        {
                            filter->setFilterWeight(outlier_factor * filter->getFilterWeight());
                        }
>>>>>>> 250e679c
                    }
                }
                // Check if model has been updated yet
                // If not need to do a exhaustive update for this model
                if(filter->active())
                {
                    bool update_performed = false;
<<<<<<< HEAD
                    for(std::vector<StationaryObject*>::const_iterator option_it = possibleObjects.begin(); option_it != possibleObjects.end(); ++option_it)
=======
                    BOOST_FOREACH(StationaryObject* option, possibleObjects)
>>>>>>> 250e679c
                    {
                        StationaryObject update_object(*option);
                        update_object.CopyMeasurement(ambiguousObject);
                        temp_model = newRobotModel(filter, update_object, error, ambiguousObject.getID(), GetTimestamp());
                        new_models.push_back(temp_model);
                        if(temp_model->active())
                        {
                            update_performed = true;
                        }
                    }
                    if(update_performed)
                    {
                        filter->setActive(false);
                    }
                }
            }
            removeInactiveModels(new_models);
            m_robot_filters.insert(m_robot_filters.begin(),new_models.begin(), new_models.end());
        }
    }

    int return_value = 0;
    if(!similar_meas_found or !similar_meas_found)
    {
        // Third Step (B): Perfrom splitting if measurement was not previously seen or not consistant.
        // Use the regular splitting method.
        return_value = ambiguousLandmarkUpdateExhaustive(ambiguousObject, possibleObjects);
    }
    // Save new info from object
    m_pastAmbiguous[ambiguousObject.getID()] = ambiguousObject;
    removeInactiveModels();
    return return_value;
}

int SelfLocalisation::ambiguousLandmarkUpdateProbDataAssoc(AmbiguousObject &ambiguousObject, const std::vector<StationaryObject*>& possibleObjects)
{
    MeasurementError error = calculateError(ambiguousObject);
    //result = m_robot_filters.front()->MeasurementUpdate(ambiguousObject, possibleObjects, error);
    removeInactiveModels();
    return 0;
}

bool SelfLocalisation::MergeTwoModels(IWeightedKalmanFilter* model_a, IWeightedKalmanFilter* model_b)
{
    // Merges second model into first model, then disables second model.
    bool success = true;
    if(model_a == model_b) success = false; // Don't merge the same model.
    if((not model_a->active()) or (not model_b->active())) success = false; // Both models must be active.

    if(success == false)
    {
<<<<<<< HEAD
#if DEBUG_LOCALISATION_VERBOSITY > 2
        std::cout << "Merge failed." <<std::endl;
        debug_out  <<"[" << m_timestamp << "]: Merge Between model[" << modelA->id() << "] and model[" << modelB->id() << "] FAILED." << std::endl;
#endif // DEBUG_LOCALISATION_VERBOSITY > 0
=======
>>>>>>> 250e679c
        return success;
    }

    // Merge alphas
    double newest_creation_time = model_a->creationTime() > model_b->creationTime() ? model_a->creationTime() : model_b->creationTime();
    double alphaMerged = model_a->getFilterWeight() + model_b->getFilterWeight();
    double alphaA = model_a->getFilterWeight() / alphaMerged;
    double alphaB = model_b->getFilterWeight() / alphaMerged;

    MultivariateGaussian estimate_a = model_a->estimate();
    MultivariateGaussian estimate_b = model_b->estimate();

    Matrix xMerged; // Merge State matrix

    // If one model is much more correct than the other, use the correct states.
    // This prevents drifting from continuouse splitting and merging even when one model is much more likely.
    if(alphaA > 10*alphaB)
    {
        xMerged = estimate_a.mean();
    }
    else if (alphaB > 10*alphaA)
    {
        xMerged = estimate_b.mean();
    }
    else
    {
        xMerged = (alphaA * estimate_a.mean() + alphaB * estimate_b.mean());
        // Fix angle.
        double angleDiff = estimate_b.mean(RobotModel::kstates_heading) - estimate_a.mean(RobotModel::kstates_heading);
        angleDiff = normaliseAngle(angleDiff);
        xMerged[RobotModel::kstates_heading][0] = normaliseAngle(estimate_a.mean(RobotModel::kstates_heading) + alphaB*angleDiff);
    }

    // Merge Covariance matrix (S = sqrt(P))
    Matrix xDiff = estimate_a.mean() - xMerged;
    Matrix pA = (estimate_a.covariance() + xDiff * xDiff.transp());

    xDiff = estimate_b.mean() - xMerged;
    Matrix pB = (estimate_b.covariance() + xDiff * xDiff.transp());

    Matrix pMerged = alphaA * pA + alphaB * pB;

    // Copy merged value to first model
    model_a->setFilterWeight(alphaMerged);
    model_a->m_creation_time = newest_creation_time;

    estimate_a.setMean(xMerged);
    estimate_b.setCovariance(pMerged);

    model_a->initialiseEstimate(estimate_a);

    // Disable second model
    model_a->setActive(true);
    model_b->setActive(false);
    return true;
}

bool SelfLocalisation::MergeTwoModelsPreserveBestMean(IWeightedKalmanFilter* model_a, IWeightedKalmanFilter* model_b)
{
    // Merges second model into first model, then disables second model.
    bool success = true;
    if(model_a == model_b) success = false; // Don't merge the same model.
    if((not model_a->active()) or (not model_b->active())) success = false; // Both models must be active.

    if(success == false)
    {
#if LOC_SUMMARY_LEVEL > 0
        m_frame_log  <<"[" << m_timestamp << "]: Merge Between model[" << model_a->id() << "] and model[" << model_b->id() << "] FAILED." << endl;
        if(model_a == model_b)
        {
            m_frame_log << "Reason - index: " << model_a->id() << " = " << "index: " << model_b->id() << std::endl;
        } else if (model_a->active() == false)
        {
            m_frame_log << "Reason - model " << model_a->id() << " is inactive."<< std::endl;
        } else if (model_b->active() == false)
        {
            m_frame_log << "Reason - model " << model_b->id() << " is inactive."<< std::endl;
        }
#endif // LOC_SUMMARY_LEVEL > 0
#if DEBUG_LOCALISATION_VERBOSITY > 2
        cout << "Merge failed." <<std::endl;
        debug_out  <<"[" << m_timestamp << "]: Merge Between model[" << model_a->id() << "] and model[" << model_b->id() << "] FAILED." << endl;
#endif // DEBUG_LOCALISATION_VERBOSITY > 0
        return success;
    }

    // Merge alphas
    double newest_creation_time = model_a->creationTime() > model_b->creationTime() ? model_a->creationTime() : model_b->creationTime();
    double alphaMerged = model_a->getFilterWeight() + model_b->getFilterWeight();
    double alphaA = model_a->getFilterWeight() / alphaMerged;
    double alphaB = model_b->getFilterWeight() / alphaMerged;

    MultivariateGaussian estimate_a = model_a->estimate();
    MultivariateGaussian estimate_b = model_b->estimate();

    Matrix xMerged; // Merge State matrix

    // If one model is much more correct than the other, use the correct states.
    // This prevents drifting from continuouse splitting and merging even when one model is much more likely.
    if(alphaA > alphaB)
    {
        xMerged = estimate_a.mean();
    }
    else
    {
        xMerged = estimate_b.mean();
    }

    // Merge Covariance matrix (S = sqrt(P))
    Matrix xDiff = estimate_a.mean() - xMerged;
    Matrix pA = (estimate_a.covariance() + xDiff * xDiff.transp());

    xDiff = estimate_b.mean() - xMerged;
    Matrix pB = (estimate_b.covariance() + xDiff * xDiff.transp());

    Matrix pMerged = alphaA * pA + alphaB * pB;

    // Copy merged value to first model
    model_a->setFilterWeight(alphaMerged);
    model_a->m_creation_time = newest_creation_time;

    estimate_a.setMean(xMerged);
    estimate_b.setCovariance(pMerged);

    model_a->initialiseEstimate(estimate_a);

    // Disable second model
    model_a->setActive(true);
    model_b->setActive(false);
    return true;
}

double SelfLocalisation::MergeMetric(const IWeightedKalmanFilter* model_a, const IWeightedKalmanFilter* model_b) const
{
    if (model_a==model_b) return 10000.0;   // The same model
    if ((not model_a->active()) or (not model_b->active())) return 10000.0; //at least one model inactive
//    return QuinlanMetric(model_a, model_b);
//    return WilliamsMetric(model_a, model_b)*1e3;
//    return SalmondMetric(model_a, model_b);
    return RunnallMetric(model_a, model_b);

}


double MVE(const Matrix& x1, const Matrix& x2, const Matrix P1plusP2)
{
    Matrix xdiff = x1 - x2;
    xdiff[RobotModel::kstates_heading][0] = normaliseAngle(xdiff[RobotModel::kstates_heading][0]);

    double multiplier = pow(determinant(2*mathGeneral::PI*P1plusP2),-0.5);
    double exponent = -0.5 * convDble(xdiff.transp() * InverseMatrix(P1plusP2) * xdiff);

    return multiplier * exp(exponent);

}

bool SelfLocalisation::MetricTest()
{
    IWeightedKalmanFilter* a = newRobotModel();
    IWeightedKalmanFilter* b = newRobotModel();
    a->setFilterWeight(0.5);
    b->setFilterWeight(0.5);

    Matrix amean(1,1);
    Matrix bmean(1,1);

    Matrix acov(1,1);
    Matrix bcov(1,1);

    amean[0][0] = 0;
    bmean[0][0] = 0;

    acov[0][0] = 1;
    bcov[0][0] = 6;

    a->initialiseEstimate(MultivariateGaussian(amean, acov));
    b->initialiseEstimate(MultivariateGaussian(bmean, bcov));

    std::cout << "Test 1" << std::endl;
    std::cout << "-Model A-" << std::endl << "Mean:" << std::endl << amean << std::endl << "Covariance:" << std::endl << acov << std::endl;
    std::cout << "-Model B-" << std::endl << "Mean:" << std::endl << bmean << std::endl << "Covariance:" << std::endl << bcov << std::endl;

    std::cout << "Salmond = " << SalmondMetric(a,b) << std::endl;
    std::cout << "Williams = " << WilliamsMetric(a,b) << std::endl;
    std::cout << "Runnall = " << RunnallMetric(a,b) << std::endl;

    amean[0][0] = -0.1;
    bmean[0][0] = 0.1;

    acov[0][0] = 1;
    bcov[0][0] = 1;

    a->initialiseEstimate(MultivariateGaussian(amean, acov));
    b->initialiseEstimate(MultivariateGaussian(bmean, bcov));

    std::cout << "Test 2" << std::endl;
    std::cout << "-Model A-" << std::endl << "Mean:" << std::endl << amean << std::endl << "Covariance:" << std::endl << acov << std::endl;
    std::cout << "-Model B-" << std::endl << "Mean:" << std::endl << bmean << std::endl << "Covariance:" << std::endl << bcov << std::endl;

    std::cout << "Salmond = " << SalmondMetric(a,b) << std::endl;
    std::cout << "Williams = " << WilliamsMetric(a,b) << std::endl;
    std::cout << "Runnall = " << RunnallMetric(a,b) << std::endl;
    return true;
}

double SelfLocalisation::WilliamsMetric(const IWeightedKalmanFilter* model_a, const IWeightedKalmanFilter* model_b) const
{
    double wa = model_a->getFilterWeight();
    double wb = model_b->getFilterWeight();
    double wab = wa + wb;

    Matrix xa = model_a->estimate().mean();
    Matrix xb = model_b->estimate().mean();

    Matrix Pa = model_a->estimate().covariance();
    Matrix Pb = model_b->estimate().covariance();

    Matrix xdiff = xa - xb;
    Matrix Pab = wa / wab * Pa + wb / wab * Pb + wa * wb / (wab * wab) * xdiff * xdiff.transp();
    Matrix xab = (wa*xa + wb*xb) / wab;


    double Jhh = wa*wa*MVE(xa, xa, Pa + Pa) + wa*wb*MVE(xa, xb, Pa + Pb) + wb*wa*MVE(xb, xa, Pb + Pa) + wb*wb*MVE(xb, xb, Pb + Pb);
    double Jhr = wa*wab*MVE(xa, xab, Pa + Pab) + wb*wab*MVE(xb, xab, Pb + Pab);
    double Jrr = wab*wab*MVE(xab, xab, Pab + Pab);
    return Jhh - 2 * Jhr + Jrr;
}

double SelfLocalisation::SalmondMetric(const IWeightedKalmanFilter* model_a, const IWeightedKalmanFilter* model_b) const
{
    double wa = model_a->getFilterWeight();
    double wb = model_b->getFilterWeight();
    double wab = wa + wb;

    Matrix xdiff = model_a->estimate().mean() - model_b->estimate().mean();
    Matrix Pab = wa / wab * model_a->estimate().covariance() + wb / wab * model_b->estimate().covariance() + wa * wb / (wab * wab) * xdiff * xdiff.transp();

    return wa * wb / wab * convDble(xdiff.transp() * InverseMatrix(Pab) * xdiff);
}

double SelfLocalisation::RunnallMetric(const IWeightedKalmanFilter* model_a, const IWeightedKalmanFilter* model_b) const
{
    double wa = model_a->getFilterWeight();
    double wb = model_b->getFilterWeight();
    double wab = wa + wb;

    Matrix xdiff = model_a->estimate().mean() - model_b->estimate().mean();
    Matrix Pab = wa / wab * model_a->estimate().covariance() + wb / wab * model_b->estimate().covariance() + wa * wb / (wab * wab) * xdiff * xdiff.transp();

    return 0.5 * (wab*log(determinant(Pab)) - wa*log(determinant(model_a->estimate().covariance())) - wb*log(determinant(model_b->estimate().covariance())));
}

double SelfLocalisation::QuinlanMetric(const IWeightedKalmanFilter* model_a, const IWeightedKalmanFilter* model_b) const
{
    MultivariateGaussian estimate_a = model_a->estimate();
    MultivariateGaussian estimate_b = model_b->estimate();
    Matrix xdif = estimate_a.mean() - estimate_b.mean();
    Matrix p1 = estimate_a.covariance();
    Matrix p2 = estimate_b.covariance();

    xdif[RobotModel::kstates_heading][0] = normaliseAngle(xdif[RobotModel::kstates_heading][0]);

    double dij=0;
    for (int i=0; i<p1.getm(); i++) {
        dij+=(xdif[i][0]*xdif[i][0]) / (p1[i][i]+p2[i][i]);
    }
    return dij*( (model_a->getFilterWeight()*model_b->getFilterWeight()) / (model_a->getFilterWeight()+model_b->getFilterWeight()) );
}

/*! @brief Determines the number of active models.
    @returnThe number of models active.
*/
unsigned int SelfLocalisation::getNumActiveModels()
{
    unsigned int numActive = 0;
    for (std::list<IWeightedKalmanFilter*>::const_iterator model_it = m_robot_filters.begin(); model_it != m_robot_filters.end(); ++model_it)
    {
        if((*model_it)->active() == true) numActive++;
    }
    return numActive;
}

/*! @brief Return the number of free models.
    @return The number of models available.
*/
unsigned int SelfLocalisation::getNumFreeModels()
{
    return c_MAX_MODELS - getNumActiveModels();
}

/*! @brief Comparison function for two models.
    @param modelA The first model.
    @param modelB The second model.
    @return True if modelA is smaller than modelB. False if Model A is greater than or equal to ModelB.
*/
bool model_alpha_lesser(IWeightedKalmanFilter* modelA, IWeightedKalmanFilter* modelB)
{
    return modelA->getFilterWeight() < modelB->getFilterWeight();
}

/*! @brief Retrieve the best available model.
    @return A pointer to the best available model.
*/
const IWeightedKalmanFilter* SelfLocalisation::getBestModel() const
{
    assert(m_robot_filters.size() > 0);
    IWeightedKalmanFilter* result;
    std::list<IWeightedKalmanFilter*>::const_iterator best_mod_it;

    best_mod_it = max_element(m_robot_filters.begin(), m_robot_filters.end(), model_alpha_lesser);
    result = (*best_mod_it);
    return result;
}

const IWeightedKalmanFilter* SelfLocalisation::getBallModel() const
{
    return m_ball_filter;
}

/*! @brief Normalises the alphas of all exisiting models.
    The alphas of all existing models are normalised so that the total probablility of the set sums to 1.0.
*/
void SelfLocalisation::NormaliseAlphas()
{
    // Normalise all of the models alpha values such that all active models sum to 1.0
    double sumAlpha=0.0;
    double weight;
    for (std::list<IWeightedKalmanFilter*>::iterator model_it = m_robot_filters.begin(); model_it != m_robot_filters.end(); ++model_it)
    {
        if ((*model_it)->active())
        {
            sumAlpha += (*model_it)->getFilterWeight();
        }
    }
    if(sumAlpha == 1) return;
    if (sumAlpha == 0) sumAlpha = 1e-12;
    for (std::list<IWeightedKalmanFilter*>::iterator model_it = m_robot_filters.begin(); model_it != m_robot_filters.end(); ++model_it)
    {
        if ((*model_it)->active())
        {
            weight = (*model_it)->getFilterWeight()/sumAlpha;
            (*model_it)->setFilterWeight(weight);
        }
    }


}

//**************************************************************************
//  This method begins the process of merging close models together
/*! @brief Merges models until the number active is below the maximum given.
    @param maxAfterMerge The maximum number of models that will remain after the mreging process.
*/
void SelfLocalisation::MergeModels(int maxAfterMerge)
{
    MergeModelsBelowThreshold(0.001);
    double threshold=0.01;
    while (getNumActiveModels()>maxAfterMerge)
    {
        MergeModelsBelowThreshold(threshold);
        threshold*=5.0;
    }
    removeInactiveModels();
    return;
}


/*! @brief Creates a summary of the localisation in human readable string form.

    @return A string containing the summary.
*/
std::string SelfLocalisation::ModelStatusSummary()
{
    std::stringstream temp;
    temp << "Active model summary." << std::endl;
    for (std::list<IWeightedKalmanFilter*>::iterator model_it = m_robot_filters.begin(); model_it != m_robot_filters.end(); ++model_it)
    {
            temp << (*model_it)->summary(false);
    }
    return temp.str();
}

/*! @brief Prints a models status.

    @param model The model
*/
void SelfLocalisation::PrintModelStatus(const IWeightedKalmanFilter *model)
{
#if DEBUG_LOCALISATION_VERBOSITY > 2
  debug_out  <<"[" << m_currentFrameNumber << "]: Model[" << model->id() << "]";
<<<<<<< HEAD
  debug_out  << "[alpha=" << model->alpha() << "]";
  debug_out  << " active = " << model->active() << std::endl;
=======
  debug_out  << "[alpha=" << model->getFilterWeight() << "]";
  debug_out  << " active = " << model->active() << endl;
>>>>>>> 250e679c
#endif
  return;
}

/*! @brief Merges all model pairs with a merge metric below the given threshold.

    @param MergeMetricThreshold The threshold.
    @return The merge metric of the pair.
*/
void SelfLocalisation::MergeModelsBelowThreshold(double MergeMetricThreshold)
{
    double mergeM;
    // New models
    for (std::list<IWeightedKalmanFilter*>::iterator i = m_robot_filters.begin(); i != m_robot_filters.end(); ++i)
    {
        for (std::list<IWeightedKalmanFilter*>::iterator j = i; j != m_robot_filters.end(); ++j)
        {
            if((*i) == (*j))
            {
                continue;
            }
            IWeightedKalmanFilter* modelA = (*i);
            IWeightedKalmanFilter* modelB = (*j);
            if ((modelA->active()==false) or (modelB->active()==false))
            {
                continue;
            }
            mergeM = abs( MergeMetric(modelA,modelB) );
            if (mergeM <= MergeMetricThreshold)
            { //0.5
#if LOC_SUMMARY_LEVEL > 0
            m_frame_log << "Model " << (*j)->id() << " merged into " << (*i)->id() << std::endl;
#endif
#if DEBUG_LOCALISATION_VERBOSITY > 2
<<<<<<< HEAD
                debug_out  <<"[" << m_currentFrameNumber << "]: Merging Model[" << modelB->id() << "][alpha=" << modelB->alpha() << "]";
                debug_out  << " into Model[" << modelA->id() << "][alpha=" << modelA->alpha() << "] " << " Merge Metric = " << mergeM << std::endl  ;
=======
                debug_out  <<"[" << m_currentFrameNumber << "]: Merging Model[" << modelB->id() << "][alpha=" << modelB->getFilterWeight() << "]";
                debug_out  << " into Model[" << modelA->id() << "][alpha=" << modelA->getFilterWeight() << "] " << " Merge Metric = " << mergeM << endl  ;
>>>>>>> 250e679c
#endif
                MergeTwoModels(modelA,modelB);
            }
        }
    }
    return;
}

bool SelfLocalisation::operator ==(const SelfLocalisation& b) const
{
    if(m_timestamp != b.m_timestamp) return false;
    if(m_currentFrameNumber != b.m_currentFrameNumber) return false;
    if(m_previously_incapacitated != b.m_previously_incapacitated) return false;
    if(m_previous_game_state != b.m_previous_game_state) return false;
    if(m_hasGps != b.m_hasGps) return false;
    if(m_hasGps)
    {
        if(m_compass != b.m_compass) return false;
        if(m_gps[0] != b.m_gps[0]) return false;
        if(m_gps[1] != b.m_gps[1]) return false;
    }
    if(*m_ball_filter != *b.m_ball_filter) return false;

    unsigned int num_robot_filters = m_robot_filters.size();
    if(num_robot_filters != b.m_robot_filters.size()) return false;
    std::list<IWeightedKalmanFilter*>::const_iterator local_model = m_robot_filters.begin();
    std::list<IWeightedKalmanFilter*>::const_iterator b_model = b.m_robot_filters.begin();
    for (unsigned int i=0; i < num_robot_filters; ++i)
    {
        if(*(*local_model) != *(*b_model)) return false;
        ++local_model;
        ++b_model;
    }
    return true;
}

/*!
@brief Outputs a binary representation of the Self Localisation system.
@param output The output stream.
@return The output stream.
*/
std::ostream& SelfLocalisation::writeStreamBinary (std::ostream& output) const
{
    char head = header();
    output.write(&head, sizeof(head));
    output.write(reinterpret_cast<const char*>(&m_timestamp), sizeof(m_timestamp));
    output.write(reinterpret_cast<const char*>(&m_currentFrameNumber), sizeof(m_currentFrameNumber));
    output.write(reinterpret_cast<const char*>(&m_previously_incapacitated), sizeof(m_previously_incapacitated));
    output.write(reinterpret_cast<const char*>(&m_previous_game_state), sizeof(m_previous_game_state));
    output.write(reinterpret_cast<const char*>(&m_hasGps), sizeof(m_hasGps));
    if(m_hasGps)
    {
        output.write(reinterpret_cast<const char*>(&m_compass), sizeof(m_compass));
        output.write(reinterpret_cast<const char*>(&m_gps[0]), sizeof(m_gps[0]));
        output.write(reinterpret_cast<const char*>(&m_gps[1]), sizeof(m_gps[1]));
    }

    output.write(reinterpret_cast<const char*>(&m_settings), sizeof(m_settings));

    // Write the ball model
    m_ball_filter->writeStreamBinary(output);

    // Write the slef localisation models.
    unsigned int num_robot_filters = m_robot_filters.size();
    output.write(reinterpret_cast<const char*>(&num_robot_filters), sizeof(num_robot_filters));
    for (std::list<IWeightedKalmanFilter*>::const_iterator model_it = m_robot_filters.begin(); model_it != m_robot_filters.end(); ++model_it)
    {
        IWeightedKalmanFilter* currModel = (*model_it);
        currModel->writeStreamBinary(output);
    }
    return output;
}

/*!
@brief Reads in a Self localisation system from the input stream.
@param input The input stream.
@return The input stream.
*/
std::istream& SelfLocalisation::readStreamBinary (std::istream& input)
{
    char header;
    input.read(&header, sizeof(header));
    input.read(reinterpret_cast<char*>(&m_timestamp), sizeof(m_timestamp));
    input.read(reinterpret_cast<char*>(&m_currentFrameNumber), sizeof(m_currentFrameNumber));
    input.read(reinterpret_cast<char*>(&m_previously_incapacitated), sizeof(m_previously_incapacitated));
    input.read(reinterpret_cast<char*>(&m_previous_game_state), sizeof(m_previous_game_state));
    input.read(reinterpret_cast<char*>(&m_hasGps), sizeof(m_hasGps));
    if(m_hasGps)
    {
        input.read(reinterpret_cast<char*>(&m_compass), sizeof(m_compass));
        input.read(reinterpret_cast<char*>(&m_gps[0]), sizeof(m_gps[0]));
        input.read(reinterpret_cast<char*>(&m_gps[1]), sizeof(m_gps[1]));
    }

    input.read(reinterpret_cast<char*>(&m_settings), sizeof(m_settings));

    // Read the ball model
    m_ball_filter->readStreamBinary(input);

    // Write the slef localisation models.
    unsigned int num_filters;
    input.read(reinterpret_cast<char*>(&num_filters), sizeof(num_filters));
    clearModels();
    for (unsigned int i = 0; i < num_filters; ++i)
    {
        IWeightedKalmanFilter* currModel = newRobotModel();
        currModel->readStreamBinary(input);
        m_robot_filters.push_back(currModel);
    }
    return input;
}

/*! @brief output stream
    Writes the localisation object to an output stream
    @param output The output stream to which the data will be written
    @param p_loc The localisation to be writen.
    @return The ouput stream
*/
std::ostream& operator<< (std::ostream& output, const SelfLocalisation& p_loc)
{
    p_loc.writeStreamBinary(output);
    return output;
}

/*! @brief input stream
    Reads in the localisation from an input stream.
    @param input The input stream fro which data will be read.
    @param p_loc The localisation to which the data will be written.
    @return The input stream
*/
std::istream& operator>> (std::istream& input, SelfLocalisation& p_loc)
{
    p_loc.readStreamBinary(input);
    return input;
}

/*! @brief Clears all of the current models.

 */
void SelfLocalisation::clearModels()
{
    BOOST_FOREACH(IWeightedKalmanFilter* filter, m_robot_filters)
    {
        delete filter;
    }
    m_robot_filters.clear();
}


float translation_distance(const MultivariateGaussian& a, const MultivariateGaussian& b)
{
    float diff_x = a.mean(RobotModel::kstates_x) - b.mean(RobotModel::kstates_x);
    float diff_y = a.mean(RobotModel::kstates_y) - b.mean(RobotModel::kstates_y);
    return sqrt(diff_x * diff_x + diff_y * diff_y);
}

float heading_distance(const MultivariateGaussian& a, const MultivariateGaussian& b)
{
    float diff_head = a.mean(RobotModel::kstates_heading) - b.mean(RobotModel::kstates_heading);
    return diff_head;
}

void SelfLocalisation::removeSimilarModels()
{
    const float min_trans_dist = 5;
    const float min_head_dist = 0.01;

    BOOST_FOREACH(IWeightedKalmanFilter* filterA, m_robot_filters)
    {
        if(!filterA->active()) continue;
        BOOST_FOREACH(IWeightedKalmanFilter* filterB, m_robot_filters)
        {
            if(!filterB->active()) continue;
            if(filterA == filterB) continue;    // don't compare the same models.
            float trans_dist = translation_distance(filterA->estimate(), filterB->estimate());
            float head_dist = heading_distance(filterA->estimate(), filterB->estimate());
            if( (trans_dist < min_trans_dist) and (head_dist < min_head_dist))
            {
                float total_alpha = filterA->getFilterWeight() + filterB->getFilterWeight();
                if(filterA->getFilterWeight() < filterB->getFilterWeight())
                {
                    filterA->setActive(false);
                    filterB->setFilterWeight(total_alpha);
                }
                else
                {
                    filterA->setFilterWeight(total_alpha);
                    filterB->setActive(false);
                }
            }
        }
    }
    removeInactiveModels();
    NormaliseAlphas();
    return;
}


/*! @brief Initialises all of the models desribed in the vector and weights them evenly.

    @param positions A vector containing any number of moments (measurements) of position.
*/
void SelfLocalisation::InitialiseModels(const std::vector<MultivariateGaussian>& positions)
{
    if(positions.size() <= 0) return;      // Don't do anything if no positions are given.
    const float split_alpha = 1.0f / positions.size();            // Uniform split alpha for all models.
    IWeightedKalmanFilter* temp;
    IWeightedKalmanFilter* filter;
    clearModels();

#if LOC_SUMMARY_LEVEL > 0
    m_frame_log << "Intitialising models." << std::endl;
    m_frame_log << "Positions:" << std::endl;
    BOOST_FOREACH(MultivariateGaussian estimate, positions)
    {
        m_frame_log << "(" << estimate.mean(RobotModel::kstates_x) << "," << estimate.mean(RobotModel::kstates_y) << "," << estimate.mean(RobotModel::kstates_heading);
        m_frame_log << ") - (" << estimate.sd(RobotModel::kstates_x) << "," << estimate.sd(RobotModel::kstates_y) << "," << estimate.sd(RobotModel::kstates_heading) << std::endl;
    }
#endif

    BOOST_FOREACH(MultivariateGaussian estimate, positions)
    {
        filter = newRobotModel();
        filter->setFilterWeight(split_alpha);
        filter->setActive(true);
        filter->initialiseEstimate(estimate);
        m_robot_filters.push_back(filter);
    }
    return;
}


void SelfLocalisation::setModels(std::list<IWeightedKalmanFilter*>& newModels)
{
    clearModels();
    m_robot_filters = newModels;
    return;
}

void SelfLocalisation::addToBallVariance(float x_pos_var, float y_pos_var, float x_vel_var, float y_vel_var)
{
    Matrix cov = m_ball_filter->estimate().covariance();
    const unsigned int total_states = m_ball_filter->model()->totalStates();

    // Create a matrix for the addative noise.
    Matrix additiveNoise(total_states, total_states, false);
    additiveNoise[MobileObjectModel::kstates_x_pos][MobileObjectModel::kstates_x_pos] = x_pos_var;
    additiveNoise[MobileObjectModel::kstates_y_pos][MobileObjectModel::kstates_y_pos] = y_pos_var;
    additiveNoise[MobileObjectModel::kstates_x_vel][MobileObjectModel::kstates_x_vel] = x_vel_var;
    additiveNoise[MobileObjectModel::kstates_y_vel][MobileObjectModel::kstates_y_vel] = y_vel_var;

    // Add the extra variance
    cov = cov + additiveNoise;

    MultivariateGaussian est = m_ball_filter->estimate();
    cov = est.covariance();
    cov = cov + additiveNoise;
    est.setCovariance(cov);
    m_ball_filter->initialiseEstimate(est);
    return;
}

void SelfLocalisation::setBallVariance(float x_pos_var, float y_pos_var, float x_vel_var, float y_vel_var)
{
    const unsigned int total_states = m_ball_filter->model()->totalStates();
    // Create a matrix for the addative noise.
    Matrix cov(total_states, total_states, false);
    cov[MobileObjectModel::kstates_x_pos][MobileObjectModel::kstates_x_pos] = x_pos_var;
    cov[MobileObjectModel::kstates_y_pos][MobileObjectModel::kstates_y_pos] = y_pos_var;
    cov[MobileObjectModel::kstates_x_vel][MobileObjectModel::kstates_x_vel] = x_vel_var;
    cov[MobileObjectModel::kstates_y_vel][MobileObjectModel::kstates_y_vel] = y_vel_var;

    MultivariateGaussian est = m_ball_filter->estimate();
    est.setCovariance(cov);
    m_ball_filter->initialiseEstimate(est);
    return;
}

/*! @brief Create a 3x1 mean matrix with value as defiend by the parameters.

Creates a 3x1 matrix with the mean of each attribute set as specified.

@param x_var Mean in the x state.
@param y_var Mean in the y state.
@param heading_var Mean in the heading state.
@retun A matrix implementation of the described mean vector.
*/
Matrix SelfLocalisation::mean_matrix(float x, float y, float heading)
{
    Matrix temp_mean(RobotModel::kstates_total, 1, false);
    temp_mean[RobotModel::kstates_x][0] = x;
    temp_mean[RobotModel::kstates_y][0] = y;
    temp_mean[RobotModel::kstates_heading][0] = heading;
    return temp_mean;
}

/*! @brief Create a 3x3 covariance matrix with diagonals as defiend by the parameters.

Creates a 3x3 covariance matrix with the variance of each attribute set as specified.

@param x_var Variance in the x state.
@param y_var Variance in the y state.
@param heading_var Variance in the heading state.
@retun A matrix implementation of the described covariance.
*/
Matrix SelfLocalisation::covariance_matrix(float x_var, float y_var, float heading_var)
{
    Matrix temp_cov(RobotModel::kstates_total, RobotModel::kstates_total, false);
    temp_cov[RobotModel::kstates_x][RobotModel::kstates_x] = x_var;
    temp_cov[RobotModel::kstates_y][RobotModel::kstates_y] = y_var;
    temp_cov[RobotModel::kstates_heading][RobotModel::kstates_heading] = heading_var;
    return temp_cov;
}


/*! @brief Remove Inactive model from the default container

@retun The number of models removed.
*/
unsigned int SelfLocalisation::removeInactiveModels()
{
    unsigned int result = removeInactiveModels(m_robot_filters);  // Remove inactive models from the default container.
    unsigned int numActive = getNumActiveModels();
    assert(m_robot_filters.size() == numActive);
    return result;
}

bool is_null(const IWeightedKalmanFilter* pointer)
{
    return (pointer == NULL);
}

/*! @brief Remove Inactive model from a specified container.

Iterates through the container and removes any inactive models found.

@param container The container to remove inactive models from.
@retun The number of models removed.
*/
unsigned int SelfLocalisation::removeInactiveModels(std::list<IWeightedKalmanFilter*>& container)
{
    const unsigned int num_before = container.size();   // Save original size

    for (std::list<IWeightedKalmanFilter*>::iterator model_it = container.begin(); model_it != container.end(); ++model_it)
    {
        if((*model_it)->active()==false)
        {
            delete (*model_it);
            (*model_it) = NULL;
        }
    }
    container.erase(remove_if(container.begin(), container.end(), is_null), container.end());
    return num_before - container.size();               // Return number removed: original size - new size
}

/*!
@brief Calculate the variance in the given measurement based on the objects distance.
@param theObject The object the error variance is to be calculated for.
@return The error of the measurement given as the variance.
*/
MeasurementError SelfLocalisation::calculateError(const Object& theObject)
{
    MeasurementError error;
    error.setDistance(c_obj_range_offset_variance + c_obj_range_relative_variance * pow(theObject.measuredDistance() * cos(theObject.measuredElevation()),2));
    error.setHeading(c_obj_theta_variance);
    return error;
}

Vector2<float> SelfLocalisation::TriangulateTwoObject(const StationaryObject& object1, const StationaryObject& object2)
{
    // Algorithm from http://local.wasp.uwa.edu.au/~pbourke/geometry/2circle/
    Vector2<float> p0, p1, p2, p3a, p3b, p3;
    p0.x = object1.X();
    p0.y = object1.Y();

    p1.x = object2.X();
    p1.y = object2.Y();

    float r0 = object1.measuredDistance();
    float r1 = object2.measuredDistance();

    float d = sqrt(pow(p0.x - p1.x,2) + pow(p0.y - p1.y, 2));

    if(d > r0 + r1 )
    {
        return p3;
    }
    else if(d < abs(r0 - r1))
    {
        return p3;
    }


    float a = (r0*r0 - r1*r1 + d*d) / (2 * d);

    float h = sqrt(r0*r0 - a*a);

    p2.x = p0.x + a * (p1.x - p0.x) / d;
    p2.y = p0.y + a * (p1.y - p0.y) / d;

    p3a.x = p2.x + h * (p1.y - p0.y) / d;
    p3a.y = p2.y + h * (p1.x - p0.x) / d;

    p3b.x = p2.x - h * (p1.y - p0.y) / d;
    p3b.y = p2.y - h * (p1.x - p0.x) / d;

    if(p3a.abs() < p3b.abs())
        p3 = p3a;
    else
        p3 = p3b;

    return p3;
}

bool SelfLocalisation::sharedBallUpdate(const std::vector<TeamPacket::SharedBall>& sharedBalls)
{

    // NOT IMPLEMENTED
    return false;
    std::vector<TeamPacket::SharedBall>::const_iterator their_ball = sharedBalls.begin();

    const MultivariateGaussian& best_estimate = (*getBestModel()).estimate();
    float robotx = best_estimate.mean(RobotModel::kstates_x);
    float roboty = best_estimate.mean(RobotModel::kstates_y);
    float robotheading = best_estimate.mean(RobotModel::kstates_heading);

    float sinheading = sin(robotheading);
    float cosheading = cos(robotheading);

    Matrix relativePosition(2,1,false);

    while(their_ball != sharedBalls.end())
    {
        const TeamPacket::SharedBall& sharedball = *their_ball;

        // skip ones that are too old
        if(sharedball.TimeSinceLastSeen > 300.f) continue;

        float fieldx = sharedball.X;
        float fieldy = sharedball.Y;

        relativePosition[0][0] = (fieldx - robotx) * cosheading + (fieldy - roboty) * sinheading;
        relativePosition[1][0] = -(fieldx - robotx) * sinheading + (fieldy - roboty) * cosheading;

        Matrix covariance(2,2,false);
        covariance[0][0] = sharedball.SRXX;
        covariance[0][1] = sharedball.SRXY;
        covariance[1][0] = sharedball.SRXY;
        covariance[1][1] = sharedball.SRYY;

        // TODO: Do somehting that does the update.
        //m_ball_model->directUpdate(relativePosition, covariance);

        ++their_ball;
    }
}

std::vector<TeamPacket::SharedBall> SelfLocalisation::FindNewSharedBalls(const std::vector<TeamPacket::SharedBall>& allSharedBalls)
{
    std::vector<TeamPacket::SharedBall> updateBalls;
    updateBalls.reserve(allSharedBalls.size());

    for(unsigned int b = 0; b < allSharedBalls.size(); b++)
    {
        std::vector<TeamPacket::SharedBall>::iterator b_it = m_prevSharedBalls.begin();
        std::vector<TeamPacket::SharedBall>::const_iterator end_it = m_prevSharedBalls.end();
        bool previouslyUsed = false;
        while(b_it != end_it)
        {
            if((allSharedBalls[b].TimeSinceLastSeen == b_it->TimeSinceLastSeen)
               and (allSharedBalls[b].X == b_it->X)
               and (allSharedBalls[b].Y == b_it->Y)
               and (allSharedBalls[b].SRXX == b_it->SRXX)
               and (allSharedBalls[b].SRXY == b_it->SRXY)
               and (allSharedBalls[b].SRYY == b_it->SRYY))
            {
                previouslyUsed = true;
                break;
            }
            ++b_it;
        }
        if(!previouslyUsed)
            updateBalls.push_back(allSharedBalls[b]);
    }
    m_prevSharedBalls = allSharedBalls;
    return updateBalls;
}

vector<StationaryObject*> SelfLocalisation::filterToVisible(const Self& location, const vector<StationaryObject*>& possibleObjects, float headPan, float fovX)
{
    const float c_view_direction = location.Heading() + headPan;
    const float c_view_range = fovX + 2 * location.sdHeading();

    vector<StationaryObject*> result;
    result.reserve(possibleObjects.size());

    BOOST_FOREACH(StationaryObject* possible_object, possibleObjects)
    {
        float obj_heading = location.CalculateBearingToStationaryObject(*possible_object);
        // Calculate the distance from the viewing direction to the object.
        float delta_angle = mathGeneral::normaliseAngle(obj_heading - c_view_direction);

        // If the distance to the object heading is within the viewing range the object may be seen,
        if(fabs(delta_angle) < c_view_range)
        {
            result.push_back(possible_object);
        }
    }
    return result;
}<|MERGE_RESOLUTION|>--- conflicted
+++ resolved
@@ -384,9 +384,7 @@
     return;
 }
 
-<<<<<<< HEAD
 //    std::cout << prof;
-=======
 void SelfLocalisation::IndividualStationaryObjectUpdate(FieldObjects* fobs, float time_increment)
 {
     int numUpdates = 0;
@@ -399,7 +397,6 @@
     // all objects at once.
     unsigned int objectsAdded = 0;
     unsigned int totalSuccessfulUpdates = 0;
->>>>>>> 250e679c
 
     BOOST_FOREACH(StationaryObject& currStat, fobs->stationaryFieldObjects)
     {
@@ -479,18 +476,7 @@
 #if DEBUG_LOCALISATION_VERBOSITY > 2
     if(numUpdates == 0 )
     {
-<<<<<<< HEAD
         debug_out  <<"[" << m_timestamp << "]: Update Starting." << std::endl;
-        for (ModelContainer::const_iterator model_it = m_models.begin(); model_it != m_models.end(); ++model_it)
-        {
-            if((*model_it)->active() == false) continue;
-            debug_out  << "[" << m_timestamp << "]: Model[" << (*model_it)->id() << "]";
-            debug_out  << " [alpha = " << (*model_it)->alpha() << "]";
-            debug_out  << " Robot X: " << (*model_it)->mean(SelfModel::states_x);
-            debug_out  << " Robot Y: " << (*model_it)->mean(SelfModel::states_y);
-            debug_out  << " Robot Theta: " << (*model_it)->mean(SelfModel::states_heading) << std::endl;
-=======
-        debug_out  <<"[" << m_timestamp << "]: Update Starting." << endl;
         BOOST_FOREACH(IWeightedKalmanFilter* filter, m_robot_filters)
         {
             if(filter->active() == false) continue;
@@ -498,8 +484,7 @@
             debug_out  << " [alpha = " << filter->getFilterWeight() << "]";
             debug_out  << " Robot X: " << filter->estimate().mean(RobotModel::kstates_x);
             debug_out  << " Robot Y: " << filter->estimate().mean(RobotModel::kstates_y);
-            debug_out  << " Robot Theta: " << filter->estimate().mean(RobotModel::kstates_heading) << endl;
->>>>>>> 250e679c
+            debug_out  << " Robot Theta: " << filter->estimate().mean(RobotModel::kstates_heading) << std::endl;
         }
     }
 #endif // DEBUG_LOCALISATION_VERBOSITY > 2
@@ -591,29 +576,16 @@
             {
                 if( (*model_it)->active() == false) continue;
                 debug_out  << "[" << m_timestamp << "]: Model[" << (*model_it)->id() << "]";
-<<<<<<< HEAD
-                debug_out  << " [alpha = " << (*model_it)->alpha() << "]";
-                debug_out  << " Robot X: " << (*model_it)->mean(Model::states_x);
-                debug_out  << " Robot Y: " << (*model_it)->mean(Model::states_y);
-                debug_out  << " Robot Theta: " << (*model_it)->mean(Model::states_heading) << std::endl;
-            }
-            debug_out  << "[" << m_timestamp << "]: Best Model";
-            debug_out  << " [alpha = " << bestModel->alpha() << "]";
-            debug_out  << " Robot X: " << bestModel->mean(Model::states_x);
-            debug_out  << " Robot Y: " << bestModel->mean(Model::states_y);
-            debug_out  << " Robot Theta: " << bestModel->mean(Model::states_heading) << std::endl;
-=======
                 debug_out  << " [alpha = " << (*model_it)->getFilterWeight() << "]";
                 debug_out  << " Robot X: " << (*model_it)->mean(RobotModel::kstates_x);
                 debug_out  << " Robot Y: " << (*model_it)->mean(RobotModel::kstates_y);
-                debug_out  << " Robot Theta: " << (*model_it)->mean(RobotModel::kstates_heading) << endl;
+                debug_out  << " Robot Theta: " << (*model_it)->mean(RobotModel::kstates_heading) << std::endl;
             }
             debug_out  << "[" << m_timestamp << "]: Best Model";
             debug_out  << " [alpha = " << bestModel->getFilterWeight() << "]";
             debug_out  << " Robot X: " << bestModel->mean(RobotModel::kstates_x);
             debug_out  << " Robot Y: " << bestModel->mean(RobotModel::kstates_y);
-            debug_out  << " Robot Theta: " << bestModel->mean(RobotModel::kstates_heading) << endl;
->>>>>>> 250e679c
+            debug_out  << " Robot Theta: " << bestModel->mean(RobotModel::kstates_heading) << std::endl;
         }
 #endif // DEBUG_LOCALISATION_VERBOSITY > 2	
         prof.stop();
@@ -1264,13 +1236,8 @@
         debug_out  << "[" << m_timestamp << "]: Model[" << theModel->id() << "]";
         debug_out  << " [alpha = " << theModel->getFilterWeight() << "]";
         debug_out  << " State(0) clipped.";
-<<<<<<< HEAD
-        debug_out  << " (" << prevX << "," << prevY << "," << prevTheta << ") -> (" << theModel->mean(Model::states_x);
-        debug_out  << "," << theModel->mean(Model::states_y) << "," << theModel->mean(Model::states_heading) << ")" << std::endl;
-=======
         debug_out  << " (" << prevX << "," << prevY << "," << prevTheta << ") -> (" << theModel->mean(RobotModel::kstates_x);
-        debug_out  << "," << theModel->mean(RobotModel::kstates_y) << "," << theModel->mean(RobotModel::kstates_heading) << ")" << endl;
->>>>>>> 250e679c
+        debug_out  << "," << theModel->mean(RobotModel::kstates_y) << "," << theModel->mean(RobotModel::kstates_heading) << ")" << std::endl;
     }
     #endif // DEBUG_LOCALISATION_VERBOSITY > 1
     wasClipped = wasClipped || clipped;
@@ -1284,17 +1251,10 @@
     #if DEBUG_LOCALISATION_VERBOSITY > 1
     if(clipped){
         debug_out  << "[" << m_timestamp << "]: Model[" << theModel->id() << "]";
-<<<<<<< HEAD
-        debug_out  << " [alpha = " << theModel->alpha() << "]";
+        debug_out  << " [alpha = " << theModel->getFilterWeight() << "]";
         debug_out  << " State(1) clipped." << std::endl;
-        debug_out  << " (" << prevX << "," << prevY << "," << prevTheta << ") -> (" << theModel->mean(Model::states_x);
-        debug_out  << "," << theModel->mean(Model::states_y) << "," << theModel->mean(Model::states_heading) << ")" << std::endl;
-=======
-        debug_out  << " [alpha = " << theModel->getFilterWeight() << "]";
-        debug_out  << " State(1) clipped." << endl;
         debug_out  << " (" << prevX << "," << prevY << "," << prevTheta << ") -> (" << theModel->mean(RobotModel::kstates_x);
-        debug_out  << "," << theModel->mean(RobotModel::kstates_y) << "," << theModel->mean(RobotModel::kstates_heading) << ")" << endl;
->>>>>>> 250e679c
+        debug_out  << "," << theModel->mean(RobotModel::kstates_y) << "," << theModel->mean(RobotModel::kstates_heading) << ")" << std::endl;
     }
     #endif // DEBUG_LOCALISATION_VERBOSITY > 1
 
@@ -1858,14 +1818,9 @@
     for (std::list<IWeightedKalmanFilter*>::iterator model_it = m_robot_filters.begin(); model_it != m_robot_filters.end(); ++model_it)
     {
         curr_model = (*model_it);
-<<<<<<< HEAD
-        if(curr_model->inactive()) continue;
+        if(curr_model->active() == false) continue;
+        unsigned int models_added = 0;
         std::vector<StationaryObject*> poss_objects;
-=======
-        if(curr_model->active() == false) continue;
->>>>>>> 250e679c
-        unsigned int models_added = 0;
-        vector<StationaryObject*> poss_objects;
 
         //Self position = curr_model->GenerateSelfState();
         Self position;
@@ -1962,12 +1917,6 @@
                         // Perform the update
                         StationaryObject update_object(*option);
                         update_object.CopyMeasurement(ambiguousObject);
-<<<<<<< HEAD
-                        (*model_it)->MeasurementUpdate(update_object, error);
-                        new_models.push_back(new Model(*(*model_it)));  // Copy the new model and add it to the new std::list.
-                        (*model_it)->setActive(false);
-                        continue;
-=======
                         temp_model = newRobotModel(filter, update_object, error, ambiguousObject.getID(), GetTimestamp());
                         new_models.push_back(temp_model);  // add the model to the new list.
                         if(temp_model->active())
@@ -1978,7 +1927,6 @@
                         {
                             filter->setFilterWeight(outlier_factor * filter->getFilterWeight());
                         }
->>>>>>> 250e679c
                     }
                 }
                 // Check if model has been updated yet
@@ -1986,11 +1934,7 @@
                 if(filter->active())
                 {
                     bool update_performed = false;
-<<<<<<< HEAD
-                    for(std::vector<StationaryObject*>::const_iterator option_it = possibleObjects.begin(); option_it != possibleObjects.end(); ++option_it)
-=======
                     BOOST_FOREACH(StationaryObject* option, possibleObjects)
->>>>>>> 250e679c
                     {
                         StationaryObject update_object(*option);
                         update_object.CopyMeasurement(ambiguousObject);
@@ -2042,13 +1986,6 @@
 
     if(success == false)
     {
-<<<<<<< HEAD
-#if DEBUG_LOCALISATION_VERBOSITY > 2
-        std::cout << "Merge failed." <<std::endl;
-        debug_out  <<"[" << m_timestamp << "]: Merge Between model[" << modelA->id() << "] and model[" << modelB->id() << "] FAILED." << std::endl;
-#endif // DEBUG_LOCALISATION_VERBOSITY > 0
-=======
->>>>>>> 250e679c
         return success;
     }
 
@@ -2116,7 +2053,7 @@
     if(success == false)
     {
 #if LOC_SUMMARY_LEVEL > 0
-        m_frame_log  <<"[" << m_timestamp << "]: Merge Between model[" << model_a->id() << "] and model[" << model_b->id() << "] FAILED." << endl;
+        m_frame_log  <<"[" << m_timestamp << "]: Merge Between model[" << model_a->id() << "] and model[" << model_b->id() << "] FAILED." << std::endl;
         if(model_a == model_b)
         {
             m_frame_log << "Reason - index: " << model_a->id() << " = " << "index: " << model_b->id() << std::endl;
@@ -2130,7 +2067,7 @@
 #endif // LOC_SUMMARY_LEVEL > 0
 #if DEBUG_LOCALISATION_VERBOSITY > 2
         cout << "Merge failed." <<std::endl;
-        debug_out  <<"[" << m_timestamp << "]: Merge Between model[" << model_a->id() << "] and model[" << model_b->id() << "] FAILED." << endl;
+        debug_out  <<"[" << m_timestamp << "]: Merge Between model[" << model_a->id() << "] and model[" << model_b->id() << "] FAILED." << std::endl;
 #endif // DEBUG_LOCALISATION_VERBOSITY > 0
         return success;
     }
@@ -2439,13 +2376,8 @@
 {
 #if DEBUG_LOCALISATION_VERBOSITY > 2
   debug_out  <<"[" << m_currentFrameNumber << "]: Model[" << model->id() << "]";
-<<<<<<< HEAD
-  debug_out  << "[alpha=" << model->alpha() << "]";
+  debug_out  << "[alpha=" << model->getFilterWeight() << "]";
   debug_out  << " active = " << model->active() << std::endl;
-=======
-  debug_out  << "[alpha=" << model->getFilterWeight() << "]";
-  debug_out  << " active = " << model->active() << endl;
->>>>>>> 250e679c
 #endif
   return;
 }
@@ -2480,13 +2412,8 @@
             m_frame_log << "Model " << (*j)->id() << " merged into " << (*i)->id() << std::endl;
 #endif
 #if DEBUG_LOCALISATION_VERBOSITY > 2
-<<<<<<< HEAD
-                debug_out  <<"[" << m_currentFrameNumber << "]: Merging Model[" << modelB->id() << "][alpha=" << modelB->alpha() << "]";
-                debug_out  << " into Model[" << modelA->id() << "][alpha=" << modelA->alpha() << "] " << " Merge Metric = " << mergeM << std::endl  ;
-=======
                 debug_out  <<"[" << m_currentFrameNumber << "]: Merging Model[" << modelB->id() << "][alpha=" << modelB->getFilterWeight() << "]";
-                debug_out  << " into Model[" << modelA->id() << "][alpha=" << modelA->getFilterWeight() << "] " << " Merge Metric = " << mergeM << endl  ;
->>>>>>> 250e679c
+                debug_out  << " into Model[" << modelA->id() << "][alpha=" << modelA->getFilterWeight() << "] " << " Merge Metric = " << mergeM << std::endl  ;
 #endif
                 MergeTwoModels(modelA,modelB);
             }
