--- conflicted
+++ resolved
@@ -5,7 +5,6 @@
 
 # Control when this will run!
 on:
-<<<<<<< HEAD
   # testing on pull request, sends a message everytime
   pull_request:
     branches: [main]
@@ -15,10 +14,6 @@
       - '!docker/nugus_sim/**'
 
   push:
-=======
-  # testing on pull request, sends a message everytime, with testing ignoring things!
-  pull_request:
->>>>>>> 7249e4bd
     branches:
       - main
     paths:
