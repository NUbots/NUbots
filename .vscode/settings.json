{
<<<<<<< HEAD
  "editor.formatOnSave": true,
  "editor.tabSize": 4,
  "editor.insertSpaces": true,
  "files.insertFinalNewline": true,
  "files.trimFinalNewlines": true,
  "files.trimTrailingWhitespace": true,
  "files.eol": "\n",
  "cSpell.language": "en-GB",
  "editor.rulers": [120],
  "protoc": {
    "options": ["-I${workspaceFolder}/nuclear/message/proto"]
  },
  "python.formatting.provider": "black",
  "python.analysis.extraPaths": [
    "${workspaceFolder}/tools",
    "${workspaceFolder}/nuclear"
  ],
  "yaml.format.printWidth": 120,
  "files.associations": {
    "*.role": "cmake",
    "filesystem": "cpp"
  },
  "editor.codeActionsOnSave": {
    "source.organizeImports": true
  }
=======
    "editor.formatOnSave": true,
    "editor.tabSize": 4,
    "editor.insertSpaces": true,
    "files.insertFinalNewline": true,
    "files.trimFinalNewlines": true,
    "files.trimTrailingWhitespace": true,
    "files.eol": "\n",
    "cSpell.language": "en-GB",
    "editor.rulers": [
        120
    ],
    "protoc": {
        "options": [
            "-I${workspaceFolder}/nuclear/message/proto"
        ]
    },
    "python.formatting.provider": "black",    
    "python.analysis.extraPaths": [
        "${workspaceFolder}/tools",
        "${workspaceFolder}/nuclear"
    ],
    "yaml.format.printWidth": 120,
    "files.associations": {
        "*.role": "cmake",
        ".Doxyfile": "properties"
    },
    "editor.codeActionsOnSave": {
        "source.organizeImports": true
    }
>>>>>>> 499386ac
}<|MERGE_RESOLUTION|>--- conflicted
+++ resolved
@@ -1,5 +1,4 @@
 {
-<<<<<<< HEAD
   "editor.formatOnSave": true,
   "editor.tabSize": 4,
   "editor.insertSpaces": true,
@@ -8,9 +7,13 @@
   "files.trimTrailingWhitespace": true,
   "files.eol": "\n",
   "cSpell.language": "en-GB",
-  "editor.rulers": [120],
+  "editor.rulers": [
+    120
+  ],
   "protoc": {
-    "options": ["-I${workspaceFolder}/nuclear/message/proto"]
+    "options": [
+      "-I${workspaceFolder}/nuclear/message/proto"
+    ]
   },
   "python.formatting.provider": "black",
   "python.analysis.extraPaths": [
@@ -20,40 +23,9 @@
   "yaml.format.printWidth": 120,
   "files.associations": {
     "*.role": "cmake",
-    "filesystem": "cpp"
+    ".Doxyfile": "properties"
   },
   "editor.codeActionsOnSave": {
     "source.organizeImports": true
   }
-=======
-    "editor.formatOnSave": true,
-    "editor.tabSize": 4,
-    "editor.insertSpaces": true,
-    "files.insertFinalNewline": true,
-    "files.trimFinalNewlines": true,
-    "files.trimTrailingWhitespace": true,
-    "files.eol": "\n",
-    "cSpell.language": "en-GB",
-    "editor.rulers": [
-        120
-    ],
-    "protoc": {
-        "options": [
-            "-I${workspaceFolder}/nuclear/message/proto"
-        ]
-    },
-    "python.formatting.provider": "black",    
-    "python.analysis.extraPaths": [
-        "${workspaceFolder}/tools",
-        "${workspaceFolder}/nuclear"
-    ],
-    "yaml.format.printWidth": 120,
-    "files.associations": {
-        "*.role": "cmake",
-        ".Doxyfile": "properties"
-    },
-    "editor.codeActionsOnSave": {
-        "source.organizeImports": true
-    }
->>>>>>> 499386ac
 }