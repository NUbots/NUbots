--- conflicted
+++ resolved
@@ -1,37 +1,4 @@
 {
-<<<<<<< HEAD
-    "editor.formatOnSave": true,
-    "editor.tabSize": 4,
-    "editor.insertSpaces": true,
-    "files.insertFinalNewline": true,
-    "files.trimFinalNewlines": true,
-    "files.trimTrailingWhitespace": true,
-    "files.eol": "\n",
-    "cSpell.language": "en-GB",
-    "editor.rulers": [
-        120
-    ],
-    "protoc": {
-        "options": [
-            "-I${workspaceFolder}/nuclear/message/proto"
-        ]
-    },
-    "python.formatting.provider": "black",
-    "python.analysis.extraPaths": [
-        "${workspaceFolder}/tools",
-        "${workspaceFolder}/nuclear"
-    ],
-    "yaml.format.printWidth": 120,
-    "files.associations": {
-        "*.role": "cmake",
-        ".Doxyfile": "properties",
-        "*.ipp": "cpp",
-        "string_view": "cpp",
-        "regex": "cpp",
-        "array": "cpp",
-        "string": "cpp"
-    },
-=======
   "cmake.generator": "Ninja",
   "editor.formatOnSave": true,
   "editor.insertSpaces": true,
@@ -56,7 +23,6 @@
   "python.analysis.extraPaths": ["${workspaceFolder}/tools", "${workspaceFolder}/nuclear"],
   "python.formatting.provider": "black",
   "[python]": {
->>>>>>> 99b255ff
     "editor.codeActionsOnSave": {
       "source.organizeImports": true
     }
