/*! @file SeeThinkThread.cpp
    @brief Implementation of the see->think thread class.

    @author Jason Kulk
 
 Copyright (c) 2010 Jason Kulk
 
 This program is free software: you can redistribute it and/or modify
 it under the terms of the GNU General Public License as published by
 the Free Software Foundation, either version 3 of the License, or
 (at your option) any later version.
 
 This program is distributed in the hope that it will be useful,
 but WITHOUT ANY WARRANTY; without even the implied warranty of
 MERCHANTABILITY or FITNESS FOR A PARTICULAR PURPOSE.  See the
 GNU General Public License for more details.
 
 You should have received a copy of the GNU General Public License
 along with this program.  If not, see <http://www.gnu.org/licenses/>.
 */



#include "NUPlatform/NUPlatform.h"
#include "NUPlatform/NUSensors/NUSensorsData.h"
#include "NUPlatform/NUActionators/NUActionatorsData.h"
#include "NUPlatform/NUActionators/NUSounds.h"
#include "NUPlatform/NUIO.h"
#include "NUbot.h"
#include "SeeThinkThread.h"


#ifdef USE_VISION
    #include "Vision/FieldObjects/FieldObjects.h"
    #include "Tools/Image/NUimage.h"
    #include "Vision/Vision.h"
#endif

#ifdef USE_BEHAVIOUR
    #include "Behaviour/Behaviour.h"
    #include "Behaviour/Jobs.h"
#endif

#ifdef USE_LOCALISATION
    #include "Localisation/Localisation.h"
#endif

#ifdef USE_MOTION
    #include "Motion/NUMotion.h"
#endif

#include "debug.h"
#include "debugverbositynubot.h"
#include "debugverbositythreading.h"

#include <errno.h>

#if DEBUG_NUBOT_VERBOSITY > DEBUG_THREADING_VERBOSITY
    #define DEBUG_VERBOSITY DEBUG_NUBOT_VERBOSITY
#else
    #define DEBUG_VERBOSITY DEBUG_THREADING_VERBOSITY
#endif

/*! @brief Constructs the sense->move thread
 */

SeeThinkThread::SeeThinkThread(NUbot* nubot) : ConditionalThread(string("SeeThinkThread"), THREAD_SEETHINK_PRIORITY)
{
    #if DEBUG_VERBOSITY > 0
        debug << "SeeThinkThread::SeeThinkThread(" << nubot << ") with priority " << static_cast<int>(m_priority) << endl;
    #endif
    m_nubot = nubot;
    odometry.resize(3);
    
    #if defined(TARGET_IS_NAOWEBOTS)
	platform = (NAOWebotsPlatform*)m_nubot->m_platform;
	roboPos = new double[3];
	roboPos[0] = 0;
	roboPos[1] = 0;
	roboPos[2] = 0;
	incOdometry.resize(3);
    #endif    
}

SeeThinkThread::~SeeThinkThread()
{
    #if DEBUG_VERBOSITY > 0
        debug << "SeeThinkThread::~SeeThinkThread()" << endl;
    #endif
}

/*! @brief The sense->move main loop
 
    When signalled the thread will quickly grab the new sensor data, compute a response, 
    and then send the commands to the actionators.
 
    Note that you can not safely use the job interface in this thread, if you need to add
    jobs provide a process function for this thread, and *another* process for the behaviour 
    thread which creates the jobs.
 
 */
void SeeThinkThread::run()
{
    #if DEBUG_VERBOSITY > 0
        debug << "SeeThinkThread::run()" << endl;
    #endif
    
    #ifdef THREAD_SEETHINK_MONITOR_TIME
        double entrytime;
        double realstarttime, processstarttime, threadstarttime; 
        double realendtime, processendtime, threadendtime;
    #endif
    
    #if defined (THREAD_SEETHINK_MONITOR_TIME) and defined(USE_VISION)
        double visionrealstarttime, visionprocessstarttime, visionthreadstarttime; 
        double visionrealendtime, visionprocessendtime, visionthreadendtime;
    #endif
    
     #if defined (THREAD_SEETHINK_MONITOR_TIME) and defined(USE_LOCALISATION)
        double localisationrealstarttime, localisationprocessstarttime, localisationthreadstarttime; 
        double localisationrealendtime, localisationprocessendtime, localisationthreadendtime;
    #endif
	
    int err = 0;
    while (err == 0 && errno != EINTR)
    {
        try
        {
            #ifdef THREAD_SEETHINK_MONITOR_TIME
                entrytime = NUSystem::getRealTime();
            #endif
            
	    #ifdef USE_LOCALISATION
		m_nubot->SensorData->getOdometry(odometryTime, odometry); 
 		debug<<"odometry        : [ "<<odometry[0]<<", "<<odometry[1]<<", "<<odometry[2]<<"]"<<endl;	
		

	    #endif
		
            #if defined(TARGET_IS_NAOWEBOTS) or (not defined(USE_VISION))
                waitForCondition();
		
		if( NUSystem::getRealTime() > 15000 )
		{	
			incOdometry[0] = roboPos[0];
			incOdometry[1] = roboPos[1];
			incOdometry[2] = roboPos[2];
			platform->getRobotPosition(roboPos);
// 			cout<<"feedback        : [ "<<roboPos[0]-incOdometry[0]<<", "<<roboPos[1]-incOdometry[1]<<", "<<roboPos[2]-incOdometry[2]<<"]"<<endl;
		}

            #endif
            
            #ifdef USE_VISION
                 #if defined (THREAD_SEETHINK_MONITOR_TIME) //START TIMER FOR VISION PROCESS FRAME
                    visionrealstarttime = NUSystem::getRealTime();
                    visionprocessstarttime = NUSystem::getProcessTime();
                    visionthreadstarttime = NUSystem::getThreadTime();
                #endif
		
                m_nubot->Image = m_nubot->m_platform->camera->grabNewImage();
                *(m_nubot->m_io) << m_nubot->Image;  //<! Raw IMAGE STREAMING (TCP)
            #endif

            #ifdef THREAD_SEETHINK_MONITOR_TIME
                realstarttime = NUSystem::getRealTime();
                #ifndef TARGET_IS_NAOWEBOTS         // there is no point monitoring wait times in webots
                if (realstarttime - entrytime > 40)
                    debug << "SeeThinkThread. Warning. Waittime " << realstarttime - entrytime << "ms."<< endl;
                #endif
                processstarttime = NUSystem::getProcessTime();
                threadstarttime = NUSystem::getThreadTime();
            #endif
                
            // -----------------------------------------------------------------------------------------------------------------------------------------------------------------
            #ifdef USE_VISION
                m_nubot->m_vision->ProcessFrame(m_nubot->Image, m_nubot->SensorData, m_nubot->Actions, m_nubot->Objects);
		
                #if defined (THREAD_SEETHINK_MONITOR_TIME) //END TIMER FOR VISION PROCESS FRAME
                    visionrealendtime = NUSystem::getRealTime();
                            visionprocessendtime = NUSystem::getProcessTime();
                            visionthreadendtime = NUSystem::getThreadTime();
                    debug 	<< "SeeThinkThread. Vision Timing: " 
                            << (visionthreadendtime - visionthreadstarttime) << "ms, in this process: " << (visionprocessendtime - visionprocessstarttime) 
                            << "ms, in realtime: " << visionrealendtime - visionrealstarttime << "ms." << endl;
                #endif
		
            #endif

            #ifdef USE_LOCALISATION
<<<<<<< HEAD
		    m_nubot->m_localisation->process(m_nubot->Objects, odometry[0],odometry[1],odometry[2]);
=======
		#if defined (THREAD_SEETHINK_MONITOR_TIME) //START TIMER FOR VISION PROCESS FRAME
			    localisationrealstarttime = NUSystem::getRealTime();
			    localisationprocessstarttime = NUSystem::getProcessTime();
			    localisationthreadstarttime = NUSystem::getThreadTime();
		#endif
		    //m_nubot->m_localisation->process(m_nubot->Objects, odometry[0],odometry[1],odometry[2]);
		   
>>>>>>> e2b30298
		    //teaminfo, odometry, gamectrl, actions)
		    
		#if defined(TARGET_IS_NAOWEBOTS) 
		    if( NUSystem::getRealTime() > 15000 )
			    m_nubot->m_localisation->process(m_nubot->Objects, odometry[0],odometry[1],odometry[2]);
<<<<<<< HEAD
		#endif    
=======
		#endif
		debug << "I'm at ("<< m_nubot->Objects->self.wmX() << "," << m_nubot->Objects->self.wmY() << ")";
		#if defined (THREAD_SEETHINK_MONITOR_TIME) //END TIMER FOR VISION PROCESS FRAME
			localisationrealendtime = NUSystem::getRealTime();
			localisationprocessendtime = NUSystem::getProcessTime();
			localisationthreadendtime = NUSystem::getThreadTime();
			debug 	<< "SeeThinkThread. Localisation Timing: " 
			    << (localisationthreadendtime -localisationthreadstarttime) << "ms, in this process: " << (localisationprocessendtime - localisationprocessstarttime) 
			    << "ms, in realtime: " << localisationrealendtime - localisationrealstarttime << "ms." << endl;
		#endif		    
>>>>>>> e2b30298
            #endif
            
            #if defined(USE_BEHAVIOUR)
                #if defined(USE_VISION)
                    m_nubot->m_behaviour->process(m_nubot->Jobs, m_nubot->SensorData, m_nubot->Actions, m_nubot->Objects, m_nubot->GameInfo, m_nubot->TeamInfo);
                #else
                    m_nubot->m_behaviour->process(m_nubot->Jobs, m_nubot->SensorData, m_nubot->Actions, NULL, m_nubot->GameInfo, m_nubot->TeamInfo);
                #endif
            #endif
            
            #ifdef USE_VISION
                m_nubot->m_vision->process(m_nubot->Jobs, m_nubot->m_platform->camera,m_nubot->m_io) ; //<! Networking for Vision
            #endif
            #ifdef USE_MOTION
                m_nubot->m_motion->process(m_nubot->Jobs);
            #endif
            // -----------------------------------------------------------------------------------------------------------------------------------------------------------------

            #if DEBUG_VERBOSITY > 0
                m_nubot->Jobs->summaryTo(debug);
            #endif
            
            #ifdef THREAD_SEETHINK_MONITOR_TIME
                realendtime = NUSystem::getRealTime();
                processendtime = NUSystem::getProcessTime();
                threadendtime = NUSystem::getThreadTime();
                if (threadendtime - threadstarttime > 7)
                    debug << "SeeThinkThread. Warning. Thread took a long time to complete. Time spent in this thread: " << (threadendtime - threadstarttime) << "ms, in this process: " << (processendtime - processstarttime) << "ms, in realtime: " << realendtime - realstarttime << "ms." << endl;
            #endif
        }
        catch (std::exception& e)
        {
            m_nubot->unhandledExceptionHandler(e);
        }
        #if defined(TARGET_IS_NAOWEBOTS) or (not defined(USE_VISION))
            onLoopCompleted();
        #endif
    } 
    errorlog << "SeeThinkThread is exiting. err: " << err << " errno: " << errno << endl;
}<|MERGE_RESOLUTION|>--- conflicted
+++ resolved
@@ -188,27 +188,19 @@
             #endif
 
             #ifdef USE_LOCALISATION
-<<<<<<< HEAD
-		    m_nubot->m_localisation->process(m_nubot->Objects, odometry[0],odometry[1],odometry[2]);
-=======
+		   
 		#if defined (THREAD_SEETHINK_MONITOR_TIME) //START TIMER FOR VISION PROCESS FRAME
 			    localisationrealstarttime = NUSystem::getRealTime();
 			    localisationprocessstarttime = NUSystem::getProcessTime();
 			    localisationthreadstarttime = NUSystem::getThreadTime();
 		#endif
-		    //m_nubot->m_localisation->process(m_nubot->Objects, odometry[0],odometry[1],odometry[2]);
-		   
->>>>>>> e2b30298
+		    m_nubot->m_localisation->process(m_nubot->Objects, odometry[0],odometry[1],odometry[2]);
 		    //teaminfo, odometry, gamectrl, actions)
-		    
 		#if defined(TARGET_IS_NAOWEBOTS) 
 		    if( NUSystem::getRealTime() > 15000 )
 			    m_nubot->m_localisation->process(m_nubot->Objects, odometry[0],odometry[1],odometry[2]);
-<<<<<<< HEAD
-		#endif    
-=======
 		#endif
-		debug << "I'm at ("<< m_nubot->Objects->self.wmX() << "," << m_nubot->Objects->self.wmY() << ")";
+		
 		#if defined (THREAD_SEETHINK_MONITOR_TIME) //END TIMER FOR VISION PROCESS FRAME
 			localisationrealendtime = NUSystem::getRealTime();
 			localisationprocessendtime = NUSystem::getProcessTime();
@@ -217,8 +209,8 @@
 			    << (localisationthreadendtime -localisationthreadstarttime) << "ms, in this process: " << (localisationprocessendtime - localisationprocessstarttime) 
 			    << "ms, in realtime: " << localisationrealendtime - localisationrealstarttime << "ms." << endl;
 		#endif		    
->>>>>>> e2b30298
-            #endif
+            
+	   #endif
             
             #if defined(USE_BEHAVIOUR)
                 #if defined(USE_VISION)
