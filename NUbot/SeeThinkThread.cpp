/*! @file SeeThinkThread.cpp
    @brief Implementation of the see->think thread class.

    @author Jason Kulk
 
 Copyright (c) 2010 Jason Kulk
 
 This program is free software: you can redistribute it and/or modify
 it under the terms of the GNU General Public License as published by
 the Free Software Foundation, either version 3 of the License, or
 (at your option) any later version.
 
 This program is distributed in the hope that it will be useful,
 but WITHOUT ANY WARRANTY; without even the implied warranty of
 MERCHANTABILITY or FITNESS FOR A PARTICULAR PURPOSE.  See the
 GNU General Public License for more details.
 
 You should have received a copy of the GNU General Public License
 along with this program.  If not, see <http://www.gnu.org/licenses/>.
 */



#include "NUPlatform/NUPlatform.h"
#include "Infrastructure/NUBlackboard.h"
#include "Infrastructure/NUSensorsData/NUSensorsData.h"
#include "Infrastructure/NUActionatorsData/NUActionatorsData.h"
#include "NUPlatform/NUActionators/NUSounds.h"
#include "NUPlatform/NUIO.h"
#include "NUbot.h"
#include "SeeThinkThread.h"
#include "Localisation/LocWmFrame.h"
#include "nubotdataconfig.h"


#ifdef USE_VISION
    #include "Infrastructure/FieldObjects/FieldObjects.h"
    #include "Infrastructure/NUImage/NUImage.h"
    #include "Vision/Vision.h"
#endif

#ifdef USE_BEHAVIOUR
    #include "Behaviour/Behaviour.h"
    #include "Infrastructure/Jobs/Jobs.h"
#endif

#ifdef USE_LOCALISATION
    #include "Localisation/Localisation.h"
#endif

#ifdef USE_MOTION
    #include "Motion/NUMotion.h"
#endif

#include "debug.h"
#include "debugverbositynubot.h"
#include "debugverbositythreading.h"

#ifdef THREAD_SEETHINK_PROFILE
    #include "Tools/Profiling/Profiler.h"
#endif

#include <errno.h>

#if DEBUG_NUBOT_VERBOSITY > DEBUG_THREADING_VERBOSITY
    #define DEBUG_VERBOSITY DEBUG_NUBOT_VERBOSITY
#else
    #define DEBUG_VERBOSITY DEBUG_THREADING_VERBOSITY
#endif

/*! @brief Constructs the sense->move thread
 */

SeeThinkThread::SeeThinkThread(NUbot* nubot) : ConditionalThread(string("SeeThinkThread"), THREAD_SEETHINK_PRIORITY)
{
    #if DEBUG_VERBOSITY > 0
        debug << "SeeThinkThread::SeeThinkThread(" << nubot << ") with priority " << static_cast<int>(m_priority) << endl;
    #endif
    m_nubot = nubot;


    m_locwmfile.open((string(DATA_DIR) + string("locfrm.strm")).c_str());
    debug << "Opening file: " << (string(DATA_DIR) + string("locfrm.strm")).c_str() << " ... ";
    if(m_locwmfile.is_open()) debug << "Success.";
    else debug << "Failed.";
    debug << std::endl;
}

SeeThinkThread::~SeeThinkThread()
{
    #if DEBUG_VERBOSITY > 0
        debug << "SeeThinkThread::~SeeThinkThread()" << endl;
    #endif
    stop();
    m_locwmfile.close();
}

/*! @brief The sense->move main loop
 
    When signalled the thread will quickly grab the new sensor data, compute a response, 
    and then send the commands to the actionators.
 
    Note that you can not safely use the job interface in this thread, if you need to add
    jobs provide a process function for this thread, and *another* process for the behaviour 
    thread which creates the jobs.
 
 */
void SeeThinkThread::run()
{
    #if DEBUG_VERBOSITY > 0
        debug << "SeeThinkThread::run()" << endl;
    #endif
    #ifdef THREAD_SEETHINK_PROFILE
        Profiler prof = Profiler("SeeThinkThread");
    #endif
    int err = 0;
    while (err == 0 && errno != EINTR)
    {
        try
        {
            #if defined(TARGET_IS_NAOWEBOTS) or (not defined(USE_VISION))
                waitForCondition();
            #endif
            #ifdef USE_VISION
                m_nubot->m_platform->updateImage();
                *(m_nubot->m_io) << m_nubot;  //<! Raw IMAGE STREAMING (TCP)
            #endif
            
            #ifdef THREAD_SEETHINK_PROFILE
                prof.start();
            #endif
            // -----------------------------------------------------------------------------------------------------------------------------------------------------------------
            #ifdef USE_VISION
                m_nubot->m_vision->ProcessFrame(Blackboard->Image, Blackboard->Sensors, Blackboard->Actions, Blackboard->Objects);
                #ifdef THREAD_SEETHINK_PROFILE
                    prof.split("vision");
                #endif
            #endif

            #ifdef USE_LOCALISATION
<<<<<<< HEAD
                LocWmFrame locframe(m_nubot->m_localisation,m_nubot->SensorData, m_nubot->Objects);
                m_locwmfile << locframe;
                m_nubot->m_localisation->process(m_nubot->SensorData, m_nubot->Objects, m_nubot->GameInfo, m_nubot->TeamInfo);
=======
                m_nubot->m_localisation->process(Blackboard->Sensors, Blackboard->Objects, Blackboard->GameInfo, Blackboard->TeamInfo);
>>>>>>> 6c8da822
                #ifdef THREAD_SEETHINK_PROFILE
                    prof.split("localisation");
                #endif
            #endif
            
            #if defined(USE_BEHAVIOUR)
                m_nubot->m_behaviour->process(Blackboard->Jobs, Blackboard->Sensors, Blackboard->Actions, Blackboard->Objects, Blackboard->GameInfo, Blackboard->TeamInfo);
                #ifdef THREAD_SEETHINK_PROFILE
                    prof.split("behaviour");
                #endif
            #endif
            
            #if DEBUG_VERBOSITY > 0
                Blackboard->Jobs->summaryTo(debug);
            #endif
            
            #ifdef USE_VISION
            //m_nubot->m_vision->process(Blackboard->Jobs, m_nubot->m_platform->camera, m_nubot->m_io) ; //<! Networking for Vision
                #ifdef THREAD_SEETHINK_PROFILE
                    prof.split("vision_jobs");
                #endif
            #endif
            #ifdef USE_MOTION
                m_nubot->m_motion->process(Blackboard->Jobs);
                #ifdef THREAD_SEETHINK_PROFILE
                    prof.split("motion_jobs");
                #endif
            #endif
            // -----------------------------------------------------------------------------------------------------------------------------------------------------------------

            #ifdef THREAD_SEETHINK_PROFILE
                debug << prof;
            #endif
        }
        catch (std::exception& e)
        {
            m_nubot->unhandledExceptionHandler(e);
        }
        #if defined(TARGET_IS_NAOWEBOTS) or (not defined(USE_VISION))
            onLoopCompleted();
        #endif
    } 
    errorlog << "SeeThinkThread is exiting. err: " << err << " errno: " << errno << endl;
}<|MERGE_RESOLUTION|>--- conflicted
+++ resolved
@@ -138,13 +138,7 @@
             #endif
 
             #ifdef USE_LOCALISATION
-<<<<<<< HEAD
-                LocWmFrame locframe(m_nubot->m_localisation,m_nubot->SensorData, m_nubot->Objects);
-                m_locwmfile << locframe;
-                m_nubot->m_localisation->process(m_nubot->SensorData, m_nubot->Objects, m_nubot->GameInfo, m_nubot->TeamInfo);
-=======
                 m_nubot->m_localisation->process(Blackboard->Sensors, Blackboard->Objects, Blackboard->GameInfo, Blackboard->TeamInfo);
->>>>>>> 6c8da822
                 #ifdef THREAD_SEETHINK_PROFILE
                     prof.split("localisation");
                 #endif
