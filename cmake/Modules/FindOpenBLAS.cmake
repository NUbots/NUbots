--- conflicted
+++ resolved
@@ -1,20 +1,11 @@
-<<<<<<< HEAD
-INCLUDE(ToolchainLibraryFinder)
-=======
 include(ToolchainLibraryFinder)
->>>>>>> 02fccac8
 ToolchainLibraryFinder(
   NAME OpenBLAS
   HEADER cblas.h
   LIBRARY openblas
-<<<<<<< HEAD
   PATH_SUFFIX openblas
   VERSION_FILE openblas_config.h
   VERSION_REGEX "OPENBLAS_VERSION \" ?OpenBLAS (([0-9]+\\.?)+) ?\""
-=======
-  VERSION_FILE openblas_config.h
-  VERSION_REGEX "OPENBLAS_VERSION \" OpenBLAS (([0-9]+\\.?)+) \""
->>>>>>> 02fccac8
 )
 
 # TODO also find LAPACK if needed