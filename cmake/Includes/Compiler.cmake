# Common C++ Flags
<<<<<<< HEAD
SET(CMAKE_CXX_FLAGS "-std=c++11 -O3 -Wpedantic -Wextra -g -march=atom -mtune=atom -fdiagnostics-color=always")
SET(CMAKE_C_FLAGS "-O3 -DNDEBUG")
=======
SET(CMAKE_CXX_FLAGS "-std=c++11 -O0 -Wpedantic -Wextra -g -march=atom -mtune=atom")
SET(CMAKE_C_FLAGS "-O0 -DNDEBUG")
>>>>>>> 5ce35f94

# XCode support
IF("${CMAKE_GENERATOR}" MATCHES "Xcode")
    message("Enabling xcode support")
    set(CMAKE_XCODE_ATTRIBUTE_CLANG_CXX_LIBRARY "libc++")
    set(CMAKE_XCODE_ATTRIBUTE_CLANG_CXX_LANGUAGE_STANDARD "c++0x")
ENDIF()

IF("${CMAKE_CXX_COMPILER_ID}" MATCHES "GNU")
    SET(GCC_MINIMUM_VERSION 4.7)
    EXECUTE_PROCESS(
        COMMAND ${CMAKE_CXX_COMPILER} -dumpversion OUTPUT_VARIABLE GCC_VERSION)
    IF(GCC_VERSION VERSION_LESS ${GCC_MINIMUM_VERSION})
        message(FATAL_ERROR "${PROJECT_NAME} requires g++ 4.7.2 or greater.")
    ENDIF()

    SET(CMAKE_CXX_FLAGS "${CMAKE_CXX_FLAGS} -Wall")

ELSEIF("${CMAKE_CXX_COMPILER_ID}" MATCHES "Clang")
    SET(CMAKE_CXX_FLAGS "${CMAKE_CXX_FLAGS} -Wpedantic -stdlib=libc++")

ELSE()
    MESSAGE(FATAL_ERROR "Unsupported compiler!")
ENDIF()
<|MERGE_RESOLUTION|>--- conflicted
+++ resolved
@@ -1,12 +1,6 @@
 # Common C++ Flags
-<<<<<<< HEAD
 SET(CMAKE_CXX_FLAGS "-std=c++11 -O3 -Wpedantic -Wextra -g -march=atom -mtune=atom -fdiagnostics-color=always")
 SET(CMAKE_C_FLAGS "-O3 -DNDEBUG")
-=======
-SET(CMAKE_CXX_FLAGS "-std=c++11 -O0 -Wpedantic -Wextra -g -march=atom -mtune=atom")
-SET(CMAKE_C_FLAGS "-O0 -DNDEBUG")
->>>>>>> 5ce35f94
-
 # XCode support
 IF("${CMAKE_GENERATOR}" MATCHES "Xcode")
     message("Enabling xcode support")
