QT += network \
      opengl

CONFIG += qwt

macx { 
    # Mac Specific Includes
    QMAKE_LFLAGS += -F/System/Library/Frameworks/CoreFoundation.framework/
    LIBS += -framework CoreFoundation -lz
    DESTDIR = "../Build/NUView"
    OBJECTS_DIR = "../Build/NUView/.obj"
    MOC_DIR = "../Build/NUView/.moc"
    RCC_DIR = "../Build/NUView/.rcc"
    UI_DIR = "../Build/NUView/.ui"con
    #Macports include directory
    INCLUDEPATH += '/opt/local/include'
}
win32 { 
    INCLUDEPATH += 'C:/Program Files (x86)/boost/'
    INCLUDEPATH += 'C:/Program Files (x86)/boost/boost_1_42'
    INCLUDEPATH += 'C:/Qt/2010.02.1/qt/src/3rdparty/zlib'
    INCLUDEPATH += 'C:/Program Files (x86)/boost/boost_1_44'
    INCLUDEPATH += 'C:/Qt/2010.05/qt/src/3rdparty/zlib'
    INCLUDEPATH += 'C:/Program Files/boost/boost_1_44'
    INCLUDEPATH += 'C:\Program Files\Boost\boost_1_52_0'
    INCLUDEPATH += 'C:/Program Files/boost/'
    INCLUDEPATH += 'C:/Program Files/Bonjour SDK/Include/'
    LIBS += -lwsock32
    LIBS += -lpthread
    DEFINES += TARGET_OS_IS_WINDOWS
}
!macx{
    !win32{
        INCLUDEPATH += /usr/include/boost/
        LIBS += -ldns_sd -lGLU
    }
}

DEFINES += TARGET_IS_NUVIEW

# Opencv library
# INCLUDEPATH += "C:\Program Files\OpenCV\cv\include" "C:\Program Files\OpenCV\cvaux\include" "C:\Program Files\OpenCV\cxcore\include" "C:\Program Files\OpenCV\otherlibs\highgui"
# LIBS += -L"C:\Program Files\OpenCV\lib" -lcv -lcvaux -lhighgui -lcxcore
# Input
# HEADERS += "C:\Program Files\OpenCV\cv\include\cv.h" "C:\Program Files\OpenCV\otherlibs\highgui\highgui.h"
INCLUDEPATH += ../
INCLUDEPATH += ../NUview/
INCLUDEPATH += NUViewConfig/
HEADERS += ui_mainwindow.h \
    mainwindow.h \
    connectionwidget.h \
    ColorModelConversions.h \
    classificationwidget.h \
    ../Tools/FileFormats/NUbotImage.h \
    #../VisionOld/Vision.h \
    ../Tools/FileFormats/LUTTools.h \
    virtualnubot.h \
    ../Infrastructure/NUImage/BresenhamLine.h \
    ../Tools/Math/Vector2.h \
    ../Tools/Math/Line.h \
    ../Tools/Math/Circle.h \
    ../Kinematics/Horizon.h \
    openglmanager.h \
    GLDisplay.h \
    ../Infrastructure/NUImage/NUImage.h \
    ../Infrastructure/NUImage/ClassifiedImage.h \
    #../VisionOld/ClassifiedSection.h \
    #../VisionOld/ScanLine.h \
    #../VisionOld/TransitionSegment.h \
    #../VisionOld/GoalDetection.h \
    LayerSelectionWidget.h \
    locWmGlDisplay.h \
    #../VisionOld/LineDetection.h \
    ../Tools/Math/LSFittedLine.h \
    ../Tools/Math/Vector3.h \
    ../Infrastructure/FieldObjects/StationaryObject.h \
    ../Infrastructure/FieldObjects/Self.h \
    ../Infrastructure/FieldObjects/Object.h \
    ../Infrastructure/FieldObjects/MobileObject.h \
    ../Infrastructure/FieldObjects/AmbiguousObject.h \
    ../Infrastructure/FieldObjects/FieldObjects.h \
    ../Vision/Threads/SaveImagesThread.h \
    #../VisionOld/ObjectCandidate.h \
    ../Localisation/WMPoint.h \
    ../Localisation/WMLine.h \
    ../Localisation/sphere.h \
    ../Localisation/cylinder.h \
    ../Localisation/cameramatrix.h \
    ../Tools/Math/matrix.h \
    localisationwidget.h \
    #../VisionOld/Ball.h \
    #../VisionOld/CircleFitting.h \
    FileAccess/LogFileFormatReader.h \
    FileAccess/nifVersion1FormatReader.h \
    FileAccess/LogFileReader.h \
    FileAccess/nulVersion1FormatReader.h \
    visionstreamwidget.h \
    camerasettingswidget.h \
    ../NUPlatform/NUCamera/CameraSettings.h \
    ../Tools/FileFormats/Parse.h \
    ../Infrastructure/FieldObjects/WorldModelShareObject.h \
    ../Infrastructure/GameInformation/GameInformation.h \
    ../Tools/Threading/Thread.h \
    ../Tools/Threading/ConditionalThread.h \
    ../Tools/Threading/PeriodicThread.h \
    NUViewIO/NUViewIO.h \
    ../Kinematics/Kinematics.h \
    ../Tools/Math/TransformMatrices.h \
    frameInformationWidget.h \
    ../Tools/Math/SRUKF.h \
    ../Kinematics/Link.h \
    ../Kinematics/EndEffector.h \
    ../NUPlatform/NUSensors.h \
    ../Infrastructure/NUSensorsData/NUSensorsData.h \
    ../Infrastructure/NUData.h \
    ../Infrastructure/NUBlackboard.h \
    ../NUPlatform/NUPlatform.h \
    ../Tools/Math/General.h \
    ../VisionOld/CornerPoint.h \
    ../Kinematics/OrientationUKF.h \
    FileAccess/StreamFileReader.h \
    ../Tools/FileFormats/TimestampedData.h \
    FileAccess/ImageStreamFileReader.h \
    ../Motion/Tools/MotionScript.h \
    ../Motion/Tools/MotionCurves.h \
<<<<<<< HEAD
#    ../VisionOld/EllipseFit.h \
#    ../VisionOld/EllipseFitting/tnt_version.h \
#    ../VisionOld/EllipseFitting/tnt_vec.h \
#    ../VisionOld/EllipseFitting/tnt_subscript.h \
#    ../VisionOld/EllipseFitting/tnt_stopwatch.h \
#    ../VisionOld/EllipseFitting/tnt_sparse_matrix_csr.h \
#    ../VisionOld/EllipseFitting/tnt_math_utils.h \
#    ../VisionOld/EllipseFitting/tnt_i_refvec.h \
#    ../VisionOld/EllipseFitting/tnt_fortran_array3d_utils.h \
#    ../VisionOld/EllipseFitting/tnt_fortran_array3d.h \
#    ../VisionOld/EllipseFitting/tnt_fortran_array2d_utils.h \
#    ../VisionOld/EllipseFitting/tnt_fortran_array2d.h \
#    ../VisionOld/EllipseFitting/tnt_fortran_array1d_utils.h \
#    ../VisionOld/EllipseFitting/tnt_fortran_array1d.h \
#    ../VisionOld/EllipseFitting/tnt_cmat.h \
#    ../VisionOld/EllipseFitting/tnt_array3d_utils.h \
#    ../VisionOld/EllipseFitting/tnt_array3d.h \
#    ../VisionOld/EllipseFitting/tnt_array2d_utils.h \
#    ../VisionOld/EllipseFitting/tnt_array2d.h \
#    ../VisionOld/EllipseFitting/tnt_array1d_utils.h \
#    ../VisionOld/EllipseFitting/tnt_array1d.h \
#    ../VisionOld/EllipseFitting/tnt.h \
#    ../VisionOld/EllipseFitting/jama_svd.h \
#    ../VisionOld/EllipseFitting/jama_qr.h \
#    ../VisionOld/EllipseFitting/jama_lu.h \
#    ../VisionOld/EllipseFitting/jama_eig.h \
#    ../VisionOld/EllipseFitting/jama_cholesky.h \
    ../Localisation/odometryMotionModel.h \
=======
    ../VisionOld/EllipseFit.h \
    ../VisionOld/EllipseFitting/tnt_version.h \
    ../VisionOld/EllipseFitting/tnt_vec.h \
    ../VisionOld/EllipseFitting/tnt_subscript.h \
    ../VisionOld/EllipseFitting/tnt_stopwatch.h \
    ../VisionOld/EllipseFitting/tnt_sparse_matrix_csr.h \
    ../VisionOld/EllipseFitting/tnt_math_utils.h \
    ../VisionOld/EllipseFitting/tnt_i_refvec.h \
    ../VisionOld/EllipseFitting/tnt_fortran_array3d_utils.h \
    ../VisionOld/EllipseFitting/tnt_fortran_array3d.h \
    ../VisionOld/EllipseFitting/tnt_fortran_array2d_utils.h \
    ../VisionOld/EllipseFitting/tnt_fortran_array2d.h \
    ../VisionOld/EllipseFitting/tnt_fortran_array1d_utils.h \
    ../VisionOld/EllipseFitting/tnt_fortran_array1d.h \
    ../VisionOld/EllipseFitting/tnt_cmat.h \
    ../VisionOld/EllipseFitting/tnt_array3d_utils.h \
    ../VisionOld/EllipseFitting/tnt_array3d.h \
    ../VisionOld/EllipseFitting/tnt_array2d_utils.h \
    ../VisionOld/EllipseFitting/tnt_array2d.h \
    ../VisionOld/EllipseFitting/tnt_array1d_utils.h \
    ../VisionOld/EllipseFitting/tnt_array1d.h \
    ../VisionOld/EllipseFitting/tnt.h \
    ../VisionOld/EllipseFitting/jama_svd.h \
    ../VisionOld/EllipseFitting/jama_qr.h \
    ../VisionOld/EllipseFitting/jama_lu.h \
    ../VisionOld/EllipseFitting/jama_eig.h \
    ../VisionOld/EllipseFitting/jama_cholesky.h \
>>>>>>> 9c75b7dc
    ../Localisation/probabilityUtils.h \
    FileAccess/SplitStreamFileFormatReader.h \
    SensorDisplayWidget.h \
    locwmstreamwidget.h \
    #../VisionOld/EllipseFitting/FittingCalculations.h \
    ../Tools/Math/Rectangle.h \
    ../NUPlatform/NUCamera.h \
    #../VisionOld/fitellipsethroughcircle.h \
    ../Localisation/LocWmFrame.h \
    FileAccess/IndexedFileReader.h \
    LUTGlDisplay.h \
    ../NUPlatform/NUSensors/EndEffectorTouch.h \
    ../NUPlatform/NUSensors/OdometryEstimator.h \
    ../Tools/Math/StlVector.h \
    ../Tools/Profiling/Profiler.h \
    MotionWidgets/WalkParameterWidget.h \
    MotionWidgets/KickWidget.h \
    MotionWidgets/MotionFileEditor.h \
    MotionWidgets/MotionFileSyntaxHighlighter.h \
    ../Motion/Walks/WalkParameters.h \
    ../Tools/Optimisation/Parameter.h \
    ../Tools/Math/FieldCalculations.h \
    ../NUPlatform/NUSensors/OdometryEstimator.h \
    OfflineLocalisation.h \
    ObjectDisplayWidget.h \
    TeamInformationDisplayWidget.h \
    GameInformationDisplayWidget.h \
    ../Infrastructure/TeamInformation/TeamInformation.h \
    ../Tools/FileFormats/LogRecorder.h \
    ../Tools/FileFormats/FileFormatException.h \
    offlinelocalisationdialog.h \
    ../Tools/Math/Moment.h \
    ../Localisation/SelfLocalisation.h \
    ../Localisation/MeasurementError.h \
    ../Localisation/SelfLocalisationTests.h \
    OfflineLocalisationSettingsDialog.h \
    LocalisationPerformanceMeasure.h \
    ../Localisation/LocalisationSettings.h \
    ../Tools/KFTools.h \
    ../NUPlatform/NUCamera/NUCameraData.h \
    ../Tools/Math/statistics.h \
    OfflineLocBatch.h \
    ../Tools/Math/Filters/UnscentedTransform.h \
    ../Tools/Math/Filters/UKF.h \
    ../Tools/Math/Filters/MobileObjectUKF.h \
    ../Tools/Math/depUKF.h \
    ../Localisation/iotests.h \
    NUViewConfig/*.h \
<<<<<<< HEAD
    plotdisplay.h \
    plotselectionwidget.h \
    createqwtsymboldialog.h \
    ../ConfigSystem/ConfigManager.h \
    ../ConfigSystem/ConfigParameter.h \
    ../ConfigSystem/ConfigRange.h \
    ../ConfigSystem/ConfigStorageManager.h \
    ../ConfigSystem/ConfigTree.h \
    ../ConfigSystem/Configurable.h
=======
    ../Tools/Math/Filters/IKalmanFilter.h \
    ../Tools/Math/Filters/SeqUKF.h \
    ../Tools/Math/Filters/IKFModel.h \
    ../Tools/Math/Filters/MobileObjectModel.h \
    ../Tools/Math/Filters/RobotModel.h \
    ../Tools/Math/Filters/KFBuilder.h \
    ../Tools/Math/Filters/BasicUKF.h \
    ../Tools/Math/Filters/SrBasicUKF.h \
    ../Tools/Math/Filters/SrSeqUKF.h \
    BatchSelectDialog.h
>>>>>>> 9c75b7dc

!win32 {
    HEADERS +=     ConnectionManager/ConnectionManager.h \
    ConnectionManager/BonjourProvider.h \
    ConnectionManager/BonjourServiceBrowser.h \
    ConnectionManager/BonjourServiceResolver.h \
    ConnectionManager/NUHostInfo.h \
    ConnectionManager/RobotSelectDialog.h
}

SOURCES += mainwindow.cpp \
    main.cpp \
    connectionwidget.cpp \
    classificationwidget.cpp \
    ../Tools/FileFormats/NUbotImage.cpp \
    #../VisionOld/Vision.cpp \
    ../Tools/FileFormats/LUTTools.cpp \
    virtualnubot.cpp \
    ../Infrastructure/NUImage/BresenhamLine.cpp \
    ../Tools/Math/Line.cpp \
    ../Tools/Math/Circle.cpp \
    ../Kinematics/Horizon.cpp \
    openglmanager.cpp \
    GLDisplay.cpp \
    ../Infrastructure/NUImage/NUImage.cpp \
    ../Infrastructure/NUImage/ClassifiedImage.cpp \
    #../VisionOld/ClassifiedSection.cpp \
    #../VisionOld/ScanLine.cpp \
    #../VisionOld/TransitionSegment.cpp \
    #../VisionOld/GoalDetection.cpp \
    LayerSelectionWidget.cpp \
    ../Motion/Tools/MotionFileTools.cpp \
    ../NUPlatform/NUIO.cpp \
    $$files(../NUPlatform/NUIO/*.cpp) \
    NUViewIO/NUViewIO.cpp \
    ../Infrastructure/NUData.cpp \
    ../Infrastructure/NUBlackboard.cpp \
    ../NUPlatform/NUPlatform.cpp \
    ../NUPlatform/NUSensors.cpp \
    $$files(../Infrastructure/NUSensorsData/*.cpp) \
    ../NUPlatform/NUActionators.cpp \
    $$files(../NUPlatform/NUActionators/*.cpp) \
    $$files(../Infrastructure/NUActionatorsData/*.cpp) \
    ../Infrastructure/TeamInformation/TeamInformation.cpp \
    $$files(../Infrastructure/Jobs/*.cpp) \
    $$files(../Infrastructure/Jobs/CameraJobs/*.cpp) \
    $$files(../Infrastructure/Jobs/VisionJobs/*.cpp) \
    $$files(../Infrastructure/Jobs/MotionJobs/*.cpp) \
    locWmGlDisplay.cpp \
    #../VisionOld/ObjectCandidate.cpp \
    #../VisionOld/LineDetection.cpp \
    ../Tools/Math/LSFittedLine.cpp \
    ../Infrastructure/FieldObjects/StationaryObject.cpp \
    ../Infrastructure/FieldObjects/Self.cpp \
    ../Infrastructure/FieldObjects/Object.cpp \
    ../Infrastructure/FieldObjects/MobileObject.cpp \
    ../Infrastructure/FieldObjects/AmbiguousObject.cpp \
    ../Infrastructure/FieldObjects/FieldObjects.cpp \
    ../Vision/Threads/*.cpp \
    ../Localisation/WMPoint.cpp \
    ../Localisation/WMLine.cpp \
    ../Localisation/sphere.cpp \
    ../Localisation/cylinder.cpp \
    ../Localisation/cameramatrix.cpp \
    ../Tools/Math/matrix.cpp \
    localisationwidget.cpp \
    #../VisionOld/Ball.cpp \
    #../VisionOld/CircleFitting.cpp \
    FileAccess/LogFileFormatReader.cpp \
    FileAccess/nifVersion1FormatReader.cpp \
    FileAccess/LogFileReader.cpp \
    FileAccess/nulVersion1FormatReader.cpp \
    visionstreamwidget.cpp \
    camerasettingswidget.cpp \
    ../NUPlatform/NUCamera/CameraSettings.cpp \
    ../Tools/FileFormats/Parse.cpp \
    ../Infrastructure/FieldObjects/WorldModelShareObject.cpp \
    ../Infrastructure/GameInformation/GameInformation.cpp \
    ../Tools/Threading/Thread.cpp \
    ../Tools/Threading/ConditionalThread.cpp \
    ../Tools/Threading/PeriodicThread.cpp \
    ../Kinematics/Kinematics.cpp \
    ../Tools/Math/TransformMatrices.cpp \
    frameInformationWidget.cpp \
    ../Tools/Math/SRUKF.cpp \
    ../Kinematics/Link.cpp \
    ../Kinematics/EndEffector.cpp \
    ../Kinematics/OrientationUKF.cpp \
    ../Motion/Tools/MotionScript.cpp \
    ../Motion/Tools/MotionCurves.cpp \
<<<<<<< HEAD
    #../VisionOld/EllipseFit.cpp \
    ../Localisation/odometryMotionModel.cpp \
    ../Localisation/probabilityUtils.cpp \
=======
    ../VisionOld/EllipseFit.cpp \
>>>>>>> 9c75b7dc
    FileAccess/SplitStreamFileFormatReader.cpp \
    SensorDisplayWidget.cpp \
    locwmstreamwidget.cpp \
    #../VisionOld/EllipseFitting/FittingCalculations.cpp \
    ../Tools/Math/Rectangle.cpp \
    ../NUPlatform/NUCamera.cpp \
    #../VisionOld/fitellipsethroughcircle.cpp \
    FileAccess/IndexedFileReader.cpp \
    LUTGlDisplay.cpp \
    ../NUPlatform/NUSensors/EndEffectorTouch.cpp \
    ../Tools/Math/FieldCalculations.cpp \
    ../NUPlatform/NUSensors/OdometryEstimator.cpp \
    ../Tools/Profiling/Profiler.cpp \
    MotionWidgets/WalkParameterWidget.cpp \
    MotionWidgets/KickWidget.cpp \
    MotionWidgets/MotionFileEditor.cpp \
    MotionWidgets/MotionFileSyntaxHighlighter.cpp \
    ../Motion/Walks/WalkParameters.cpp \
    ../Tools/Optimisation/Parameter.cpp \
    OfflineLocalisation.cpp \
    ObjectDisplayWidget.cpp \
    TeamInformationDisplayWidget.cpp \
    GameInformationDisplayWidget.cpp \
    ../Tools/FileFormats/LogRecorder.cpp \
    offlinelocalisationdialog.cpp \
    ../Tools/Math/Moment.cpp \
    ../Localisation/SelfLocalisation.cpp \
    ../Localisation/MeasurementError.cpp \
    ../Localisation/SelfLocalisationtests.cpp \
    OfflineLocalisationSettingsDialog.cpp \
    LocalisationPerformanceMeasure.cpp \
    ../Localisation/LocalisationSettings.cpp \
    ../Tools/KFTools.cpp \
    ../NUPlatform/NUCamera/NUCameraData.cpp \
    ../Tools/Math/statistics.cpp \
    OfflineLocBatch.cpp \
    ../Tools/Math/Filters/UKF.cpp \
    ../Tools/Math/Filters/MobileObjectUKF.cpp \
    ../Tools/Math/depUKF.cpp \
    ../Localisation/iotests.cpp \
<<<<<<< HEAD
    plotdisplay.cpp \
    plotselectionwidget.cpp \
    createqwtsymboldialog.cpp \
    ../ConfigSystem/ConfigManager.cpp \
    ../ConfigSystem/ConfigParameter.cpp \
    ../ConfigSystem/ConfigStorageManager.cpp \
    ../ConfigSystem/ConfigTree.cpp \
    ../ConfigSystem/Configurable.cpp
=======
    ../Tools/Math/Filters/SeqUKF.cpp \
    ../Tools/Math/Filters/MobileObjectModel.cpp \
    ../Tools/Math/Filters/RobotModel.cpp \
    ../Tools/Math/Filters/KFBuilder.cpp \
    ../Tools/Math/Filters/BasicUKF.cpp \
    ../Tools/Math/Filters/SrBasicUKF.cpp \
    ../Tools/Math/Filters/SrSeqUKF.cpp \
    BatchSelectDialog.cpp
>>>>>>> 9c75b7dc

!win32{
    SOURCES+= ConnectionManager/ConnectionManager.cpp \
    ConnectionManager/BonjourProvider.cpp \
    ConnectionManager/BonjourServiceBrowser.cpp \
    ConnectionManager/BonjourServiceResolver.cpp \
    ConnectionManager/RobotSelectDialog.cpp
}
    
HEADERS += \
    ../Vision/VisionTypes/*.h \
    ../Vision/VisionTypes/RANSACTypes/*.h \
    ../Vision/VisionTypes/VisionFieldObjects/*.h \
    ../Vision/VisionWrapper/datawrappercurrent.h \
    ../Vision/VisionWrapper/visioncontrolwrappernuview.h \
    ../Vision/VisionWrapper/datawrappernuview.h \
    ../Vision/VisionTools/lookuptable.h \
    ../Vision/VisionTools/classificationcolours.h \
    ../Vision/VisionTools/transformer.h \
    ../Vision/Modules/*.h \
    ../Vision/Modules/LineDetectionAlgorithms/*.h \
    ../Vision/Modules/GoalDetectionAlgorithms/*.h \
    ../Vision/*.h \

SOURCES += \
    ../Vision/VisionTypes/*.cpp \
    ../Vision/VisionTypes/RANSACTypes/*.cpp \
    ../Vision/VisionTypes/VisionFieldObjects/*.cpp \
    ../Vision/VisionTools/lookuptable.cpp \
    ../Vision/VisionTools/classificationcolours.cpp \
    ../Vision/VisionTools/transformer.cpp \
    ../Vision/Modules/*.cpp \
    ../Vision/Modules/LineDetectionAlgorithms/*.cpp \
    ../Vision/Modules/GoalDetectionAlgorithms/*.cpp \
    ../Vision/visionblackboard.cpp \
    ../Vision/visioncontroller.cpp \
    ../Vision/visionconstants.cpp \
    ../Vision/basicvisiontypes.cpp \
    ../Vision/VisionWrapper/visioncontrolwrappernuview.cpp \
    ../Vision/VisionWrapper/datawrappernuview.cpp \

# pccamera uses Video4Linux, so only works on linux systems.
!macx{
    !win32{
        HEADERS += ../Vision/VisionTools/pccamera.h \
        SOURCES += ../Vision/VisionTools/pccamera.cpp \
    }
}

RESOURCES = Resources/textures.qrc Resources/icons.qrc Resources/styles.qrc
FORMS += \
    OfflineLocalisationSettingsDialog.ui \
    createqwtsymboldialog.ui
<|MERGE_RESOLUTION|>--- conflicted
+++ resolved
@@ -123,7 +123,6 @@
     FileAccess/ImageStreamFileReader.h \
     ../Motion/Tools/MotionScript.h \
     ../Motion/Tools/MotionCurves.h \
-<<<<<<< HEAD
 #    ../VisionOld/EllipseFit.h \
 #    ../VisionOld/EllipseFitting/tnt_version.h \
 #    ../VisionOld/EllipseFitting/tnt_vec.h \
@@ -151,37 +150,6 @@
 #    ../VisionOld/EllipseFitting/jama_lu.h \
 #    ../VisionOld/EllipseFitting/jama_eig.h \
 #    ../VisionOld/EllipseFitting/jama_cholesky.h \
-    ../Localisation/odometryMotionModel.h \
-=======
-    ../VisionOld/EllipseFit.h \
-    ../VisionOld/EllipseFitting/tnt_version.h \
-    ../VisionOld/EllipseFitting/tnt_vec.h \
-    ../VisionOld/EllipseFitting/tnt_subscript.h \
-    ../VisionOld/EllipseFitting/tnt_stopwatch.h \
-    ../VisionOld/EllipseFitting/tnt_sparse_matrix_csr.h \
-    ../VisionOld/EllipseFitting/tnt_math_utils.h \
-    ../VisionOld/EllipseFitting/tnt_i_refvec.h \
-    ../VisionOld/EllipseFitting/tnt_fortran_array3d_utils.h \
-    ../VisionOld/EllipseFitting/tnt_fortran_array3d.h \
-    ../VisionOld/EllipseFitting/tnt_fortran_array2d_utils.h \
-    ../VisionOld/EllipseFitting/tnt_fortran_array2d.h \
-    ../VisionOld/EllipseFitting/tnt_fortran_array1d_utils.h \
-    ../VisionOld/EllipseFitting/tnt_fortran_array1d.h \
-    ../VisionOld/EllipseFitting/tnt_cmat.h \
-    ../VisionOld/EllipseFitting/tnt_array3d_utils.h \
-    ../VisionOld/EllipseFitting/tnt_array3d.h \
-    ../VisionOld/EllipseFitting/tnt_array2d_utils.h \
-    ../VisionOld/EllipseFitting/tnt_array2d.h \
-    ../VisionOld/EllipseFitting/tnt_array1d_utils.h \
-    ../VisionOld/EllipseFitting/tnt_array1d.h \
-    ../VisionOld/EllipseFitting/tnt.h \
-    ../VisionOld/EllipseFitting/jama_svd.h \
-    ../VisionOld/EllipseFitting/jama_qr.h \
-    ../VisionOld/EllipseFitting/jama_lu.h \
-    ../VisionOld/EllipseFitting/jama_eig.h \
-    ../VisionOld/EllipseFitting/jama_cholesky.h \
->>>>>>> 9c75b7dc
-    ../Localisation/probabilityUtils.h \
     FileAccess/SplitStreamFileFormatReader.h \
     SensorDisplayWidget.h \
     locwmstreamwidget.h \
@@ -229,7 +197,6 @@
     ../Tools/Math/depUKF.h \
     ../Localisation/iotests.h \
     NUViewConfig/*.h \
-<<<<<<< HEAD
     plotdisplay.h \
     plotselectionwidget.h \
     createqwtsymboldialog.h \
@@ -238,8 +205,7 @@
     ../ConfigSystem/ConfigRange.h \
     ../ConfigSystem/ConfigStorageManager.h \
     ../ConfigSystem/ConfigTree.h \
-    ../ConfigSystem/Configurable.h
-=======
+    ../ConfigSystem/Configurable.h \
     ../Tools/Math/Filters/IKalmanFilter.h \
     ../Tools/Math/Filters/SeqUKF.h \
     ../Tools/Math/Filters/IKFModel.h \
@@ -249,8 +215,7 @@
     ../Tools/Math/Filters/BasicUKF.h \
     ../Tools/Math/Filters/SrBasicUKF.h \
     ../Tools/Math/Filters/SrSeqUKF.h \
-    BatchSelectDialog.h
->>>>>>> 9c75b7dc
+    BatchSelectDialog.h \
 
 !win32 {
     HEADERS +=     ConnectionManager/ConnectionManager.h \
@@ -341,13 +306,7 @@
     ../Kinematics/OrientationUKF.cpp \
     ../Motion/Tools/MotionScript.cpp \
     ../Motion/Tools/MotionCurves.cpp \
-<<<<<<< HEAD
     #../VisionOld/EllipseFit.cpp \
-    ../Localisation/odometryMotionModel.cpp \
-    ../Localisation/probabilityUtils.cpp \
-=======
-    ../VisionOld/EllipseFit.cpp \
->>>>>>> 9c75b7dc
     FileAccess/SplitStreamFileFormatReader.cpp \
     SensorDisplayWidget.cpp \
     locwmstreamwidget.cpp \
@@ -388,7 +347,6 @@
     ../Tools/Math/Filters/MobileObjectUKF.cpp \
     ../Tools/Math/depUKF.cpp \
     ../Localisation/iotests.cpp \
-<<<<<<< HEAD
     plotdisplay.cpp \
     plotselectionwidget.cpp \
     createqwtsymboldialog.cpp \
@@ -396,8 +354,7 @@
     ../ConfigSystem/ConfigParameter.cpp \
     ../ConfigSystem/ConfigStorageManager.cpp \
     ../ConfigSystem/ConfigTree.cpp \
-    ../ConfigSystem/Configurable.cpp
-=======
+    ../ConfigSystem/Configurable.cpp \
     ../Tools/Math/Filters/SeqUKF.cpp \
     ../Tools/Math/Filters/MobileObjectModel.cpp \
     ../Tools/Math/Filters/RobotModel.cpp \
@@ -405,8 +362,7 @@
     ../Tools/Math/Filters/BasicUKF.cpp \
     ../Tools/Math/Filters/SrBasicUKF.cpp \
     ../Tools/Math/Filters/SrSeqUKF.cpp \
-    BatchSelectDialog.cpp
->>>>>>> 9c75b7dc
+    BatchSelectDialog.cpp \
 
 !win32{
     SOURCES+= ConnectionManager/ConnectionManager.cpp \
