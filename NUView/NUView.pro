--- conflicted
+++ resolved
@@ -182,7 +182,6 @@
     ../Tools/Math/Moment.h \
     ../Localisation/SelfModel.h \
     ../Localisation/SelfUKF.h \
-<<<<<<< HEAD
     ../Localisation/SelfLocalisation.h \
     ../Localisation/SelfSRUKF.h \
     ../Localisation/MeasurementError.h \
@@ -190,10 +189,8 @@
     OfflineLocalisationSettingsDialog.h \
     LocalisationPerformanceMeasure.h \
     ../Localisation/LocalisationSettings.h \
-    ../Tools/KFTools.h
-=======
+    ../Tools/KFTools.h \
     ../NUPlatform/NUCamera/NUCameraData.h
->>>>>>> ac14c216
 
 !win32 {
     HEADERS +=     ConnectionManager/ConnectionManager.h \
@@ -319,7 +316,6 @@
     offlinelocalisationdialog.cpp \
     ../Tools/Math/Moment.cpp \
     ../Localisation/SelfModel.cpp \
-<<<<<<< HEAD
     ../Localisation/SelfLocalisation.cpp \
     ../Localisation/SelfSRUKF.cpp \
     ../Localisation/MeasurementError.cpp \
@@ -327,10 +323,8 @@
     OfflineLocalisationSettingsDialog.cpp \
     LocalisationPerformanceMeasure.cpp \
     ../Localisation/LocalisationSettings.cpp \
-    ../Tools/KFTools.cpp
-=======
+    ../Tools/KFTools.cpp \
     ../NUPlatform/NUCamera/NUCameraData.cpp
->>>>>>> ac14c216
 
 !win32{
     SOURCES+= ConnectionManager/ConnectionManager.cpp \
@@ -341,25 +335,6 @@
 }
     
 RESOURCES = Resources/textures.qrc Resources/icons.qrc Resources/styles.qrc
-
-<<<<<<< HEAD
 FORMS += \
     OfflineLocalisationSettingsDialog.ui
 
-
-
-
-
-
-
-
-
-
-
-
-
-
-
-
-=======
->>>>>>> ac14c216
