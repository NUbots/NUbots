--- conflicted
+++ resolved
@@ -27,10 +27,6 @@
 #include "Kinematics/Horizon.h"
 #include <QPainter>
 #include <QDebug>
-<<<<<<< HEAD
-//#include <glu.h>
-#include <GL/glu.h>
-=======
 
 // Apple has to be different...
 #if defined(__APPLE__) || defined(MACOSX)
@@ -38,7 +34,6 @@
 #else
   #include <GL/glu.h>
 #endif
->>>>>>> 78df3052
 
 OpenglManager::OpenglManager(): width(320), height(240)
 {
