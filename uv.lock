--- conflicted
+++ resolved
@@ -495,11 +495,7 @@
 requires-dist = [
     { name = "black", specifier = "==24.10.0" },
     { name = "cmakelang", specifier = "==0.6.13" },
-<<<<<<< HEAD
-    { name = "colorama", specifier = "==0.4.5" },
-=======
     { name = "colorama", specifier = "==0.4.6" },
->>>>>>> fe6ab029
     { name = "gcovr", specifier = "==7.2" },
     { name = "isort", specifier = "==5.13.2" },
     { name = "jsonschema", specifier = "==4.23.0" },
