--- conflicted
+++ resolved
@@ -31,10 +31,8 @@
 
     VFO_ID getID() const {return m_id;}
     std::string getName() const	{return VFOName(m_id);}
-<<<<<<< HEAD
-=======
+
     bool isValid() const {return valid;}
->>>>>>> ed89c74b
 
     const NUPoint& getLocation() const {return m_location;}
     //! @brief returns the screen location in pixels (relative to the top left).
