--- conflicted
+++ resolved
@@ -106,11 +106,7 @@
     m_arc_width = abs( gp1.screenAngular.x - gp2.screenAngular.x );
 
     #if VISION_OBSTACLE_VERBOSITY > 2
-<<<<<<< HEAD
-        debug << "Obstacle::calculatePositions: " << m_location.relativeRadial << std::endl;
-=======
-        debug << "Obstacle::calculatePositions: " << m_location << endl;
->>>>>>> 250e679c
+        debug << "Obstacle::calculatePositions: " << m_location << std::endl;
     #endif
 
     return m_location.neckRelativeRadial.x > 0;
@@ -129,17 +125,10 @@
  */
 std::ostream& operator<< (std::ostream& output, const Obstacle& o)
 {
-<<<<<<< HEAD
     output << "Obstacle" << std::endl;
-    output << "\tpixelloc: " << o.m_location.screen << std::endl;
-    output << "\tangularloc: " << o.m_location.angular << std::endl;
-    output << "\trelative field coords: " << o.m_location.relativeRadial << std::endl;
-=======
-    output << "Obstacle" << endl;
-    output << "\tpixelloc: " << o.m_location.screenCartesian << endl;
-    output << "\tangularloc: " << o.m_location.screenAngular << endl;
-    output << "\trelative field coords: " << o.m_location.neckRelativeRadial << endl;
->>>>>>> 250e679c
+    output << "\tpixelloc: " << o.m_location.screenCartesian << std::endl;
+    output << "\tangularloc: " << o.m_location.screenAngular << std::endl;
+    output << "\trelative field coords: " << o.m_location.neckRelativeRadial << std::endl;
     return output;
 }
 
