--- conflicted
+++ resolved
@@ -23,41 +23,21 @@
         setCalibration(calibration);
     }
 
-<<<<<<< HEAD
-    //2D distortion transform
-    Vector2<double> correctDistortion(const Vector2<double>& pt);
-
-    //2D - 2D pixel to camera relative polar transforms
-    void screenToRadial2D(GroundPoint& pt) const;
-    void screenToRadial2D(std::vector<GroundPoint>& pts) const;
-    GroundPoint screenToRadial2D(const Point& pt) const;
-    std::vector<GroundPoint> screenToRadial2D(const std::vector<Point>& pts) const;
-
-=======
     void setCalibration(const SensorCalibration& calibration)
     {
         sensor_calibration = calibration;
         preCalculateTransforms();
     }
->>>>>>> 250e679c
 
     SensorCalibration getCalibration() {return sensor_calibration;}
 
     //2D distortion transform
     Vector2<double> correctDistortion(const Vector2<double>& pt);
 
-<<<<<<< HEAD
-    //2D pixel - 2D cartesian (feet relative) - assumes point is on the ground
-    void screenToGroundCartesian(GroundPoint& pt) const;
-    void screenToGroundCartesian(std::vector<GroundPoint>& pts) const;
-    GroundPoint screenToGroundCartesian(const Point& pt) const;
-    std::vector<GroundPoint> screenToGroundCartesian(const std::vector<Point>& pts) const;
-=======
     void calculateRepresentations(NUPoint& pt, bool known_distance = false, double val = 0.0) const;
-    void calculateRepresentations(vector<NUPoint>& pts, bool known_distance = false, double val = 0.0) const;
+    void calculateRepresentations(std::vector<NUPoint>& pts, bool known_distance = false, double val = 0.0) const;
 //    NUPoint calculateRepresentations(const Point& pt, bool ground = true, double val = 0.0) const;
-//    vector<NUPoint> calculateRepresentations(const vector<Point>& pts, bool ground = true, double val = 0.0) const;
->>>>>>> 250e679c
+//    std::vector<NUPoint> calculateRepresentations(const std::vector<Point>& pts, bool ground = true, double val = 0.0) const;
 
     double getCameraDistanceInPixels() const { return effective_camera_dist_pixels; }
 
