/*!
  @file Vision.h
  @brief Declaration of NUbots Vision class.
*/

#ifndef VISION_H
#define VISION_H

#include <vector>
#include <boost/circular_buffer.hpp>
#include "Tools/Math/Vector2.h"
#include "Kinematics/Horizon.h"
#include "Tools/Image/ClassifiedImage.h"
#include "ClassifiedSection.h"
#include "ScanLine.h"
#include "TransitionSegment.h"
#include "RobotCandidate.h"
<<<<<<< HEAD
#include "LineDetection.h"
#include "FieldObjects/FieldObjects.h"
=======
#include "ObjectCandidate.h"
>>>>>>> 9446fc09

class NUimage;

//! Contains vision processing tools and functions.
class Vision
{
    public:
    //! FieldObjects Container
    FieldObjects* AllFieldObjects;
    int classifiedCounter;
    //! Default constructor.
    Vision();
    //! Destructor.
    ~Vision();


    /*!
      @brief Produce a classified.

      Primarily used for display when debugging and constructing a lookup table.
      @param targetImage The target classification image that will be written to.
      @param sourceImage The raw image to be classified.
      @param lookUpTable The colour classification lookup table. This table maps colours
      from the raw source image into the classified colour space.
      */
    void classifyImage(ClassifiedImage &targetImage, const NUimage* sourceImage, const unsigned char *lookUpTable);
    /*!
      @brief Classifies an individual pixel.
      @param x The x coordinate of the pixel to be classified.
      @param y The y coordinate of the pixel to be classified.
      @return Returns the classfied colour index for the given pixel.
      */
    inline unsigned char classifyPixel(int x, int y);

    enum tCLASSIFY_METHOD
    {
        PRIMS,
        DBSCAN
    };

    /*!
      @brief Joins segments to create a joined segment clusters that represent candidate robots
      @param segList The segList is a vector of TransitionSegments after field lines have been rejected
      @returns A list of ObjectCanidates
    */

    std::vector<ObjectCandidate> classifyCandidates(std::vector< TransitionSegment > segments,
                                                    std::vector<Vector2<int> >&fieldBorders,
                                                    std::vector<unsigned char> validColours,
                                                    int spacing,
                                                    float min_aspect, float max_aspect, int min_segments,
                                                    tCLASSIFY_METHOD method);

    std::vector<ObjectCandidate> classifyCandidatesPrims(std::vector< TransitionSegment > segments,
                                                         std::vector<Vector2<int> >&fieldBorders,
                                                         std::vector<unsigned char> validColours,
                                                         int spacing,
                                                         float min_aspect, float max_aspect, int min_segments);

    std::vector<ObjectCandidate> classifyCandidatesDBSCAN(std::vector< TransitionSegment > segments,
                                                          std::vector<Vector2<int> >&fieldBorders,
                                                          std::vector<unsigned char> validColours,
                                                          int spacing,
                                                          float min_aspect, float max_aspect, int min_segments);

    /*!
      @brief Defines a finer scan area of where a candidate robot exists
      @param robotCandidates The vector of RobotCandidates that contain the location of where the robot feet should be
      @param horizonLine The HorizonLine is where the robotScanArea will scan upto and just a little bit beyond since this is theoretically the maximum height of a robot.
      @param scanSpacing This value defines how fine the scan resolution should be when creating scan lines.
      @returns
    */
    //std::vector< ClassifiedSection > robotScanAreas(std::vector<RobotCandidate> robotCandidates, std::vector<Vector2<int> >&fieldBorders, Horizon horizonLine);




    /*!
      @brief Returns true when the colour passed in is a valid colour from the list passed in
      @param colour The colour value that needs to be checked if it is a robot colour
      @param colourList The vector of valid colours to match against
      @return bool True when the colour passed in is an assigned robot colour
    */
    bool isValidColour(unsigned char colour, std::vector<unsigned char> colourList);

    int findInterceptFromPerspectiveFrustum(std::vector<Vector2<int> >&points, int current_x, int target_x, int spacing);
    static bool sortTransitionSegments(TransitionSegment a, TransitionSegment b);

    std::vector<Vector2<int> > findGreenBorderPoints(const NUimage* sourceImage, const unsigned char *lookUpTable, int scanSpacing, Horizon* horizonLine);
    std::vector<Vector2<int> > getConvexFieldBorders(std::vector<Vector2<int> >& fieldBorders);
    std::vector<Vector2<int> > interpolateBorders(std::vector<Vector2<int> >& fieldBorders, int scanSpacing);

<<<<<<< HEAD
    ClassifiedSection* horizontalScan(std::vector<Vector2<int> >&fieldBoarders, int scanSpacing);
    ClassifiedSection* verticalScan(std::vector<Vector2<int> >&fieldBoarders, int scanSpacing);
    void ClassifiyScanArea(ClassifiedSection* scanArea);
    std::vector<LSFittedLine> DetectLines(ClassifiedSection* scanArea, int spacing);
=======
    ClassifiedSection* horizontalScan(std::vector<Vector2<int> >&fieldBorders, int scanSpacing);
    ClassifiedSection* verticalScan(std::vector<Vector2<int> >&fieldBorders, int scanSpacing);
>>>>>>> 9446fc09
    void ClassifyScanArea(ClassifiedSection* scanArea);


    private:    
    const NUimage* currentImage; //!< Storage of a pointer to the raw colour image.
    const unsigned char* currentLookupTable; //!< Storage of a pointer to the current colour lookup table.

    int findYFromX(std::vector<Vector2<int> >&points, int x);
    bool checkIfBufferSame(boost::circular_buffer<unsigned char> cb);
    void CloselyClassifyScanline(ScanLine* tempLine, Vector2<int> startPoint, unsigned char currentColour, int length, int spacing, int direction);


};
#endif // VISION_H<|MERGE_RESOLUTION|>--- conflicted
+++ resolved
@@ -15,12 +15,9 @@
 #include "ScanLine.h"
 #include "TransitionSegment.h"
 #include "RobotCandidate.h"
-<<<<<<< HEAD
 #include "LineDetection.h"
 #include "FieldObjects/FieldObjects.h"
-=======
 #include "ObjectCandidate.h"
->>>>>>> 9446fc09
 
 class NUimage;
 
@@ -113,16 +110,12 @@
     std::vector<Vector2<int> > getConvexFieldBorders(std::vector<Vector2<int> >& fieldBorders);
     std::vector<Vector2<int> > interpolateBorders(std::vector<Vector2<int> >& fieldBorders, int scanSpacing);
 
-<<<<<<< HEAD
+
     ClassifiedSection* horizontalScan(std::vector<Vector2<int> >&fieldBoarders, int scanSpacing);
     ClassifiedSection* verticalScan(std::vector<Vector2<int> >&fieldBoarders, int scanSpacing);
-    void ClassifiyScanArea(ClassifiedSection* scanArea);
+    void ClassifyScanArea(ClassifiedSection* scanArea);
     std::vector<LSFittedLine> DetectLines(ClassifiedSection* scanArea, int spacing);
-=======
-    ClassifiedSection* horizontalScan(std::vector<Vector2<int> >&fieldBorders, int scanSpacing);
-    ClassifiedSection* verticalScan(std::vector<Vector2<int> >&fieldBorders, int scanSpacing);
->>>>>>> 9446fc09
-    void ClassifyScanArea(ClassifiedSection* scanArea);
+
 
 
     private:    
