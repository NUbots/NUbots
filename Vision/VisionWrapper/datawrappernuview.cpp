#include <boost/foreach.hpp>
#include "datawrappernuview.h"
#include "Infrastructure/NUImage/ColorModelConversions.h"
#include "debug.h"
#include "debugverbosityvision.h"
#include "nubotdataconfig.h"
#include "Kinematics/Kinematics.h"

#include "Vision/visionconstants.h"
#include "Vision/VisionTypes/coloursegment.h"
#include "Infrastructure/Jobs/JobList.h"
#include "Infrastructure/Jobs/CameraJobs/ChangeCameraSettingsJob.h"


DataWrapper* DataWrapper::instance = 0;

void getPointsAndColoursFromSegments(const std::vector< std::vector<ColourSegment> >& segments, std::vector<Colour>& colours, std::vector<Point>& pts)
{
    BOOST_FOREACH(const std::vector<ColourSegment>& line, segments) {
        BOOST_FOREACH(const ColourSegment& seg, line) {
            pts.push_back(seg.getStart());
            pts.push_back(seg.getEnd());
            colours.push_back(seg.getColour());
        }
    }
}

DataWrapper::DataWrapper()
{
<<<<<<< HEAD
    camera_data.LoadFromConfigFile((std::string(CONFIG_DIR) + std::string("CameraSpecs.cfg")).c_str());
    VisionConstants::loadFromFile(std::string(CONFIG_DIR) + std::string("VisionOptions.cfg"));
=======
    camera_data.LoadFromConfigFile((string(CONFIG_DIR) + string("CameraSpecs.cfg")).c_str());
    VisionConstants::loadFromFile(string(CONFIG_DIR) + string("VisionOptions.cfg"));

    string sen_calib_name = string(CONFIG_DIR) + string("SensorCalibration.cfg");

    debug << "opening sensor calibration config: " << sen_calib_name << endl;
    if( ! m_sensor_calibration.ReadSettings(sen_calib_name)) {
        errorlog << "DataWrapper::DataWrapper() - failed to load sensor calibration: " << sen_calib_name << ". Using default values." << endl;
        m_sensor_calibration = SensorCalibration();
    }

>>>>>>> 250e679c
    numFramesDropped = numFramesProcessed = 0;
}

DataWrapper::~DataWrapper()
{
}

DataWrapper* DataWrapper::getInstance()
{
    if(!instance)
        instance = new DataWrapper();
    return instance;
}

//void DataWrapper::setCallBack(virtualNUbot* virtual_nubot)
//{
//    m_virtual_nubot = virtual_nubot;
//}

/**
*   @brief Fetches the next frame from the webcam.
*/
const NUImage* DataWrapper::getFrame()
{
    return m_current_image;
}

<<<<<<< HEAD
bool DataWrapper::getCTGVector(std::vector<float>& ctgvector)
{
    #if VISION_WRAPPER_VERBOSITY > 1
        debug << "DataWrapper::getCTGVector()" << std::endl;
    #endif
    return sensor_data->get(NUSensorsData::CameraToGroundTransform, ctgvector);
}

/*! @brief Retrieves the camera transform vector returns it.
*   @param ctgvector A reference to a float vector to fill.
*   @return valid Whether the retrieved values are valid or not.
*/
bool DataWrapper::getCTVector(std::vector<float>& ctvector)
{
    #if VISION_WRAPPER_VERBOSITY > 1
        debug << "DataWrapper::getCTVector()" << std::endl;
    #endif
    return sensor_data->get(NUSensorsData::CameraTransform, ctvector);
=======
//! @brief Retrieves the camera height returns it.
float DataWrapper::getCameraHeight() const
{
    return m_camera_height;
}

//! @brief Retrieves the camera pitch returns it.
float DataWrapper::getHeadPitch() const
{
    return m_head_pitch;
>>>>>>> 250e679c
}

//! @brief Retrieves the camera yaw returns it.
float DataWrapper::getHeadYaw() const
{
    return m_head_yaw;
}

//! @brief Retrieves the body pitch returns it.
Vector3<float> DataWrapper::getOrientation() const
{
    return m_orientation;
}

Vector3<double> DataWrapper::getNeckPosition() const
{
    return m_neck_position;
}

Vector2<double> DataWrapper::getCameraFOV() const
{
<<<<<<< HEAD
    std::vector<float> orientation;
    bool valid = sensor_data->get(NUSensorsData::Orientation, orientation);
    if(valid && orientation.size() > 2) {
        pitch = orientation.at(1);
        return true;
    }
    else {
        pitch = 0;
        return false;
    }
=======
    return Vector2<double>(camera_data.m_horizontalFov, camera_data.m_verticalFov);
>>>>>>> 250e679c
}

const Horizon& DataWrapper::getKinematicsHorizon()
{
    #if VISION_WRAPPER_VERBOSITY > 1
        debug << "DataWrapper::getKinematicsHorizon() - Begin" << std::endl;
    #endif
    if(sensor_data->getHorizon(m_horizon_coefficients)) {
        #if VISION_WRAPPER_VERBOSITY > 1
            debug << "DataWrapper::getKinematicsHorizon() - success" << std::endl;
        #endif
        m_kinematics_horizon.setLine(m_horizon_coefficients.at(0), m_horizon_coefficients.at(1), m_horizon_coefficients.at(2));
        m_kinematics_horizon.exists = true;
    }
    else {
        #if VISION_WRAPPER_VERBOSITY > 1
            debug << "DataWrapper::getKinematicsHorizon() - failed" << std::endl;
        #endif
        m_kinematics_horizon.setLineFromPoints(Point(0, 0), Point(m_current_image->getWidth(), 0));

        m_kinematics_horizon.exists = false;
    }
    
    return m_kinematics_horizon;
}

////! @brief Returns image width.
//unsigned int DataWrapper::getImageWidth()
//{
//    return m_image_width;
//}

////! @brief Returns image height.
//unsigned int DataWrapper::getImageHeight()
//{
//    return m_image_height;
//}

//! @brief Returns camera settings.
CameraSettings DataWrapper::getCameraSettings()
{
    return CameraSettings();
}

const LookUpTable& DataWrapper::getLUT() const
{
    return LUT;
}

void DataWrapper::publish(const std::vector<const VisionFieldObject*> &visual_objects)
{
    for(int i=0; i<visual_objects.size(); i++) {
        visual_objects.at(i)->addToExternalFieldObjects(field_objects, m_timestamp);
    }
}

void DataWrapper::publish(const VisionFieldObject* visual_object)
{
    std::cout << m_timestamp << std::endl;
    visual_object->addToExternalFieldObjects(field_objects, m_timestamp);
}

void DataWrapper::debugPublish(DEBUG_ID id, const std::vector<Point> &data_points)
{
    #if VISION_WRAPPER_VERBOSITY > 2
        debug << id << std::endl;
        debug << data_points << std::endl;
    #endif

    switch(id) {
    case DBID_H_SCANS:
        debug << "DataWrapper::debugPublish - DBID_H_SCANS printing not implemented" << std::endl;
        break;
    case DBID_V_SCANS:
        debug << "DataWrapper::debugPublish - DBID_V_SCANS printing not implemented" << std::endl;
        break;
    case DBID_HORIZON:
        debug << "DataWrapper::debugPublish - DBID_HORIZON printing handled externally to vision" << std::endl;
        break;
    case DBID_GREENHORIZON_SCANS:
        emit pointsUpdated(data_points, GLDisplay::greenHorizonScanPoints);
        break;
    case DBID_GREENHORIZON_FINAL:
        emit pointsUpdated(data_points, GLDisplay::greenHorizonPoints);
        break;
    case DBID_MATCHED_SEGMENTS:
        emit pointsUpdated(data_points, GLDisplay::Transitions);
        break;
    case DBID_OBSTACLE_POINTS:
        debug << "DataWrapper::debugPublish - DBID_OBSTACLE_POINTS printing not implemented" << std::endl;
        break;
    default:
        errorlog << "DataWrapper::debugPublish - Called with invalid id" << std::endl;
    }
}

//! Outputs debug data to the appropriate external interface
void DataWrapper::debugPublish(DEBUG_ID id, const SegmentedRegion& region)
{

    switch(id) {
    case DBID_SEGMENTS:
        emit segmentsUpdated(region.getSegments(), GLDisplay::Segments);
//        c_it = colours.begin();
//        for (it = data_points.begin(); it < data_points.end()-1; it+=2) {
//            //draws a line between each consecutive pair of points of the corresponding colour
//            line(img, cv::Point2i(it->x, it->y), cv::Point2i((it+1)->x, (it+1)->y), *c_it, 1);
//            c_it++;
//        }
        break;
    case DBID_FILTERED_SEGMENTS:
        emit segmentsUpdated(region.getSegments(), GLDisplay::FilteredSegments);
//        c_it = colours.begin();
//        for (it = data_points.begin(); it < data_points.end()-1; it+=2) {
//            //draws a line between each consecutive pair of points of the corresponding colour
//            line(img, cv::Point2i(it->x, it->y), cv::Point2i((it+1)->x, (it+1)->y), *c_it, 1);
//            c_it++;
//        }
        break;
    default:
        errorlog << "DataWrapper::debugPublish - Called with invalid id" << std::endl;
    }
}

void DataWrapper::debugPublish(DEBUG_ID id, const NUImage* const img)
{

}

void DataWrapper::debugPublish(DEBUG_ID id, const std::vector<LSFittedLine> &data)
{
    switch(id) {
    case DBID_GOAL_LINES_START:
        emit linesUpdated(data, GLDisplay::GoalEdgeLinesStart);
        break;
    case DBID_GOAL_LINES_END:
        emit linesUpdated(data, GLDisplay::GoalEdgeLinesEnd);
        break;
    default:
        errorlog << "DataWrapper::debugPublish - Called with invalid id" << std::endl;
    }
}

void DataWrapper::plotCurve(std::string name, std::vector< Vector2<double> > pts)
{
    QVector<QPointF> qpts;
    BOOST_FOREACH(const Point& p, pts) {
        qpts.push_back(QPointF(p.x, p.y));
    }

    emit plotUpdated(QString(name.c_str()), qpts);
}

void DataWrapper::plotHistogram(std::string name, const Histogram1D &hist, Colour colour)
{
    errorlog << "plotHistogram - not implemented for NUView" << std::endl;
}

void DataWrapper::plotLineSegments(std::string name, std::vector<Point> pts)
{
    errorlog << "plotLineSegments - not implemented for NUView" << std::endl;
}

bool DataWrapper::updateFrame()
{
    // allow dynamic reloading of file values
    camera_data.LoadFromConfigFile((std::string(CONFIG_DIR) + std::string("CameraSpecs.cfg")).c_str());
    VisionConstants::loadFromFile(std::string(CONFIG_DIR) + std::string("VisionOptions.cfg"));
    //should check actions but for some reason it keeps coming in as null
    if (m_current_image == NULL || sensor_data == NULL || field_objects == NULL)
    {
        #if VISION_WRAPPER_VERBOSITY > 1
            debug << "DataWrapper::updateFrame(): null reference from BB" << std::endl;
        #endif
        // keep object times updated.
        if(field_objects && sensor_data)
        {
            field_objects->preProcess(sensor_data->GetTimestamp());
            field_objects->postProcess(sensor_data->GetTimestamp());
        }
        return false;
    }

    vector<float> orientation(3, 0);

    //update kinematics snapshot
    if(!sensor_data->getCameraHeight(m_camera_height))
        errorlog << "DataWrapperDarwin - updateFrame() - failed to get camera height from NUSensorsData" << endl;
    if(!sensor_data->getPosition(NUSensorsData::HeadPitch, m_head_pitch))
        errorlog << "DataWrapperDarwin - updateFrame() - failed to get head pitch from NUSensorsData" << endl;
    if(!sensor_data->getPosition(NUSensorsData::HeadYaw, m_head_yaw))
        errorlog << "DataWrapperDarwin - updateFrame() - failed to get head yaw from NUSensorsData" << endl;
    if(!sensor_data->getOrientation(orientation))
        errorlog << "DataWrapperDarwin - updateFrame() - failed to get orientation from NUSensorsData" << endl;

    vector<float> left, right;
    if(sensor_data->get(NUSensorsData::LLegTransform, left) and sensor_data->get(NUSensorsData::RLegTransform, right))
    {
        m_neck_position = Kinematics::CalculateNeckPosition(Matrix4x4fromVector(left), Matrix4x4fromVector(right), m_sensor_calibration.m_neck_position_offset);
    }
    else
    {
        errorlog << "DataWrapperDarwin - updateFrame() - failed to get left or right leg transforms from NUSensorsData" << endl;
        // Default in case kinemtaics not available. Base height of darwin.
        m_neck_position = Vector3<double>(0.0, 0.0, 39.22);
    }

    m_timestamp = m_current_image->GetTimestamp();
<<<<<<< HEAD
    std::cout << "pre: " << m_timestamp << std::endl;
=======
    //cout << "pre: " << m_timestamp << endl;
>>>>>>> 250e679c
    field_objects->preProcess(m_timestamp);
    return true;
}

void DataWrapper::postProcess()
{
    if (m_current_image != NULL && field_objects != NULL)
    {
<<<<<<< HEAD
        std::cout << "post: " << m_current_image->GetTimestamp() << std::endl;
=======
        //cout << "post: " << m_current_image->GetTimestamp() << endl;
>>>>>>> 250e679c
        field_objects->postProcess(m_current_image->GetTimestamp());
    }
}

/**
*   @brief loads the colour look up table
*   @param filename The filename for the LUT stored on disk
*   @note Taken from original vision system
*/
bool DataWrapper::loadLUTFromFile(const std::string& fileName)
{
    return LUT.loadLUTFromFile(fileName);
}

void DataWrapper::setRawImage(const NUImage* image)
{
    m_current_image = image;
}

void DataWrapper::setSensorData(NUSensorsData* sensors)
{
    sensor_data = sensors;
}

void DataWrapper::setFieldObjects(FieldObjects *fieldObjects)
{
    field_objects = fieldObjects;
}

void DataWrapper::setLUT(unsigned char *vals)
{
    LUT.set(vals);
}

void DataWrapper::classifyImage(ClassifiedImage &target) const
{
    if(m_current_image != NULL) {
        int width = m_current_image->getWidth();
        int height = m_current_image->getHeight();

        target.setImageDimensions(width,height);
        for (int y = 0; y < height; y++)
        {
            for (int x = 0; x < width; x++)
            {
                target.image[y][x] = LUT.classifyPixel((*m_current_image)(x,y));
            }
        }
    }
}

void DataWrapper::classifyPreviewImage(ClassifiedImage &target,unsigned char* temp_vals) const
{
    int width = m_current_image->getWidth();
    int height = m_current_image->getHeight();

    target.setImageDimensions(width,height);
    LookUpTable tempLUT(temp_vals);
    //qDebug() << "Begin Loop:";
    for (int y = 0; y < height; y++)
    {
        for (int x = 0; x < width; x++)
        {
            target.image[y][x] = tempLUT.classifyPixel((*m_current_image)(x,y));
        }
    }
}

void DataWrapper::saveAnImage()
{
    #if VISION_WRAPPER_VERBOSITY > 1
        debug << "DataWrapper::SaveAnImage(). Starting..." << std::endl;
    #endif

    if (!imagefile.is_open())
        imagefile.open((std::string(DATA_DIR) + std::string("image.strm")).c_str());
    if (!sensorfile.is_open())
        sensorfile.open((std::string(DATA_DIR) + std::string("sensor.strm")).c_str());

    if (imagefile.is_open() and numSavedImages < 2500)
    {
        if(sensorfile.is_open())
        {
            sensorfile << (*sensor_data) << flush;
        }
        NUImage buffer;
        buffer.cloneExisting(*m_current_image);
        imagefile << buffer;
        numSavedImages++;

        if (isSavingImagesWithVaryingSettings)
        {
            CameraSettings tempCameraSettings = m_current_image->getCameraSettings();
            if (numSavedImages % 10 == 0 )
            {
                tempCameraSettings.p_exposure.set(currentSettings.p_exposure.get() - 0);
            }
            else if (numSavedImages % 10 == 1 )
            {
                tempCameraSettings.p_exposure.set(currentSettings.p_exposure.get() - 50);
            }
            else if (numSavedImages % 10 == 2 )
            {
                tempCameraSettings.p_exposure.set(currentSettings.p_exposure.get() - 25);
            }
            else if (numSavedImages % 10 == 3 )
            {
                tempCameraSettings.p_exposure.set(currentSettings.p_exposure.get() - 0);
            }
            else if (numSavedImages % 10 == 4 )
            {
                tempCameraSettings.p_exposure.set(currentSettings.p_exposure.get() + 25);
            }
            else if (numSavedImages % 10 == 5 )
            {
                tempCameraSettings.p_exposure.set(currentSettings.p_exposure.get() + 50);
            }
            else if (numSavedImages % 10 == 6 )
            {
                tempCameraSettings.p_exposure.set(currentSettings.p_exposure.get() + 100);
            }
            else if (numSavedImages % 10 == 7 )
            {
                tempCameraSettings.p_exposure.set(currentSettings.p_exposure.get() + 150);
            }
            else if (numSavedImages % 10 == 8 )
            {
                tempCameraSettings.p_exposure.set(currentSettings.p_exposure.get() + 200);
            }
            else if (numSavedImages % 10 == 9 )
            {
                tempCameraSettings.p_exposure.set(currentSettings.p_exposure.get() + 300);
            }

            //Set the Camera Setttings using Jobs:
            ChangeCameraSettingsJob* newJob = new ChangeCameraSettingsJob(tempCameraSettings);
            Blackboard->Jobs->addCameraJob(newJob);
            //m_camera->setSettings(tempCameraSettings);
        }
    }
    #if VISION_WRAPPER_VERBOSITY > 1
        debug << "DataWrapper::SaveAnImage(). Finished" << std::endl;
    #endif
}<|MERGE_RESOLUTION|>--- conflicted
+++ resolved
@@ -27,22 +27,17 @@
 
 DataWrapper::DataWrapper()
 {
-<<<<<<< HEAD
     camera_data.LoadFromConfigFile((std::string(CONFIG_DIR) + std::string("CameraSpecs.cfg")).c_str());
     VisionConstants::loadFromFile(std::string(CONFIG_DIR) + std::string("VisionOptions.cfg"));
-=======
-    camera_data.LoadFromConfigFile((string(CONFIG_DIR) + string("CameraSpecs.cfg")).c_str());
-    VisionConstants::loadFromFile(string(CONFIG_DIR) + string("VisionOptions.cfg"));
 
     string sen_calib_name = string(CONFIG_DIR) + string("SensorCalibration.cfg");
 
-    debug << "opening sensor calibration config: " << sen_calib_name << endl;
+    debug << "opening sensor calibration config: " << sen_calib_name << std::endl;
     if( ! m_sensor_calibration.ReadSettings(sen_calib_name)) {
-        errorlog << "DataWrapper::DataWrapper() - failed to load sensor calibration: " << sen_calib_name << ". Using default values." << endl;
+        errorlog << "DataWrapper::DataWrapper() - failed to load sensor calibration: " << sen_calib_name << ". Using default values." << std::endl;
         m_sensor_calibration = SensorCalibration();
     }
 
->>>>>>> 250e679c
     numFramesDropped = numFramesProcessed = 0;
 }
 
@@ -70,26 +65,6 @@
     return m_current_image;
 }
 
-<<<<<<< HEAD
-bool DataWrapper::getCTGVector(std::vector<float>& ctgvector)
-{
-    #if VISION_WRAPPER_VERBOSITY > 1
-        debug << "DataWrapper::getCTGVector()" << std::endl;
-    #endif
-    return sensor_data->get(NUSensorsData::CameraToGroundTransform, ctgvector);
-}
-
-/*! @brief Retrieves the camera transform vector returns it.
-*   @param ctgvector A reference to a float vector to fill.
-*   @return valid Whether the retrieved values are valid or not.
-*/
-bool DataWrapper::getCTVector(std::vector<float>& ctvector)
-{
-    #if VISION_WRAPPER_VERBOSITY > 1
-        debug << "DataWrapper::getCTVector()" << std::endl;
-    #endif
-    return sensor_data->get(NUSensorsData::CameraTransform, ctvector);
-=======
 //! @brief Retrieves the camera height returns it.
 float DataWrapper::getCameraHeight() const
 {
@@ -100,7 +75,6 @@
 float DataWrapper::getHeadPitch() const
 {
     return m_head_pitch;
->>>>>>> 250e679c
 }
 
 //! @brief Retrieves the camera yaw returns it.
@@ -122,20 +96,7 @@
 
 Vector2<double> DataWrapper::getCameraFOV() const
 {
-<<<<<<< HEAD
-    std::vector<float> orientation;
-    bool valid = sensor_data->get(NUSensorsData::Orientation, orientation);
-    if(valid && orientation.size() > 2) {
-        pitch = orientation.at(1);
-        return true;
-    }
-    else {
-        pitch = 0;
-        return false;
-    }
-=======
     return Vector2<double>(camera_data.m_horizontalFov, camera_data.m_verticalFov);
->>>>>>> 250e679c
 }
 
 const Horizon& DataWrapper::getKinematicsHorizon()
@@ -323,13 +284,13 @@
 
     //update kinematics snapshot
     if(!sensor_data->getCameraHeight(m_camera_height))
-        errorlog << "DataWrapperDarwin - updateFrame() - failed to get camera height from NUSensorsData" << endl;
+        errorlog << "DataWrapperDarwin - updateFrame() - failed to get camera height from NUSensorsData" << std::endl;
     if(!sensor_data->getPosition(NUSensorsData::HeadPitch, m_head_pitch))
-        errorlog << "DataWrapperDarwin - updateFrame() - failed to get head pitch from NUSensorsData" << endl;
+        errorlog << "DataWrapperDarwin - updateFrame() - failed to get head pitch from NUSensorsData" << std::endl;
     if(!sensor_data->getPosition(NUSensorsData::HeadYaw, m_head_yaw))
-        errorlog << "DataWrapperDarwin - updateFrame() - failed to get head yaw from NUSensorsData" << endl;
+        errorlog << "DataWrapperDarwin - updateFrame() - failed to get head yaw from NUSensorsData" << std::endl;
     if(!sensor_data->getOrientation(orientation))
-        errorlog << "DataWrapperDarwin - updateFrame() - failed to get orientation from NUSensorsData" << endl;
+        errorlog << "DataWrapperDarwin - updateFrame() - failed to get orientation from NUSensorsData" << std::endl;
 
     vector<float> left, right;
     if(sensor_data->get(NUSensorsData::LLegTransform, left) and sensor_data->get(NUSensorsData::RLegTransform, right))
@@ -338,17 +299,13 @@
     }
     else
     {
-        errorlog << "DataWrapperDarwin - updateFrame() - failed to get left or right leg transforms from NUSensorsData" << endl;
+        errorlog << "DataWrapperDarwin - updateFrame() - failed to get left or right leg transforms from NUSensorsData" << std::endl;
         // Default in case kinemtaics not available. Base height of darwin.
         m_neck_position = Vector3<double>(0.0, 0.0, 39.22);
     }
 
     m_timestamp = m_current_image->GetTimestamp();
-<<<<<<< HEAD
-    std::cout << "pre: " << m_timestamp << std::endl;
-=======
-    //cout << "pre: " << m_timestamp << endl;
->>>>>>> 250e679c
+    //cout << "pre: " << m_timestamp << std::endl;
     field_objects->preProcess(m_timestamp);
     return true;
 }
@@ -357,11 +314,7 @@
 {
     if (m_current_image != NULL && field_objects != NULL)
     {
-<<<<<<< HEAD
-        std::cout << "post: " << m_current_image->GetTimestamp() << std::endl;
-=======
-        //cout << "post: " << m_current_image->GetTimestamp() << endl;
->>>>>>> 250e679c
+        //cout << "post: " << m_current_image->GetTimestamp() << std::endl;
         field_objects->postProcess(m_current_image->GetTimestamp());
     }
 }
