#include <boost/foreach.hpp>
#include "datawrapperqt.h"
#include "Infrastructure/NUImage/ColorModelConversions.h"
#include "Kinematics/Kinematics.h"
#include "debug.h"
#include "debugverbosityvision.h"
#include "nubotdataconfig.h"

#include "Vision/VisionTypes/coloursegment.h"
#include "Vision/visionconstants.h"

#include <QMessageBox>
#include <qwt_symbol.h>

DataWrapper* DataWrapper::instance = 0;

DataWrapper::DataWrapper(MainWindow* ui, bool ok, INPUT_METHOD method, std::string istrm, std::string sstrm, std::string cfg, std::string lname)
{
    m_ok = ok;
    gui = ui;
    m_method = method;
<<<<<<< HEAD
    debug << "openning camera config: " << std::string(CONFIG_DIR) + std::string("CameraSpecs.cfg") << std::endl;
    if( ! m_camspecs.LoadFromConfigFile((std::string(CONFIG_DIR) + std::string("CameraSpecs.cfg")).c_str())) {
        errorlog << "DataWrapper::DataWrapper() - failed to load camera specifications: " << std::string(CONFIG_DIR) + std::string("CameraSpecs.cfg") << std::endl;
=======
    string cam_spec_name = string(CONFIG_DIR) + string("CameraSpecs.cfg");
    string sen_calib_name = string(CONFIG_DIR) + string("SensorCalibration.cfg");

    debug << "opening camera config: " << cam_spec_name << endl;
    if( ! m_camspecs.LoadFromConfigFile(cam_spec_name.c_str())) {
        errorlog << "DataWrapper::DataWrapper() - failed to load camera specifications: " << cam_spec_name << endl;
>>>>>>> 250e679c
        ok = false;
    }

    debug << "opening sensor calibration config: " << sen_calib_name << endl;
    if( ! m_sensor_calibration.ReadSettings(sen_calib_name)) {
        errorlog << "DataWrapper::DataWrapper() - failed to load sensor calibration: " << sen_calib_name << ". Using default values." << endl;
        m_sensor_calibration = SensorCalibration();
    }

    kinematics_horizon.setLine(0, 1, 0);
    numFramesDropped = numFramesProcessed = 0;

    switch(method) {
    case STREAM:
        streamname = istrm;
        debug << "openning image stream: " << streamname << std::endl;
        imagestrm.open(streamname.c_str());

        using_sensors = !sstrm.empty();
        sensorstreamname = sstrm;
        if(m_ok && using_sensors) {
            debug << "openning sensor stream: " << sensorstreamname << std::endl;
            sensorstrm.open(sensorstreamname.c_str());
            if(!sensorstrm.is_open()) {
                QMessageBox::warning(NULL, "Error", QString("Failed to read sensors from: ") + QString(sensorstreamname.c_str()) + QString(" defaulting to sensors off."));
                using_sensors = false;
            }
        }

        if(!imagestrm.is_open()) {
            errorlog << "DataWrapper::DataWrapper() - failed to load stream: " << streamname << std::endl;
            m_ok = false;
        }
        break;
    case CAMERA:

        #ifdef TARGET_IS_MAC
        m_camera = new NUOpenCVCamera;
        #elif TARGET_IS_WINDOWS
        m_camera = new NUOpenCVCamera;
        #else
        m_camera = new PCCamera;
        #endif
    }

    configname = cfg;
    debug << "config: " << configname << std::endl;
    VisionConstants::loadFromFile(configname);

    LUTname = lname;
    if(!loadLUTFromFile(LUTname)){
        errorlog << "DataWrapper::DataWrapper() - failed to load LUT: " << LUTname << std::endl;
        ok = false;
    }

    //DEBUG
    ratio_hist.first = 0;
    ratio_hist.second = 0;
    ratio_r1.first = 0;
    ratio_r1.second = 0;
    ratio_r2.first = 0;
    ratio_r2.second = 0;
    //END DEBUG
}

DataWrapper::~DataWrapper()
{
}

DataWrapper* DataWrapper::getInstance()
{
    //if(!instance)
    //    instance = new DataWrapper();
    return instance;
}

/**
*   @brief Fetches the next frame from the webcam.
*/
NUImage* DataWrapper::getFrame()
{
    return &m_current_image;
}

<<<<<<< HEAD
//! @brief Generates spoofed camera transform std::vector.
bool DataWrapper::getCTGVector(std::vector<float> &ctgvector)
=======
//! @brief Retrieves the camera height returns it.
float DataWrapper::getCameraHeight() const
>>>>>>> 250e679c
{
    return m_camera_height;
}

<<<<<<< HEAD
//! @brief Generates spoofed camera transform std::vector.
bool DataWrapper::getCTVector(std::vector<float> &ctvector)
=======
//! @brief Retrieves the camera pitch returns it.
float DataWrapper::getHeadPitch() const
>>>>>>> 250e679c
{
    return m_head_pitch;
}

//! @brief Retrieves the camera yaw returns it.
float DataWrapper::getHeadYaw() const
{
    return m_head_yaw;
}

//! @brief Retrieves the body pitch returns it.
Vector3<float> DataWrapper::getOrientation() const
{
    return m_orientation;
}

//! @brief Returns the neck position snapshot.
Vector3<double> DataWrapper::getNeckPosition() const
{
<<<<<<< HEAD
    if(using_sensors) {
        std::vector<float> orientation;
        bool valid = m_sensor_data.get(NUSensorsData::Orientation, orientation);
        if(valid && orientation.size() > 2) {
            pitch = orientation.at(1);
            return true;
        }
    }
    return false;
=======
    return m_neck_position;
>>>>>>> 250e679c
}

Vector2<double> DataWrapper::getCameraFOV() const
{
    return Vector2<double>(m_camspecs.m_horizontalFov, m_camspecs.m_verticalFov);
}

//! @brief Returns spoofed kinecv::Matics horizon.
const Horizon& DataWrapper::getKinematicsHorizon() const
{
    return kinematics_horizon;
}

//! @brief Returns camera settings.
CameraSettings DataWrapper::getCameraSettings() const
{
    switch(m_method) {
    case CAMERA:
        return m_camera->getSettings();
    case STREAM:
        return CameraSettings();
    default:
        return CameraSettings();
    }
}

SensorCalibration DataWrapper::getSensorCalibration() const
{
    return m_sensor_calibration;
}

const LookUpTable& DataWrapper::getLUT() const
{
    return LUT;
}

void DataWrapper::publish(const std::vector<const VisionFieldObject*> &visual_objects)
{
    //std::cout << visual_objects.size() << " visual objects seen" << std::endl;
}

void DataWrapper::publish(const VisionFieldObject* visual_object)
{
    //std::cout << "Visual object seen at " << visual_object->getLocationPixels() << std::endl;
    #if VISION_WRAPPER_VERBOSITY > 0
    visual_object->printLabel(debug);
    debug << std::endl;
    #endif
}

void DataWrapper::debugPublish(const std::vector<Ball>& data) {
    BOOST_FOREACH(const Ball& b, data) {
        gui->addToLayer(DBID_BALLS, QCircle(QPointF(b.getLocationPixels().x, b.getLocationPixels().y), b.getRadius()), QColor(255, 160, 0));
    }
}

void DataWrapper::debugPublish(const std::vector<CentreCircle>& data)
{
    BOOST_FOREACH(const CentreCircle& c, data) {
        //need to change to display as ellipse - but for now just centre
        gui->addToLayer(DBID_CENTRE_CIRCLES, QPointF(c.getLocationPixels().x, c.getLocationPixels().y), QPen(Qt::magenta, 5));
    }
}

void DataWrapper::debugPublish(const std::vector<CornerPoint>& data)
{
    BOOST_FOREACH(const CornerPoint& c, data) {
        gui->addToLayer(DBID_CORNERS, QPointF(c.getLocationPixels().x, c.getLocationPixels().y), QPen(Qt::cyan, 5));
    }
}

//bool DataWrapper::debugPublish(const std::vector<Beacon>& data) {
//
//}

void DataWrapper::debugPublish(const std::vector<Goal>& data)
{
    BOOST_FOREACH(const Goal& g, data) {
        QPolygonF p;
        const Quad& q = g.getQuad();
        p.append(QPointF(q.getBottomLeft().x, q.getBottomLeft().y));
        p.append(QPointF(q.getTopLeft().x, q.getTopLeft().y));
        p.append(QPointF(q.getTopRight().x, q.getTopRight().y));
        p.append(QPointF(q.getBottomRight().x, q.getBottomRight().y));
        p.append(QPointF(q.getBottomLeft().x, q.getBottomLeft().y));

        gui->addToLayer(DBID_GOALS, Polygon(p, g.getID() != GOAL_U), QPen(Qt::yellow));
        gui->addToLayer(DBID_GOALS, QPointF(g.getLocationPixels().x, g.getLocationPixels().y), QPen(QColor(Qt::blue), 3));
    }
}

////DEBUG - FOR GOAL PAPER
//void DataWrapper::debugPublish(int i, const std::vector<Goal> &d)
//{
//    double dist = -1;
//    if(true_num_posts == 1) {
//        if(d.size() == 1) {
//            dist = d.front().width_dist;
//        }
//        else {
//            double maxarea = -1;
//            //find biggest
//            BOOST_FOREACH(Goal g, d) {
//                if(g.getQuad().area() > maxarea) {
//                    maxarea = g.getQuad().area();
//                    dist = g.width_dist;
//                }
//            }
//        }
//    }
//    else {
//        if(d.size() == 0) {
//            //missed both
//            switch(i) {
//            case 0:
//                ratio_hist.first++;
//                ratio_hist.second++;
//                break;
//            case 1:
//                ratio_r1.first++;
//                ratio_r1.second++;
//                break;
//            case 2:
//                ratio_r2.first++;
//                ratio_r2.second++;
//                break;
//            }
//        }
//        if(d.size() == 1) {
//            //missed one
//            switch(i) {
//            case 0:
//                ratio_hist.first++;
//                ratio_hist.second++;
//                break;
//            case 1:
//                ratio_r1.first++;
//                ratio_r1.second++;
//                break;
//            case 2:
//                ratio_r2.first++;
//                ratio_r2.second++;
//                break;
//            }
//            if(d.front().getLocationPixels().x > 150)
//                dist = d.front().width_dist;
//        }
//        else {
//            double maxx = -1;
//            //find rightmost
//            BOOST_FOREACH(Goal g, d) {
//                if(g.getLocationPixels().x > maxx) {
//                    maxx = g.getLocationPixels().x;
//                    dist = g.width_dist;
//                }
//            }
//        }
//    }


//    switch(i) {
//    case 0:
//        if(dist != -1)
//            acc_hist(dist);
//        else
//            ratio_hist.first++;
//        ratio_hist.second++;
//        break;
//    case 1:
//        if(dist != -1)
//            acc_r1(dist);
//        else
//            ratio_r1.first++;
//        ratio_r1.second++;
//        break;
//    case 2:
//        if(dist != -1)
//            acc_r2(dist);
//        else
//            ratio_r2.first++;
//        ratio_r2.second++;
//        break;
//    }
//}
////DEBUG

void DataWrapper::debugPublish(const std::vector<Obstacle>& data)
{
    BOOST_FOREACH(const Obstacle& o, data) {
        QPolygonF p;
        Point loc = o.getLocationPixels();
        Point size = o.getScreenSize();

        p.append(QPointF(loc.x - size.x*0.5, loc.y - size.y));
        p.append(QPointF(loc.x - size.x*0.5, loc.y));
        p.append(QPointF(loc.x + size.x*0.5, loc.y));
        p.append(QPointF(loc.x + size.x*0.5, loc.y - size.y));

        gui->addToLayer(DBID_OBSTACLES, Polygon(p, false), QColor(Qt::white));
    }
}

void DataWrapper::debugPublish(const std::vector<FieldLine> &data)
{
    BOOST_FOREACH(const FieldLine& l, data) {
        Vector2<NUPoint> endpts = l.getEndPoints();
        gui->addToLayer(DBID_LINES, QLineF( endpts[0].screenCartesian.x, endpts[0].screenCartesian.y, endpts[1].screenCartesian.x, endpts[1].screenCartesian.y ), QColor(Qt::red));
    }
}

void DataWrapper::debugPublish(DEBUG_ID id, const std::vector<Point> &data_points)
{
    int w = m_current_image.getWidth(),
        h = m_current_image.getHeight();
    switch(id) {
    case DBID_H_SCANS:
        BOOST_FOREACH(const Point& pt, data_points) {
            gui->addToLayer(id, QLineF(0, pt.y, w, pt.y), QColor(Qt::gray));
        }
        break;
    case DBID_V_SCANS:
        BOOST_FOREACH(const Point& pt, data_points) {
            gui->addToLayer(id, QLineF(pt.x, pt.y, pt.x, h), QColor(Qt::gray));
        }
        break;
    case DBID_HORIZON:
        gui->addToLayer(id, QLineF(data_points.front().x, data_points.front().y, data_points.back().x, data_points.back().y), QColor(Qt::blue));
        break;
    case DBID_GREENHORIZON_SCANS:
        BOOST_FOREACH(const Point& pt, data_points) {
            gui->addToLayer(id, QPointF(pt.x, pt.y), QPen(Qt::magenta, 3));
        }
        break;
    case DBID_GREENHORIZON_THROWN:
        BOOST_FOREACH(const Point& pt, data_points) {
            gui->addToLayer(id, QPointF(pt.x, pt.y), QPen(Qt::red, 3));
        }
        break;
    case DBID_GREENHORIZON_FINAL:
        for(std::vector< Point >::const_iterator it=data_points.begin(); it<data_points.end(); it++) {
            if (it > data_points.begin()) {
                gui->addToLayer(id, QLineF((it-1)->x, (it-1)->y, it->x, it->y), QColor(Qt::magenta));
            }
            //gui->addToLayer(id, QPointF(it->x, it->y), QColor(Qt::magenta));
        }
        break;
    case DBID_MATCHED_SEGMENTS:
        BOOST_FOREACH(const Point& pt, data_points) {
            gui->addToLayer(id, QPointF(pt.x, pt.y), QColor(Qt::cyan));
        }
        break;
    case DBID_OBSTACLE_POINTS:
        BOOST_FOREACH(const Point& pt, data_points) {
            gui->addToLayer(id, QPointF(pt.x, pt.y), QPen(Qt::cyan, 2));
        }
        break;
    default:
        errorlog << "DataWrapper::debugPublish - Called with invalid id" << std::endl;
        return;
    }
}

//! Outputs debug data to the appropriate external interface
void DataWrapper::debugPublish(DEBUG_ID id, const SegmentedRegion& region)
{
    unsigned char r, g, b;
    BOOST_FOREACH(const std::vector<ColourSegment>& line, region.getSegments()) {
        BOOST_FOREACH(const ColourSegment& seg, line) {
            getColourAsRGB(seg.getColour(), r, g, b);
            gui->addToLayer(id, QLineF(seg.getStart().x, seg.getStart().y, seg.getEnd().x, seg.getEnd().y), QColor(r, g, b));
        }
    }
}

void DataWrapper::debugPublish(DEBUG_ID id, NUImage const* const img)
{
    //for all images

    QImage qimg(img->getWidth(), img->getHeight(), QImage::Format_RGB888);
    unsigned char r, g, b;

    for(int y=0; y<img->getHeight(); y++) {
        for(int x=0; x<img->getWidth(); x++) {
            ColorModelConversions::fromYCbCrToRGB((*img)(x,y).y, (*img)(x,y).cb, (*img)(x,y).cr, r, g, b);
            qimg.setPixel(x, y, qRgb(r, g, b));
        }
    }
    gui->addToLayer(id, qimg, 1);
}

void DataWrapper::debugPublish(DEBUG_ID id, const std::vector<LSFittedLine>& data)
{
    QColor linecolour, pointcolour, endptcolour;

    switch(id) {
    case DBID_GOAL_LINES_START:
        linecolour = QColor(Qt::cyan);
        pointcolour = QColor(Qt::blue);
        endptcolour = QColor(Qt::green);
        break;
    case DBID_GOAL_LINES_END:
        linecolour = QColor(Qt::magenta);
        pointcolour = QColor(Qt::blue);
        endptcolour = QColor(Qt::green);
        break;
    default:
        errorlog << "DataWrapper::debugPublish - Called with invalid id" << std::endl;
        return;
    }

    BOOST_FOREACH(LSFittedLine l, data) {
        Point ep1, ep2;
        if(l.getEndPoints(ep1, ep2)) {
            gui->addToLayer(id, QLineF(ep1.x, ep1.y, ep2.x, ep2.y), linecolour);
            ep1 = l.projectOnto(ep1),
            ep2 = l.projectOnto(ep2);
            gui->addToLayer(id, QPointF(ep1.x, ep1.y), QPen(endptcolour, 3));
            gui->addToLayer(id, QPointF(ep2.x, ep2.y), QPen(endptcolour, 3));
            BOOST_FOREACH(Point p, l.getPoints()) {
                gui->addToLayer(id, QPointF(p.x, p.y), pointcolour);
            }
        }
        else {
            #if VISION_WRAPPER_VERBOSITY > 1
            debug << "DataWrapper::debugPublish called with invalid line: " << l << std::endl;
            #endif
        }
    }
}

void DataWrapper::debugPublish(DEBUG_ID id, const std::vector<Goal>& data)
{
    BOOST_FOREACH(const Goal& g, data) {
        QPolygonF p;
        const Quad& q = g.getQuad();
        p.append(QPointF(q.getBottomLeft().x, q.getBottomLeft().y));
        p.append(QPointF(q.getTopLeft().x, q.getTopLeft().y));
        p.append(QPointF(q.getTopRight().x, q.getTopRight().y));
        p.append(QPointF(q.getBottomRight().x, q.getBottomRight().y));
        p.append(QPointF(q.getBottomLeft().x, q.getBottomLeft().y));

        gui->addToLayer(id, Polygon(p, g.getID() != GOAL_U), QPen(Qt::yellow));
        gui->addToLayer(id, QPointF(g.getLocationPixels().x, g.getLocationPixels().y), QPen(QColor(Qt::blue), 3));
    }
}

void DataWrapper::plotCurve(std::string name, std::vector< Point > pts)
{
    QwtPlotCurve::CurveStyle style;
    MainWindow::PLOTWINDOW win;
    QColor colour;
    QwtSymbol symbol(QwtSymbol::NoSymbol);

    // FILE OUTPUT, REMOVE LATER
    static bool clear = true;
    ofstream out;
    if(clear)
        out.open("lines.txt");
    else
        out.open("lines.txt", ios_base::app);
    clear = false;
    out << name << " = [" << name << " {[";
    BOOST_FOREACH(Point p, pts) {
        out << p.x << " " << p.y << ";";
    }
    out << "]}];" << endl;
    out.close();

    //hackalicious
    if(name.compare("Centrecircle") == 0) {
        style = QwtPlotCurve::Lines;
        win = MainWindow::p1;
        colour = Qt::red;
    }
    else if(name.compare("Groundcoords") == 0){
        style = QwtPlotCurve::NoCurve;
        win = MainWindow::p1;
        colour = Qt::white;
        symbol = QwtSymbol(QwtSymbol::Cross,
                           QBrush(Qt::green),
                           QPen(Qt::green),
                           QSize(3,3));
    }
    else if(name.compare("Corners") == 0) {
        //use a symbol and no line
        style = QwtPlotCurve::NoCurve;
        win = MainWindow::p1;
        colour = Qt::white;
        symbol = QwtSymbol(QwtSymbol::XCross,
                           QBrush(Qt::blue),
                           QPen(Qt::blue),
                           QSize(5,5));
    }
    else {
        win = MainWindow::p2;
        colour = Qt::black;
    }

    gui->setCurve(win, QString(name.c_str()), pts, colour, style, symbol);
}

void DataWrapper::plotLineSegments(std::string name, std::vector< Point > pts)
{
    gui->setDashedCurve(MainWindow::p1, QString(name.c_str()), pts, Qt::red, QwtPlotCurve::Lines, QwtSymbol(QwtSymbol::NoSymbol));
}

void DataWrapper::plotHistogram(std::string name, const Histogram1D& hist, Colour colour)
{
    QColor c;
    switch(colour) {
    case unclassified: c = Qt::black; break;
    case white: c = Qt::white; break;
    case green: c = Qt::green; break;
    case shadow_object: c = Qt::darkGray; break;
    case pink: c = Qt::magenta; break;
    case pink_orange: c = Qt::magenta; break;
    case orange: c = Qt::red; break;
    case yellow_orange: c = Qt::darkYellow; break;
    case yellow: c = Qt::yellow; break;
    case blue: c = Qt::blue; break;
    case shadow_blue: c = Qt::darkBlue; break;
    default: c = Qt::yellow; break;
    }


    if(name.compare("Before Merge2") == 0 || name.compare("After Merge2") == 0) {
        gui->setHistogram(MainWindow::p4, QString(name.c_str()), hist, c, QwtPlotHistogram::Columns);
    }
    else {
        gui->setHistogram(MainWindow::p3, QString(name.c_str()), hist, c, QwtPlotHistogram::Columns);
    }
}

bool DataWrapper::updateFrame(bool forward)
{
    if(m_ok) {
        gui->clearLayers();

        switch(m_method) {
        case CAMERA:
            m_current_image = *(m_camera->grabNewImage());   //force get new frame
            break;
        case STREAM:
            VisionConstants::loadFromFile(configname);
            if(!imagestrm.is_open()) {
                errorlog << "No image stream - " << streamname << std::endl;
                return false;
            }
            if(using_sensors && !sensorstrm.is_open()) {
                errorlog << "No sensor stream - " << sensorstreamname << std::endl;
                return false;
            }
            try {
                if(!forward)
                    imagestrm.seekg(-2 * (sizeof(NUImage::Header) + 2*sizeof(int) + sizeof(double) + sizeof(bool) + m_current_image.getWidth()*m_current_image.getHeight()*sizeof(Pixel)), ios_base::cur);
                imagestrm >> m_current_image;
            }
            catch(std::exception& e) {
<<<<<<< HEAD
//                errorlog << "Image stream error - resetting: " << e.what() << std::endl;
//                imagestrm.clear() ;
//                imagestrm.seekg(0, ios::beg);
//                imagestrm >> m_current_image;
//                if(using_sensors) {
//                    sensorstrm.clear() ;
//                    sensorstrm.seekg(0, ios::beg);
//                }
=======
>>>>>>> 250e679c
                return false;
            }
            if(using_sensors) {
                try {
                    if(!forward)
                        imagestrm.seekg(-2 * (sizeof(NUImage::Header) + 2*sizeof(int) + sizeof(double) + sizeof(bool) + m_current_image.getWidth()*m_current_image.getHeight()*sizeof(Pixel)), ios_base::cur);
                    sensorstrm >> m_sensor_data;
                }
                catch(std::exception& e){
                    errorlog << "Sensor stream error: " << e.what() << std::endl;
                    return false;
                }
            }
            break;
        }

        //overwrite sensor horizon if using sensors
        std::vector<float> hor_data;
        if(using_sensors && m_sensor_data.getHorizon(hor_data)) {
            kinematics_horizon.setLine(hor_data.at(0), hor_data.at(1), hor_data.at(2));
        }

        //update kinematics snapshot
        if(using_sensors) {

            vector<float> orientation(3, 0);

            if(!m_sensor_data.getCameraHeight(m_camera_height))
                errorlog << "DataWrapperQt - updateFrame() - failed to get camera height from NUSensorsData" << endl;
            if(!m_sensor_data.getPosition(NUSensorsData::HeadPitch, m_head_pitch))
                errorlog << "DataWrapperQt - updateFrame() - failed to get head pitch from NUSensorsData" << endl;
            if(!m_sensor_data.getPosition(NUSensorsData::HeadYaw, m_head_yaw))
                errorlog << "DataWrapperQt - updateFrame() - failed to get head yaw from NUSensorsData" << endl;
            if(!m_sensor_data.getOrientation(orientation))
                errorlog << "DataWrapperQt - updateFrame() - failed to get orientation from NUSensorsData" << endl;
            m_orientation = Vector3<float>(orientation.at(0), orientation.at(1), orientation.at(2));

            vector<float> left, right;
            if(m_sensor_data.get(NUSensorsData::LLegTransform, left) and m_sensor_data.get(NUSensorsData::RLegTransform, right))
            {
                m_neck_position = Kinematics::CalculateNeckPosition(Matrix4x4fromVector(left), Matrix4x4fromVector(right), m_sensor_calibration.m_neck_position_offset);
            }
            else
            {
                errorlog << "DataWrapperQt - updateFrame() - failed to get left or right leg transforms from NUSensorsData" << endl;
                // Default in case kinemtaics not available. Base height of darwin.
                m_neck_position = Vector3<double>(0.0, 0.0, 39.22);
            }
        }
        else {
            m_camera_height = m_head_pitch = m_head_yaw = 0;
            m_orientation = Vector3<float>(0,0,0);
            m_neck_position = Vector3<double>(0.0, 0.0, 39.22);
        }

        numFramesProcessed++;

        return m_current_image.getHeight() > 0 && m_current_image.getWidth() > 0;
    }
    return false;
}

/**
*   @brief loads the colour look up table
*   @param filename The filename for the LUT stored on disk
*   @note Taken from original vision system
*/
bool DataWrapper::loadLUTFromFile(const std::string& fileName)
{
    return LUT.loadLUTFromFile(fileName);
}<|MERGE_RESOLUTION|>--- conflicted
+++ resolved
@@ -19,24 +19,18 @@
     m_ok = ok;
     gui = ui;
     m_method = method;
-<<<<<<< HEAD
-    debug << "openning camera config: " << std::string(CONFIG_DIR) + std::string("CameraSpecs.cfg") << std::endl;
-    if( ! m_camspecs.LoadFromConfigFile((std::string(CONFIG_DIR) + std::string("CameraSpecs.cfg")).c_str())) {
-        errorlog << "DataWrapper::DataWrapper() - failed to load camera specifications: " << std::string(CONFIG_DIR) + std::string("CameraSpecs.cfg") << std::endl;
-=======
     string cam_spec_name = string(CONFIG_DIR) + string("CameraSpecs.cfg");
     string sen_calib_name = string(CONFIG_DIR) + string("SensorCalibration.cfg");
 
-    debug << "opening camera config: " << cam_spec_name << endl;
+    debug << "opening camera config: " << cam_spec_name << std::endl;
     if( ! m_camspecs.LoadFromConfigFile(cam_spec_name.c_str())) {
-        errorlog << "DataWrapper::DataWrapper() - failed to load camera specifications: " << cam_spec_name << endl;
->>>>>>> 250e679c
+        errorlog << "DataWrapper::DataWrapper() - failed to load camera specifications: " << cam_spec_name << std::endl;
         ok = false;
     }
 
-    debug << "opening sensor calibration config: " << sen_calib_name << endl;
+    debug << "opening sensor calibration config: " << sen_calib_name << std::endl;
     if( ! m_sensor_calibration.ReadSettings(sen_calib_name)) {
-        errorlog << "DataWrapper::DataWrapper() - failed to load sensor calibration: " << sen_calib_name << ". Using default values." << endl;
+        errorlog << "DataWrapper::DataWrapper() - failed to load sensor calibration: " << sen_calib_name << ". Using default values." << std::endl;
         m_sensor_calibration = SensorCalibration();
     }
 
@@ -115,24 +109,14 @@
     return &m_current_image;
 }
 
-<<<<<<< HEAD
-//! @brief Generates spoofed camera transform std::vector.
-bool DataWrapper::getCTGVector(std::vector<float> &ctgvector)
-=======
 //! @brief Retrieves the camera height returns it.
 float DataWrapper::getCameraHeight() const
->>>>>>> 250e679c
 {
     return m_camera_height;
 }
 
-<<<<<<< HEAD
-//! @brief Generates spoofed camera transform std::vector.
-bool DataWrapper::getCTVector(std::vector<float> &ctvector)
-=======
 //! @brief Retrieves the camera pitch returns it.
 float DataWrapper::getHeadPitch() const
->>>>>>> 250e679c
 {
     return m_head_pitch;
 }
@@ -152,19 +136,7 @@
 //! @brief Returns the neck position snapshot.
 Vector3<double> DataWrapper::getNeckPosition() const
 {
-<<<<<<< HEAD
-    if(using_sensors) {
-        std::vector<float> orientation;
-        bool valid = m_sensor_data.get(NUSensorsData::Orientation, orientation);
-        if(valid && orientation.size() > 2) {
-            pitch = orientation.at(1);
-            return true;
-        }
-    }
-    return false;
-=======
     return m_neck_position;
->>>>>>> 250e679c
 }
 
 Vector2<double> DataWrapper::getCameraFOV() const
@@ -530,7 +502,7 @@
     BOOST_FOREACH(Point p, pts) {
         out << p.x << " " << p.y << ";";
     }
-    out << "]}];" << endl;
+    out << "]}];" << std::endl;
     out.close();
 
     //hackalicious
@@ -623,17 +595,6 @@
                 imagestrm >> m_current_image;
             }
             catch(std::exception& e) {
-<<<<<<< HEAD
-//                errorlog << "Image stream error - resetting: " << e.what() << std::endl;
-//                imagestrm.clear() ;
-//                imagestrm.seekg(0, ios::beg);
-//                imagestrm >> m_current_image;
-//                if(using_sensors) {
-//                    sensorstrm.clear() ;
-//                    sensorstrm.seekg(0, ios::beg);
-//                }
-=======
->>>>>>> 250e679c
                 return false;
             }
             if(using_sensors) {
@@ -662,13 +623,13 @@
             vector<float> orientation(3, 0);
 
             if(!m_sensor_data.getCameraHeight(m_camera_height))
-                errorlog << "DataWrapperQt - updateFrame() - failed to get camera height from NUSensorsData" << endl;
+                errorlog << "DataWrapperQt - updateFrame() - failed to get camera height from NUSensorsData" << std::endl;
             if(!m_sensor_data.getPosition(NUSensorsData::HeadPitch, m_head_pitch))
-                errorlog << "DataWrapperQt - updateFrame() - failed to get head pitch from NUSensorsData" << endl;
+                errorlog << "DataWrapperQt - updateFrame() - failed to get head pitch from NUSensorsData" << std::endl;
             if(!m_sensor_data.getPosition(NUSensorsData::HeadYaw, m_head_yaw))
-                errorlog << "DataWrapperQt - updateFrame() - failed to get head yaw from NUSensorsData" << endl;
+                errorlog << "DataWrapperQt - updateFrame() - failed to get head yaw from NUSensorsData" << std::endl;
             if(!m_sensor_data.getOrientation(orientation))
-                errorlog << "DataWrapperQt - updateFrame() - failed to get orientation from NUSensorsData" << endl;
+                errorlog << "DataWrapperQt - updateFrame() - failed to get orientation from NUSensorsData" << std::endl;
             m_orientation = Vector3<float>(orientation.at(0), orientation.at(1), orientation.at(2));
 
             vector<float> left, right;
@@ -678,7 +639,7 @@
             }
             else
             {
-                errorlog << "DataWrapperQt - updateFrame() - failed to get left or right leg transforms from NUSensorsData" << endl;
+                errorlog << "DataWrapperQt - updateFrame() - failed to get left or right leg transforms from NUSensorsData" << std::endl;
                 // Default in case kinemtaics not available. Base height of darwin.
                 m_neck_position = Vector3<double>(0.0, 0.0, 39.22);
             }
