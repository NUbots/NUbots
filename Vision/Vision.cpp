/*!
  @file Vision.h
  @brief Declaration of NUbots Vision class.
  @author Steven Nicklin
*/

#include "Vision.h"
#include "Tools/Image/NUimage.h"
#include "Tools/Math/Line.h"
#include "ClassificationColours.h"
#include "Ball.h"
#include "GoalDetection.h"
#include "Tools/Math/General.h"
#include <boost/circular_buffer.hpp>
#include <queue>
#include <algorithm>
#include "debug.h"
#include "debugverbosityvision.h"
#include "Tools/FileFormats/LUTTools.h"
#include "nubotdataconfig.h"

#include "NUPlatform/NUCamera.h"
#include "Behaviour/Jobs/JobList.h"
#include "Behaviour/Jobs/CameraJobs/ChangeCameraSettingsJob.h"
#include "Behaviour/Jobs/VisionJobs/SaveImagesJob.h"
#include "NUPlatform/NUSensors/NUSensorsData.h"
#include "NUPlatform/NUActionators/NUActionatorsData.h"
#include "NUPlatform/NUActionators/NUSounds.h"
#include "NUPlatform/NUIO.h"

#include "Vision/Threads/SaveImagesThread.h"
#include <iostream>
//#include <QDebug>

using namespace mathGeneral;
Vision::Vision()
{

    AllFieldObjects = new FieldObjects();
    classifiedCounter = 0;
    LUTBuffer = new unsigned char[LUTTools::LUT_SIZE];
    currentLookupTable = LUTBuffer;
    loadLUTFromFile(string(DATA_DIR) + string("default.lut"));
    imagefile.open((string(DATA_DIR) + string("images.nul")).c_str());
    m_saveimages_thread = new SaveImagesThread(this);
    isSavingImages = false;
    ImageFrameNumber = 0;
    return;
}

Vision::~Vision()
{
    delete AllFieldObjects;
    delete [] LUTBuffer;
    return;
}

void Vision::process(JobList* jobs, NUCamera* camera, NUIO* m_io)
{
    //debug  << "Vision::Process - Begin" << endl;
    m_camera = camera;
    static list<Job*>::iterator it;     // the iterator over the motion jobs
    for (it = jobs->camera_begin(); it != jobs->camera_end();)
    {
        //debug  << "Vision::Process - Processing Job" << endl;
        if ((*it)->getID() == Job::CAMERA_CHANGE_SETTINGS)
        {   // process a walk speed job
            CameraSettings settings;
            static ChangeCameraSettingsJob* job;
            job = (ChangeCameraSettingsJob*) (*it);
            settings = job->getSettings();
            #if DEBUG_VISION_VERBOSITY > 4
                debug << "Vision::process(): Processing a camera job." << endl;
            #endif
            
            if( settings.exposure == -1 ||
                settings.contrast == -1 ||
                settings.gain     == -1 )
            {
                #if DEBUG_VISION_VERBOSITY > 4
                    debug << "Vision::Process - Send CAMERASETTINGS Request Recieved: " << endl;
                #endif
                JobList toSendList;
                ChangeCameraSettingsJob newJob(m_camera->getSettings());
                toSendList.addCameraJob(&newJob);
                (*m_io) << toSendList;
                toSendList.clear();
            }
            else
            {   
                m_camera->setSettings(settings);
            }
            it = jobs->removeCameraJob(it);
        }
        else 
        {
            ++it;
        }

    }
    
    for (it = jobs->vision_begin(); it != jobs->vision_end();)
    {
        if ((*it)->getID() == Job::VISION_SAVE_IMAGES)
        {   
            #if DEBUG_VISION_VERBOSITY > 4
                debug << "Vision::process(): Processing a save images job." << endl;
            #endif
            static SaveImagesJob* job;
            job = (SaveImagesJob*) (*it);
            if(isSavingImages != job->saving())
            {
                if(job->saving() == true)
                {
                    
                    currentSettings = m_camera->getSettings();
<<<<<<< HEAD
                    m_actions->addSound(m_sensor_data->CurrentTime, NUSounds::START_SAVING_IMAGES);
=======
                    system("aplay /home/nao/nubot/Sounds/StartSavingImages.wav");
>>>>>>> 0249cfec
                }
                else
                {
                    
                    m_camera->setSettings(currentSettings);
<<<<<<< HEAD
                    m_actions->addSound(m_sensor_data->CurrentTime, NUSounds::STOP_SAVING_IMAGES);
=======
                    system("aplay /home/nao/nubot/Sounds/StopSavingImages.wav");
>>>>>>> 0249cfec
                }
                isSavingImages = job->saving();
            }
            it = jobs->removeVisionJob(it);
         }
        else 
        {
            ++it;
        }

    }
}


FieldObjects* Vision::ProcessFrame(NUimage* image, NUSensorsData* data, NUActionatorsData* actions)
{
    #if DEBUG_VISION_VERBOSITY > 4
        debug << "Vision::ProcessFrame()." << endl;
    #endif

    if (image == NULL || data == NULL || actions == NULL)
        return AllFieldObjects;
    m_sensor_data = data;
    m_actions = actions;
    setImage(image);
    AllFieldObjects->preProcess(image->m_timestamp);

    std::vector< Vector2<int> > points;
    //std::vector< Vector2<int> > verticalPoints;
    std::vector< TransitionSegment > verticalsegments;
    std::vector< TransitionSegment > horizontalsegments;
    std::vector< TransitionSegment > allsegments;
    std::vector< TransitionSegment > segments;
    std::vector< ObjectCandidate > candidates;
    std::vector< ObjectCandidate > tempCandidates;
    //std::vector< Vector2<int> > horizontalPoints;
    //std::vector<LSFittedLine> fieldLines;
    int spacings = 16;
    Circle circ;
    int tempNumScanLines = 0;
    int robotClassifiedPoints = 0;
    //debug << "Setting Image: " <<endl;

    if(isSavingImages)
    {
        #if DEBUG_VISION_VERBOSITY > 1
            debug << "Vision::starting the save images loop." << endl;
        #endif
        m_saveimages_thread->startLoop();
    }
    //debug << "Generating Horizon Line: " <<endl;
    //Generate HorizonLine:
    vector <float> horizonInfo;
    Horizon horizonLine;

    if(m_sensor_data->getHorizon(horizonInfo))
    {
        horizonLine.setLine((double)horizonInfo[0],(double)horizonInfo[1],(double)horizonInfo[2]);
    }
    else
    {
        //debug << "No Horizon Data" << endl;
        return AllFieldObjects;
    }
    //debug << "Generating Horizon Line: Finnished" <<endl;
    //debug << "Image(0,0) is below: " << horizonLine.IsBelowHorizon(0, 0)<< endl;
    std::vector<unsigned char> validColours;
    Vision::tCLASSIFY_METHOD method;
    const int ROBOTS = 0;
    const int BALL   = 1;
    const int YELLOW_GOALS  = 2;
    const int BLUE_GOALS  = 3;
    int mode  = ROBOTS;


    //qDebug() << "CASE YUYVGenerate Classified Image: START";
    classifiedCounter = 0;
    //ClassifiedImage target(currentImage->getWidth(),currentImage->getHeight(),true);
    //classifyImage(target);

    //qDebug() << "Generate Classified Image: finnished";
    //setImage(&image);
    //! Find the green edges

    points = findGreenBorderPoints(spacings,&horizonLine);
    //emit pointsDisplayChanged(points,GLDisplay::greenHorizonScanPoints);
    //qDebug() << "Find Edges: finnished";
    //! Find the Field border
    points = getConvexFieldBorders(points);
    points = interpolateBorders(points,spacings);
    //debug << "Generating Green Boarder: Finnished" <<endl;
    //emit pointsDisplayChanged(points,GLDisplay::greenHorizonPoints);
    //qDebug() << "Find Field border: finnished";
    //! Scan Below Horizon Image
    ClassifiedSection vertScanArea = verticalScan(points,spacings);
    //debug << "Vert ScanPaths : Finnished " << vertScanArea.getNumberOfScanLines() <<endl;
    //! Scan Above the Horizon
    ClassifiedSection horiScanArea = horizontalScan(points,spacings);
    //debug << "Horizontal ScanPaths : Finnished " << horiScanArea.getNumberOfScanLines() <<endl;
    //qDebug() << "Generate Scanlines: finnished";
    
    //! Classify Line Segments
    ClassifyScanArea(&vertScanArea);
    ClassifyScanArea(&horiScanArea);
    //debug << "Classify ScanPaths : Finnished" <<endl;

    //! Extract and Display Vertical Scan Points:
    tempNumScanLines = vertScanArea.getNumberOfScanLines();
    for (int i = 0; i < tempNumScanLines; i++)
    {
        ScanLine* tempScanLine = vertScanArea.getScanLine(i);
        for(int seg = 0; seg < tempScanLine->getNumberOfSegments(); seg++)
        {
            verticalsegments.push_back((*tempScanLine->getSegment(seg)));
            segments.push_back((*tempScanLine->getSegment(seg)));
        }
    }

    //! Extract and Display Horizontal Scan Points:
    tempNumScanLines = horiScanArea.getNumberOfScanLines();
    for (int i = 0; i < tempNumScanLines; i++)
    {
        ScanLine* tempScanLine = horiScanArea.getScanLine(i);
        for(int seg = 0; seg < tempScanLine->getNumberOfSegments(); seg++)
        {
            horizontalsegments.push_back((*tempScanLine->getSegment(seg)));
            allsegments.push_back((*tempScanLine->getSegment(seg)));
        }
    }
    //! Form Lines
    //fieldLines = vision.DetectLines(vertScanArea,spacings);
    //! Extract Detected Line & Corners
    //emit lineDetectionDisplayChanged(fieldLines,GLDisplay::FieldLines);



    //emit pointsDisplayChanged(horizontalPoints,GLDisplay::horizontalScanPath);
    //emit pointsDisplayChanged(verticalPoints,GLDisplay::verticalScanPath);
    //qDebug() << "disaplay scanPaths: finnished";

    //emit transitionSegmentsDisplayChanged(allsegments,GLDisplay::TransitionSegments);

    //! Identify Field Objects

    //qDebug() << "PREclassifyCandidates";
    std::vector< ObjectCandidate > RobotCandidates;
    std::vector< ObjectCandidate > BallCandidates;
    std::vector< ObjectCandidate > BlueGoalCandidates;
    std::vector< ObjectCandidate > YellowGoalCandidates;
    std::vector< ObjectCandidate > BlueGoalAboveHorizonCandidates;
    std::vector< ObjectCandidate > YellowGoalAboveHorizonCandidates;

    mode = ROBOTS;
    method = Vision::PRIMS;
   for (int i = 0; i < 4; i++)
    {

        switch (i)
        {
            case ROBOTS:
                validColours.clear();
                validColours.push_back(ClassIndex::white);
                validColours.push_back(ClassIndex::red);
                validColours.push_back(ClassIndex::red_orange);
                validColours.push_back(ClassIndex::shadow_blue);
                //qDebug() << "PRE-ROBOT";

                RobotCandidates = classifyCandidates(verticalsegments, points, validColours, spacings, 0.2, 2.0, 12, method);
                //qDebug() << "POST-ROBOT";
                robotClassifiedPoints = 0;
                break;
            case BALL:
                validColours.clear();
                validColours.push_back(ClassIndex::orange);
                validColours.push_back(ClassIndex::red_orange);
                //validColours.push_back(ClassIndex::yellow_orange);
                //qDebug() << "PRE-BALL";
                BallCandidates = classifyCandidates(verticalsegments, points, validColours, spacings, 0, 3.0, 1, method);
                //qDebug() << "POST-BALL";
                break;
            case YELLOW_GOALS:
                validColours.clear();
                validColours.push_back(ClassIndex::yellow);
                validColours.push_back(ClassIndex::yellow_orange);
                //qDebug() << "PRE-GOALS";
                //tempCandidates = classifyCandidates(segments, points, validColours, spacings, 0.1, 4.0, 2, method);
                YellowGoalAboveHorizonCandidates = ClassifyCandidatesAboveTheHorizon(horizontalsegments,validColours,spacings,3);
                YellowGoalCandidates = classifyCandidates(verticalsegments, points, validColours, spacings, 0.1, 4.0, 2, method);
                //qDebug() << "POST-GOALS";
            case BLUE_GOALS:
                validColours.clear();
                validColours.push_back(ClassIndex::blue);
                validColours.push_back(ClassIndex::shadow_blue);
                //qDebug() << "PRE-GOALS";
                BlueGoalAboveHorizonCandidates = ClassifyCandidatesAboveTheHorizon(horizontalsegments,validColours,spacings,3);
                BlueGoalCandidates = classifyCandidates(verticalsegments, points, validColours, spacings, 0.1, 4.0, 2, method);
                //qDebug() << "POST-GOALS";
                break;
        }
    }
    if(BallCandidates.size() > 0)
    {
        circ = DetectBall(BallCandidates);
    }
    DetectGoals(YellowGoalCandidates, YellowGoalAboveHorizonCandidates, horizontalsegments);
    DetectGoals(BlueGoalCandidates, BlueGoalAboveHorizonCandidates, horizontalsegments);

    #if DEBUG_VISION_VERBOSITY > 4
	debug 	<< "Vision::ProcessFrame - Number of Pixels Classified: " << classifiedCounter 
			<< "\t Percent of Image: " << classifiedCounter / float(currentImage->getWidth() * currentImage->getHeight()) * 100.00 << "%" << endl;
    #endif
    
    AllFieldObjects->postProcess(image->m_timestamp);
    return AllFieldObjects;
}

void Vision::SaveAnImage()
{
    #if DEBUG_VISION_VERBOSITY > 1
        debug << "Vision::SaveAnImage(). Starting..." << endl;
    #endif
    //std::stringstream buffer;
    //buffer << *currentImage;
    NUimage buffer;
    buffer.cloneExisting(*currentImage);
    imagefile << buffer;

    //Set NextCameraSetting:
    CameraSettings tempCameraSettings = m_camera->getSettings();
    if(ImageFrameNumber % 6 == 0 )
    {
        tempCameraSettings.exposure = 100;
    }
    else if(ImageFrameNumber % 6 == 1 )
    {
        tempCameraSettings.exposure = 150;
    }
    else if( ImageFrameNumber % 6 == 2 )
    {
        tempCameraSettings.exposure = 200;
    }
    else if( ImageFrameNumber % 6 == 3 )
    {
        tempCameraSettings.exposure = 250;
    }
    else if( ImageFrameNumber % 6 == 4 )
    {
        tempCameraSettings.exposure = 300;
    }
    else if( ImageFrameNumber % 6 == 5 )
    {
        tempCameraSettings.exposure = 400;
    }
    m_camera->setSettings(tempCameraSettings);
    #if DEBUG_VISION_VERBOSITY > 1
        debug << "Vision::SaveAnImage(). Finished" << endl;
    #endif
}

void Vision::setLUT(unsigned char* newLUT)
{
    currentLookupTable = newLUT;
    return;
}

void Vision::loadLUTFromFile(const std::string& fileName)
{
    debug << fileName << endl;
    LUTTools lutLoader;
    lutLoader.LoadLUT(LUTBuffer, LUTTools::LUT_SIZE,fileName.c_str() );
    setLUT(LUTBuffer);
}

void Vision::setImage(const NUimage* newImage)
{
    currentImage = newImage;
    ImageFrameNumber++;
}

unsigned char Vision::classifyPixel(int x, int y)
{
    classifiedCounter++;
    Pixel* temp = &currentImage->m_image[y][x];
    //return  currentLookupTable[(temp->y<<16) + (temp->cb<<8) + temp->cr]; //8 bit LUT
    return  currentLookupTable[LUTTools::getLUTIndex(*temp)]; // 7bit LUT
    //return  currentLookupTable[((temp->y >> 2)<<12) + ((temp->cb >> 2)<<6) + (temp->cr>>2)]; // 6bit LUT
}
void Vision::classifyPreviewImage(ClassifiedImage &target,unsigned char* tempLut)
{
    //qDebug() << "InVision CLASS Generation:";
    int tempClassCounter = classifiedCounter;
    int width = currentImage->getWidth();
    int height = currentImage->getHeight();
    //qDebug() << sourceImage->width() << ","<< sourceImage->height();

    target.setImageDimensions(width,height);
    //qDebug() << "Set Dimensions:";
    //currentImage = sourceImage;
    const unsigned char * beforeLUT = currentLookupTable;
    currentLookupTable = tempLut;
    //qDebug() << "Begin Loop:";
    for (int y = 0; y < height; y++)
    {
        for (int x = 0; x < width; x++)
        {
            target.image[y][x] = classifyPixel(x,y);
        }
    }
    classifiedCounter = tempClassCounter;
    currentLookupTable = beforeLUT;
    return;
}
void Vision::classifyImage(ClassifiedImage &target)
{
    //qDebug() << "InVision CLASS Generation:";
    int tempClassCounter = classifiedCounter;
    int width = currentImage->getWidth();
    int height = currentImage->getHeight();
    //qDebug() << sourceImage->width() << ","<< sourceImage->height();

    target.setImageDimensions(width,height);
    //qDebug() << "Set Dimensions:";
    //currentImage = sourceImage;
    //currentLookupTable = lookUpTable;
    //qDebug() << "Begin Loop:";
    for (int y = 0; y < height; y++)
    {
        for (int x = 0; x < width; x++)
        {
            target.image[y][x] = classifyPixel(x,y);
        }
    }
    classifiedCounter = tempClassCounter;
    return;
}

std::vector< Vector2<int> > Vision::findGreenBorderPoints(int scanSpacing, Horizon* horizonLine)
{
    classifiedCounter = 0;
    std::vector< Vector2<int> > results;
    int width = currentImage->getWidth();
    int height = currentImage->getHeight();
    //debug << "Finding Green Boarders: "  << scanSpacing << "  Under Horizon: " << horizonLine->getA() << "x + " << horizonLine->getB() << "y + " << horizonLine->getC() << " = 0" << endl;
    //debug << width << " , "<< height << endl;
    int yStart;
    int consecutiveGreenPixels = 0;
    for (int x = 0; x < width; x+=scanSpacing)
    {
        yStart = (int)horizonLine->findYFromX(x);
        if(yStart > height) continue;
        if(yStart < 0) yStart = 0;
        consecutiveGreenPixels = 0;
        for (int y = yStart; y < height; y++)
        {
            if(classifyPixel(x,y) == ClassIndex::green)
            {
                consecutiveGreenPixels++;
            }
            else
            {
                consecutiveGreenPixels = 0;
            }
            if(consecutiveGreenPixels >= 6)
            {
                results.push_back(Vector2<int>(x,y-consecutiveGreenPixels+1));
                break;
            }
        }
    }
    return results;
}

#define LEFT_OF(x0, x1, x2) ((x1.x-x0.x)*(-x2.y+x0.y)-(x2.x-x0.x)*(-x1.y+x0.y) > 0)

std::vector<Vector2<int> > Vision::getConvexFieldBorders(std::vector<Vector2<int> >& fieldBorders)
{
  //Andrew's Monotone Chain Algorithm to compute the upper hull
  std::vector<Vector2<int> > hull;
  if(!fieldBorders.size()) return hull;
  const std::vector<Vector2<int> >::const_iterator pmin = fieldBorders.begin(),
                                                   pmax = fieldBorders.end()-1;
  hull.push_back(*pmin);
  for(std::vector<Vector2<int> >::const_iterator pi = pmin + 1; pi != pmax+1; pi++)
  {
    if(!LEFT_OF((*pmin), (*pmax), (*pi)) && pi != pmax)
      continue;

    while((int)hull.size() > 1)
    {
      const std::vector<Vector2<int> >::const_iterator p1 = hull.end() - 1,
                                                       p2 = hull.end() - 2;
      if(LEFT_OF((*p1), (*p2), (*pi)))
        break;
      hull.pop_back();
    }
    hull.push_back(*pi);
  }
  return hull;
}

std::vector<Vector2<int> > Vision::interpolateBorders(std::vector<Vector2<int> >& fieldBorders, int scanSpacing)
{
    std::vector<Vector2<int> > interpolatedBorders;
    if(!fieldBorders.size()) return interpolatedBorders;
    std::vector<Vector2<int> >::const_iterator nextPoint = fieldBorders.begin();
    std::vector<Vector2<int> >::const_iterator prevPoint = nextPoint++;

    int height = currentImage->getHeight();

    int x = prevPoint->x;
    Vector2<int> deltaPoint, temp;
    for (; nextPoint != fieldBorders.end(); nextPoint++)
    {
        deltaPoint = (*nextPoint) - (*prevPoint);
        for (; x <= nextPoint->x; x+=scanSpacing)
        {
            temp.x = x;
            temp.y = (x - prevPoint->x) * deltaPoint.y / deltaPoint.x + prevPoint->y;
            if (temp.y < 0) temp.y = 0;
            if (temp.y >= height) temp.y = height - 1;
            interpolatedBorders.push_back(temp);
        }
        prevPoint = nextPoint;
    }
    return interpolatedBorders;
}

ClassifiedSection Vision::verticalScan(std::vector<Vector2<int> >&fieldBorders,int scanSpacing)
{
    //std::vector<Vector2<int> > scanPoints;
    ClassifiedSection scanArea(ClassifiedSection::DOWN);
    if(!fieldBorders.size()) return scanArea;
    std::vector<Vector2<int> >::const_iterator nextPoint = fieldBorders.begin();
    //std::vector<Vector2<int> >::const_iterator prevPoint = nextPoint++; //This iterator is unused
    int x = 0;
    int y = 0;
    int fullLineLength = 0;
    int halfLineLength = 0;
    int quarterLineLength = 0;
    int midX = 0;
    int skip = int(scanSpacing/2);

    int height = currentImage->getHeight();

    Vector2<int> temp;
    for (; nextPoint != fieldBorders.end(); nextPoint++)
    {
        x = nextPoint->x;
        y = nextPoint->y;

        //!Create Full ScanLine
        temp.x = x;
        temp.y = y;

        fullLineLength = int(height - y);
        ScanLine tempScanLine(temp, fullLineLength);
        scanArea.addScanLine(tempScanLine);

        //!Create half ScanLine
        midX = x-skip;
        temp.x = midX;
        halfLineLength = int((height - y)/2);
        ScanLine tempMidScanLine(temp,halfLineLength);
        scanArea.addScanLine(tempMidScanLine);

        //!Create Quarter ScanLines
        temp.x = int(midX - skip/2);
        quarterLineLength = int((height - y)/4);
        ScanLine tempLeftQuarterLine(temp,quarterLineLength);
        scanArea.addScanLine(tempLeftQuarterLine);
        temp.x = int(midX + skip/2);
        ScanLine tempRightQuarterLine(temp,quarterLineLength);
        scanArea.addScanLine(tempRightQuarterLine);
    }

    //!Generate the last Lines:
    midX = fieldBorders.back().x+skip;
    y = fieldBorders.back().y;
    temp.x = midX;
    temp.y = y;
    ScanLine tempMidScanLine(temp,halfLineLength);
    scanArea.addScanLine(tempMidScanLine);
    temp.x = midX-skip/2;
    temp.y = y;
    ScanLine tempLeftQuarterLine(temp,quarterLineLength);
    scanArea.addScanLine(tempLeftQuarterLine);
    temp.x = midX+skip/2;
    temp.y = y;
    ScanLine tempRightQuarterLine(temp,quarterLineLength);
    scanArea.addScanLine(tempRightQuarterLine);

    return scanArea;
}

ClassifiedSection Vision::horizontalScan(std::vector<Vector2<int> >&fieldBorders,int scanSpacing)
{
    ClassifiedSection scanArea(ClassifiedSection::RIGHT);
    if(!currentImage) return scanArea;
    Vector2<int> temp;
    int width = currentImage->getWidth();
    int height = currentImage->getHeight();
    //! Case for No FieldBorders
    if(!fieldBorders.size())
    {

        for(int y = 0; y < height; y = y + scanSpacing*2)
        {
            temp.x = 0;
            temp.y = y;
            ScanLine tempScanLine(temp,width);
            scanArea.addScanLine(tempScanLine);
        }
        return scanArea;
    }

    //! Find the minimum Y, and scan above the field boarders

    std::vector<Vector2<int> >::const_iterator nextPoint = fieldBorders.begin();
    std::vector<Vector2<int> >::const_iterator prevPoint = nextPoint++;
    int minY = height;
    int minX = width;
    int maxY = 0;
    int maxX = 0;
    for (; nextPoint != fieldBorders.end(); nextPoint++)
    {
        if(nextPoint->y < minY)
        {
            minY = nextPoint->y;
        }
        if(nextPoint->y >maxY)
        {
            maxY = nextPoint->y;
        }
        if(nextPoint->x < minX)
        {
            minX = nextPoint->x;
        }
        if(nextPoint->x > maxX)
        {
            maxX = nextPoint->x;
        }
    }

    //! Then calculate horizontal scanlines above the field boarder
    //! Generate Scan pattern for above the max of green boarder.
    for(int y = 0; y < minY; y = y + scanSpacing)
    {
        temp.x =0;
        temp.y = y;
        ScanLine tempScanLine(temp,width);
        scanArea.addScanLine(tempScanLine);
    }
    //! Generate Scan Pattern for in between the max and min of green horizon.
    for(int y = minY; y < maxY; y = y + scanSpacing*2)
    {
        temp.x =0;
        temp.y = y;
        ScanLine tempScanLine(temp,width);
        scanArea.addScanLine(tempScanLine);
    }
    //! Generate Scan Pattern premature end of horizon
    for(int y = maxY; y < height; y = y + scanSpacing*2)
    {
        if(maxX > width - scanSpacing*3)
        {
            break;
        }
        temp.x = maxX;
        temp.y = y;
        ScanLine tempScanLine(temp,width-maxX);
        scanArea.addScanLine(tempScanLine);
    }
    for(int y = maxY; y < height; y = y + scanSpacing*2)
    {
        if(minX < scanSpacing*3)
        {
            break;
        }
        temp.x = 0;
        temp.y = y;
        ScanLine tempScanLine(temp,minX);
        scanArea.addScanLine(tempScanLine);
    }
    return scanArea;
}

void Vision::ClassifyScanArea(ClassifiedSection* scanArea)
{
    int direction = scanArea->getDirection();
    int numOfLines = scanArea->getNumberOfScanLines();
    int lineLength = 0;
    int skipPixel = 2;
    ScanLine* tempLine;
    Vector2<int> currentPoint;
    Vector2<int> tempStartPoint;
    Vector2<int> startPoint;
    unsigned char beforeColour = 0; //!< Colour Before the segment
    unsigned char afterColour = 0;  //!< Colour in the next Segment
    unsigned char currentColour = 0; //!< Colour in the current segment
    //! initialising circular buffer
    int bufferSize = 2;
    boost::circular_buffer<unsigned char> colourBuff(bufferSize);
    for (int i = 0; i < bufferSize; i++)
    {
        colourBuff.push_back(0);
    }
    for (int i = 0; i < numOfLines; i++)
    {
        tempLine = scanArea->getScanLine(i);
        startPoint = tempLine->getStart();
        lineLength = tempLine->getLength();
        tempStartPoint = startPoint;


        beforeColour    = 0; //!< Colour Before the segment
        afterColour     = 0;  //!< Colour in the next Segment
        currentColour   = 0; //!< Colour in the current segment

        //! No point in scanning lines less then the buffer size
        if(lineLength < bufferSize) continue;

        for(int j = 0; j < lineLength; j = j+skipPixel)
        {
            if(direction == ClassifiedSection::DOWN)
            {
                currentPoint.x = startPoint.x;
                currentPoint.y = startPoint.y + j;
            }
            else if (direction == ClassifiedSection::RIGHT)
            {
                currentPoint.x = startPoint.x + j;
                currentPoint.y = startPoint.y;
            }
            else if(direction == ClassifiedSection::UP)
            {
                currentPoint.x = startPoint.x;
                currentPoint.y = startPoint.y - j;
            }
            else if(direction == ClassifiedSection::LEFT)
            {
                currentPoint.x = startPoint.x - j;
                currentPoint.y = startPoint.y;
            }
            //debug << currentPoint.x << " " << currentPoint.y;
            afterColour = classifyPixel(currentPoint.x,currentPoint.y);
            colourBuff.push_back(afterColour);

            if(j >= lineLength - skipPixel)
            {
                //! End Of SCANLINE detected: Continue scnaning and when buffer ends or end of screen Generate new segment and add to the line
                if((currentColour == ClassIndex::green || currentColour == ClassIndex::unclassified || currentColour == ClassIndex::shadow_object))
                {
                    tempStartPoint = currentPoint;
                    beforeColour = ClassIndex::unclassified;
                    currentColour = afterColour;
                    for (int i = 0; i < bufferSize; i++)
                    {
                        colourBuff.push_back(0);
                    }
                    continue;
                }

                while( ( checkIfBufferSame(colourBuff) && currentColour == afterColour) )
                {

                    if(direction == ClassifiedSection::DOWN)
                    {

                        if(startPoint.y + j < currentImage->getHeight())
                        {
                            currentPoint.y = startPoint.y + j;
                            currentPoint.x = startPoint.x;
                        }
                        else
                        {
                            break;
                        }
                    }
                    else if (direction == ClassifiedSection::RIGHT)
                    {
                        if(startPoint.x + j < currentImage->getWidth())
                        {
                            currentPoint.x = startPoint.x + j;
                            currentPoint.y = startPoint.y;
                        }
                        else
                        {
                            break;
                        }

                    }
                    else if(direction == ClassifiedSection::UP)
                    {

                        if(startPoint.y - j > 0)
                        {
                            currentPoint.y = startPoint.y - j;
                            currentPoint.x = startPoint.x;
                        }
                        else
                        {
                            break;
                        }

                    }
                    else if(direction == ClassifiedSection::LEFT)
                    {
                        if(startPoint.x - j > 0)
                        {
                            currentPoint.x = startPoint.x - j;
                            currentPoint.y = startPoint.y;
                        }
                        else
                        {
                            break;
                        }
                    }
                    afterColour = classifyPixel(currentPoint.x,currentPoint.y);
                    colourBuff.push_back(afterColour);
                    j = j+skipPixel*3;
                    /*qDebug() << "Scanning: " << skipPixel<<","<<j << "\t"<< currentPoint.x << "," << currentPoint.y <<
                            "\t"<<currentColour<< "," << afterColour <<
                            "\t"<< currentPoint.y+j << "," << currentImage->getHeight() <<
                            "\t"<< currentPoint.x+j << "," << currentImage->getWidth();*/
                }

                TransitionSegment tempTransition(tempStartPoint, currentPoint, beforeColour, currentColour, afterColour);
                tempLine->addSegement(tempTransition);

                tempStartPoint = currentPoint;
                beforeColour = ClassIndex::unclassified;
                currentColour = afterColour;
                for (int i = 0; i < bufferSize; i++)
                {
                    colourBuff.push_back(0);
                }
                continue;
            }

            if(checkIfBufferSame(colourBuff))
            {
                if(currentColour != afterColour)
                {
                    //! Transition detected: Generate new segment and add to the line
                    //Adjust the position:
                    if(!(currentColour == ClassIndex::green || currentColour == ClassIndex::unclassified || currentColour == ClassIndex::shadow_object))
                    {
                        //SHIFTING THE POINTS TO THE START OF BUFFER:
                        if(direction == ClassifiedSection::DOWN)
                        {
                            currentPoint.x = startPoint.x;
                            currentPoint.y = startPoint.y + j - bufferSize * skipPixel/2;
                            if(tempStartPoint.y > startPoint.y)
                            {
                                tempStartPoint.y = tempStartPoint.y - bufferSize * skipPixel/2;
                            }
                        }
                        else if (direction == ClassifiedSection::RIGHT)
                        {
                            currentPoint.x = startPoint.x + j - bufferSize * skipPixel/2;
                            currentPoint.y = startPoint.y;
                            if(tempStartPoint.x > startPoint.x)
                            {
                                tempStartPoint.x = tempStartPoint.x - bufferSize * skipPixel/2;
                            }
                        }
                        else if(direction == ClassifiedSection::UP)
                        {
                            currentPoint.x = startPoint.x;
                            currentPoint.y = startPoint.y - j + bufferSize * skipPixel/2;
                            if(tempStartPoint.y < startPoint.y)
                            {
                                tempStartPoint.y = tempStartPoint.y + bufferSize * skipPixel/2;
                            }
                        }
                        else if(direction == ClassifiedSection::LEFT)
                        {
                            currentPoint.x = startPoint.x - j + bufferSize * skipPixel/2;
                            currentPoint.y = startPoint.y;
                            if(tempStartPoint.x < startPoint.x)
                            {
                                tempStartPoint.x = tempStartPoint.x + bufferSize * skipPixel/2;
                            }
                        }
                        TransitionSegment tempTransition(tempStartPoint, currentPoint, beforeColour, currentColour, afterColour);
                        tempLine->addSegement(tempTransition);
                    }
                    tempStartPoint = currentPoint;
                    beforeColour = currentColour;
                    currentColour = afterColour;
                    for (int i = 0; i < bufferSize; i++)
                    {
                        colourBuff.push_back(0);
                    }
                }
            }
        }

    }
    return;
}

void Vision::CloselyClassifyScanline(ScanLine* tempLine, TransitionSegment* tempTransition,int spacings, int direction)// Vector2<int> tempStartPoint, unsigned char currentColour, int length, int spacings, int direction)
{
    int width = currentImage->getWidth();
    int height = currentImage->getHeight();
    if((direction == ClassifiedSection::DOWN || direction == ClassifiedSection::UP))
    {
        Vector2<int> StartPoint = tempTransition->getStartPoint();
        int bufferSize = 10;
        boost::circular_buffer<unsigned char> colourBuff(bufferSize);
        for (int i = 0; i < bufferSize; i++)
        {
            colourBuff.push_back(tempTransition->getColour());
        }

        int length = abs(tempTransition->getEndPoint().y - tempTransition->getStartPoint().y);
        Vector2<int> tempSubEndPoint;
        Vector2<int> tempSubStartPoint;
        unsigned char subAfterColour;
        unsigned char subBeforeColour;
        unsigned char tempColour = tempTransition->getColour();

        for(int k = 0; k < length; k = k+spacings)
        {
            tempSubEndPoint.y   = StartPoint.y+k;
            tempSubStartPoint.y = StartPoint.y+k;
            int tempsubPoint    = StartPoint.x;
            tempColour          = tempTransition->getColour();
            //Reset Buffer: to OriginalColour
            for (int i = 0; i < bufferSize; i++)
            {
                colourBuff.push_back(tempTransition->getColour());
            }
            while(checkIfBufferSame(colourBuff))
            {
                if(tempsubPoint+1 > width)
                {
                    break;
                }

                tempsubPoint++;

                if(StartPoint.y+k < height && StartPoint.y+k > 0
                   && tempsubPoint < width && tempsubPoint > 0)
                {

                    tempColour= classifyPixel(tempsubPoint,StartPoint.y+k);
                    colourBuff.push_back(tempColour);
                }
                else
                {
                    break;
                }
            }

            tempSubEndPoint.x = tempsubPoint;
            subAfterColour = tempColour;
            tempsubPoint = StartPoint.x;
            tempColour = tempTransition->getColour();
            //Reset Buffer: to OriginalColour
            for (int i = 0; i < bufferSize; i++)
            {
                colourBuff.push_back(tempTransition->getColour());
            }
            while(checkIfBufferSame(colourBuff))
            {
                if(tempsubPoint-1 < 0) break;
                tempsubPoint--;
                if(StartPoint.y+k < height && StartPoint.y+k > 0
                   && tempsubPoint < width && tempsubPoint > 0)
                {
                    tempColour = classifyPixel(tempsubPoint,StartPoint.y+k);
                    colourBuff.push_back(tempColour);
                }
                else
                {
                    break;
                }
            }
            tempSubStartPoint.x = tempsubPoint;
            subBeforeColour = tempTransition->getColour();
            //THEN ADD TO LINE

            TransitionSegment tempTransitionA(tempSubStartPoint, tempSubEndPoint, subBeforeColour , tempTransition->getColour(), subAfterColour);
            if(tempTransitionA.getSize() >1)
            {
                tempLine->addSegement(tempTransitionA);
            }
        }
    }

    else if (direction == ClassifiedSection::RIGHT || direction == ClassifiedSection::LEFT)
    {
        Vector2<int> StartPoint = tempTransition->getStartPoint();

        int bufferSize = 10;
        boost::circular_buffer<unsigned char> colourBuff(bufferSize);


        int length = abs(tempTransition->getEndPoint().x - tempTransition->getStartPoint().x);
        Vector2<int> tempSubEndPoint;
        Vector2<int> tempSubStartPoint;
        unsigned char subAfterColour;
        unsigned char subBeforeColour;
        unsigned char tempColour = tempTransition->getColour();
        for(int k = 0; k < length; k = k+spacings)
        {
            tempSubEndPoint.x = StartPoint.x+k;
            tempSubStartPoint.x = StartPoint.x+k;
            int tempY = StartPoint.y;
            tempColour = tempTransition->getColour();
            //Reseting ColourBuffer
            for (int i = 0; i < bufferSize; i++)
            {
                colourBuff.push_back(tempTransition->getColour());
            }
            //Search for End of Perpendicular Segment
            while(checkIfBufferSame(colourBuff))
            {
                if(tempY+1 > height) break;
                tempY++;

                if(StartPoint.x+k < width && StartPoint.x+k > 0 &&
                   tempY < height && tempY > 0)
                {
                    tempColour= classifyPixel(StartPoint.x+k,tempY);
                    colourBuff.push_back(tempColour);
                }
                else
                {
                    break;
                }
            }

            tempSubEndPoint.y = tempY;
            subAfterColour = tempColour;
            tempY = StartPoint.y;
            tempColour = tempTransition->getColour();
            //Reseting ColourBuffer
            for (int i = 0; i < bufferSize; i++)
            {
                colourBuff.push_back(tempTransition->getColour());
            }

            //Search for Start of Perpendicular Segment
            while(checkIfBufferSame(colourBuff))
            {
                if(tempY-1 < 0)
                {
                    break;
                }
                tempY--;
                if(StartPoint.x+k < width && StartPoint.x+k > 0
                   && tempY < height && tempY > 0)
                {
                    tempColour = classifyPixel(StartPoint.x+k,tempY);
                    //debug << tempY<< "," << (int)tempColour<< endl;
                    colourBuff.push_back(tempColour);
                }
                else
                {
                    break;
                }
            }
            tempSubStartPoint.y = tempY;
            subBeforeColour = tempTransition->getColour();
            //THEN ADD TO LINE


            TransitionSegment tempTransitionA(tempSubStartPoint, tempSubEndPoint, subBeforeColour , tempTransition->getColour(), subAfterColour);
            if(tempTransitionA.getSize() >1)
            {
                tempLine->addSegement(tempTransitionA);
            }
        }
    }
}

std::vector<ObjectCandidate> Vision::classifyCandidates(
                                        std::vector< TransitionSegment > segments,
                                        std::vector<Vector2<int> >&fieldBorders,
                                        std::vector<unsigned char> validColours,
                                        int spacing,
                                        float min_aspect, float max_aspect, int min_segments,
                                        tCLASSIFY_METHOD method)
{
    switch(method)
    {
        case PRIMS:
            return classifyCandidatesPrims(segments, fieldBorders, validColours, spacing, min_aspect, max_aspect, min_segments);
        break;
        case DBSCAN:
            return classifyCandidatesDBSCAN(segments, fieldBorders, validColours, spacing, min_aspect, max_aspect, min_segments);
        break;
        default:
            return classifyCandidatesPrims(segments, fieldBorders, validColours, spacing,  min_aspect, max_aspect, min_segments);
        break;
    }

}

std::vector<ObjectCandidate> Vision::classifyCandidatesPrims(std::vector< TransitionSegment > segments,
                                        std::vector<Vector2<int> >&fieldBorders,
                                        std::vector<unsigned char> validColours,
                                        int spacing,
                                        float min_aspect, float max_aspect, int min_segments)
{
    //! Overall runtime O( (K*(2*M^3 + M^2) + N*(LogN + 1) )
    std::vector<ObjectCandidate> candidateList;

    const int VERT_JOIN_LIMIT = 3;
    const int HORZ_JOIN_LIMIT = 1;


    if (!segments.empty())
    {
        //! Sorting O(N*logN)
        sort(segments.begin(), segments.end(), Vision::sortTransitionSegments);

        std::queue<int> qUnprocessed;
        std::vector<TransitionSegment> candidate_segments;
        unsigned int rawSegsLeft = segments.size();
        unsigned int nextRawSeg = 0;

        bool isSegUsed [segments.size()];

        //! Removing invalid colours O(N)
        for (unsigned int i = 0; i < segments.size(); i++)
        {
            //may have non-robot colour segments, so pre-mark them as used
            if (isValidColour(segments.at(i).getColour(), validColours))
            {
                //qDebug() << ClassIndex::getColourNameFromIndex(segments.at(i).getColour()) << isRobotColour(segments.at(i).getColour());
                isSegUsed[i] = false;
                //qDebug() <<  "(" << segments.at(i).getStartPoint().x << "," << segments.at(i).getStartPoint().y << ")-("<< segments.at(i).getEndPoint().x << "," << segments.at(i).getEndPoint().y << ")[" << ClassIndex::getColourNameFromIndex(segments.at(i).getColour()) << "]";
            }
            else
            {
                rawSegsLeft--;
                isSegUsed[i] = true;
            }

        }

        //! For all valid segments O(M)
        while(rawSegsLeft)
        {

            //Roll through and find first unused segment
            nextRawSeg = 0;

            //! Find next unused segment O(M)
            while(isSegUsed[nextRawSeg] && nextRawSeg < segments.size()) nextRawSeg++;
            //Prime unprocessed segment queue to build next candidate
            qUnprocessed.push(nextRawSeg);
            //take away from pool of raw segs
            isSegUsed[nextRawSeg] = true;
            rawSegsLeft--;

            int min_x, max_x, min_y, max_y, segCount;
            int * colourHistogram = new int[validColours.size()];
            min_x = segments.at(nextRawSeg).getStartPoint().x;
            max_x = segments.at(nextRawSeg).getStartPoint().x;
            min_y = segments.at(nextRawSeg).getStartPoint().y;
            max_y = segments.at(nextRawSeg).getEndPoint().y;
            segCount = 0;
            for (unsigned int i = 0; i < validColours.size(); i++)  colourHistogram[i] = 0;

            //! For all unprocessed joined segment in a candidate O(M)
            //Build candidate

            candidate_segments.clear();

            while (!qUnprocessed.empty())
            {
                unsigned int thisSeg;
                thisSeg = qUnprocessed.front();
                qUnprocessed.pop();
                segCount++;
                for (unsigned int i = 0; i < validColours.size(); i++)
                {
                    if ( segments.at(thisSeg).getColour() == validColours.at(i) && validColours.at(i) != ClassIndex::white)
                    {
                        colourHistogram[i] += 1;
                        i = validColours.size();
                    }
                }

                if ( min_x > segments.at(thisSeg).getStartPoint().x)
                    min_x = segments.at(thisSeg).getStartPoint().x;
                if ( max_x < segments.at(thisSeg).getStartPoint().x)
                    max_x = segments.at(thisSeg).getStartPoint().x;
                if ( min_y > segments.at(thisSeg).getStartPoint().y)
                    min_y = segments.at(thisSeg).getStartPoint().y;
                if ( max_y < segments.at(thisSeg).getEndPoint().y)
                    max_y = segments.at(thisSeg).getEndPoint().y;



                //if there is a seg above AND 'close enough', then qUnprocessed->push()
                if ( thisSeg > 0 &&
                     !isSegUsed[thisSeg-1] &&
                     segments.at(thisSeg).getStartPoint().x == segments.at(thisSeg-1).getStartPoint().x &&
                     segments.at(thisSeg).getStartPoint().y - segments.at(thisSeg-1).getEndPoint().y < VERT_JOIN_LIMIT)
                {
                    //qDebug() << "Up   Join Seg: " << thisSeg << "(" << ClassIndex::getColourNameFromIndex(segments.at(thisSeg).getColour()) << ") U " << (thisSeg-1)<< "(" << ClassIndex::getColourNameFromIndex(segments.at(thisSeg-1).getColour()) << ")" << "(" << segments.at(thisSeg).getStartPoint().x << "," << segments.at(thisSeg).getStartPoint().y << ")-("<< segments.at(thisSeg).getEndPoint().x << "," << segments.at(thisSeg).getEndPoint().y << ")::(" << segments.at(thisSeg-1).getStartPoint().x << "," << segments.at(thisSeg-1).getStartPoint().y << ")-("<< segments.at(thisSeg-1).getEndPoint().x << "," << segments.at(thisSeg-1).getEndPoint().y << ")";
                    qUnprocessed.push(thisSeg-1);
                    //take away from pool of raw segs
                    isSegUsed[thisSeg-1] = true;
                    rawSegsLeft--;
                }

                //if there is a seg below AND 'close enough', then qUnprocessed->push()
                if ( thisSeg+1 < segments.size() &&
                     !isSegUsed[thisSeg+1] &&
                     segments.at(thisSeg).getStartPoint().x == segments.at(thisSeg+1).getStartPoint().x &&
                     segments.at(thisSeg+1).getStartPoint().y - segments.at(thisSeg).getEndPoint().y < VERT_JOIN_LIMIT)
                {
                    //qDebug() << "Down Join Seg: " << thisSeg << "(" << ClassIndex::getColourNameFromIndex(segments.at(thisSeg).getColour()) << ") U " << (thisSeg+1)<< "(" << ClassIndex::getColourNameFromIndex(segments.at(thisSeg+1).getColour()) << ")" << "(" << segments.at(thisSeg).getStartPoint().x << "," << segments.at(thisSeg).getStartPoint().y << ")-("<< segments.at(thisSeg).getEndPoint().x << "," << segments.at(thisSeg).getEndPoint().y << ")::(" << segments.at(thisSeg+1).getStartPoint().x << "," << segments.at(thisSeg+1).getStartPoint().y << ")-("<< segments.at(thisSeg+1).getEndPoint().x << "," << segments.at(thisSeg+1).getEndPoint().y << ")";
                    qUnprocessed.push(thisSeg+1);
                    //take away from pool of raw segs
                    isSegUsed[thisSeg+1] = true;
                    rawSegsLeft--;
                }

                //! For each segment being processed in a candidate to the RIGHT attempt to join segments within range O(M)
                //if there is a seg overlapping on the right AND 'close enough', then qUnprocessed->push()
                for (unsigned int thatSeg = thisSeg + 1; thatSeg < segments.size(); thatSeg++)
                {
                    if ( segments.at(thatSeg).getStartPoint().x - segments.at(thisSeg).getStartPoint().x <=  spacing*HORZ_JOIN_LIMIT)
                    {
                        if ( segments.at(thatSeg).getStartPoint().x > segments.at(thisSeg).getStartPoint().x &&
                             !isSegUsed[thatSeg])
                        {
                            //NOT in same column as thisSeg and is to the right
                            if ( segments.at(thatSeg).getStartPoint().y <= segments.at(thisSeg).getEndPoint().y &&
                                 segments.at(thisSeg).getStartPoint().y <= segments.at(thatSeg).getEndPoint().y)
                            {
                                //thisSeg overlaps with thatSeg
                                //qDebug() <<  "(" << segments.at(thisSeg).getStartPoint().x << "," << segments.at(thisSeg).getStartPoint().y << ")-("<< segments.at(thisSeg).getEndPoint().x << "," << segments.at(thisSeg).getEndPoint().y << ")[" << ClassIndex::getColourNameFromIndex(segments.at(thisSeg).getColour()) << "]::(" << segments.at(thatSeg).getStartPoint().x << "," << segments.at(thatSeg).getStartPoint().y << ")-("<< segments.at(thatSeg).getEndPoint().x << "," << segments.at(thatSeg).getEndPoint().y << ")[" << ClassIndex::getColourNameFromIndex(segments.at(thatSeg).getColour()) << "]";
                                //! Find intercept O(K), K is number of field border points
                                int intercept = findInterceptFromPerspectiveFrustum(fieldBorders,
                                                                                    segments.at(thisSeg).getStartPoint().x,
                                                                                    segments.at(thatSeg).getStartPoint().x,
                                                                                    spacing*HORZ_JOIN_LIMIT);
                                if ( intercept >= 0 &&
                                     segments.at(thatSeg).getEndPoint().y >= intercept &&
                                     intercept <= segments.at(thisSeg).getEndPoint().y)
                                {
                                    //within HORZ_JOIN_LIMIT
                                    //qDebug() << "Right Join Seg: " << thisSeg << "(" << ClassIndex::getColourNameFromIndex(segments.at(thisSeg).getColour()) << ") U " << (thatSeg)<< "(" << ClassIndex::getColourNameFromIndex(segments.at(thatSeg).getColour()) << ")" << "(" << segments.at(thisSeg).getStartPoint().x << "," << segments.at(thisSeg).getStartPoint().y << ")-("<< segments.at(thisSeg).getEndPoint().x << "," << segments.at(thisSeg).getEndPoint().y << ")::(" << segments.at(thatSeg).getStartPoint().x << "," << segments.at(thatSeg).getStartPoint().y << ")-("<< segments.at(thatSeg).getEndPoint().x << "," << segments.at(thatSeg).getEndPoint().y << ")";
                                    qUnprocessed.push(thatSeg);
                                    //take away from pool of raw segs
                                    isSegUsed[thatSeg] = true;
                                    rawSegsLeft--;

                                }
                                else
                                {
                                    //qDebug() << "|" << float(segments.at(thatSeg).getEndPoint().y) <<  "thatSeg End(y)>= intercept" << intercept << "|";
                                    //qDebug() << "|" << int(intercept) << "intercept <= thisSeg End(y)" << segments.at(thisSeg).getEndPoint().y << "|";
                                }
                            }
                        }
                    }
                    else
                    {
                        thatSeg = segments.size();
                    }
                }

                //! For each segment being processed in a candidate to the LEFT attempt to join segments within range O(M)
                //if there is a seg overlapping on the left AND 'close enough', then qUnprocessed->push()
                for (int thatSeg = thisSeg - 1; thatSeg >= 0; thatSeg--)
                {
                    if ( segments.at(thisSeg).getStartPoint().x - segments.at(thatSeg).getStartPoint().x <=  spacing*HORZ_JOIN_LIMIT)
                    {

                        if ( !isSegUsed[thatSeg] &&
                             segments.at(thatSeg).getStartPoint().x < segments.at(thisSeg).getStartPoint().x)
                        {
                            //NOT in same column as thisSeg and is to the right
                            if ( segments.at(thatSeg).getStartPoint().y <= segments.at(thisSeg).getEndPoint().y &&
                                 segments.at(thisSeg).getStartPoint().y <= segments.at(thatSeg).getEndPoint().y)
                            {
                                //thisSeg overlaps with thatSeg
                                //qDebug() <<  "(" << segments.at(thisSeg).getStartPoint().x << "," << segments.at(thisSeg).getStartPoint().y << ")-("<< segments.at(thisSeg).getEndPoint().x << "," << segments.at(thisSeg).getEndPoint().y << ")[" << ClassIndex::getColourNameFromIndex(segments.at(thisSeg).getColour()) << "]::(" << segments.at(thatSeg).getStartPoint().x << "," << segments.at(thatSeg).getStartPoint().y << ")-("<< segments.at(thatSeg).getEndPoint().x << "," << segments.at(thatSeg).getEndPoint().y << ")[" << ClassIndex::getColourNameFromIndex(segments.at(thatSeg).getColour()) << "]";
                                //! Find intercept O(K), K is number of field border points
                                int intercept = findInterceptFromPerspectiveFrustum(fieldBorders,
                                                                                    segments.at(thisSeg).getStartPoint().x,
                                                                                    segments.at(thatSeg).getStartPoint().x,
                                                                                    spacing*HORZ_JOIN_LIMIT);

                                if ( intercept >= 0 &&
                                     segments.at(thatSeg).getEndPoint().y >= intercept &&
                                     intercept <= segments.at(thisSeg).getEndPoint().y)
                                {
                                    //within HORZ_JOIN_LIMIT
                                    //qDebug() << "Left Join Seg: " << thisSeg << "(" << ClassIndex::getColourNameFromIndex(segments.at(thisSeg).getColour()) << ") U " << (thatSeg)<< "(" << ClassIndex::getColourNameFromIndex(segments.at(thatSeg).getColour()) << ")" << "(" << segments.at(thisSeg).getStartPoint().x << "," << segments.at(thisSeg).getStartPoint().y << ")-("<< segments.at(thisSeg).getEndPoint().x << "," << segments.at(thisSeg).getEndPoint().y << ")::(" << segments.at(thatSeg).getStartPoint().x << "," << segments.at(thatSeg).getStartPoint().y << ")-("<< segments.at(thatSeg).getEndPoint().x << "," << segments.at(thatSeg).getEndPoint().y << ")";
                                    qUnprocessed.push(thatSeg);
                                    //take away from pool of raw segs
                                    isSegUsed[thatSeg] = true;
                                    rawSegsLeft--;
                                }
                                else
                                {
                                    //qDebug() << "|" << float(segments.at(thatSeg).getEndPoint().y) <<  "thatSeg End(y)>= intercept" << intercept << "|";
                                    //qDebug() << "|" << int(intercept) << "intercept <= thisSeg End(y)" << segments.at(thisSeg).getEndPoint().y << "|";
                                }
                            }
                        }
                    }
                    else
                    {
                        thatSeg = -1;
                    }
                }

                //add thisSeg to CandidateVector
                candidate_segments.push_back(segments.at(thisSeg));
            }//while (!qUnprocessed->empty())
            //qDebug() << "Candidate ready...";
            //HEURISTICS FOR ADDING THIS CANDIDATE AS A ROBOT CANDIDATE
            if ( max_x - min_x >= 0 &&                                               // width  is non-zero
                 max_y - min_y >= 0 &&                                               // height is non-zero
                 (float)(max_x - min_x) / (float)(max_y - min_y) <= max_aspect &&    // Less    than specified landscape aspect
                 (float)(max_x - min_x) / (float)(max_y - min_y) >= min_aspect &&    // greater than specified portrait aspect
                 segCount >= min_segments                                    // greater than minimum amount of segments to remove noise
                 )
            {
                //qDebug() << "CANDIDATE FINISHED::" << segCount << " segments, aspect:" << ( (float)(max_x - min_x) / (float)(max_y - min_y)) << ", Coords:(" << min_x << "," << min_y << ")-(" << max_x << "," << max_y << "), width: " << (max_x - min_x) << ", height: " << (max_y - min_y);
                int max_col = 0;
                for (int i = 0; i < (int)validColours.size(); i++)
                {
                    if (i != max_col && colourHistogram[i] > colourHistogram[max_col])
                        max_col = i;
                }
                ObjectCandidate temp(min_x, min_y, max_x, max_y, validColours.at(max_col), candidate_segments);
                candidateList.push_back(temp);
            }
	    delete colourHistogram;
        }//while(rawSegsLeft)

    }//if (!segments.empty())
    return candidateList;
}

std::vector<ObjectCandidate> Vision::classifyCandidatesDBSCAN(std::vector< TransitionSegment > segments,
                                        std::vector<Vector2<int> >&fieldBorders,
                                        std::vector<unsigned char> validColours,
                                        int spacing,
                                        float min_aspect, float max_aspect, int min_segments)
{
    std::vector<ObjectCandidate> candidateList;



    return candidateList;
}

bool Vision::isValidColour(unsigned char colour, std::vector<unsigned char> colourList)
{
    bool result = false;
    if (colourList.size())
    {
        std::vector<unsigned char>::const_iterator nextCol = colourList.begin();
        for (;nextCol != colourList.end(); nextCol++)
        {
            if (colour == *(nextCol.base()))
            {
                result = true;
                break;
            }
        }
    }
    return result;
}

int Vision::findYFromX(std::vector<Vector2<int> >&points, int x)
{

    int y = 0;
    int left_x = -1;
    int left_y = 0;
    int right_x = -1;
    int right_y = 0;
    std::vector< Vector2<int> >::const_iterator nextPoint = points.begin();

    for(; nextPoint != points.end(); nextPoint++)
    {
        if (nextPoint->x == x)
        {
            return nextPoint->y;
        }

        if (left_x < nextPoint->x && nextPoint->x < x)
        {
            left_x = nextPoint->x;
            left_y = nextPoint->y;
        }

        if ( (right_x > nextPoint->x || right_x < 0) && nextPoint->x > x)
        {
            right_x = nextPoint->x;
            right_y = nextPoint->y;
        }

    }
    //qDebug() << "findYFromX" << y;
    if (right_x - left_x > 0)
        y = left_y + (right_y-left_y) * (x-left_x) / (right_x-left_x);
    //qDebug() << "findYFromX" << y;
    return y;
}

int Vision::findInterceptFromPerspectiveFrustum(std::vector<Vector2<int> >&points, int current_x, int target_x, int spacing)
{
    int height = currentImage->getHeight();

    int intercept = 0;
    if (current_x == target_x)
    {
        //qDebug() << "Intercept -1 =";
        return -1;
    }

    int y = findYFromX(points, current_x);
    int diff_x = 0;
    int diff_y = height - y;

    if (current_x < target_x)
    {
        diff_x = target_x - current_x;
    }

    if (target_x < current_x)
    {
        diff_x = current_x - target_x;
    }

    if (diff_x > spacing)
    {
        intercept = height;
    }
    else if ( diff_x > spacing/2)
    {
        intercept = y + diff_y/2;
    }
    else if ( diff_x > spacing/4)
    {
        intercept = y + diff_y/4;
    }
    else
    {
        intercept = y;
    }

    //qDebug() << "findInterceptFromPerspectiveFrustum intercept:"<<intercept<<" {y:"<< y << ", height:" << currentImage->height() << ", spacing:" << spacing << ", target_x:" << target_x << ", current_x:" << current_x << "}";
    if (intercept > height)
        intercept = -2;
    return intercept;
}

bool Vision::sortTransitionSegments(TransitionSegment a, TransitionSegment b)
{
    return (a.getStartPoint().x < b.getStartPoint().x || (a.getStartPoint().x == b.getStartPoint().x && a.getEndPoint().y <= b.getStartPoint().y));
}

bool Vision::checkIfBufferSame(boost::circular_buffer<unsigned char> cb)
{

    unsigned char currentClass = cb[0];
    for (unsigned int i = 1; i < cb.size(); i++)
    {
        if(cb[i] != currentClass)
        {
            return false;
        }
    }
    return true;

}

std::vector< ObjectCandidate > Vision::ClassifyCandidatesAboveTheHorizon(   std::vector< TransitionSegment > horizontalsegments,
                                                                            std::vector<unsigned char> validColours,
                                                                            int spacing,
                                                                            int min_segments)
{
    std::vector< ObjectCandidate > candidates;
    std::vector< TransitionSegment > tempSegments;
    bool usedSegments[horizontalsegments.size()];

    for (int i = 0; i < (int)horizontalsegments.size(); i++)
    {
        usedSegments[i] = false;
    }

    int Xstart, Xend, Ystart, Yend;
    //Work Backwards: As post width is acurrate at bottom (no crossbar)
    //ASSUMING EVERYTHING IS ALREADY ORDERED
    for(int i = horizontalsegments.size(); i > 0; i--)
    {
        tempSegments.clear();
        std::vector<int> tempUsedSegments;
        if(!isValidColour(horizontalsegments[i].getColour(), validColours))
        {
            continue;
        }
        //Setting up:
        if(usedSegments[i] != false)
        {
            continue;
        }
        Ystart = horizontalsegments[i].getStartPoint().y;
        Yend = horizontalsegments[i].getEndPoint().y;
        Xstart = horizontalsegments[i].getStartPoint().x;
        Xend = horizontalsegments[i].getEndPoint().x;
        tempSegments.push_back(horizontalsegments[i]);
        tempUsedSegments.push_back(i);
        int nextSegCounter = i+1;

        //We want to stop searching when it leaves the line
        //Searching for a new Xend, close to this current Xstart
        //Then update with new xstart
        //qDebug() << "While:";
        while(horizontalsegments[nextSegCounter].getStartPoint().y ==  Yend && nextSegCounter >0)
        {
            if(usedSegments[nextSegCounter] != false)
            {
                nextSegCounter--;
                continue;
            }
            if(!isValidColour(horizontalsegments[nextSegCounter].getColour(), validColours))
            {
                nextSegCounter--;
                continue;
            }
            if(horizontalsegments[nextSegCounter].getEndPoint().x     < Xstart - spacing/2
               && horizontalsegments[nextSegCounter].getEndPoint().x  > Xstart + spacing/2)
            {
                //Update with new info
                tempSegments.push_back(horizontalsegments[nextSegCounter]);
                tempUsedSegments.push_back(nextSegCounter);
                if (horizontalsegments[nextSegCounter].getStartPoint().x < Xstart)
                {
                    Xstart = horizontalsegments[nextSegCounter].getStartPoint().x;
                }

            }
            nextSegCounter--;
        }
        //Once all the segments on same line has been found scan between
        //(Xstart-spacing) and (Xend+spacing) for segments that are likely to be above the
        //Starting from your where you left off in horzontal count
        //qDebug() << "for:" << nextSegCounter;
        for(int j = nextSegCounter; j > 0; j--)
        {
            if(usedSegments[j] != false)
            {
                continue;
            }
            if(!isValidColour(horizontalsegments[j].getColour(), validColours))
            {
                continue;
            }
            if(horizontalsegments[j].getStartPoint().y < Ystart - spacing*4)
            {
                break;
            }
            if(horizontalsegments[j].getStartPoint().x   > Xstart - spacing/4
               && horizontalsegments[j].getEndPoint().x  < Xend + spacing/4)
            {
                if (horizontalsegments[j].getStartPoint().x < Xstart)
                {
                    Xstart = horizontalsegments[j].getStartPoint().x;
                }
                if (horizontalsegments[j].getEndPoint().x > Xend)
                {
                    Xend = horizontalsegments[j].getEndPoint().x;
                }
                if(horizontalsegments[j].getStartPoint().y < Ystart)
                {
                    Ystart = horizontalsegments[j].getEndPoint().y;
                }
                tempSegments.push_back(horizontalsegments[j]);
                tempUsedSegments.push_back(j);
            }

        }
        //qDebug() << "About: Creating candidate: " << Xstart << ","<< Ystart<< ","<< Xend<< ","<< Yend << " Size: " << tempSegments.size();
        //Create Object Candidate if greater then the minimum number of segments
        if((int)tempSegments.size() >= min_segments && Yend - Ystart > spacing && Xend - Xstart > spacing/4)
        {
            //qDebug() << "Creating candidate: " << Xstart << ","<< Ystart<< ","<< Xend<< ","<< Yend << " Size: " << tempSegments.size();

            ObjectCandidate tempCandidate(Xstart, Ystart, Xend, Yend, validColours[0], tempSegments);
            candidates.push_back(tempCandidate);
            while (!tempUsedSegments.empty())
            {
                usedSegments[tempUsedSegments.back()] = true;
                tempUsedSegments.pop_back();
            }
        }

    }
    //qDebug() << "candidate size: " << candidates.size();
    return candidates;
}

std::vector<LSFittedLine> Vision::DetectLines(ClassifiedSection* scanArea,int spacing)
{
    //qDebug() << "Forming Lines:" << endl;
    LineDetection LineDetector;
    int image_width = currentImage->getWidth();
    int image_height = currentImage->getHeight();
    LineDetector.FormLines(scanArea,image_width,image_height,spacing);
    std::vector<CornerPoint> cornerPoints= LineDetector.cornerPoints;
    std::vector<LSFittedLine> fieldLines= LineDetector.fieldLines;
    //qDebug() << "Detected: " <<  fieldLines.size() << " Lines, " << cornerPoints.size() << " Corners." <<endl;
    return fieldLines;
}

Circle Vision::DetectBall(std::vector<ObjectCandidate> FO_Candidates)
{
    //debug<< "Vision::DetectBall" << endl;

    Ball BallFinding;

    //qDebug() << "Vision::DetectBall : Ball Class created" << endl;
    int width = currentImage->getWidth();
    int height = currentImage->getHeight();
    //qDebug() << "Vision::DetectBall : getting Image sizes" << endl;
    //qDebug() << "Vision::DetectBall : Init Ball" << endl;

    Circle ball;
    ball.isDefined = false;
    if (FO_Candidates.size() <= 0)
    {
        return ball;
    }
    //qDebug() << "Vision::DetectBall : Find Ball" << endl;
    ball = BallFinding.FindBall(FO_Candidates, AllFieldObjects, this, height, width);
    //qDebug() << "Vision::DetectBall : Finnised FO_Ball" << endl;
    if(ball.isDefined)
    {
        //debug<< "Vision::DetectBall : Update FO_Ball" << endl;
        Vector2<int> viewPosition;
        Vector3<float> sphericalError;
        Vector3<float> sphericalPosition;
        viewPosition.x = (int)round(ball.centreX);
        viewPosition.y = (int)round(ball.centreY);
        double ballDistanceFactor=EFFECTIVE_CAMERA_DISTANCE_IN_PIXELS()*ORANGE_BALL_DIAMETER;
        float BALL_OFFSET = 0;
        float distance = (float)(ballDistanceFactor/(2*ball.radius)+BALL_OFFSET);
        float bearing = (float)CalculateBearing(viewPosition.x);
        float elevation = (float)CalculateElevation(viewPosition.y);
        sphericalPosition[0] = distance;
        sphericalPosition[1] = bearing;
        sphericalPosition[2] = elevation;
        //AllFieldObjects->mobileFieldObjects[FieldObjects::FO_BALL].UpdateVisualObject(sphericalPosition,sphericalError,viewPosition);
        //qDebug() << "Setting FieldObject Distance:" << distance;
        //qDebug() << "FO_MOBILE size" << AllFieldObjects->mobileFieldObjects.size();
        //qDebug() << "FO_Stationary size" << AllFieldObjects->stationaryFieldObjects.size();
        AllFieldObjects->mobileFieldObjects[FieldObjects::FO_BALL].UpdateVisualObject(sphericalPosition, sphericalError, viewPosition, currentImage->m_timestamp);
        //ballObject.UpdateVisualObject(sphericalPosition,sphericalError,viewPosition);
        //qDebug() << "Setting FieldObject:" << AllFieldObjects->mobileFieldObjects[FieldObjects::FO_BALL].isObjectVisible();
        /*debug    << "At: Distance: " << AllFieldObjects->mobileFieldObjects[FieldObjects::FO_BALL].measuredDistance()
                    << " Bearing: " << AllFieldObjects->mobileFieldObjects[FieldObjects::FO_BALL].measuredBearing()
                    << " Elevation: " << AllFieldObjects->mobileFieldObjects[FieldObjects::FO_BALL].measuredElevation() << endl;*/

    }

    //qDebug() << "Vision::DetectBall : Finnised" << endl;
    return ball;

}

void Vision::DetectGoals(std::vector<ObjectCandidate>& FO_Candidates,std::vector<ObjectCandidate>& FO_AboveHorizonCandidates,std::vector< TransitionSegment > horizontalSegments)
{
    int width = currentImage->getWidth();
    int height = currentImage->getHeight();
    GoalDetection goalDetector;
    goalDetector.FindGoal(FO_Candidates, FO_AboveHorizonCandidates, AllFieldObjects, horizontalSegments, this,height,width);
    return;
}

double Vision::CalculateBearing(double cx){
    double FOVx = deg2rad(45.0f); //Taken from Old Globals
    return atan( (currentImage->getHeight()/2-cx) / ( (currentImage->getWidth()/2) / (tan(FOVx/2.0)) ) );
}


double Vision::CalculateElevation(double cy){
    double FOVy = deg2rad(34.45f); //Taken from Old Globals
    return atan( (currentImage->getHeight()/2-cy) / ( (currentImage->getHeight()/2) / (tan(FOVy/2.0)) ) );
}

double Vision::EFFECTIVE_CAMERA_DISTANCE_IN_PIXELS()
{
    double FOVx = deg2rad(45.0f); //Taken from Old Globals
    return (0.5*currentImage->getWidth())/(tan(0.5*FOVx));
}<|MERGE_RESOLUTION|>--- conflicted
+++ resolved
@@ -114,21 +114,13 @@
                 {
                     
                     currentSettings = m_camera->getSettings();
-<<<<<<< HEAD
                     m_actions->addSound(m_sensor_data->CurrentTime, NUSounds::START_SAVING_IMAGES);
-=======
-                    system("aplay /home/nao/nubot/Sounds/StartSavingImages.wav");
->>>>>>> 0249cfec
                 }
                 else
                 {
                     
                     m_camera->setSettings(currentSettings);
-<<<<<<< HEAD
                     m_actions->addSound(m_sensor_data->CurrentTime, NUSounds::STOP_SAVING_IMAGES);
-=======
-                    system("aplay /home/nao/nubot/Sounds/StopSavingImages.wav");
->>>>>>> 0249cfec
                 }
                 isSavingImages = job->saving();
             }
