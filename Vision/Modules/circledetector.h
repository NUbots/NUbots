--- conflicted
+++ resolved
@@ -15,11 +15,7 @@
 
     void setTolerance(double tolerance);
 
-<<<<<<< HEAD
-    virtual bool run(std::vector<GroundPoint> &points, CentreCircle &result);
-=======
-    virtual bool run(vector<NUPoint> &points, CentreCircle &result);
->>>>>>> 250e679c
+    virtual bool run(std::vector<NUPoint> &points, CentreCircle &result);
 
 private:
     unsigned int m_n,
