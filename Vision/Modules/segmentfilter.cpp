#include "segmentfilter.h"

#include "debug.h"
#include "debugverbosityvision.h"
#include "nubotdataconfig.h"

#include <fstream>
#include <boost/foreach.hpp>

SegmentFilter::SegmentFilter()
{
    loadReplacementRules(RULE_DIR + "ReplacementRules");
    loadTransitionRules(RULE_DIR + "TransitionRules");
}

double averageLength(const SegmentedRegion& scans, Colour colour) {
    const std::vector<std::vector<ColourSegment> >& segments = scans.getSegments();
    std::vector<std::vector<ColourSegment> >::const_iterator line_it;
    std::vector<ColourSegment>::const_iterator seg_it;
    double sum = 0,
           num = 0;
    //loop through each scan
    for(line_it = segments.begin(); line_it < segments.end(); line_it++) {
        //move down segments in triplets replacing the middle if necessary
        for(seg_it = line_it->begin(); seg_it < line_it->end(); seg_it++) {
            if(seg_it->getColour() == colour) {
                sum += seg_it->getLength();
                num++;
            }
        }
    }
    return sum/num;
}

void SegmentFilter::run() const
{
    #if VISION_FILTER_VERBOSITY > 1
        debug << "SegmentFilter::run() - Begin" << std::endl;
    #endif
    VisionBlackboard* vbb = VisionBlackboard::getInstance();
    const SegmentedRegion& h_segments = vbb->getHorizontalSegmentedRegion();
    const SegmentedRegion& v_segments = vbb->getVerticalSegmentedRegion();
    SegmentedRegion h_filtered, v_filtered;
    map<COLOUR_CLASS, std::vector<ColourSegment> > h_result, v_result;
    
    if(PREFILTER_ON) {

        preFilter(h_segments, h_filtered);
        preFilter(v_segments, v_filtered);
        vbb->setHorizontalFilteredSegments(h_filtered.m_segmented_scans);
        vbb->setVerticalFilteredSegments(v_filtered.m_segmented_scans);

        filter(h_filtered, h_result);
        filter(v_filtered, v_result);

        //count segment length
//        std::cout << averageLength(h_segments, yellow) << " ";
//        std::cout << averageLength(v_segments, yellow) << " ";
//        std::cout << averageLength(h_filtered, yellow) << " ";
//        std::cout << averageLength(v_filtered, yellow) << std::endl;
//        std::cout << averageLength(h_segments, green) << " ";
//        std::cout << averageLength(v_segments, green) << " ";
//        std::cout << averageLength(h_filtered, green) << " ";
//        std::cout << averageLength(v_filtered, green) << std::endl;
    }
    else {
        //Vision problem should occur in here:
        filter(h_segments, h_result);
        filter(v_segments, v_result);
    }
    
#if VISION_FILTER_VERBOSITY > 1
    ofstream outfile("1.txt");
    outfile << h_segments.getSegments();
    outfile.close();
    outfile.open("1f.txt");
    outfile << h_filtered.getSegments();
    outfile.close();
    outfile.open("2.txt");
    outfile << v_segments.getSegments();
    outfile.close();
    outfile.open("2f.txt");
    outfile << v_filtered.getSegments();
    outfile.close();
#endif
    //push results to BB
    vbb->setHorizontalTransitionsMap(h_result);
    vbb->setVerticalTransitionsMap(v_result);
}

void SegmentFilter::preFilter(const SegmentedRegion &scans, SegmentedRegion &result) const
{
    const std::vector<std::vector<ColourSegment> >& segments = scans.getSegments();
    std::vector<std::vector<ColourSegment> >& final_segments = result.m_segmented_scans;
    std::vector<ColourSegment> line;
    
    std::vector<std::vector<ColourSegment> >::const_iterator line_it;
    std::vector<ColourSegment>::const_iterator before_it, middle_it, after_it;
    ScanDirection dir = scans.getDirection();
    
    result.m_direction = dir;

    final_segments.clear();
    
    //loop through each scan
    for(line_it = segments.begin(); line_it < segments.end(); line_it++) {
        if(line_it->size() >= 3) {
            //move down segments in triplets replacing the middle if necessary
            before_it = line_it->begin();
            middle_it = before_it+1;
            line.clear();
            line.push_back(*before_it);         //add the first segment
            for(after_it = before_it+2; after_it < line_it->end(); after_it++) {
                applyReplacements(*before_it, *middle_it, *after_it, line, dir);
                before_it = middle_it;
                middle_it = after_it;
            }
            line.push_back(line_it->back());    //add the last segment
            joinMatchingSegments(line);         //merge any now matching segments
            final_segments.push_back(line);
        }
        else {
            //push the unfiltered line into the result as it is too small to filter
            line.assign(line_it->begin(), line_it->end());
            final_segments.push_back(line);
        }
    }
}

void SegmentFilter::filter(const SegmentedRegion &scans, map<COLOUR_CLASS, std::vector<ColourSegment> > &result) const
{
    switch(scans.getDirection()) {
    case VERTICAL:
        BOOST_FOREACH(const ColourTransitionRule& rule, rules_v) {
            std::vector<ColourSegment>& segments = result[rule.getColourClass()];
            checkRuleAgainstRegion(scans, rule, segments);
        }
        break;
    case HORIZONTAL:
        BOOST_FOREACH(const ColourTransitionRule& rule, rules_h) {
            std::vector<ColourSegment>& segments = result[rule.getColourClass()];
            checkRuleAgainstRegion(scans, rule, segments);
        }
        break;
    default:
        errorlog << "SegmentFilter::filter - invalid direction";
        return;
    }   
}

void SegmentFilter::checkRuleAgainstRegion(const SegmentedRegion &scans, const ColourTransitionRule &rule, std::vector<ColourSegment> &matches) const
{
<<<<<<< HEAD
    const vector<vector<ColourSegment> >& segments = scans.getSegments();
    vector<ColourSegment>::const_iterator it;

    //loop through each scan
    BOOST_FOREACH(const vector<ColourSegment>& vs, segments) {
=======
    const std::vector<std::vector<ColourSegment> >& segments = scans.getSegments();
    std::vector<ColourSegment>::const_iterator it;

    //loop through each scan
    BOOST_FOREACH(const std::vector<ColourSegment>& vs, segments) {
>>>>>>> fb9b0ac4
        // Only check for multiple segments
        if(vs.size() > 1) {
            //move down segments in scan pairwise
            it = vs.begin();
            //first check start pair alone
            if(rule.match(ColourTransitionRule::nomatch, *it, *(it+1))) {
                matches.push_back(*it);
            }
            it++;
            //then check the rest in triplets
            while(it < vs.end() - 1) {
                if(rule.match(*(it-1), *it, *(it+1))) {
                    matches.push_back(*it);
                }
                it++;
            }
            //lastly check final pair alone
            if(rule.match(*(it-1), *it, ColourTransitionRule::nomatch)) {
                matches.push_back(*it);
            }
        }
    }
}

void SegmentFilter::applyReplacements(const ColourSegment& before, const ColourSegment& middle, const ColourSegment& after, std::vector<ColourSegment>& replacements, ScanDirection dir) const
{
    std::vector<ColourReplacementRule>::const_iterator rules_it, begin, end;
    ColourSegment temp_seg;
    
    switch(dir) {
    case VERTICAL:
        begin = replacement_rules_v.begin();
        end = replacement_rules_v.end();
        break;
    case HORIZONTAL:
        begin = replacement_rules_h.begin();
        end = replacement_rules_h.end();
        break;
    default:
        errorlog << "SegmentFilter::applyReplacements - invalid direction" << std::endl;
        return;
    }    
    
    temp_seg = middle;
    
    for(rules_it = begin; rules_it < end; rules_it++) {
        if(rules_it->match(before, middle, after)) {
            //replace middle using replacement method
            switch(rules_it->getMethod()) {
            case ColourReplacementRule::BEFORE:
                temp_seg.setColour(before.getColour());
                replacements.push_back(temp_seg);
                break;
            case ColourReplacementRule::AFTER:
                temp_seg.setColour(after.getColour());
                replacements.push_back(temp_seg);
                break;
            case ColourReplacementRule::SPLIT:
            {
                //generate two new segments matching each end and push them both back
                Point start_pt = temp_seg.getStart(),
                      end_pt   = temp_seg.getEnd(),
                      mid_pt   = Point( (start_pt + end_pt) * 0.5 );
                temp_seg.set(start_pt, mid_pt, before.getColour());
                replacements.push_back(temp_seg);
                temp_seg.set(mid_pt, end_pt, after.getColour());
                replacements.push_back(temp_seg);
                break;
            }
            case ColourReplacementRule::INVALID:
                errorlog << "SegmentFilter::applyReplacements - invalid replacement rule" << std::endl;
                replacements.push_back(middle);
                break;
            }
            return; //replacements found so exit
        }
    }
    
    replacements.push_back(middle); //no replacement so keep middle
}

void SegmentFilter::joinMatchingSegments(std::vector<ColourSegment> &line) const
{
    std::vector<ColourSegment>::iterator before_it, after_it;
    before_it = line.begin();
    after_it=before_it+1;
    while(after_it<line.end()) {
        if(before_it->getColour() == after_it->getColour()) {
            before_it->join(*after_it);
            after_it = line.erase(after_it);
            before_it = after_it-1;
        }
        else {
            after_it++;
            before_it++;
        }
    }
}

void SegmentFilter::loadTransitionRules(std::string filename)
{
    //load the horizontal rules
    std::string temp_filename = filename + ".txt";
    std::ifstream input(temp_filename.c_str());
    
    if(input.good()) {
        input >> rules_h;
        rules_v = rules_h;
    }
    else {
        debug << "SegmentFilter::loadTransitionRules - failed to read from " << temp_filename << std::endl;
    }
    input.close();

    if(rules_h.size()  == 0 || rules_v.size() == 0){
        std::cout << std::endl
             << "=================WARNING=================" << std::endl
             << __PRETTY_FUNCTION__ << ":"                  << std::endl
             << "  " << filename << ".txt is empty!"        << std::endl
             << ""                                          << std::endl
             << "  The robot may exhibit blindness."        << std::endl
             << "=================WARNING=================" << std::endl
             << std::endl;
    }
    //DEBUG
#if VISION_FILTER_VERBOSITY > 0
    debug << "SegmentFilter::loadTransitionRules()" << std::endl;
    debug << "rules_h (" << rules_h.size() << ")\n" << rules_h;
    debug << "rules_v (" << rules_v.size() << ")\n" << rules_v;
#endif
}

void SegmentFilter::loadReplacementRules(std::string filename)
{
    //load the horizontal rules
    std::string temp_filename = filename + ".txt";
    std::ifstream input(temp_filename.c_str());

    if(input.good()) {
        input >> replacement_rules_h;
        replacement_rules_v = replacement_rules_h;
    }
    else {
        debug << "SegmentFilter::loadReplacementRules - failed to read from " << temp_filename << std::endl;
    }
    input.close();

    //DEBUG
#if VISION_FILTER_VERBOSITY > 0
    debug << "SegmentFilter::loadReplacementRules()" << std::endl;
    debug << "replacement_rules_h (" << replacement_rules_h.size() << ")\n" << replacement_rules_h;
    debug << "replacement_rules_v (" << replacement_rules_v.size() << ")\n" << replacement_rules_v;
#endif
}<|MERGE_RESOLUTION|>--- conflicted
+++ resolved
@@ -150,19 +150,11 @@
 
 void SegmentFilter::checkRuleAgainstRegion(const SegmentedRegion &scans, const ColourTransitionRule &rule, std::vector<ColourSegment> &matches) const
 {
-<<<<<<< HEAD
-    const vector<vector<ColourSegment> >& segments = scans.getSegments();
-    vector<ColourSegment>::const_iterator it;
-
-    //loop through each scan
-    BOOST_FOREACH(const vector<ColourSegment>& vs, segments) {
-=======
     const std::vector<std::vector<ColourSegment> >& segments = scans.getSegments();
     std::vector<ColourSegment>::const_iterator it;
 
     //loop through each scan
     BOOST_FOREACH(const std::vector<ColourSegment>& vs, segments) {
->>>>>>> fb9b0ac4
         // Only check for multiple segments
         if(vs.size() > 1) {
             //move down segments in scan pairwise
