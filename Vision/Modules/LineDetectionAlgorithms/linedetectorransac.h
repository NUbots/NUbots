--- conflicted
+++ resolved
@@ -8,11 +8,7 @@
 {
 public:
     LineDetectorRANSAC();
-<<<<<<< HEAD
-    virtual std::vector<FieldLine> run(const std::vector<GroundPoint> &points);
-=======
-    virtual vector<FieldLine> run(const vector<NUPoint> &points);
->>>>>>> 250e679c
+    virtual std::vector<FieldLine> run(const std::vector<NUPoint> &points);
 
 private:
     unsigned int m_n,
