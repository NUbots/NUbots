/*
 * Author: Shannon Fenn
 * Last Modified: 25/02/11
 * Description:
 *      - A static class of method implementing the split and merge line extraction
        algorithm for us on the NAO robot platform

        - Parameters are static member variable set by initRules(), rather than
        #define macros. Make sure to call this method with reasonable values
        before calling splitAndMergeLS() or splitAndMergeLSClusters()

        - the only method to call (besides initRules()) is either
         + splitAndMergeLS() - for non-clustered input
         + splitAndMergeLSClusters() - for clustered input

        - If things need to be changed the main decisions are in:
         + splitLSIterative() - decisions on whether to split, keep or throw away lines
         + findFurthestPoint() - finds the number of points distant from the line, and the furthest point
         + separateLS() - divides point set into two subsets based on the line equation and the furthest point
                uses a transform to axis defined by the line itself, and the normal from the furthest point
                to the line.
         + shouldMergeLines() - decisions on whether two lines should be merged

         - All other methods are trivial or only make simple decisions based on the parameters set
            by initRules()
 */

#ifndef LINEDETECTORSAM_H
#define LINEDETECTORSAM_H

#include <vector>
#include <math.h>
#include "Tools/Math/LSFittedLine.h"
#include "Tools/Math/Matrix.h"
#include "Tools/Math/Vector3.h"
#include "Vision/Modules/linedetector.h"

using std::vector;

class LineDetectorSAM : public LineDetector
{
public:
    LineDetectorSAM();
    ~LineDetectorSAM();

<<<<<<< HEAD
    virtual std::vector<FieldLine> run(const std::vector<GroundPoint> &points);

private:
    std::vector< std::pair<LSFittedLine, LSFittedLine> > fitLines(const std::vector<GroundPoint>& points, bool noise=true);
=======
    virtual vector<FieldLine> run(const vector<NUPoint> &points);

private:
    vector< pair<LSFittedLine, LSFittedLine> > fitLines(const vector<NUPoint>& points, bool noise=true);
>>>>>>> 250e679c
    //RULES
    //maximum field objects rules
    //unsigned int MAX_POINTS; //500
    unsigned int MAX_LINES; //15
    //splitting rules
    double SPLIT_DISTANCE; //1.0
    unsigned int MIN_POINTS_OVER; //2
    unsigned int MIN_POINTS_TO_LINE; //3
    //merging rules
    double MAX_ANGLE_DIFF_TO_MERGE;
    double MAX_DISTANCE_TO_MERGE;
    //Line keeping rules
    unsigned int MIN_POINTS_TO_LINE_FINAL; //5
    double MIN_LINE_R2_FIT; //0.90
    double MAX_LINE_MSD; //50 set at constructor
    //clearing rules
    bool CLEAR_SMALL;
    bool CLEAR_DIRTY;

<<<<<<< HEAD
    std::vector<GroundPoint> noisePoints;

    //LEAST-SQUARES FITTING
    void split(std::vector<std::pair<LSFittedLine, LSFittedLine> > &lines, const std::vector<GroundPoint> &points);
    //void splitIterative(std::vector<LSFittedLine>& lines, std::vector<Point>& points);
    void splitNoise(std::vector<std::pair<LSFittedLine, LSFittedLine> >& lines);
    void merge(std::vector<LSFittedLine>& lines);
    void generateLines(std::pair<LSFittedLine, LSFittedLine>& lines, const std::vector<GroundPoint>& points);
    bool separate(std::vector<GroundPoint>& left, std::vector<GroundPoint>& right, GroundPoint split_point, const std::vector<GroundPoint>& points, const LSFittedLine& line);
    //static void sortLinesLS(std::vector<LSFittedLine*>& lines);
=======
    vector<NUPoint> noisePoints;

    //LEAST-SQUARES FITTING
    void split(vector<pair<LSFittedLine, LSFittedLine> > &lines, const vector<NUPoint> &points);
    //void splitIterative(vector<LSFittedLine>& lines, vector<Point>& points);
    void splitNoise(vector<pair<LSFittedLine, LSFittedLine> >& lines);
    void merge(vector<LSFittedLine>& lines);
    void generateLines(pair<LSFittedLine, LSFittedLine>& lines, const vector<NUPoint>& points);
    bool separate(vector<NUPoint>& left, vector<NUPoint>& right, NUPoint split_point, const vector<NUPoint>& points, const LSFittedLine& line);
    //static void sortLinesLS(vector<LSFittedLine*>& lines);
>>>>>>> 250e679c


    //GENERIC
    void findPointsOver(LSFittedLine& line, unsigned int &points_over, int& furthest_point);
<<<<<<< HEAD
    void addToNoise(const GroundPoint& point);
    void addToNoise(const std::vector<GroundPoint>& points);
    void clearSmallLines(std::vector<std::pair<LSFittedLine, LSFittedLine> >& lines);
    void clearDirtyLines(std::vector<std::pair<LSFittedLine, LSFittedLine> >& lines);
=======
    void addToNoise(const NUPoint& point);
    void addToNoise(const vector<NUPoint>& points);
    void clearSmallLines(vector<pair<LSFittedLine, LSFittedLine> >& lines);
    void clearDirtyLines(vector<pair<LSFittedLine, LSFittedLine> >& lines);
>>>>>>> 250e679c

};

#endif // LINEDETECTORSAM_H<|MERGE_RESOLUTION|>--- conflicted
+++ resolved
@@ -43,17 +43,10 @@
     LineDetectorSAM();
     ~LineDetectorSAM();
 
-<<<<<<< HEAD
-    virtual std::vector<FieldLine> run(const std::vector<GroundPoint> &points);
+    virtual std::vector<FieldLine> run(const std::vector<NUPoint> &points);
 
 private:
-    std::vector< std::pair<LSFittedLine, LSFittedLine> > fitLines(const std::vector<GroundPoint>& points, bool noise=true);
-=======
-    virtual vector<FieldLine> run(const vector<NUPoint> &points);
-
-private:
-    vector< pair<LSFittedLine, LSFittedLine> > fitLines(const vector<NUPoint>& points, bool noise=true);
->>>>>>> 250e679c
+    std::vector< std::pair<LSFittedLine, LSFittedLine> > fitLines(const std::vector<NUPoint>& points, bool noise=true);
     //RULES
     //maximum field objects rules
     //unsigned int MAX_POINTS; //500
@@ -73,44 +66,24 @@
     bool CLEAR_SMALL;
     bool CLEAR_DIRTY;
 
-<<<<<<< HEAD
-    std::vector<GroundPoint> noisePoints;
+    std::vector<NUPoint> noisePoints;
 
     //LEAST-SQUARES FITTING
-    void split(std::vector<std::pair<LSFittedLine, LSFittedLine> > &lines, const std::vector<GroundPoint> &points);
+    void split(std::vector<std::pair<LSFittedLine, LSFittedLine> > &lines, const std::vector<NUPoint> &points);
     //void splitIterative(std::vector<LSFittedLine>& lines, std::vector<Point>& points);
     void splitNoise(std::vector<std::pair<LSFittedLine, LSFittedLine> >& lines);
     void merge(std::vector<LSFittedLine>& lines);
-    void generateLines(std::pair<LSFittedLine, LSFittedLine>& lines, const std::vector<GroundPoint>& points);
-    bool separate(std::vector<GroundPoint>& left, std::vector<GroundPoint>& right, GroundPoint split_point, const std::vector<GroundPoint>& points, const LSFittedLine& line);
+    void generateLines(std::pair<LSFittedLine, LSFittedLine>& lines, const std::vector<NUPoint>& points);
+    bool separate(std::vector<NUPoint>& left, std::vector<NUPoint>& right, NUPoint split_point, const std::vector<NUPoint>& points, const LSFittedLine& line);
     //static void sortLinesLS(std::vector<LSFittedLine*>& lines);
-=======
-    vector<NUPoint> noisePoints;
-
-    //LEAST-SQUARES FITTING
-    void split(vector<pair<LSFittedLine, LSFittedLine> > &lines, const vector<NUPoint> &points);
-    //void splitIterative(vector<LSFittedLine>& lines, vector<Point>& points);
-    void splitNoise(vector<pair<LSFittedLine, LSFittedLine> >& lines);
-    void merge(vector<LSFittedLine>& lines);
-    void generateLines(pair<LSFittedLine, LSFittedLine>& lines, const vector<NUPoint>& points);
-    bool separate(vector<NUPoint>& left, vector<NUPoint>& right, NUPoint split_point, const vector<NUPoint>& points, const LSFittedLine& line);
-    //static void sortLinesLS(vector<LSFittedLine*>& lines);
->>>>>>> 250e679c
 
 
     //GENERIC
     void findPointsOver(LSFittedLine& line, unsigned int &points_over, int& furthest_point);
-<<<<<<< HEAD
-    void addToNoise(const GroundPoint& point);
-    void addToNoise(const std::vector<GroundPoint>& points);
+    void addToNoise(const NUPoint& point);
+    void addToNoise(const std::vector<NUPoint>& points);
     void clearSmallLines(std::vector<std::pair<LSFittedLine, LSFittedLine> >& lines);
     void clearDirtyLines(std::vector<std::pair<LSFittedLine, LSFittedLine> >& lines);
-=======
-    void addToNoise(const NUPoint& point);
-    void addToNoise(const vector<NUPoint>& points);
-    void clearSmallLines(vector<pair<LSFittedLine, LSFittedLine> >& lines);
-    void clearDirtyLines(vector<pair<LSFittedLine, LSFittedLine> >& lines);
->>>>>>> 250e679c
 
 };
 
