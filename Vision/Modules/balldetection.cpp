--- conflicted
+++ resolved
@@ -2,17 +2,11 @@
 
 void BallDetection::detectBall()
 {
-<<<<<<< HEAD
-    //cout << "IT'S WORKING" << endl;
-    NUImage img = VisionBlackboard::getInstance()->getOriginalImage();
-    const LookUpTable& lut = VisionBlackboard::getInstance()->getLUT();
-    Mat cvimg;
-    lut.classifyImage(img, cvimg);    
-=======
+    VisionBlackboard* vbb = VisionBlackboard::getInstance();
+    NUImage img = vbb->getOriginalImage();
+    const LookUpTable& lut = vbb->getLUT();
     // BEGIN BALL DETECTION -----------------------------------------------------------------
->>>>>>> be037d0d
-
-    VisionBlackboard* vbb = VisionBlackboard::getInstance();
+
     vector<Transition> transitions = vbb->getVerticalTransitions(VisionFieldObject::BALL);    
 
     const vector<PointType>& horizon = vbb->getHorizonPoints();
@@ -48,7 +42,6 @@
         x_mean /= transitions.size();
         y_mean /= transitions.size();
 
-<<<<<<< HEAD
         // Standard deviation
         int x_dev = 0,
             y_dev = 0;
@@ -219,20 +212,10 @@
         }
 
         // DEBUG OUT
-        if (top != bottom && left != right) {
-            circle(cvimg, center, max((right-left)/2, (bottom-top)/2), Scalar(255,0,255),2);
-        }
-
-    }    
-
-    namedWindow("BALL DETECTION", CV_WINDOW_KEEPRATIO);
-    imshow("BALL DETECTION", cvimg);
-
-=======
-        x_pos *= x;
-        y_pos *= y;
+        //if (top != bottom && left != right) {
+            Ball newball(center, max((right-left), (bottom-top))*0.5);
+            vbb->addBall(newball);
+        //}
+
     }
-    x_pos = pow(x_pos, 1.0/transitions.size());
-    y_pos = pow(y_pos, 1.0/transitions.size());
->>>>>>> be037d0d
 }