/**
*   @name   ObjectDetectionCH
*   @file   objectdetectionch.cpp
*   @brief  basic object detection by checking breaks in green horizon.
*   @author David Budden
*   @date   22/02/2012
*/

#include "objectdetectionch.h"
#include "Vision/visionconstants.h"

#include "Vision/visionconstants.h"

void ObjectDetectionCH::detectObjects()
{
    #if VISION_HORIZON_VERBOSITY > 1
        debug << "ObjectDetectionCH::detectObjects() - Begin" << endl;
    #endif
    // get blackboard instance
    VisionBlackboard* vbb = VisionBlackboard::getInstance();
    const NUImage& img = vbb->getOriginalImage();
    unsigned int height = img.getHeight();

<<<<<<< HEAD
    // REMOVE ME
    const LookUpTable& lut = vbb->getLUT();
    Mat cvimg;
    lut.classifyImage(img, cvimg);

    const vector<PointType>& horizon_points = vbb->getHorizonPoints();
    vector<PointType> object_points;
=======
    vector<PointType> result;
    vector<cv::Point2i> horizon_points,
                        object_points;
    convertPointTypes(vbb->getGreenHorizon().getInterpolatedSubset(VisionConstants::VERTICAL_SCANLINE_SPACING), horizon_points);

>>>>>>> 70c8dd08

    object_points.reserve(horizon_points.size());

    cv::Mat mean, std_dev;
    meanStdDev(cv::Mat(horizon_points), mean, std_dev);

    //cout << mean << " " << std_dev << endl;

    // for each point in interpolated list
    for (unsigned int x = 0; x < horizon_points.size(); x++) {
        unsigned int green_top = 0;
        unsigned int green_count = 0;

        // if bottom of image, assume object
        if (static_cast<unsigned int>(horizon_points.at(x).y) == height-1) {
            object_points.push_back(cv::Point2i(horizon_points.at(x).x, height-1));
        }
        else {
            // scan from point to bottom of image
            for (unsigned int y = horizon_points.at(x).y; y < height; y++) {
                if (isPixelGreen(img, horizon_points.at(x).x, y)){
                    if (green_count == 1) {
                        green_top = y;
                    }
                    green_count++;
                    // if VER_THRESHOLD green pixels found outside of acceptable range, add point
                    if (green_count == VER_THRESHOLD) {
                        if (green_top > mean.at<double>(1) + OBJECT_THRESHOLD_MULT*std_dev.at<double>(1) + 1) {
                            //cout << "OBJECT: (" << horizon_points->at(x).x << ", " << y << ")" << endl;
<<<<<<< HEAD
                            object_points.push_back(PointType(horizon_points.at(x).x, y));                            
=======
                            object_points.push_back(cv::Point2i(horizon_points.at(x).x, y));
>>>>>>> 70c8dd08
                        }
                        break;
                    }
                }
                // not green - reset
                else {
                    green_count = 0;
                }

                // if bottom reached without green, add bottom point
                if (y == height - 1) {
                    object_points.push_back(cv::Point2i(horizon_points.at(x).x, height-1));
                }
            }
        }
    }

    // update blackboard with object points
<<<<<<< HEAD
    vbb->setObjectPoints(object_points);

    for (int i = 0; i < object_points.size(); i++) {
        cv::circle(cvimg, PointType(object_points.at(i).x, object_points.at(i).y), 2, Scalar(0,0,255), 1);
        cout << i << ": " << PointType(object_points.at(i).x, object_points.at(i).y) << endl;
        //cout << VisionConstants::
    }


    cv::namedWindow("objectdetect");
    cv::imshow("objectdetect", cvimg);
=======
    convertPointTypes(object_points, result);
    vbb->setObjectPoints(result);
>>>>>>> 70c8dd08
}


bool ObjectDetectionCH::isPixelGreen(const NUImage& img, int x, int y)
{
    const LookUpTable& LUT = VisionBlackboard::getInstance()->getLUT();
    return ClassIndex::getColourFromIndex(LUT.classifyPixel(img(x,y))) == ClassIndex::green;
}

void ObjectDetectionCH::convertPointTypes(const vector<cv::Point2i> &cvpoints, vector<PointType> &ourpoints)
{
    ourpoints.clear();
    for(unsigned int i=0; i<cvpoints.size(); i++) {
        ourpoints.push_back(PointType(cvpoints.at(i).x, cvpoints.at(i).y));
    }
}

void ObjectDetectionCH::convertPointTypes(const vector<PointType> &ourpoints, vector<cv::Point2i>& cvpoints)
{
    cvpoints.clear();
    for(unsigned int i=0; i<ourpoints.size(); i++) {
        cvpoints.push_back(cv::Point2i(ourpoints.at(i).x, ourpoints.at(i).y));
    }
}<|MERGE_RESOLUTION|>--- conflicted
+++ resolved
@@ -8,8 +8,7 @@
 
 #include "objectdetectionch.h"
 #include "Vision/visionconstants.h"
-
-#include "Vision/visionconstants.h"
+#include "Vision/VisionTypes/greenhorizon.h"
 
 void ObjectDetectionCH::detectObjects()
 {
@@ -20,22 +19,19 @@
     VisionBlackboard* vbb = VisionBlackboard::getInstance();
     const NUImage& img = vbb->getOriginalImage();
     unsigned int height = img.getHeight();
+    const GreenHorizon& green_horizon = vbb->getGreenHorizon();
 
-<<<<<<< HEAD
+
     // REMOVE ME
     const LookUpTable& lut = vbb->getLUT();
-    Mat cvimg;
+    cv::Mat cvimg;
     lut.classifyImage(img, cvimg);
 
-    const vector<PointType>& horizon_points = vbb->getHorizonPoints();
-    vector<PointType> object_points;
-=======
     vector<PointType> result;
     vector<cv::Point2i> horizon_points,
                         object_points;
     convertPointTypes(vbb->getGreenHorizon().getInterpolatedSubset(VisionConstants::VERTICAL_SCANLINE_SPACING), horizon_points);
 
->>>>>>> 70c8dd08
 
     object_points.reserve(horizon_points.size());
 
@@ -65,11 +61,7 @@
                     if (green_count == VER_THRESHOLD) {
                         if (green_top > mean.at<double>(1) + OBJECT_THRESHOLD_MULT*std_dev.at<double>(1) + 1) {
                             //cout << "OBJECT: (" << horizon_points->at(x).x << ", " << y << ")" << endl;
-<<<<<<< HEAD
-                            object_points.push_back(PointType(horizon_points.at(x).x, y));                            
-=======
                             object_points.push_back(cv::Point2i(horizon_points.at(x).x, y));
->>>>>>> 70c8dd08
                         }
                         break;
                     }
@@ -87,23 +79,57 @@
         }
     }
 
+    // ignore transitions very close to horizon
+    vector<cv::Point2i>::iterator it;
+    it = object_points.begin();
+    while (it < object_points.end()) {
+//        cout << it->y - green_horizon.getYFromX(it->x) << endl;
+        if (it->y - green_horizon.getYFromX(it->x) < 5) {               // CONSTANT
+            it = object_points.erase(it);
+        }
+        else {
+            it++;
+        }
+    }
+
     // update blackboard with object points
-<<<<<<< HEAD
-    vbb->setObjectPoints(object_points);
+    int start = 0, count = 0, bottom = 0;
+    bool scanning = false;
 
     for (int i = 0; i < object_points.size(); i++) {
-        cv::circle(cvimg, PointType(object_points.at(i).x, object_points.at(i).y), 2, Scalar(0,0,255), 1);
-        cout << i << ": " << PointType(object_points.at(i).x, object_points.at(i).y) << endl;
-        //cout << VisionConstants::
+        if (!scanning) {
+            start = i;
+            scanning = true;
+            count = 0;
+            bottom = 0;
+        }
+        else {
+            if (object_points.at(i).x - object_points.at(i-1).x == VisionConstants::VERTICAL_SCANLINE_SPACING && (i < object_points.size()-1)) {
+                count++;
+                if (object_points.at(i).y > bottom)
+                    bottom = object_points.at(i).y;
+            }
+            else {
+                if (count > 2) {                                        // CONSTANT
+                    cv::line(cvimg, cv::Point2i(object_points.at(start).x, bottom), cv::Point2i(object_points.at(i-1).x, bottom), cv::Scalar(0,0,255),2);
+                    int centre = (object_points.at(i-1).x + object_points.at(start).x)/2;
+                    int width = object_points.at(i-1).x - object_points.at(start).x;
+                    int NO_HEIGHT = -1; // DOES NOTHING
+
+                    // push to blackboard
+                    Obstacle newObstacle(PointType(centre, bottom), width, NO_HEIGHT);
+                    vbb->addObstacle(newObstacle);
+                }
+                scanning = false;
+            }
+        }
     }
 
+//    cv::namedWindow("objectdetect", CV_WINDOW_KEEPRATIO);
+//    cv::imshow("objectdetect", cvimg);
 
-    cv::namedWindow("objectdetect");
-    cv::imshow("objectdetect", cvimg);
-=======
     convertPointTypes(object_points, result);
     vbb->setObjectPoints(result);
->>>>>>> 70c8dd08
 }
 
 
