#include "cornerdetector.h"
#include "Vision/visionblackboard.h"
#include "debug.h"
#include "debugverbosityvision.h"

CornerDetector::CornerDetector(double tolerance)
{
    setTolerance(tolerance);
}

void CornerDetector::setTolerance(double tolerance)
{
#if VISION_FIELDPOINT_VERBOSITY > 0
    if(tolerance < 0 || tolerance > 1)
        debug << "CornerDetector::setTolerance - invalid tolerance: " << tolerance << " (must be in [0, 1]." << std::endl;
#endif

    m_tolerance = std::max(std::min(tolerance, 1.0), 0.0); //clamp
}

std::vector<CornerPoint> CornerDetector::run(const std::vector<FieldLine> &lines) const
{
    std::vector<FieldLine>::const_iterator it1, it2;
    std::vector<CornerPoint> results;

    if(lines.size() < 2) {
        return results;
    }

    if(m_tolerance < 0 || m_tolerance > 1) {
        errorlog << "CornerDetector::run called with invalid tolerance: " << m_tolerance << " (must be in [0, 1]." << std::endl;
        return results;
    }

    for(it1 = lines.begin(); it1 != lines.end()-1; it1++) {
        Line l1 = it1->getGroundLineEquation();
        Vector2<NUPoint> l1_pts = it1->getEndPoints();
        for(it2 = it1+1; it2 < lines.end(); it2++) {
            Line l2 = it2->getGroundLineEquation();
            Vector2<NUPoint> l2_pts = it2->getEndPoints();
            if(l1.getAngleBetween(l2) > (1-m_tolerance)*mathGeneral::PI*0.5) {
                //nearly perpendicular
                //now build corner from end points
                NUPoint intersection;
                if(l1.getIntersection(l2, intersection.groundCartesian)) {
                    CornerPoint::TYPE type = findCorner(l1_pts, l2_pts, intersection, m_tolerance);
                    if(type != CornerPoint::INVALID) {
                        //need screen loc
<<<<<<< HEAD
                        if(it1->getScreenLineEquation().getIntersection(it2->getScreenLineEquation(), intersection.screen)) {

                            /// DEBUG
                            Point mid1 = (l1_pts[0].ground + l1_pts[1].ground)*0.5,
                                  mid2 = (l2_pts[0].ground + l2_pts[1].ground)*0.5;

                            //compare end points and midpoints to see what is closest to the intersection
                            double d1x = (intersection.ground - l1_pts[0].ground).abs(),
                                   d1y = (intersection.ground - l1_pts[1].ground).abs(),
                                   d1m = (intersection.ground - mid1).abs(),
                                   d2x = (intersection.ground - l2_pts[0].ground).abs(),
                                   d2y = (intersection.ground - l2_pts[1].ground).abs(),
                                   d2m = (intersection.ground - mid2).abs();

                            double min1 = std::min(d1m, std::min(d1x, d1y)),
                                   min2 = std::min(d2m, std::min(d2x, d2y));

                            /// END DEBUG

=======
                        if(it1->getScreenLineEquation().getIntersection(it2->getScreenLineEquation(), intersection.screenCartesian)) {
>>>>>>> 250e679c
                            results.push_back(CornerPoint(type, intersection));
                        }
                        else {
                            errorlog << "CornerDetector::run - no intersection found for screen lines - transforms are probably not valid, not publishing corner" <<
                                        "\t" << it1->getScreenLineEquation() << "\t" << it2->getScreenLineEquation() << std::endl;
                        }
                    }
                }
            }
        }
    }

    return results;
}

CornerPoint::TYPE CornerDetector::findCorner(Vector2<NUPoint> ep1, Vector2<NUPoint> ep2, NUPoint intersection, double tolerance) const
{
    Point mid1 = (ep1[0].groundCartesian + ep1[1].groundCartesian)*0.5,
          mid2 = (ep2[0].groundCartesian + ep2[1].groundCartesian)*0.5;

    //compare end points and midpoints to see what is closest to the intersection
    double d1x = (intersection.groundCartesian - ep1[0].groundCartesian).abs(),
           d1y = (intersection.groundCartesian - ep1[1].groundCartesian).abs(),
           d1m = (intersection.groundCartesian - mid1).abs(),
           d2x = (intersection.groundCartesian - ep2[0].groundCartesian).abs(),
           d2y = (intersection.groundCartesian - ep2[1].groundCartesian).abs(),
           d2m = (intersection.groundCartesian - mid2).abs();

    double min1 = std::min(d1m, std::min(d1x, d1y)),
           min2 = std::min(d2m, std::min(d2x, d2y));

    //removed distance check
    //if(min1 < tolerance*(ep1[0].ground - ep1[1].ground).abs() && min2 < tolerance*(ep2[0].ground - ep2[1].ground).abs()) {
        //check distances are within tolerance of the length of the lines
        //perhaps do this later with only 1 line

        if(d1m == min1 && d2m == min2) {
            return CornerPoint::X;
        }
        else if(d1m == min1 || d2m == min2){
            return CornerPoint::T;
        }
        else {
            return CornerPoint::L;
        }
    //}
    //else {
    //    return CornerPoint::INVALID;
    //}
}<|MERGE_RESOLUTION|>--- conflicted
+++ resolved
@@ -46,29 +46,7 @@
                     CornerPoint::TYPE type = findCorner(l1_pts, l2_pts, intersection, m_tolerance);
                     if(type != CornerPoint::INVALID) {
                         //need screen loc
-<<<<<<< HEAD
-                        if(it1->getScreenLineEquation().getIntersection(it2->getScreenLineEquation(), intersection.screen)) {
-
-                            /// DEBUG
-                            Point mid1 = (l1_pts[0].ground + l1_pts[1].ground)*0.5,
-                                  mid2 = (l2_pts[0].ground + l2_pts[1].ground)*0.5;
-
-                            //compare end points and midpoints to see what is closest to the intersection
-                            double d1x = (intersection.ground - l1_pts[0].ground).abs(),
-                                   d1y = (intersection.ground - l1_pts[1].ground).abs(),
-                                   d1m = (intersection.ground - mid1).abs(),
-                                   d2x = (intersection.ground - l2_pts[0].ground).abs(),
-                                   d2y = (intersection.ground - l2_pts[1].ground).abs(),
-                                   d2m = (intersection.ground - mid2).abs();
-
-                            double min1 = std::min(d1m, std::min(d1x, d1y)),
-                                   min2 = std::min(d2m, std::min(d2x, d2y));
-
-                            /// END DEBUG
-
-=======
                         if(it1->getScreenLineEquation().getIntersection(it2->getScreenLineEquation(), intersection.screenCartesian)) {
->>>>>>> 250e679c
                             results.push_back(CornerPoint(type, intersection));
                         }
                         else {
