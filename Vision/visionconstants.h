--- conflicted
+++ resolved
@@ -60,14 +60,11 @@
     //! Field-object detection constants
     static int BALL_EDGE_THRESHOLD;         //! Dave?
     static int BALL_ORANGE_TOLERANCE;       //! Dave?
-<<<<<<< HEAD
     static float BALL_MIN_PERCENT_ORANGE;   //! Dave?
     static float GOAL_MIN_PERCENT_YELLOW;   //! Dave?
     static float GOAL_MIN_PERCENT_BLUE;     //! Dave?
     static float BEACON_MIN_PERCENT_YELLOW; //! Dave?
     static float BEACON_MIN_PERCENT_BLUE;   //! Dave?
-=======
->>>>>>> 98fafa8b
 
     //! Field dimension constants
     static float GOAL_WIDTH;                //! The physical width of the goal posts in cm
