#ifndef VISIONCONSTANTS_H
#define VISIONCONSTANTS_H

#include <string>

class VisionConstants
{
public:
    //! For the Goals
<<<<<<< HEAD
    static unsigned int GOAL_WIDTH;
    static unsigned int DISTANCE_BETWEEN_POSTS;

    static int BALL_EDGE_THRESHOLD;
    static int BALL_ORANGE_TOLERANCE;
=======
    static float GOAL_WIDTH;
    static float DISTANCE_BETWEEN_POSTS;
>>>>>>> be037d0d
    
    static void loadFromFile(std::string filename);
    
private:
    VisionConstants();  //so noone can make an object of this type
};

#endif // VISIONCONSTANTS_H<|MERGE_RESOLUTION|>--- conflicted
+++ resolved
@@ -6,17 +6,12 @@
 class VisionConstants
 {
 public:
-    //! For the Goals
-<<<<<<< HEAD
-    static unsigned int GOAL_WIDTH;
-    static unsigned int DISTANCE_BETWEEN_POSTS;
 
     static int BALL_EDGE_THRESHOLD;
     static int BALL_ORANGE_TOLERANCE;
-=======
+    //! For the Goals
     static float GOAL_WIDTH;
     static float DISTANCE_BETWEEN_POSTS;
->>>>>>> be037d0d
     
     static void loadFromFile(std::string filename);
     
