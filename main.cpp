--- conflicted
+++ resolved
@@ -44,10 +44,6 @@
     
     // For segfaults and abort signals, convert them to exceptions and throw them, they will then be caught and not cause errors
     signal(SIGSEGV, segfaultConverter);
-<<<<<<< HEAD
-=======
-    //signal(SIGABRT, abortfaultConverter);
->>>>>>> 77c6f982
 
     plant.install<modules::ConfigSystem>();
     plant.install<modules::DarwinPlatform>();
