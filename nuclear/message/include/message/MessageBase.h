#ifndef MESSAGE_MESSAGEBASE_H
#define MESSAGE_MESSAGEBASE_H

#include <nuclear>

namespace message {
template <typename T>
class MessageBase : public std::enable_shared_from_this<T> {};
}  // namespace message

namespace NUClear {
namespace util {
    namespace serialise {

        template <typename T>
        struct Serialise<T, std::enable_if_t<std::is_base_of<::message::MessageBase<T>, T>::value, T>> {

            using protobuf_type = typename T::protobuf_type;

            static inline std::vector<char> serialise(const T& in) {

                protobuf_type proto = in;

                std::vector<char> output(proto.ByteSize());
                proto.SerializeToArray(output.data(), output.size());

                return output;
            }

            static inline T deserialise(const std::vector<char>& in) {

                // Make a buffer
                protobuf_type out;

                // Deserialize it
                if (out.ParseFromArray(in.data(), in.size())) {
                    return out;
<<<<<<< HEAD
                }
                else {
                    throw std::runtime_error("Message failed to deserialise.");
                }
            }

            static inline uint64_t hash() {

                // We have to construct an instance to call the reflection functions
                protobuf_type type;

                // We have to remove the 'protobuf' namespace
                std::string typeName = type.GetTypeName().substr(9);

                // We base the hash on the name of the protocol buffer, removing the protobuf prefix on typeName
                return XXH64(typeName.c_str(), typeName.size(), 0x4e55436c);
            }
        };

=======
                }
                else {
                    throw std::runtime_error("Message failed to deserialise.");
                }
            }

            static inline uint64_t hash() {

                // We have to construct an instance to call the reflection functions
                protobuf_type type;

                // We have to remove the 'protobuf' namespace
                std::string typeName = type.GetTypeName().substr(9);

                // We base the hash on the name of the protocol buffer, removing the protobuf prefix on typeName
                return XXH64(typeName.c_str(), typeName.size(), 0x4e55436c);
            }
        };
>>>>>>> 5340b184
    }  // namespace serialise
}  // namespace util
}  // namespace NUClear

#endif  // MESSAGE_MESSAGEBASE_H<|MERGE_RESOLUTION|>--- conflicted
+++ resolved
@@ -35,7 +35,6 @@
                 // Deserialize it
                 if (out.ParseFromArray(in.data(), in.size())) {
                     return out;
-<<<<<<< HEAD
                 }
                 else {
                     throw std::runtime_error("Message failed to deserialise.");
@@ -54,27 +53,6 @@
                 return XXH64(typeName.c_str(), typeName.size(), 0x4e55436c);
             }
         };
-
-=======
-                }
-                else {
-                    throw std::runtime_error("Message failed to deserialise.");
-                }
-            }
-
-            static inline uint64_t hash() {
-
-                // We have to construct an instance to call the reflection functions
-                protobuf_type type;
-
-                // We have to remove the 'protobuf' namespace
-                std::string typeName = type.GetTypeName().substr(9);
-
-                // We base the hash on the name of the protocol buffer, removing the protobuf prefix on typeName
-                return XXH64(typeName.c_str(), typeName.size(), 0x4e55436c);
-            }
-        };
->>>>>>> 5340b184
     }  // namespace serialise
 }  // namespace util
 }  // namespace NUClear
