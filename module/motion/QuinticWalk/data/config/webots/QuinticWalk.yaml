--- conflicted
+++ resolved
@@ -3,25 +3,6 @@
 walk:
   # Full walk cycle frequency (how long it takes in seconds for a left + right steps)
   # (in Hz, > 0)
-<<<<<<< HEAD
-  freq: 3
-  # Length of double support phase in half cycle (how long both legs should be on the ground, as a ratio of how long it takes for a single step)
-  # (ratio, [0:1])
-  double_support_ratio: 0.1
-  # Give extra swing to first step for better start
-  # (in ?, [0:10])
-  first_step_swing_factor: 0.5 #0.8 #1.0
-  foot:
-    # Lateral distance between the feet center (how spread apart the feet should be)
-    # (in m, >= 0)
-    distance: 0.18 #0.28
-    # Maximum flying foot height (how high we lift a foot from the ground)
-    # (in m, >= 0)
-    rise: 0.075 #0.1
-    # Pause of Z movement on highest point (how long we hold a foot at the top, as a ratio of how long we're standing on one foot)
-    # (single support cycle ratio, [0,1])
-    z_pause: 0.0 #0.04
-=======
   freq: 2.882156171492855
   # Length of double support phase in half cycle (how long both legs should be on the ground, as a ratio of how long it takes for a single step)
   # (ratio, [0:1])
@@ -39,7 +20,6 @@
     # Pause of Z movement on highest point (how long we hold a foot at the top, as a ratio of how long we're standing on one foot)
     # (single support cycle ratio, [0,1])
     z_pause: 0.0
->>>>>>> 7e486137
     put_down:
       # Let the foot's downward trajectory end above the ground
       # this is helpful if the support leg bends
@@ -67,11 +47,7 @@
     height: 0.42587245947072816
     # Trunk pitch orientation (how much we lean the torso forward or backward, does not change)
     # (in rad)
-<<<<<<< HEAD
-    pitch: 10 * pi / 180 #24 #28
-=======
     pitch: 0.3960581214540991
->>>>>>> 7e486137
     # Phase offset of trunk oscillation
     # (half cycle phase, [-1:1])
     phase: -0.10781713685949587
@@ -119,17 +95,10 @@
 max_step:
   # Maximal step length in X
   # (in m, [0:1])
-<<<<<<< HEAD
-  x: 0.3 #0.1
-  # Maximal step length in Y
-  # (in m, [0:1])
-  y: 0.3 #0.04
-=======
   x: 0.3
   # Maximal step length in Y
   # (in m, [0:1])
   y: 0.1
->>>>>>> 7e486137
   # Maximal step turn in yaw
   # (in rad, [0:1.5])
   z: 0.1
@@ -154,18 +123,9 @@
   arms: 13
 
 arms:
-<<<<<<< HEAD
-  right_shoulder_pitch: 2.25 #1.98
-  left_shoulder_pitch: 2.25 #1.98
-  right_shoulder_roll: -0.176
-  left_shoulder_roll: 0.176
-  right_elbow: -2
-  left_elbow: -2
-=======
   right_shoulder_pitch: 2.25
   left_shoulder_pitch: 2.25
   right_shoulder_roll: -0.176
   left_shoulder_roll: 0.176
   right_elbow: -1
-  left_elbow: -1
->>>>>>> 7e486137
+  left_elbow: -1