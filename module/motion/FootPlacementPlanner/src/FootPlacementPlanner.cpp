--- conflicted
+++ resolved
@@ -35,6 +35,7 @@
 
     using extension::Configuration;
 
+    using message::motion::DisableWalkEngineCommand;
     using message::motion::NewStepTargetInfo;
     using message::motion::NewFootTargetInfo;
     using message::motion::TorsoMotionUpdate;
@@ -43,16 +44,9 @@
     using message::motion::FootStepRequested;
     using message::motion::NewWalkCommand;
     using message::motion::FootPlacementStopped;
-<<<<<<< HEAD
     using message::motion::KinematicsModel;
 
     using LimbID = utility::input::LimbID;
-=======
-    using message::support::Configuration;
-    using message::motion::DisableWalkEngineCommand;
-    using utility::support::Expression;
-    using message::motion::kinematics::KinematicsModel;
->>>>>>> dc78edb8
     using utility::math::matrix::Transform2D;
     using utility::math::matrix::Transform3D;
     using utility::nubugger::graph;
@@ -121,17 +115,12 @@
         on<Trigger<NewWalkCommand>>().then("Foot Placement Planner - Update Foot Target", [this] (const NewWalkCommand& command) 
         {
             if(DEBUG) { log<NUClear::TRACE>("Messaging: Foot Placement Planner - On New Walk Command(0)"); }          
-<<<<<<< HEAD
                 setVelocityCommand(convert<double, 3>(command.velocityTarget));
-                calculateNewStep(getVelocityCurrent(), getTorsoDestination(), getTorsoPosition());          
-=======
-                setVelocityCommand(command.velocityTarget);
                 if (stopping) //TODO add stoped flag in addtion to stopping. Case of new command during last step.
                 {
                     calculateNewStep(getVelocityCurrent(), getTorsoDestination(), getTorsoPosition());          
                     stopping = false;
                 }
->>>>>>> dc78edb8
             if(DEBUG) { log<NUClear::TRACE>("Messaging: Foot Placement Planner - On New Walk Command(1)"); }
         }).enable();
 
