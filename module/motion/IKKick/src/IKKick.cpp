--- conflicted
+++ resolved
@@ -118,13 +118,8 @@
 
 
                 // 4x4 homogeneous transform matrices for left foot and right foot relative to torso
-<<<<<<< HEAD
-                Eigen::Affine3d leftFoot  = sensors.forward_kinematics[ServoID::L_ANKLE_ROLL];
-                Eigen::Affine3d rightFoot = sensors.forward_kinematics[ServoID::R_ANKLE_ROLL];
-=======
-                Transform3D leftFoot  = convert(sensors.Htx[ServoID::L_ANKLE_ROLL]);
-                Transform3D rightFoot = convert(sensors.Htx[ServoID::R_ANKLE_ROLL]);
->>>>>>> c3d80f04
+                Eigen::Affine3d leftFoot  = sensors.Htx[ServoID::L_ANKLE_ROLL];
+                Eigen::Affine3d rightFoot = sensors.Htx[ServoID::R_ANKLE_ROLL];
 
                 // Work out which of our feet are going to be the support foot
                 // Store the support foot and kick foot
