--- conflicted
+++ resolved
@@ -33,7 +33,6 @@
 #include "message/behaviour/Action.h"
 #include "message/behaviour/ServoCommand.h"
 #include "message/behaviour/FixedWalkCommand.h"
-<<<<<<< HEAD
 
 #include "message/input/Sensors.h"
 #include "message/input/PushDetection.h"
@@ -43,19 +42,11 @@
 #include "message/motion/ServoTarget.h"
 #include "message/motion/Script.h"
 
-=======
-#include "message/input/Sensors.h"
-#include "message/input/PushDetection.h"
-#include "message/motion/WalkCommand.h"
-#include "message/motion/ServoTarget.h"
-#include "message/motion/Script.h"
->>>>>>> 0750abf5
 #include "message/localisation/FieldObject.h"
 
 #include "utility/support/yaml_armadillo.h"
 #include "utility/support/yaml_expression.h"
 
-<<<<<<< HEAD
 #include "utility/math/angle.h"
 #include "utility/math/matrix/Rotation3D.h"
 #include "utility/math/geometry/UnitQuaternion.h"
@@ -67,19 +58,6 @@
 #include "utility/motion/ForwardKinematics.h"
 
 #include "utility/nubugger/NUhelpers.h"
-=======
-#include "utility/math/geometry/UnitQuaternion.h"
-#include "utility/math/matrix/Transform2D.h"
-#include "utility/math/matrix/Transform3D.h"
-#include "utility/motion/Balance.h"
-#include "utility/motion/RobotModels.h"
-#include "utility/motion/Balance.h"
-#include "utility/nubugger/NUhelpers.h"
-#include "utility/motion/InverseKinematics.h"
-#include "utility/motion/ForwardKinematics.h"
-#include "utility/math/angle.h"
-#include "utility/math/matrix/Rotation3D.h"
->>>>>>> 0750abf5
 
 namespace module 
 {
@@ -99,10 +77,7 @@
         static constexpr const char* ONTRIGGER_FTMN_INF = "Walk Engine - Received update (Balanced Foot Position) Info";
         static constexpr const char* ONTRIGGER_TRSM_INF = "Walk Engine - Received update (Balanced Torso Position) Info";
         static constexpr const char* ONTRIGGER_HEAD_INF = "Walk Engine - Received update (Balanced Head Position) Info";
-<<<<<<< HEAD
-
-=======
->>>>>>> 0750abf5
+
         explicit WalkEngine(std::unique_ptr<NUClear::Environment> environment);
     private:
         using LimbID         = message::input::LimbID;
@@ -113,7 +88,6 @@
         using Transform3D    = utility::math::matrix::Transform3D;
         using UnitQuaternion = utility::math::geometry::UnitQuaternion;
 
-<<<<<<< HEAD
         /**
          * Temporary debugging variables for local output logging...
          */ 
@@ -209,189 +183,6 @@
         arma::vec3 armRPostureTransform;                //  
         arma::vec3 armRPostureSource;                   //  
         arma::vec3 armRPostureDestination;              //  
-=======
-        //Debug output
-        bool DEBUG = false; 
-
-        int counter_auto = 0;
-
-        // The current state of the walk engine...
-        enum State {
-
-            /**
-             * Walk engine has completely stopped and standing still
-             */
-            STOPPED,
-
-            /**
-             * A stop request has been made but not received
-             */
-            STOP_REQUEST,
-
-            /**
-             * Stop request has been made and now taking the last step before stopping
-             */
-            LAST_STEP,
-
-            /**
-             * Walk engine is walking as normal
-             */
-            WALKING
-        } StateOfWalk;
-
-        /// Current subsumption ID key to access motors.
-        size_t subsumptionId = 1;
-
-        // Reaction handle for the main updateWaypoints loop, disabling when not moving will save unnecessary CPU
-        ReactionHandle updateHandle;
-
-        // // Whether subsumption has currently interrupted the walk engine
-        // bool interrupted;
-        // TODO: ???
-        bool startFromStep;
-        // The time when the current step begun
-        double beginStepTime;
-        // How to many 'steps' to take before lifting a foot when starting to walk
-        int initialStep;
-        // Active torso relative positions struct
-        struct TorsoPositions 
-        {
-            Transform2D FrameArms;
-            Transform2D FrameLegs;
-            Transform3D Frame3D;
-        };
-        // Active torso position
-        TorsoPositions torsoPositionsTransform;
-        // Pre-step torso position
-        Transform2D torsoPositionSource;
-        // Torso step target position
-        Transform2D torsoPositionDestination;
-        // Active left foot position
-        Transform2D leftFootPositionTransform;
-        // Pre-step left foot position
-        Transform2D leftFootSource;
-        // Active right foot position
-        Transform2D rightFootPositionTransform;
-        // Pre-step right foot position
-        Transform2D rightFootSource;
-        // Destination placement Transform2D left foot positions
-        std::queue<Transform2D> leftFootDestination;
-        // Destination placement Transform2D right foot positions
-        std::queue<Transform2D> rightFootDestination;
-        // TODO: ??? Appears to be support foot pre-step position
-        Transform2D uSupportMass;
-        // Current robot velocity
-        Transform2D velocityCurrent;
-        // Current velocity command
-        Transform2D velocityCommand;
-        // zmp expoential coefficients aXP aXN aYP aYN
-        arma::vec4 zmpCoefficients;
-        // zmp params m1X, m2X, m1Y, m2Y
-        arma::vec4 zmpParameters;
-        // The leg that is 'swinging' in the step, opposite of the support foot
-        LimbID swingLeg;
-        // The last foot goal rotation
-        UnitQuaternion lastFootGoalRotation;
-        UnitQuaternion footGoalErrorSum;
-
-        // end state
-
-        // start config, see config file for documentation
-
-        double stanceLimitY2;
-        arma::mat::fixed<3,2> stepLimits;
-        arma::mat::fixed<3,2> velocityLimits;
-        arma::vec3 accelerationLimits;
-        arma::vec3 accelerationLimitsHigh;
-        double velocityHigh;
-        double accelerationTurningFactor;
-        double bodyHeight;
-        double bodyTilt;
-        float gainArms;
-        float gainLegs;
-        double stepTime;
-        double zmpTime;
-        double stepHeight;
-        float step_height_slow_fraction;
-        float step_height_fast_fraction;
-        double phase1Single;
-        double phase2Single;
-        arma::vec2 footOffset;
-        // standard offset
-        Transform2D uLRFootOffset;
-        // arm poses
-        arma::vec3 armLPostureTransform;
-        arma::vec3 armLPostureSource;
-        arma::vec3 armLPostureDestination;
-        arma::vec3 armRPostureTransform;
-        arma::vec3 armRPostureSource;
-        arma::vec3 armRPostureDestination;
-
-        arma::vec3 getLArmPosition();
-        void setLArmPosition(arma::vec3 inLArm);
-        arma::vec3 getLArmSource();
-        void setLArmSource(arma::vec3 inLArm);
-        arma::vec3 getLArmDestination();
-        void setLArmDestination(arma::vec3 inLArm);
-
-        arma::vec3 getRArmPosition();
-        void setRArmPosition(arma::vec3 inRArm);
-        arma::vec3 getRArmSource();
-        void setRArmSource(arma::vec3 inRArm);
-        arma::vec3 getRArmDestination();
-        void setRArmDestination(arma::vec3 inRArm);
-
-
-        LimbID swingLegInitial = LimbID::LEFT_LEG;
-
-        bool balanceEnabled;
-        bool emitLocalisation;
-        bool emitFootPosition;
-
-        double balanceAmplitude;
-        double balanceWeight;
-        double balanceOffset;
-        double balancePGain;
-        double balanceIGain;
-        double balanceDGain;
-
-        NUClear::clock::time_point lastVeloctiyUpdateTime;
-
-        // jointGains are the current gains sent to the servos
-        std::map<ServoID, float> jointGains;
-        // servoControlPGains are the constant proportionality
-        // constants which define the current values of jointGains based on the robot's balance state
-        std::map<ServoID, float> servoControlPGains;
-
-
-        utility::motion::Balancer balancer;
-
-        NUClear::clock::time_point pushTime;
-
-
-        /*arma::vec4 ankleImuParamX;
-        arma::vec4 ankleImuParamY;
-        arma::vec4 kneeImuParamX;
-        arma::vec4 hipImuParamY;
-        arma::vec4 armImuParamX;
-        arma::vec4 armImuParamY;
-
-        double velFastForward;
-        double velFastTurn;
-        double supportFront;
-        double supportFront2;
-        double supportBack;
-        double supportSideX;
-        double supportSideY;
-        double supportTurn;*/
-        // end config
-
-        double STAND_SCRIPT_DURATION;
-        ReactionHandle generateStandScriptReaction;
-
-        void generateAndSaveStandScript(const Sensors& sensors);
-        void configure(const YAML::Node& config);
->>>>>>> 0750abf5
 
         /**
          * Ankle Position vectors initialized from configuration script, see config file for documentation...
@@ -403,7 +194,6 @@
     //  arma::vec4 armImuParamX;                        //
     //  arma::vec4 armImuParamY;                        //
 
-<<<<<<< HEAD
         /**
          * Internal timing reference variables...
          */
@@ -422,9 +212,6 @@
         arma::vec3 accelerationLimitsHigh;              //
         Transform2D velocityCurrent;                    // Current robot velocity
         Transform2D velocityCommand;                    // Current velocity command
-=======
-        std::unique_ptr<std::vector<ServoCommand>> updateWaypoints(const Sensors& sensors);
->>>>>>> 0750abf5
 
         /**
          * Motion data initialized from configuration script, see config file for documentation...
@@ -445,7 +232,6 @@
         double phase1Single;                            //
         double phase2Single;                            //
 
-<<<<<<< HEAD
         /**
          * Balance & Kinematics module initialization...
          */
@@ -462,12 +248,9 @@
         double balanceIGain;                    //
         double balanceDGain;                    //
 
-=======
->>>>>>> 0750abf5
         /**
          * Actuator servo gains...
          */
-<<<<<<< HEAD
         std::map<ServoID, float> jointGains;            // current gains sent to the servos
         std::map<ServoID, float> servoControlPGains;    // proportionality constants relating jointGains to humanoid stability
         
@@ -476,11 +259,6 @@
          */
         UnitQuaternion lastFootGoalRotation;            //
         UnitQuaternion footGoalErrorSum;                //
-=======
-        Transform2D getVelocity();
-        void setVelocity(Transform2D velocity);
-        void updateVelocity();
->>>>>>> 0750abf5
 
         /**
          * @brief [brief description]
@@ -563,10 +341,6 @@
          * @return The torso position in Transform2D
          */
         Transform2D zmpTorsoCompensation(double phase, arma::vec4 zmpCoefficients, arma::vec4 zmpParams, double stepTime, double zmpTime, double phase1Zmp, double phase2Zmp, Transform2D uSupport, Transform2D uLeftFootDestination, Transform2D uLeftFootSource, Transform2D uRightFootDestination, Transform2D uRightFootSource);
-<<<<<<< HEAD
-=======
-
->>>>>>> 0750abf5
         /**
          * This is an easing function that returns 3 values {x,y,z} with the range [0,1]
          * This is used to 'ease' the foot path through its trajectory.
@@ -582,30 +356,138 @@
         /**
          * @brief [brief description]
          * @details [long description]
-<<<<<<< HEAD
          * @return A clamped between 0 and maxvalue, offset by deadband
          * 
          * @param inTorsoPosition [description]
          */
         double linearInterpolationDeadband(double a, double deadband, double maxvalue);
-=======
+        /**
+         * @brief [brief description]
+         * @details [long description]
+         * 
+         * @param inTorsoPosition [description]
+         */
+        void configure(const YAML::Node& config);
+        /**
+         * @brief [brief description]
+         * @details [long description]
+         * @return get a unix timestamp (in decimal seconds that are accurate to the microsecond)
+         * 
+         * @param inTorsoPosition [description]
+         */
+        double getTime();
+        /**
+         * @brief [brief description]
+         * @details [long description]
+         * @return Current velocity
+         * 
+         * @param inTorsoPosition [description]
+         */
+        Transform2D getVelocity();
+        /**
+         * @brief [brief description]
+         * @details [long description]
+         * 
+         * @param inTorsoPosition [description]
+         */
+        void setVelocity(Transform2D velocity);
+        /**
+         * @brief [brief description]
+         * @details [long description]
+         * 
+         * @param inTorsoPosition [description]
+         */
+        arma::vec3 getLArmPosition();
+        /**
+         * @brief [brief description]
+         * @details [long description]
+         * 
+         * @param inTorsoPosition [description]
+         */
+        void setLArmPosition(arma::vec3 inLArm);
+        /**
+         * @brief [brief description]
+         * @details [long description]
+         * 
+         * @param inTorsoPosition [description]
+         */
+        arma::vec3 getLArmSource();
+        /**
+         * @brief [brief description]
+         * @details [long description]
+         * 
+         * @param inTorsoPosition [description]
+         */
+        void setLArmSource(arma::vec3 inLArm);
+        /**
+         * @brief [brief description]
+         * @details [long description]
+         * 
+         * @param inTorsoPosition [description]
+         */
+        arma::vec3 getLArmDestination();
+        /**
+         * @brief [brief description]
+         * @details [long description]
+         * 
+         * @param inTorsoPosition [description]
+         */
+        void setLArmDestination(arma::vec3 inLArm);
+        /**
+         * @brief [brief description]
+         * @details [long description]
+         * 
+         * @param inTorsoPosition [description]
+         */
+        arma::vec3 getRArmPosition();
+        /**
+         * @brief [brief description]
+         * @details [long description]
+         * 
+         * @param inTorsoPosition [description]
+         */
+        void setRArmPosition(arma::vec3 inRArm);
+        /**
+         * @brief [brief description]
+         * @details [long description]
+         * 
+         * @param inTorsoPosition [description]
+         */
+        arma::vec3 getRArmSource();
+        /**
+         * @brief [brief description]
+         * @details [long description]
+         * 
+         * @param inTorsoPosition [description]
+         */
+        void setRArmSource(arma::vec3 inRArm);
+        /**
+         * @brief [brief description]
+         * @details [long description]
+         * 
+         * @param inTorsoPosition [description]
+         */
+        arma::vec3 getRArmDestination();
+        /**
+         * @brief [brief description]
+         * @details [long description]
+         * 
+         * @param inTorsoPosition [description]
+         */
+        void setRArmDestination(arma::vec3 inRArm);
+        /**
+         * @brief [brief description]
+         * @details [long description]
          * 
          * @param inTorsoPosition [description]
          */
         Transform2D getTorsoPositionArms();
->>>>>>> 0750abf5
-        /**
-         * @brief [brief description]
-         * @details [long description]
-         * 
-         * @param inTorsoPosition [description]
-         */
-<<<<<<< HEAD
-        void configure(const YAML::Node& config);
-        /**
-         * @brief [brief description]
-         * @details [long description]
-=======
+        /**
+         * @brief [brief description]
+         * @details [long description]
+         * 
+         * @param inTorsoPosition [description]
+         */
         Transform2D getTorsoPositionLegs();
         /**
          * @brief [brief description]
@@ -775,299 +657,6 @@
          * @param inRightFootDestination [description]
          */
         void setRightFootDestination(const Transform2D& inRightFootDestination);
-
-        /**
->>>>>>> 0750abf5
-         * @return get a unix timestamp (in decimal seconds that are accurate to the microsecond)
-         * 
-         * @param inTorsoPosition [description]
-         */
-        double getTime();
-        /**
-         * @brief [brief description]
-         * @details [long description]
-         * @return Current velocity
-         * 
-         * @param inTorsoPosition [description]
-         */
-        Transform2D getVelocity();
-        /**
-         * @brief [brief description]
-         * @details [long description]
-         * 
-         * @param inTorsoPosition [description]
-         */
-        void setVelocity(Transform2D velocity);
-        /**
-         * @brief [brief description]
-         * @details [long description]
-         * 
-         * @param inTorsoPosition [description]
-         */
-        arma::vec3 getLArmPosition();
-        /**
-         * @brief [brief description]
-         * @details [long description]
-         * 
-         * @param inTorsoPosition [description]
-         */
-        void setLArmPosition(arma::vec3 inLArm);
-        /**
-         * @brief [brief description]
-         * @details [long description]
-         * 
-         * @param inTorsoPosition [description]
-         */
-        arma::vec3 getLArmSource();
-        /**
-         * @brief [brief description]
-         * @details [long description]
-         * 
-         * @param inTorsoPosition [description]
-         */
-        void setLArmSource(arma::vec3 inLArm);
-        /**
-         * @brief [brief description]
-         * @details [long description]
-         * 
-         * @param inTorsoPosition [description]
-         */
-        arma::vec3 getLArmDestination();
-        /**
-         * @brief [brief description]
-         * @details [long description]
-         * 
-         * @param inTorsoPosition [description]
-         */
-        void setLArmDestination(arma::vec3 inLArm);
-        /**
-         * @brief [brief description]
-         * @details [long description]
-         * 
-         * @param inTorsoPosition [description]
-         */
-        arma::vec3 getRArmPosition();
-        /**
-         * @brief [brief description]
-         * @details [long description]
-         * 
-         * @param inTorsoPosition [description]
-         */
-        void setRArmPosition(arma::vec3 inRArm);
-        /**
-         * @brief [brief description]
-         * @details [long description]
-         * 
-         * @param inTorsoPosition [description]
-         */
-        arma::vec3 getRArmSource();
-        /**
-         * @brief [brief description]
-         * @details [long description]
-         * 
-         * @param inTorsoPosition [description]
-         */
-        void setRArmSource(arma::vec3 inRArm);
-        /**
-         * @brief [brief description]
-         * @details [long description]
-         * 
-         * @param inTorsoPosition [description]
-         */
-        arma::vec3 getRArmDestination();
-        /**
-         * @brief [brief description]
-         * @details [long description]
-         * 
-         * @param inTorsoPosition [description]
-         */
-        void setRArmDestination(arma::vec3 inRArm);
-        /**
-         * @brief [brief description]
-         * @details [long description]
-         * 
-         * @param inTorsoPosition [description]
-         */
-        Transform2D getTorsoPositionArms();
-        /**
-         * @brief [brief description]
-         * @details [long description]
-         * 
-         * @param inTorsoPosition [description]
-         */
-        Transform2D getTorsoPositionLegs();
-        /**
-         * @brief [brief description]
-         * @details [long description]
-         * 
-         * @param inTorsoPosition [description]
-         */
-        Transform3D getTorsoPosition3D();
-        /**
-         * @brief [brief description]
-         * @details [long description]
-         * 
-         * @param inTorsoPosition [description]
-         */
-        void setTorsoPositionArms(const Transform2D& inTorsoPosition);
-        /**
-         * @brief [brief description]
-         * @details [long description]
-         * 
-         * @param inTorsoPosition [description]
-         */
-        void setTorsoPositionLegs(const Transform2D& inTorsoPosition);
-        /**
-         * @brief [brief description]
-         * @details [long description]
-         * 
-         * @param inTorsoPosition [description]
-         */
-        void setTorsoPosition3D(const Transform3D& inTorsoPosition);
-        /**
-         * @brief [brief description]
-         * @details [long description]
-         * @return [description]
-         */
-        Transform2D getTorsoSource();
-        /**
-         * @brief [brief description]
-         * @details [long description]
-         * 
-         * @param inTorsoPosition [description]
-         */
-        void setTorsoSource(const Transform2D& inTorsoPosition);
-        /**
-         * @brief [brief description]
-         * @details [long description]
-         * @return [description]
-         */
-        Transform2D getTorsoDestination();
-        /**
-         * @brief [brief description]
-         * @details [long description]
-         * 
-         * @param inTorsoPosition [description]
-         */
-        void setTorsoDestination(const Transform2D& inTorsoPosition);
-        /**
-         * @brief [brief description]
-         * @details [long description]
-         * @return [description]
-         */
-        Transform2D getSupportMass();
-        /**
-         * @brief [brief description]
-         * @details [long description]
-         * 
-         * @param inSupportMass [description]
-         */
-        void setSupportMass(const Transform2D& inSupportMass);
-        /**
-         * @brief [brief description]
-         * @details [long description]
-         * 
-         * @param index [description]
-         * @return [description]
-         */
-        double getFootOffsetCoefficient(int index);
-        /**
-         * @brief [brief description]
-         * @details [long description]
-         * 
-         * @param inFootOffsetCoefficient [description]
-         */
-        void setFootOffsetCoefficient(const arma::vec2& inFootOffsetCoefficient);
-        /**
-         * @brief [brief description]
-         * @details [long description]
-         * 
-         * @param index [description]
-         * @param inValue [description]
-         */
-        void setFootOffsetCoefficient(int index, double inValue);
-        /**
-         * @brief [brief description]
-         * @details [long description]
-         * @return [description]
-         */
-        Transform2D getLeftFootPosition();
-        /**
-         * @brief [brief description]
-         * @details [long description]
-         * 
-         * @param inLeftFootPosition [description]
-         */
-        void setLeftFootPosition(const Transform2D& inLeftFootPosition);
-        /**
-         * @brief [brief description]
-         * @details [long description]
-         * @return [description]
-         */
-        Transform2D getRightFootPosition();
-        /**
-         * @brief [brief description]
-         * @details [long description]
-         * 
-         * @param inRightFootPosition [description]
-         */
-        void setRightFootPosition(const Transform2D& inRightFootPosition);
-        /**
-         * @brief [brief description]
-         * @details [long description]
-         * @return [description]
-         */
-        Transform2D getLeftFootSource();
-        /**
-         * @brief [brief description]
-         * @details [long description]
-         * 
-         * @param inLeftFootSource [description]
-         */
-        void setLeftFootSource(const Transform2D& inLeftFootSource);
-        /**
-         * @brief [brief description]
-         * @details [long description]
-         * @return [description]
-         */
-        Transform2D getRightFootSource();
-        /**
-         * @brief [brief description]
-         * @details [long description]
-         * 
-         * @param inRightFootSource [description]
-         */
-        void setRightFootSource(const Transform2D& inRightFootSource);
-        /**
-         * @brief [brief description]
-         * @details [long description]
-         * @return [description]
-         */
-        Transform2D getLeftFootDestination();
-        /**
-         * @brief [brief description]
-         * @details [long description]
-         * 
-         * @param inLeftFootDestination [description]
-         */
-        void setLeftFootDestination(const Transform2D& inLeftFootDestination);
-        /**
-         * @brief [brief description]
-         * @details [long description]
-         * @return [description]
-         */
-        Transform2D getRightFootDestination();
-        /**
-         * @brief [brief description]
-         * @details [long description]
-         * 
-         * @param inRightFootDestination [description]
-         */
-<<<<<<< HEAD
-        void setRightFootDestination(const Transform2D& inRightFootDestination);
-=======
-        double linearInterpolationDeadband(double a, double deadband, double maxvalue);
->>>>>>> 0750abf5
     };
 
 }  // motion
