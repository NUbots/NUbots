--- conflicted
+++ resolved
@@ -57,16 +57,11 @@
     using message::support::Configuration;
 
     using utility::motion::kinematics::calculateLegJoints;
-<<<<<<< HEAD
-=======
-    using utility::motion::kinematics::DarwinModel;
->>>>>>> 0750abf5
     using utility::math::matrix::Transform2D;
     using utility::math::matrix::Transform3D;
     using utility::math::matrix::Rotation3D;
     using utility::math::angle::normalizeAngle;
     using utility::nubugger::graph;
-<<<<<<< HEAD
     using utility::support::Expression;  
 /*=======================================================================================================*/
 //      NAME: WalkEngine
@@ -122,43 +117,12 @@
         on<Trigger<WalkCommand>>().then([this] (const WalkCommand& walkCommand)
         {
             if(DEBUG) { NUClear::log("WalkEngine - Trigger WalkCommand(0)"); }
-=======
-    using utility::support::Expression;       
-/*=======================================================================================================*/
-//      NAME: WalkEngine
-/*=======================================================================================================*/
-    WalkEngine::WalkEngine(std::unique_ptr<NUClear::Environment> environment) : Reactor(std::move(environment)) 
-    {
-        //Configure modular walk engine...
-        on<Configuration>("WalkEngine.yaml").then("Walk Engine - Configure", [this] (const Configuration& config) 
-        {
-            configure(config.config);
-        });
-
-        //Automate walk engine command for testing...
-        updateHandle = on<Every<1 /*RESTORE AFTER DEBUGGING: UPDATE_FREQUENCY*/, Per<std::chrono::seconds>>, With<Sensors>, Single, Priority::HIGH>()
-        .then([this](const Sensors& sensors) 
-        {
-            if(DEBUG) { NUClear::log("WalkEngine - Emit WalkCommand(0)"); }
-            if((counter_auto++)%15 == 0)
-            {
-                emit(std::make_unique<WalkCommand>(1, Transform2D({0.1, 0.05, 0.2}))); //debugging...
-            }
-            if(DEBUG) { NUClear::log("WalkEngine - Emit WalkCommand(1)"); }
-        });//RESTORE AFTER DEBUGGING: .disable();
-
-        //Broadcast constrained velocity vector parameter to actuator modules...
-        on<Trigger<WalkCommand>>().then([this] (const WalkCommand& walkCommand)
-        {
-            if(DEBUG) { NUClear::log("WalkEngine - Trigger WalkCommand (0)"); }
->>>>>>> 0750abf5
             auto velocity = walkCommand.command;
             velocity.x()     *= velocity.x()     > 0 ? velocityLimits(0,1) : -velocityLimits(0,0);
             velocity.y()     *= velocity.y()     > 0 ? velocityLimits(1,1) : -velocityLimits(1,0);
             velocity.angle() *= velocity.angle() > 0 ? velocityLimits(2,1) : -velocityLimits(2,0);
             setVelocity(velocity);
             emit(std::make_unique<NewWalkCommand>(getVelocity()));
-<<<<<<< HEAD
             if(DEBUG) { NUClear::log("WalkEngine - Trigger WalkCommand(1)"); }
         });
 
@@ -191,20 +155,6 @@
             // TODO: Also disable the other walk command reactions?
         });
 
-=======
-            if(DEBUG) { NUClear::log("WalkEngine - Trigger WalkCommand (1)"); }
-        });
-
-        //Update waypoints sensor data at regular intervals...
-        updateHandle = on<Every<1 /*RESTORE AFTER DEBUGGING: UPDATE_FREQUENCY*/, Per<std::chrono::seconds>>, With<Sensors>, Single, Priority::HIGH>()
-        .then([this](const Sensors& sensors) 
-        {
-            if(DEBUG) { NUClear::log("WalkEngine - Update Waypoints(0)"); }
-            //emit(std::move(updateWaypoints(sensors)));
-            if(DEBUG) { NUClear::log("WalkEngine - Update Waypoints(1)"); }
-        });//RESTORE AFTER DEBUGGING: .disable();
-
->>>>>>> 0750abf5
         on<Trigger<WalkStartCommand>>().then([this] 
         {
             lastVeloctiyUpdateTime = NUClear::clock::now();
@@ -249,7 +199,6 @@
             emit(std::make_unique<WalkConfigSaved>());
         });
 
-<<<<<<< HEAD
         //generateStandScriptReaction = on<Trigger<Sensors>, Single>().then([this] (/*const Sensors& sensors*/) 
         //{
         //    generateStandScriptReaction.disable();
@@ -266,24 +215,6 @@
             updateHandle.enable();
         });
 
-=======
-        generateStandScriptReaction = on<Trigger<Sensors>, Single>().then([this] (const Sensors& sensors) 
-        {
-            generateStandScriptReaction.disable();
-            //generateAndSaveStandScript(sensors);
-            //StateOfWalk = State::LAST_STEP;
-            start();
-        });
-
-        //Do we need enable/disable?
-        on<Trigger<EnableWalkEngineCommand>>().then([this] (const EnableWalkEngineCommand& command) 
-        {
-            subsumptionId = command.subsumptionId;
-            //stanceReset(); // Reset stance as we don't know where our limbs are.
-            updateHandle.enable();
-        });
-
->>>>>>> 0750abf5
         on<Trigger<DisableWalkEngineCommand>>().then([this] 
         {
             // Nobody needs the walk engine, so we stop updating it.
@@ -342,22 +273,14 @@
     {
         if (StateOfWalk != State::WALKING) 
         {
-<<<<<<< HEAD
             //activeForwardLimb = activeLimbInitial;
-=======
-            //swingLeg = swingLegInitial;
->>>>>>> 0750abf5
             //beginStepTime = getTime();
             //initialStep = 2;
             StateOfWalk = State::WALKING;
         }
     }
 /*=======================================================================================================*/
-<<<<<<< HEAD
 //      NAME: requestStop
-=======
-/*      NAME: requestStop
->>>>>>> 0750abf5
 /*=======================================================================================================*/
     /*void FootPlacementPlanner::requestStop() 
     {
@@ -365,7 +288,6 @@
         if (StateOfWalk == State::WALKING) 
         {
             StateOfWalk = State::STOP_REQUEST;
-<<<<<<< HEAD
         }
     }*/    
 /*=======================================================================================================*/
@@ -440,79 +362,6 @@
         auto waypoints = std::make_unique<std::vector<ServoCommand>>();
         waypoints->reserve(6);
 
-=======
-        }
-    }*/    
-/*=======================================================================================================*/
-//      NAME: stop
-/*=======================================================================================================*/
-    void WalkEngine::stop() 
-    {
-        StateOfWalk = State::STOPPED;
-        // emit(std::make_unique<ActionPriorites>(ActionPriorites { subsumptionId, { 0, 0 }})); // TODO: config
-        //log<NUClear::TRACE>("Walk Engine:: Stop request complete");
-        emit(std::make_unique<WalkStopped>());
-        emit(std::make_unique<std::vector<ServoCommand>>());
-    }    
-/*=======================================================================================================*/
-//      NAME: updateWaypoints
-/*=======================================================================================================*/
-    std::unique_ptr<std::vector<ServoCommand>> WalkEngine::updateWaypoints(const Sensors& sensors) 
-    {
-        if (StateOfWalk == State::STOPPED) 
-        {
-            //identify state of robot, walk engine handles actual posture...
-        }
-
-        //get relevant torso models from TorsoMotionUpdate...
-        /*
-        uTorso = stepTorso(uLeftFoot, uRightFoot, 0.5);
-        Transform2D uTorsoActual = uTorso.localToWorld({-DarwinModel::Leg::HIP_OFFSET_X, 0, 0});
-        Transform3D torso = arma::vec6({uTorsoActual.x(), uTorsoActual.y(), bodyHeight, 0, bodyTilt, uTorsoActual.angle()});
-        */
-
-        // Transform feet targets to be relative to the torso...
-        Transform3D leftFootTorso  = Transform3D(getLeftFootPosition()).worldToLocal(getTorsoPosition3D());
-        Transform3D rightFootTorso = Transform3D(getRightFootPosition()).worldToLocal(getTorsoPosition3D());
-        Transform2D uTorsoWorld    = getTorsoPositionArms().localToWorld({-DarwinModel::Leg::HIP_OFFSET_X, 0, 0});
-
-        //DEBUGGING: Emit relative torso position with respect to world model... 
-        if (emitLocalisation) 
-        {
-            localise(uTorsoWorld);
-        }
-
-        if (balanceEnabled) 
-        {
-            // Apply balance to both legs when standing still
-            balancer.balance(leftFootTorso,  LimbID::LEFT_LEG,  sensors);
-            balancer.balance(rightFootTorso, LimbID::RIGHT_LEG, sensors);
-        }
-
-        //DEBUGGING: Emit relative feet position with respect to robot torso model... 
-        if (emitFootPosition)
-        {
-            emit(graph("Right foot pos", arma::vec(rightFootTorso.translation())));
-            emit(graph("Left  foot pos",  arma::vec(leftFootTorso.translation())));
-        }
-
-        auto joints = calculateLegJoints<DarwinModel>(leftFootTorso, rightFootTorso);
-        auto robotWaypoints = motionLegs(joints);
-        auto upperWaypoints = motionArms(0.5);
-
-        robotWaypoints->insert(robotWaypoints->end(), upperWaypoints->begin(), upperWaypoints->end());
-
-        return robotWaypoints;
-    }
-/*=======================================================================================================*/
-//      NAME: motionArms
-/*=======================================================================================================*/
-    std::unique_ptr<std::vector<ServoCommand>> WalkEngine::motionArms(double phase) 
-    {
-        auto waypoints = std::make_unique<std::vector<ServoCommand>>();
-        waypoints->reserve(6);
-
->>>>>>> 0750abf5
         NUClear::clock::time_point time = NUClear::clock::now() + std::chrono::nanoseconds(std::nano::den/UPDATE_FREQUENCY);
         waypoints->push_back({ subsumptionId, time, ServoID::R_SHOULDER_PITCH, float(getRArmPosition()[0]), jointGains[ServoID::R_SHOULDER_PITCH], 100 });
         waypoints->push_back({ subsumptionId, time, ServoID::R_SHOULDER_ROLL,  float(getRArmPosition()[1]), jointGains[ServoID::R_SHOULDER_ROLL], 100 });
@@ -672,139 +521,90 @@
         armRPostureDestination = inRArm;
     }  
 /*=======================================================================================================*/
-<<<<<<< HEAD
 //      ENCAPSULATION METHOD: getTorsoPosition
-=======
-/*      ENCAPSULATION METHOD: getTorsoPosition
->>>>>>> 0750abf5
 /*=======================================================================================================*/
     Transform2D WalkEngine::getTorsoPositionArms()
     {
         return (torsoPositionsTransform.FrameArms);
     }
 /*=======================================================================================================*/
-<<<<<<< HEAD
 //      ENCAPSULATION METHOD: getTorsoPosition
-=======
-/*      ENCAPSULATION METHOD: getTorsoPosition
->>>>>>> 0750abf5
 /*=======================================================================================================*/
     Transform2D WalkEngine::getTorsoPositionLegs()
     {
         return (torsoPositionsTransform.FrameLegs);
     }        
 /*=======================================================================================================*/
-<<<<<<< HEAD
 //      ENCAPSULATION METHOD: getTorsoPosition
-=======
-/*      ENCAPSULATION METHOD: getTorsoPosition
->>>>>>> 0750abf5
 /*=======================================================================================================*/
     Transform3D WalkEngine::getTorsoPosition3D()
     {
         return (torsoPositionsTransform.Frame3D);
     }            
 /*=======================================================================================================*/
-<<<<<<< HEAD
 //      ENCAPSULATION METHOD: setTorsoPositionLegs
-=======
-/*      ENCAPSULATION METHOD: setTorsoPositionLegs
->>>>>>> 0750abf5
 /*=======================================================================================================*/
     void WalkEngine::setTorsoPositionLegs(const Transform2D& inTorsoPosition)
     {
         torsoPositionsTransform.FrameLegs = inTorsoPosition;
     }
 /*=======================================================================================================*/
-<<<<<<< HEAD
 //      ENCAPSULATION METHOD: setTorsoPositionArms
-=======
-/*      ENCAPSULATION METHOD: setTorsoPositionArms
->>>>>>> 0750abf5
 /*=======================================================================================================*/
     void WalkEngine::setTorsoPositionArms(const Transform2D& inTorsoPosition)
     {
         torsoPositionsTransform.FrameArms = inTorsoPosition;
     }    
 /*=======================================================================================================*/
-<<<<<<< HEAD
 //      ENCAPSULATION METHOD: setTorsoPosition3D
-=======
-/*      ENCAPSULATION METHOD: setTorsoPosition3D
->>>>>>> 0750abf5
 /*=======================================================================================================*/
     void WalkEngine::setTorsoPosition3D(const Transform3D& inTorsoPosition)
     {
         torsoPositionsTransform.Frame3D = inTorsoPosition;
     }    
 /*=======================================================================================================*/
-<<<<<<< HEAD
 //      ENCAPSULATION METHOD: getTorsoSource
-=======
-/*      ENCAPSULATION METHOD: getTorsoSource
->>>>>>> 0750abf5
 /*=======================================================================================================*/
     Transform2D WalkEngine::getTorsoSource()
     {
         return (torsoPositionSource);
     }
 /*=======================================================================================================*/
-<<<<<<< HEAD
 //      ENCAPSULATION METHOD: setTorsoSource
-=======
-/*      ENCAPSULATION METHOD: setTorsoSource
->>>>>>> 0750abf5
 /*=======================================================================================================*/
     void WalkEngine::setTorsoSource(const Transform2D& inTorsoSource)
     {
         torsoPositionSource = inTorsoSource;
     }
 /*=======================================================================================================*/
-<<<<<<< HEAD
 //      ENCAPSULATION METHOD: getTorsoDestination
-=======
-/*      ENCAPSULATION METHOD: getTorsoDestination
->>>>>>> 0750abf5
 /*=======================================================================================================*/
     Transform2D WalkEngine::getTorsoDestination()
     {
         return (torsoPositionDestination);
     }
 /*=======================================================================================================*/
-<<<<<<< HEAD
 //      ENCAPSULATION METHOD: setTorsoDestination
-=======
-/*      ENCAPSULATION METHOD: setTorsoDestination
->>>>>>> 0750abf5
 /*=======================================================================================================*/
     void WalkEngine::setTorsoDestination(const Transform2D& inTorsoDestination)
     {
         torsoPositionDestination = inTorsoDestination;
     }
 /*=======================================================================================================*/
-<<<<<<< HEAD
 //      ENCAPSULATION METHOD: getSupportMass
-=======
-/*      ENCAPSULATION METHOD: getSupportMass
->>>>>>> 0750abf5
 /*=======================================================================================================*/
     Transform2D WalkEngine::getSupportMass()
     {
         return (uSupportMass);
     }
 /*=======================================================================================================*/
-<<<<<<< HEAD
 //      ENCAPSULATION METHOD: setSupportMass
-=======
-/*      ENCAPSULATION METHOD: setSupportMass
->>>>>>> 0750abf5
 /*=======================================================================================================*/
     void WalkEngine::setSupportMass(const Transform2D& inSupportMass)
     {
         uSupportMass = inSupportMass;
     }    
 /*=======================================================================================================*/
-<<<<<<< HEAD
 //      ENCAPSULATION METHOD: getFootOffsetCoefficient
 /*=======================================================================================================*/
     double WalkEngine::getFootOffsetCoefficient(int index)
@@ -827,69 +627,45 @@
     }    
 /*=======================================================================================================*/
 //      ENCAPSULATION METHOD: getLeftFootPosition
-=======
-/*      ENCAPSULATION METHOD: getLeftFootPosition
->>>>>>> 0750abf5
 /*=======================================================================================================*/
     Transform2D WalkEngine::getLeftFootPosition()
     {
         return (leftFootPositionTransform);
     }
 /*=======================================================================================================*/
-<<<<<<< HEAD
 //      ENCAPSULATION METHOD: setLeftFootPosition
-=======
-/*      ENCAPSULATION METHOD: setLeftFootPosition
->>>>>>> 0750abf5
 /*=======================================================================================================*/
     void WalkEngine::setLeftFootPosition(const Transform2D& inLeftFootPosition)
     {
         leftFootPositionTransform = inLeftFootPosition;
     }
 /*=======================================================================================================*/
-<<<<<<< HEAD
 //      ENCAPSULATION METHOD: getRightFootPosition
-=======
-/*      ENCAPSULATION METHOD: getRightFootPosition
->>>>>>> 0750abf5
 /*=======================================================================================================*/
     Transform2D WalkEngine::getRightFootPosition()
     {
         return (rightFootPositionTransform);
     }
 /*=======================================================================================================*/
-<<<<<<< HEAD
 //      ENCAPSULATION METHOD: setRightFootPosition
-=======
-/*      ENCAPSULATION METHOD: setRightFootPosition
->>>>>>> 0750abf5
 /*=======================================================================================================*/
     void WalkEngine::setRightFootPosition(const Transform2D& inRightFootPosition)
     {
         rightFootPositionTransform = inRightFootPosition;
     }
 /*=======================================================================================================*/
-<<<<<<< HEAD
 //      ENCAPSULATION METHOD: getLeftFootSource
-=======
-/*      ENCAPSULATION METHOD: getLeftFootSource
->>>>>>> 0750abf5
 /*=======================================================================================================*/
     Transform2D WalkEngine::getLeftFootSource()
     {
         return (leftFootSource);
     }
 /*=======================================================================================================*/
-<<<<<<< HEAD
 //      ENCAPSULATION METHOD: setLeftFootSource
-=======
-/*      ENCAPSULATION METHOD: setLeftFootSource
->>>>>>> 0750abf5
 /*=======================================================================================================*/
     void WalkEngine::setLeftFootSource(const Transform2D& inLeftFootSource)
     {
         leftFootSource = inLeftFootSource;
-<<<<<<< HEAD
     }
 /*=======================================================================================================*/
 //      ENCAPSULATION METHOD: getRightFootSource
@@ -920,38 +696,6 @@
         leftFootDestination.push(inLeftFootDestination);
     }
 /*=======================================================================================================*/
-=======
-    }
-/*=======================================================================================================*/
-/*      ENCAPSULATION METHOD: getRightFootSource
-/*=======================================================================================================*/
-    Transform2D WalkEngine::getRightFootSource()
-    {
-        return (rightFootSource);
-    }
-/*=======================================================================================================*/
-/*      ENCAPSULATION METHOD: setRightFootSource
-/*=======================================================================================================*/
-    void WalkEngine::setRightFootSource(const Transform2D& inRightFootSource)
-    {
-        rightFootSource = inRightFootSource;
-    }        
-/*=======================================================================================================*/
-//      METHOD: getLeftFootDestination
-/*=======================================================================================================*/
-    Transform2D WalkEngine::getLeftFootDestination()
-    {
-        return (leftFootDestination.front());
-    }
-/*=======================================================================================================*/
-//      METHOD: setLeftFootDestination
-/*=======================================================================================================*/
-    void WalkEngine::setLeftFootDestination(const Transform2D& inLeftFootDestination)
-    {
-        leftFootDestination.push(inLeftFootDestination);
-    }
-/*=======================================================================================================*/
->>>>>>> 0750abf5
 //      ENCAPSULATION METHOD: getRightFootDestination
 /*=======================================================================================================*/
     Transform2D WalkEngine::getRightFootDestination()
@@ -966,11 +710,7 @@
         rightFootDestination.push(inRightFootDestination);
     }        
 /*=======================================================================================================*/
-<<<<<<< HEAD
 //      METHOD: configure
-=======
-/*      METHOD: configure
->>>>>>> 0750abf5
 /*=======================================================================================================*/
     void WalkEngine::configure(const YAML::Node& config)
     {
@@ -983,15 +723,9 @@
         setLArmDestination(stance["arms"]["left"]["end"].as<arma::vec>());
         setRArmSource(stance["arms"]["right"]["start"].as<arma::vec>());
         setRArmDestination(stance["arms"]["right"]["end"].as<arma::vec>());
-<<<<<<< HEAD
         setFootOffsetCoefficient(stance["foot_offset"].as<arma::vec>());
         // gToe/heel overlap checking values
         stanceLimitY2 = kinematicsModel.Leg.LENGTH_BETWEEN_LEGS() - stance["limit_margin_y"].as<Expression>();
-=======
-        footOffset = stance["foot_offset"].as<arma::vec>();
-        // gToe/heel overlap checking values
-        stanceLimitY2 = DarwinModel::Leg::LENGTH_BETWEEN_LEGS - stance["limit_margin_y"].as<Expression>();
->>>>>>> 0750abf5
 
         auto& gains = stance["gains"];
         gainArms = gains["arms"].as<Expression>();
@@ -1027,7 +761,6 @@
         accelerationLimits = acceleration["limits"].as<arma::vec>();
         accelerationLimitsHigh = acceleration["limits_high"].as<arma::vec>();
         accelerationTurningFactor = acceleration["turning_factor"].as<Expression>();
-<<<<<<< HEAD
 
         phase1Single = walkCycle["single_support_phase"]["start"].as<Expression>();
         phase2Single = walkCycle["single_support_phase"]["end"].as<Expression>();
@@ -1061,41 +794,6 @@
         armImuParamX = config["armImuParamX"].as<arma::vec>();
         armImuParamY = config["armImuParamY"].as<arma::vec>();
 
-=======
-
-        phase1Single = walkCycle["single_support_phase"]["start"].as<Expression>();
-        phase2Single = walkCycle["single_support_phase"]["end"].as<Expression>();
-
-        auto& balance = walkCycle["balance"];
-        balanceEnabled = balance["enabled"].as<bool>();
-        // balanceAmplitude = balance["amplitude"].as<Expression>();
-        // balanceWeight = balance["weight"].as<Expression>();
-        // balanceOffset = balance["offset"].as<Expression>();
-
-        balancer.configure(balance);
-
-        for(auto& gain : balance["servo_gains"])
-        {
-            float p = gain["p"].as<Expression>();
-            ServoID sr = message::input::idFromPartialString(gain["id"].as<std::string>(),message::input::ServoSide::RIGHT);
-            ServoID sl = message::input::idFromPartialString(gain["id"].as<std::string>(),message::input::ServoSide::LEFT);
-            servoControlPGains[sr] = p;
-            servoControlPGains[sl] = p;
-        }
-        /* TODO
-        // gCompensation parameters
-        toeTipCompensation = config["toeTipCompensation"].as<Expression>();
-        ankleMod = {-toeTipCompensation, 0};
-
-        // gGyro stabilization parameters
-        ankleImuParamX = config["ankleImuParamX"].as<arma::vec>();
-        ankleImuParamY = config["ankleImuParamY"].as<arma::vec>();
-        kneeImuParamX = config["kneeImuParamX"].as<arma::vec>();
-        hipImuParamY = config["hipImuParamY"].as<arma::vec>();
-        armImuParamX = config["armImuParamX"].as<arma::vec>();
-        armImuParamY = config["armImuParamY"].as<arma::vec>();
-
->>>>>>> 0750abf5
         // gSupport bias parameters to reduce backlash-based instability
         velFastForward = config["velFastForward"].as<Expression>();
         velFastTurn = config["velFastTurn"].as<Expression>();
