walk_engine:
  debugging:
    enabled: false  # Determine whether or not to include NUclear trace logs during execution...

  servos:
    gain: # The gains to use for the servos during the walk
      left_arm:  30
      right_arm: 30
      left_leg:  30
      right_leg: 30
      p_gain: 30
      d_gain: 0
      i_gain: 0

    gains: # The gains to use for the servos during the walk
      -
        id: "HIP_YAW"
        p: 100
      -
        id: "HIP_ROLL"
        p: 100
      -
        id: "HIP_PITCH"
        p: 100
      -
        id: "KNEE"
        p: 1000
      -
        id: "ANKLE_PITCH"
        p: 100
      -
        id: "ANKLE_ROLL"
        p: 100 
  
  sensors:
    gyro:
      # Ratio to normalize gyro gains into units of degree/second
      gyroFactor: 0.18 * 0.273 * pi / 180 * 300 / 1024 # dps to rad/s conversion
    imu:  
<<<<<<< HEAD
      ankleImuParamX: [0.5, 0.3 * 0.00025126605, 1 * pi / 180, 25 * pi / 180]
      ankleImuParamY: [0.5, 1.2 * 0.00025126605, 1 * pi / 180, 25 * pi / 180]
      kneeImuParamX:  [0.5, 0.7 * 0.00025126605, 1 * pi / 180, 25 * pi / 180]
      hipImuParamY:   [0.5, 0.3 * 0.00025126605, 1 * pi / 180, 25 * pi / 180]
      armImuParamX:   [0.5, 10.0 * 0.00025126605, 20 * pi / 180, 45 * pi / 180]
      armImuParamY:   [0.5, 0.0 * 0.00025126605, 20 * pi / 180, 45 * pi / 180]   # supportTurn: 0.02        
=======
      ankleImuParamX: [0.5, 0.3 * 0.00025126605,   1 * pi / 180, 25 * pi / 180]
      ankleImuParamY: [0.5, 1.2 * 0.00025126605,   1 * pi / 180, 25 * pi / 180]
      kneeImuParamX:  [0.5, 0.7 * 0.00025126605,   1 * pi / 180, 25 * pi / 180]
      hipImuParamY:   [0.5, 0.3 * 0.00025126605,   1 * pi / 180, 25 * pi / 180]
      armImuParamX:   [0.5, 10.0 * 0.00025126605, 20 * pi / 180, 45 * pi / 180]
      armImuParamY:   [0.5, 0.0 * 0.00025126605,  20 * pi / 180, 45 * pi / 180]   # supportTurn: 0.02        
>>>>>>> 4ae7af1b
  
  stance:
    body:
      height: 0.265 # Body height, in meters; changing this will alter how high the robot's natural stance is.
      tilt:   25 * pi / 180  # The angle of the torso when walking

    limit_margin_y: 0.015  # gToe/heel + length between legs overlap checking values

    foot_offset:
      - -0.025  # The distance the ankles are offset from the torso, in meters.
      -  0.000  # How far from the center of the foot the center of mass is placed during each step.

    STAND_SCRIPT_DURATION: 1 

  walk_cycle:
    step_time: 0.30 # Defines how long it will take for the robot to take its next step, in seconds.

    step:
      height: 0.040 # The height to which the robot raises its foot at each step. Very sensitive in terms of balance.
      height_slow_fraction: 0.5 # height of foot as a fraction of height
      height_fast_fraction: 1.5 # height of foot as a fraction of height
      limits: # These limit the distance a footstep will take
        - [-0.100, 0.150]           # [min_x, max_x]
        - [ 0.000, 0.300]           # [min_y, max_y]
        - [ 0.000, 15 * pi / 180]   # [min_angle, max_angle]

    velocity:
      limits: # Velocity limits for the walk
        - [-0.027, 0.04]      # [min_x, max_x]
        - [-0.010, 0.01]      # [min_y, max_y]
        - [-0.800, 0.80]      # [min_angle, max_angle]
      high_speed: 0.06  # This defines a 'fast' speed in the forward direction
    
    acceleration:
      limits: [1.5, 0.045, 5]       # Acceleration limits
      limits_high: [0.08, 0.05, 5]  # When moving at 'fast' speed or faster, use these limits instead
      turning_factor: 0.6           # Factor to slow down walk when turning
    
    single_support_phase: # When to begin and end the single support phase. Range: [0,1]
      start:  0.1
      end:    0.9 

######################################################################################################################

balance_kinematic_response:
  debugging:
    enabled: false  # Determine whether or not to include NUclear trace logs during execution...
    emit_localisation: false # Emit fake localisation Self objects based on the walk engine's blind belief

  stance: 
    arms:
      left:
        start:
          -   90 * pi / 180 # Shoulder Pitch
          -   15 * pi / 180 # Shoulder Roll
          -  -30 * pi / 180 # Elbow
        end:
          -   80 * pi / 180 # Shoulder Pitch
          -   15 * pi / 180 # Shoulder Roll
          -  -90 * pi / 180 # Elbow
      right:
        start:
          -   90 * pi / 180 # Shoulder Pitch
          -  -15 * pi / 180 # Shoulder Roll
          -  -30 * pi / 180 # Elbow
        end:
          -   80 * pi / 180 # Shoulder Pitch
          -  -15 * pi / 180 # Shoulder Roll
          -  -90 * pi / 180 # Elbow

  balance: # TODO: balance params disabled until they are futher understood
    enabled: true
    optimiser_enabled:    false
    hip_compensation:     true
    toe_compensation:     false
    ankle_compensation:   false
    arm_compensation:     false
    support_compensation: false

    amplitude: 1.0
    weight: 0.7
    offset: 0 * pi / 180

    hip_compensation_scale:     1.0
    toe_compensation_scale:     1.0
    ankle_compensation_scale:   1.6
    arm_compensation_scale:     1.0
    support_compensation_scale: 1.0


    hip_compensation_max:     90 * pi / 180
    toe_compensation_max:     5 * pi / 180
    ankle_compensation_max:   10 * pi / 180
    arm_compensation_max:     30 * pi / 180
    support_compensation_max: 90 * pi / 180

    hip_rotation_scale: 2.0
    ankle_rotation_scale: 0.5

    angle_gain:
      p: 0.1
      i: 0.0
      d: 0.0
    translation_gain:
      X:
        p: 0.0
        d: -0.0
      Y:
        p: 0
        d: 0
      Z:
        p: 0.035
        d: 0

  push_recovery:
    enabled: false
    amplitude: 1.0
    weight: 0.7
    offset: 0 * pi / 180

    balance_time: 800

    hip_rotation_scale: 2.0
    ankle_rotation_scale: 0.5

    angle_gain:
      p: 0.5
      i: 0.0
      d: 0.0
    translation_gain:
      X:
        p: 0.0
        d: -0.0
      Y:
        p: 0
        d: 0
      Z:
        p: 0.035
        d: 0  

  support_bias: # Support bias parameters to reduce backlash-based instability
    velFastForward: 0.05
    velFastTurn: 0.15
    supportFront: 0.03
    supportFront2: 0.03
    supportBack: -0.02
    supportSideX: -0.01
    supportSideY: -0.005
    toe_tip_compensation:  0 * pi / 180  
    hip_roll_compensation: 4 * pi / 180
    arm_roll_compensation: 90 * pi / 180

######################################################################################################################

torso_motion_planner:
  debugging:
    enabled: false  # Determine whether or not to include NUclear trace logs during execution...
  
  walk_cycle:
    zmp_time:  0.310 #     

######################################################################################################################

foot_placement_planner:
  debugging:
    enabled: false  # Determine whether or not to include NUclear trace logs during execution...

######################################################################################################################

foot_motion_planner:
  debugging:
    enabled: false  # Determine whether or not to include NUclear trace logs during execution...
    emit_foot_position: true # Emit characteristic foot elevation for duration of phase...

  walk_cycle:
    lift_ankle_pitch: 0* 25 * (pi / 180.0) # Defines the maximum rotation of the ankle pitch at start of motion.
    fall_ankle_pitch: 0* 12 * (pi / 180.0) # Defines the maximum rotation of the ankle pitch at end of motion.<|MERGE_RESOLUTION|>--- conflicted
+++ resolved
@@ -37,21 +37,12 @@
       # Ratio to normalize gyro gains into units of degree/second
       gyroFactor: 0.18 * 0.273 * pi / 180 * 300 / 1024 # dps to rad/s conversion
     imu:  
-<<<<<<< HEAD
-      ankleImuParamX: [0.5, 0.3 * 0.00025126605, 1 * pi / 180, 25 * pi / 180]
-      ankleImuParamY: [0.5, 1.2 * 0.00025126605, 1 * pi / 180, 25 * pi / 180]
-      kneeImuParamX:  [0.5, 0.7 * 0.00025126605, 1 * pi / 180, 25 * pi / 180]
-      hipImuParamY:   [0.5, 0.3 * 0.00025126605, 1 * pi / 180, 25 * pi / 180]
-      armImuParamX:   [0.5, 10.0 * 0.00025126605, 20 * pi / 180, 45 * pi / 180]
-      armImuParamY:   [0.5, 0.0 * 0.00025126605, 20 * pi / 180, 45 * pi / 180]   # supportTurn: 0.02        
-=======
       ankleImuParamX: [0.5, 0.3 * 0.00025126605,   1 * pi / 180, 25 * pi / 180]
       ankleImuParamY: [0.5, 1.2 * 0.00025126605,   1 * pi / 180, 25 * pi / 180]
       kneeImuParamX:  [0.5, 0.7 * 0.00025126605,   1 * pi / 180, 25 * pi / 180]
       hipImuParamY:   [0.5, 0.3 * 0.00025126605,   1 * pi / 180, 25 * pi / 180]
       armImuParamX:   [0.5, 10.0 * 0.00025126605, 20 * pi / 180, 45 * pi / 180]
       armImuParamY:   [0.5, 0.0 * 0.00025126605,  20 * pi / 180, 45 * pi / 180]   # supportTurn: 0.02        
->>>>>>> 4ae7af1b
   
   stance:
     body:
