--- conflicted
+++ resolved
@@ -177,10 +177,7 @@
             // Capture normalised angular acceleration experienced...
             setRollParameter(info.y);
             setPitchParameter(info.x);
-<<<<<<< HEAD
-=======
-	    setYawParameter(info.z)
->>>>>>> bdcde72a
+	        setYawParameter(info.z);
         });
 
         // If balance response is required, enable updating...
@@ -464,11 +461,7 @@
     {
         return (rollParameter);
     }
-<<<<<<< HEAD
     void BalanceKinematicResponse::setRollParameter(double inRollParameter)
-=======
-    void BalanceKinematicResponse::setRollParameter(double inShoulderRollParameter)
->>>>>>> bdcde72a
     {
         rollParameter = inRollParameter;
     }    
@@ -479,11 +472,7 @@
     {
         return (pitchParameter);
     }
-<<<<<<< HEAD
     void BalanceKinematicResponse::setPitchParameter(double inPitchParameter)
-=======
-    void BalanceKinematicResponse::setPitchParameter(double inShoulderPitchParameter)
->>>>>>> bdcde72a
     {
         pitchParameter = inPitchParameter;
     }        
@@ -492,11 +481,11 @@
 /*=======================================================================================================*/    
     double BalanceKinematicResponse::getYawParameter()
     {
-        return (yawPitchParameter);
-    }
-    void BalanceKinematicResponse::setYawParameter(double inYawPitchParameter)
-    {
-        YawParameter = inYawParameter;
+        return (yawParameter);
+    }
+    void BalanceKinematicResponse::setYawParameter(double inYawParameter)
+    {
+        yawParameter = inYawParameter;
     }        
 /*=======================================================================================================*/
 //      ENCAPSULATION METHOD: Motion Phase
