--- conflicted
+++ resolved
@@ -58,18 +58,18 @@
 
     NUPresenceInput::NUPresenceInput(std::unique_ptr<NUClear::Environment> environment)
     : Reactor(std::move(environment)),
-    id(size_t(this) * size_t(this) - size_t(this))
+    id(size_t(this) * size_t(this) - size_t(this)) 
     {
 
         on<Configuration>("NUPresenceInput.yaml").then("Head6DoF config", [this] (const Configuration& config) {
             // Use configuration here from file NUPresenceInput.yaml
             foot_separation = config["foot_separation"].as<Expression>();
 			body_angle = config["body_angle"].as<Expression>();
-
+			
 			float yaw = config["robot_to_head"]["yaw"].as<Expression>();
 			float pitch = config["robot_to_head"]["pitch"].as<Expression>();
 			arma::vec3 pos = config["robot_to_head"]["pos"].as<arma::vec>();
-
+            
             oculus_to_robot_scale = config["robot_to_head"]["scale"].as<Expression>();
 			robot_to_head = Transform3D::createTranslation(pos) * Transform3D::createRotationZ(yaw) * Transform3D::createRotationY(pitch);
 
@@ -89,7 +89,7 @@
             camera_to_robot.rotation() = camera_to_robot_rot;
 
             //Kinematic limits:
-            distance_limit = config["limits"]["distance"].as<Expression>();
+            distance_limit = config["limits"]["distance"].as<Expression>();     
             eulerLimits.roll.min = config["limits"]["roll"][0].as<Expression>();
             eulerLimits.roll.max = config["limits"]["roll"][1].as<Expression>();
             eulerLimits.pitch.min = config["limits"]["pitch"][0].as<Expression>();
@@ -130,7 +130,7 @@
             goalCamPose(0,0) = user.head_pose().x().x();
             goalCamPose(1,0) = user.head_pose().x().y();
             goalCamPose(2,0) = user.head_pose().x().z();
-            goalCamPose(3,0) = user.head_pose().x().t();
+            goalCamPose(3,0) = user.head_pose().x().t(); 
 
             goalCamPose(0,1) = user.head_pose().y().x();
             goalCamPose(1,1) = user.head_pose().y().y();
@@ -188,15 +188,9 @@
             }
         });
 
-<<<<<<< HEAD
-        on<Every<60,Per<std::chrono::seconds>>, With<Sensors>, Sync<NUPresenceInput>
-        >().then([this](const Sensors& sensors){
-
-=======
         on<Every<60,Per<std::chrono::seconds>>, With<Sensors, KinematicsModel>, Sync<NUPresenceInput>
         >().then([this](const Sensors& sensors, const KinematicsModel& kinematicsModel){
 			
->>>>>>> bedd258d
         	//Record current arm position:
         	// arma::vec3 prevArmJointsL = {
         	// 							sensors.servos[int(ServoID::L_SHOULDER_PITCH)].presentPosition,
@@ -215,7 +209,7 @@
 
             //3DoF
             arma::vec3 gaze = currentCamPose.rotation().col(0);
-            Rotation3D yawlessOrientation = Rotation3D::createRotationZ(-sensors.world.rotation().yaw()) * sensors.world.rotation();
+            Rotation3D yawlessOrientation = Rotation3D::createRotationZ(-sensors.orientation.yaw()) * sensors.orientation;
 
             if(gyro_compensation){
                 gaze = yawlessOrientation * gaze;
@@ -223,13 +217,8 @@
             auto joints = utility::motion::kinematics::calculateCameraLookJoints(kinematicsModel, gaze);
 
             //TODO: 6DOF needs fixing
-<<<<<<< HEAD
-            // auto joints = utility::motion::kinematics::setHeadPoseFromFeet<DarwinModel>(currentCamPose, foot_separation, body_angle);
-
-=======
             // auto joints = utility::motion::kinematics::setHeadPoseFromFeet(kinematicsModel, currentCamPose, foot_separation, body_angle);
             
->>>>>>> bedd258d
 			//Adjust arm position
         	// int max_number_of_iterations = 20;
             Transform3D camToBody = sensors.forwardKinematics.at(ServoID::HEAD_PITCH);
@@ -248,7 +237,7 @@
 
 	        for (auto& joint : joints) {
 	            waypoints->push_back({ id, time, joint.first, jointLimiter.clampAndSmooth(joint.first,joint.second), 30, 100 }); // TODO: support separate gains for each leg
-        	}
+        	}	
         	emit(waypoints);
 
         	// Transform3D R_shoulder_pitch = sensors.forwardKinematics.at(ServoID::R_SHOULDER_PITCH);
