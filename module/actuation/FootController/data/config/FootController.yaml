log_level: INFO

<<<<<<< HEAD
servo_gain: 5
=======
mode: IK # Options: IK
>>>>>>> cf822b8a

servo_gains:
  L_HIP_YAW: 8
  L_HIP_ROLL: 8
  L_HIP_PITCH: 8
  L_KNEE: 8
  L_ANKLE_PITCH: 8
  L_ANKLE_ROLL: 8
  R_HIP_YAW: 8
  R_HIP_ROLL: 8
  R_HIP_PITCH: 8
  R_KNEE: 8
  R_ANKLE_PITCH: 8
  R_ANKLE_ROLL: 8<|MERGE_RESOLUTION|>--- conflicted
+++ resolved
@@ -1,10 +1,6 @@
 log_level: INFO
 
-<<<<<<< HEAD
-servo_gain: 5
-=======
 mode: IK # Options: IK
->>>>>>> cf822b8a
 
 servo_gains:
   L_HIP_YAW: 8
