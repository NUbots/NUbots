--- conflicted
+++ resolved
@@ -37,16 +37,11 @@
     message.localisation.Robots: true
 
     # Log messages
-<<<<<<< HEAD
     message.nuclear.LogMessage: false
     message.nuclear.ReactionStatistics: false
+    message.behaviour.Director: true
 
     # Behaviour
     message.purpose.Purpose: true
     message.planning.WalkToDebug: true
-    message.strategy.WalkInsideBoundedBox: true
-=======
-    message.nuclear.LogMessage: true
-    message.nuclear.ReactionStatistics: false
-    message.behaviour.Director: true
->>>>>>> ad907f49
+    message.strategy.WalkInsideBoundedBox: true