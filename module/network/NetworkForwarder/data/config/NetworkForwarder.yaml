--- conflicted
+++ resolved
@@ -34,10 +34,6 @@
     # Localisation Messages
     message.localisation.Ball: true
     message.localisation.Field: true
-<<<<<<< HEAD
-
-    message.behaviour.state.WalkState: true
-=======
     message.localisation.Robots: true
 
     # Log messages
@@ -45,4 +41,4 @@
     message.nuclear.ReactionStatistics: false
 
     message.planning.WalkToDebug: true
->>>>>>> 4f2b8ce0
+    message.behaviour.state.WalkState: true