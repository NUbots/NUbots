/*
 * MIT License
 *
 * Copyright (c) 2024 NUbots
 *
 * This file is part of the NUbots codebase.
 * See https://github.com/NUbots/NUbots for further info.
 *
 * Permission is hereby granted, free of charge, to any person obtaining a copy
 * of this software and associated documentation files (the "Software"), to deal
 * in the Software without restriction, including without limitation the rights
 * to use, copy, modify, merge, publish, distribute, sublicense, and/or sell
 * copies of the Software, and to permit persons to whom the Software is
 * furnished to do so, subject to the following conditions:
 *
 * The above copyright notice and this permission notice shall be included in all
 * copies or substantial portions of the Software.
 *
 * THE SOFTWARE IS PROVIDED "AS IS", WITHOUT WARRANTY OF ANY KIND, EXPRESS OR
 * IMPLIED, INCLUDING BUT NOT LIMITED TO THE WARRANTIES OF MERCHANTABILITY,
 * FITNESS FOR A PARTICULAR PURPOSE AND NONINFRINGEMENT. IN NO EVENT SHALL THE
 * AUTHORS OR COPYRIGHT HOLDERS BE LIABLE FOR ANY CLAIM, DAMAGES OR OTHER
 * LIABILITY, WHETHER IN AN ACTION OF CONTRACT, TORT OR OTHERWISE, ARISING FROM,
 * OUT OF OR IN CONNECTION WITH THE SOFTWARE OR THE USE OR OTHER DEALINGS IN THE
 * SOFTWARE.
 */
#include "Player.hpp"

#include <cmath>

#include "extension/Configuration.hpp"

#include "message/eye/Rpc.hpp"

namespace module::nbs {

    using message::eye::RpcResponseMeta;
    using message::nbs::player::LoadRequest;
    using message::nbs::player::PauseRequest;
    using message::nbs::player::PlaybackFinished;
    using message::nbs::player::PlaybackState;
    using message::nbs::player::PlayRequest;
    using message::nbs::player::SetModeRequest;
    using message::nbs::player::SetPlaybackSpeedRequest;
    using message::nbs::player::PlaybackMode::FAST;
    using message::nbs::player::PlaybackMode::REALTIME;
    using message::nbs::player::PlaybackMode::SEQUENTIAL;

    using extension::Configuration;

    Player::Player(std::unique_ptr<NUClear::Environment> environment) : Reactor(std::move(environment)) {

        // Register emitters for all the message types enabled
        register_emitters();

        on<Configuration>("Player.yaml").then([this](const Configuration& cfg) {
            this->log_level = cfg["log_level"].as<NUClear::LogLevel>();
        });

        on<Trigger<LoadRequest>>().then([this](const LoadRequest& load_request) {
<<<<<<< HEAD
            if (playback_state != message::nbs::player::PlaybackState::State::ENDED) {
                log<NUClear::ERROR>("Cannot load NBS files while playing.");
                emit(std::make_unique<LoadRequest::Response>(
                    RpcResponseMeta(load_request.rpc.token, false, "Cannot load NBS files while playing.")));
                return;
=======
            if (!load_request.files.empty()) {
                log<INFO>("Loading NBS files:");
                std::vector<std::filesystem::path> file_paths;
                for (const auto& path : load_request.files) {
                    file_paths.push_back(std::filesystem::path(path));
                    log<INFO>(" - ", path);
                }
                decoder = utility::nbs::Decoder(file_paths, true);
                // Get the total number of messages
                total_messages = std::distance(decoder.begin(), decoder.end());
                // Get the timestamp of the last message
                auto last_message = std::prev(decoder.end());
                end_time = NUClear::clock::time_point(std::chrono::nanoseconds((*last_message).item->item.timestamp));
                // Get the timestamp of the first message
                auto first_message = decoder.begin();
                start_time =
                    NUClear::clock::time_point(std::chrono::nanoseconds((*first_message).item->item.timestamp));
                decoder_iterator = decoder.begin();
>>>>>>> 7da3f076
            }

            if (load_request.files.empty()) {
                // If no NBS files are provided, don't continue
<<<<<<< HEAD
                log<NUClear::ERROR>("No NBS files provided.");
                emit(std::make_unique<LoadRequest::Response>(
                    RpcResponseMeta(load_request.rpc.token, false, "No NBS files provided.")));
                return;
            }

            log<NUClear::INFO>("Loading NBS files:");
            std::vector<std::filesystem::path> file_paths;
            for (const auto& path : load_request.files) {
                std::filesystem::path file_path(path);
                if (std::filesystem::exists(file_path)) {
                    file_paths.push_back(file_path);
                    log<NUClear::INFO>(" - ", path);
                }
                else {
                    log<NUClear::ERROR>("File does not exist: ", path);
                }
            }

            if (file_paths.empty()) {
                log<NUClear::ERROR>("No valid NBS files to load.");
                emit(std::make_unique<LoadRequest::Response>(
                    RpcResponseMeta(load_request.rpc.token, false, "No valid NBS files to load.")));
=======
                log<ERROR>("No NBS files provided.");
>>>>>>> 7da3f076
                return;
            }
            decoder = utility::nbs::Decoder(file_paths, true);
            // Get the total number of messages
            total_messages = std::distance(decoder.begin(), decoder.end());
            // Get the timestamp of the last message
            auto last_message = std::prev(decoder.end());
            end_time = NUClear::clock::time_point(std::chrono::nanoseconds((*last_message).item->item.timestamp));
            // Get the timestamp of the first message
            auto first_message = decoder.begin();
            start_time = NUClear::clock::time_point(std::chrono::nanoseconds((*first_message).item->item.timestamp));
            decoder_iterator = decoder.begin();

            // Update which types we will be playing
            log<INFO>("Enabling messages:");
            for (const auto& message_name : load_request.messages) {
                // Hash our type to work out our type on the wire
                uint64_t hash =
                    NUClear::util::serialise::xxhash64(message_name.c_str(), message_name.size(), 0x4e55436c);
                if (emitters.find(hash) != emitters.end()) {
                    emitters[hash](decoder);
                    log<INFO>(" - ", message_name);
                }
                else {
                    log<NUClear::ERROR>("Message type not found: ", message_name);
                }
            }

            // Synchronise the clock epoch to the first message timestamp
            if (decoder_iterator != decoder.end()) {
                emit<Scope::INLINE>(
                    std::make_unique<NUClear::message::TimeTravel>(start_time,
                                                                   playback_speed,
                                                                   NUClear::message::TimeTravel::Action::RELATIVE));
                // Emit the first message
                emit_next_message();
            }

            // Emit the playback state
            emit_playback_state();

            // Emit RPC response
            emit(std::make_unique<LoadRequest::Response>(RpcResponseMeta(load_request.rpc.token, true)));
        });

        on<Trigger<SetModeRequest>>().then([this](const SetModeRequest& set_mode_request) {
            mode = set_mode_request.mode;
<<<<<<< HEAD
            log<NUClear::INFO>("Playback mode set to: ", set_mode_request.mode);

            // Emit the playback state
            emit_playback_state();

            // Emit RPC response
            emit(std::make_unique<SetModeRequest::Response>(RpcResponseMeta(set_mode_request.rpc.token, true)));
=======
            log<INFO>("Playback mode set to: ", set_mode_request.mode);
>>>>>>> 7da3f076
        });

        on<Trigger<PauseRequest>>().then([this](const PauseRequest& pause_request) {
            // Set the clock rtf to 0.0 to pause time
            emit<Scope::INLINE>(
                std::make_unique<NUClear::message::TimeTravel>(NUClear::clock::now(),
                                                               0.0,
                                                               NUClear::message::TimeTravel::Action::RELATIVE));
            // Unbind the player handles
            realtime_player_handle.disable();
            skip_idle_player_handle.disable();

            // Emit the playback state
            playback_state = message::nbs::player::PlaybackState::State::PAUSED;
            emit_playback_state();

            // Emit RPC response
            emit(std::make_unique<PauseRequest::Response>(RpcResponseMeta(pause_request.rpc.token, true)));
        });

        on<Trigger<SetPlaybackSpeedRequest>>().then([this](const SetPlaybackSpeedRequest& set_speed_request) {
            playback_speed = std::pow(2.0, set_speed_request.playback_speed);
<<<<<<< HEAD

            // Emit the playback state
            emit_playback_state();

            // Emit RPC response
            emit(std::make_unique<SetPlaybackSpeedRequest::Response>(
                RpcResponseMeta(set_speed_request.rpc.token, true)));
=======
            emit<Scope::INLINE>(
                std::make_unique<NUClear::message::TimeTravel>(NUClear::clock::now(),
                                                               playback_speed,
                                                               NUClear::message::TimeTravel::Action::RELATIVE));
>>>>>>> 7da3f076
        });

        on<Trigger<PlayRequest>>().then([this](const PlayRequest& play_request) {
            // Disable the player handles
            realtime_player_handle.disable();
            skip_idle_player_handle.disable();

            switch (mode.value) {
                case FAST:
                    // Set RTF to match the desired playback speed
                    emit<Scope::DIRECT>(
                        std::make_unique<NUClear::message::TimeTravel>(NUClear::clock::now(),
                                                                       playback_speed,
                                                                       NUClear::message::TimeTravel::Action::RELATIVE));
                    enable_skip_idle_player();
                    enable_realtime_player();
                    break;

                case REALTIME:
                    // Set RTF to match the desired playback speed
                    emit<Scope::DIRECT>(
                        std::make_unique<NUClear::message::TimeTravel>(NUClear::clock::now(),
                                                                       playback_speed,
                                                                       NUClear::message::TimeTravel::Action::RELATIVE));
                    enable_realtime_player();
                    break;

                case SEQUENTIAL:
                    // Set RTF to zero to pause time in SEQUENTIAL mode and have IDLE jump between messages/tasks
                    playback_speed = 0.0;
                    emit<Scope::INLINE>(
                        std::make_unique<NUClear::message::TimeTravel>(NUClear::clock::now(),
                                                                       playback_speed,
                                                                       NUClear::message::TimeTravel::Action::RELATIVE));
                    enable_skip_idle_player();
                    break;
                default:
                    log<NUClear::ERROR>("Invalid playback mode selected.");
                    emit(std::make_unique<PlayRequest::Response>(
                        RpcResponseMeta(play_request.rpc.token, false, "Invalid playback mode selected.")));
                    return;
                    break;
            }

            // Emit the playback state
            playback_state = message::nbs::player::PlaybackState::State::PLAYING;
            emit_playback_state();

            // Emit RPC response
            emit(std::make_unique<PlayRequest::Response>(RpcResponseMeta(play_request.rpc.token, true)));
        });
    }

    void Player::enable_skip_idle_player() {
        skip_idle_player_handle = on<Idle<>, Single>().then([this] {
            std::lock_guard<std::mutex> decoder_lock(decoder_mutex);
            if (NUClear::clock::now() < target_emit_time) {
                emit<Scope::INLINE>(
                    std::make_unique<NUClear::message::TimeTravel>(target_emit_time,
                                                                   playback_speed,
                                                                   NUClear::message::TimeTravel::Action::NEAREST));
            }
            emit_next_message();
            cv.notify_all();
        });
        skip_idle_player_handle.enable();
    }

    void Player::enable_realtime_player() {
        realtime_player_handle = on<Always>().then([this] {
            std::unique_lock<std::mutex> decoder_lock(decoder_mutex);
            emit_next_message();
            cv.wait_until(decoder_lock, target_emit_time);
        });
        realtime_player_handle.enable();
    }

    void Player::emit_next_message() {
        if (decoder_iterator != decoder.end() && (*decoder_iterator).has_callback()) {
            target_emit_time =
                NUClear::clock::time_point(std::chrono::nanoseconds((*decoder_iterator).item->item.timestamp));

            // Only emit the message if the target emit time has been reached
            if (NUClear::clock::now() >= target_emit_time) {
                // Emit the message
                (*decoder_iterator)();
                ++decoder_iterator;
                // Emit the playback state
                emit_playback_state();
            }
        }

        // Skip the message if it has no callback
        while (decoder_iterator != decoder.end() && !(*decoder_iterator).has_callback()) {
            ++decoder_iterator;
        }

        if (playback_state != message::nbs::player::PlaybackState::State::ENDED && decoder_iterator == decoder.end()) {
            realtime_player_handle.disable();
            skip_idle_player_handle.disable();
            playback_state = message::nbs::player::PlaybackState::State::ENDED;
            // Emit the playback state
            emit_playback_state();
            emit(std::make_unique<PlaybackFinished>());
        }
    }

    void Player::emit_playback_state() {
        auto playback_state             = std::make_unique<PlaybackState>();
        playback_state->current_message = std::distance(decoder.begin(), decoder_iterator);
        playback_state->total_messages  = total_messages;
        playback_state->timestamp       = NUClear::clock::now();
        playback_state->start           = start_time;
        playback_state->end             = end_time;
        playback_state->playback_state  = message::nbs::player::PlaybackState::State::PLAYING;
        playback_state->playback_speed  = int32_t(std::log2(playback_speed));
        emit(std::move(playback_state));
    }

}  // namespace module::nbs<|MERGE_RESOLUTION|>--- conflicted
+++ resolved
@@ -58,37 +58,15 @@
         });
 
         on<Trigger<LoadRequest>>().then([this](const LoadRequest& load_request) {
-<<<<<<< HEAD
             if (playback_state != message::nbs::player::PlaybackState::State::ENDED) {
                 log<NUClear::ERROR>("Cannot load NBS files while playing.");
                 emit(std::make_unique<LoadRequest::Response>(
                     RpcResponseMeta(load_request.rpc.token, false, "Cannot load NBS files while playing.")));
                 return;
-=======
-            if (!load_request.files.empty()) {
-                log<INFO>("Loading NBS files:");
-                std::vector<std::filesystem::path> file_paths;
-                for (const auto& path : load_request.files) {
-                    file_paths.push_back(std::filesystem::path(path));
-                    log<INFO>(" - ", path);
-                }
-                decoder = utility::nbs::Decoder(file_paths, true);
-                // Get the total number of messages
-                total_messages = std::distance(decoder.begin(), decoder.end());
-                // Get the timestamp of the last message
-                auto last_message = std::prev(decoder.end());
-                end_time = NUClear::clock::time_point(std::chrono::nanoseconds((*last_message).item->item.timestamp));
-                // Get the timestamp of the first message
-                auto first_message = decoder.begin();
-                start_time =
-                    NUClear::clock::time_point(std::chrono::nanoseconds((*first_message).item->item.timestamp));
-                decoder_iterator = decoder.begin();
->>>>>>> 7da3f076
             }
 
             if (load_request.files.empty()) {
                 // If no NBS files are provided, don't continue
-<<<<<<< HEAD
                 log<NUClear::ERROR>("No NBS files provided.");
                 emit(std::make_unique<LoadRequest::Response>(
                     RpcResponseMeta(load_request.rpc.token, false, "No NBS files provided.")));
@@ -112,9 +90,6 @@
                 log<NUClear::ERROR>("No valid NBS files to load.");
                 emit(std::make_unique<LoadRequest::Response>(
                     RpcResponseMeta(load_request.rpc.token, false, "No valid NBS files to load.")));
-=======
-                log<ERROR>("No NBS files provided.");
->>>>>>> 7da3f076
                 return;
             }
             decoder = utility::nbs::Decoder(file_paths, true);
@@ -162,7 +137,6 @@
 
         on<Trigger<SetModeRequest>>().then([this](const SetModeRequest& set_mode_request) {
             mode = set_mode_request.mode;
-<<<<<<< HEAD
             log<NUClear::INFO>("Playback mode set to: ", set_mode_request.mode);
 
             // Emit the playback state
@@ -170,9 +144,6 @@
 
             // Emit RPC response
             emit(std::make_unique<SetModeRequest::Response>(RpcResponseMeta(set_mode_request.rpc.token, true)));
-=======
-            log<INFO>("Playback mode set to: ", set_mode_request.mode);
->>>>>>> 7da3f076
         });
 
         on<Trigger<PauseRequest>>().then([this](const PauseRequest& pause_request) {
@@ -195,7 +166,6 @@
 
         on<Trigger<SetPlaybackSpeedRequest>>().then([this](const SetPlaybackSpeedRequest& set_speed_request) {
             playback_speed = std::pow(2.0, set_speed_request.playback_speed);
-<<<<<<< HEAD
 
             // Emit the playback state
             emit_playback_state();
@@ -203,12 +173,6 @@
             // Emit RPC response
             emit(std::make_unique<SetPlaybackSpeedRequest::Response>(
                 RpcResponseMeta(set_speed_request.rpc.token, true)));
-=======
-            emit<Scope::INLINE>(
-                std::make_unique<NUClear::message::TimeTravel>(NUClear::clock::now(),
-                                                               playback_speed,
-                                                               NUClear::message::TimeTravel::Action::RELATIVE));
->>>>>>> 7da3f076
         });
 
         on<Trigger<PlayRequest>>().then([this](const PlayRequest& play_request) {
