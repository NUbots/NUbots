--- conflicted
+++ resolved
@@ -1,10 +1,4 @@
 # Docker embeds a customised mirrorlist into the built image. This mirrorlist directs Arch Linux/pacman to only pull
 # packages from a specific date. Installing this mirrorlist on to the robots will help keep the robots in sync with the
 # docker image.
-<<<<<<< HEAD
-nuclear_module(
-  DATA_FILES "/etc/pacman.d/mirrorlist:system/default/etc/pacman.d"
-)
-=======
-nuclear_module(DATA_FILES "/etc/pacman.d/mirrorlist:system/default/etc/pacman.d")
->>>>>>> 03b4403a
+nuclear_module(DATA_FILES "/etc/pacman.d/mirrorlist:system/default/etc/pacman.d")