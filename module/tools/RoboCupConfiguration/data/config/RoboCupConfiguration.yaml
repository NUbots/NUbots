--- conflicted
+++ resolved
@@ -1,24 +1,16 @@
 # Controls the minimum log level that NUClear log will display
 log_level: INFO
 
-<<<<<<< HEAD
-# Map of ssid and passwords that are possible
-=======
 # Map of possible ssid and passwords
->>>>>>> 08e72d86
 wifi_networks:
   Humanoid_A: "rc2024humanoid"
   Humanoid_B: "rc2024humanoid"
   Humanoid_C: "rc2024humanoid"
   Humanoid_D: "rc2024humanoid"
 
-<<<<<<< HEAD
-common_ips: ["10.1.1.X", "192.168.1.X", "192.168.31.X", "192.168.32.X"]
-=======
 common_ips: [
     "10.1.1.X", # Typical ethernet/lab IP
     "192.168.1.X", # RoboCup NUbots IP
     "192.168.31.X", # RoboCup Drop-In Team A IP
     "192.168.32.X", # RoboCup Drop-In Team B IP
-  ]
->>>>>>> 08e72d86
+  ]