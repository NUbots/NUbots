/*
 * MIT License
 *
 * Copyright (c) 2024 NUbots
 *
 * This file is part of the NUbots codebase.
 * See https://github.com/NUbots/NUbots for further info.
 *
 * Permission is hereby granted, free of charge, to any person obtaining a copy
 * of this software and associated documentation files (the "Software"), to deal
 * in the Software without restriction, including without limitation the rights
 * to use, copy, modify, merge, publish, distribute, sublicense, and/or sell
 * copies of the Software, and to permit persons to whom the Software is
 * furnished to do so, subject to the following conditions:
 *
 * The above copyright notice and this permission notice shall be included in all
 * copies or substantial portions of the Software.
 *
 * THE SOFTWARE IS PROVIDED "AS IS", WITHOUT WARRANTY OF ANY KIND, EXPRESS OR
 * IMPLIED, INCLUDING BUT NOT LIMITED TO THE WARRANTIES OF MERCHANTABILITY,
 * FITNESS FOR A PARTICULAR PURPOSE AND NONINFRINGEMENT. IN NO EVENT SHALL THE
 * AUTHORS OR COPYRIGHT HOLDERS BE LIABLE FOR ANY CLAIM, DAMAGES OR OTHER
 * LIABILITY, WHETHER IN AN ACTION OF CONTRACT, TORT OR OTHERWISE, ARISING FROM,
 * OUT OF OR IN CONNECTION WITH THE SOFTWARE OR THE USE OR OTHER DEALINGS IN THE
 * SOFTWARE.
 */
#ifndef MODULE_TOOLS_ROBOCUPCONFIGURATION_HPP
#define MODULE_TOOLS_ROBOCUPCONFIGURATION_HPP

#include <Eigen/Core>
#include <nuclear>
#include <string>

namespace module::tools {

    class RoboCupConfiguration : public NUClear::Reactor {
    private:
        /// @brief The hostname of the robot
        std::string hostname = "";
        /// @brief The name of the robot
        std::string robot_name = "";
        /// @brief The wifi interface that the robot is connected to
        std::string wifi_interface = "";
        /// @brief The IP address of the robot
        std::string ip_address = "";
        /// @brief The SSID of the wifi network that the robot is or will be connected to
        std::string ssid = "";
        /// @brief The password of the wifi network that the robot is or will be connected to
        std::string password = "";
        /// @brief The ID that the robot is player for
        int team_id = 0;
        /// @brief Max team team ID
        static const int MAX_TEAM_ID = 33;
        /// @brief The player ID of the robot
        int player_id = 0;
        /// @brief Max player ID
        static const int MAX_PLAYER_ID = 6;

        /// @brief Smart enum for the robot's position
        struct Position {
<<<<<<< HEAD
            enum Value { STRIKER, GOALIE, DEFENDER, DYNAMIC };
            Value value = Value::STRIKER;
=======
            enum Value { ALL_ROUNDER, STRIKER, GOALIE, DEFENDER, DYNAMIC };
            Value value = Value::ALL_ROUNDER;
>>>>>>> 922f9cca

            Position() = default;
            Position(std::string const& str) {
                // clang-format off
                if (str == "ALL_ROUNDER") { value = Value::ALL_ROUNDER; }
                else if (str == "STRIKER") { value = Value::STRIKER; }
                else if (str == "GOALIE") { value = Value::GOALIE; }
                else if (str == "DEFENDER") { value = Value::DEFENDER; }
                else if (str == "DYNAMIC") { value = Value::DYNAMIC; }
                else { throw std::runtime_error("Invalid robot position"); }
                // clang-format on
            }

            /// @brief Convert the enum to a string
            operator std::string() const {
                switch (value) {
                    case Value::ALL_ROUNDER: return "ALL_ROUNDER";
                    case Value::STRIKER: return "STRIKER";
                    case Value::DEFENDER: return "DEFENDER";
                    case Value::GOALIE: return "GOALIE";
                    case Value::DYNAMIC: return "DYNAMIC";
                    default: throw std::runtime_error("enum Position's value is corrupt, unknown value stored");
                }
            }

            /// @brief Get the full yaml name of the config for the current position
            /// @return The full yaml name of the config for the current position
            std::string get_config_name() {
                switch (value) {
                    case Value::ALL_ROUNDER: return "AllRounder.yaml";
                    case Value::STRIKER: return "Striker.yaml";
                    case Value::DEFENDER: return "Defender.yaml";
                    case Value::GOALIE: return "Goalie.yaml";
                    case Value::DYNAMIC: return "Dynamic.yaml";
                    default: throw std::runtime_error("enum Position's value is corrupt, unknown value stored");
                }
            }

            /// @brief Increment the enum, for toggle
            void operator++() {
                switch (value) {
<<<<<<< HEAD
                    case Value::STRIKER: value = Value::GOALIE; break;
                    case Value::GOALIE: value = Value::DEFENDER; break;
                    case Value::DEFENDER: value = Value::DYNAMIC; break;
                    case Value::DYNAMIC: value = Value::STRIKER; break;
=======
                    case Value::ALL_ROUNDER: value = Value::STRIKER; break;
                    case Value::STRIKER: value = Value::GOALIE; break;
                    case Value::GOALIE: value = Value::DEFENDER; break;
                    case Value::DEFENDER: value = Value::DYNAMIC; break;
                    case Value::DYNAMIC: value = Value::ALL_ROUNDER; break;
>>>>>>> 922f9cca
                    default: value = Value::STRIKER;
                }
            }
        } robot_position;


        /// @brief Display values
        struct Display {
            /// @brief Enum for options in first column
            enum class Column1 { ROBOT_NAME, WIFI_INTERFACE, IP_ADDRESS, SSID, PASSWORD, END };
            /// @brief Enum for options in second column
            enum class Column2 { PLAYER_ID, TEAM_ID, POSITION, END };
            /// @brief Column 1 padding
            static const size_t C1_PAD = 2;
            /// @brief Column 1 selection position
            static const size_t C1_SEL_POS = 20;
            /// @brief Column 2 padding
            static const size_t C2_PAD = 40;
            /// @brief Column 2 selection position
            static const size_t C2_SEL_POS = 51;
            /// @brief Selection highlight width
            static const size_t SELECT_WIDTH = 18;
            /// @brief How much to pad the commands from the bottom of the window
            static const size_t COMMAND_BOTTOM_PAD = 10;
            /// @brief How much to pad the log message from the bottom of the window
            static const size_t LOG_BOTTOM_PAD = 2;
            /// @brief Gap between commands
            static const size_t COMMAND_GAP = 17;
            /// @brief The index of the item the user is selecting
            size_t row_selection = 0;
            /// @brief Index of the column the user is selecting
            size_t column_selection = 0;
            /// @brief The log message to print to the user at the bottom of the window
            std::string log_message = "";
        } display{};

        /// @brief Displays the screen with any updated values to the user
        void refresh_view();

        /// @brief Functionality for the user to edit a field in the display
        void edit_selection();

        /// @brief Functionality for the user to toggle fields in the display
        void toggle_selection();

        /// @brief Used in edit_selection to get user input
        /// @return The user input
        std::string user_input();

        /// @brief Gets the current configurable values to display to the user
        void get_config_values();

        /// @brief Sets the values set by the user (ie what is shown in the display) to configuration files
        void set_config_values();

        /// @brief Using the current configuration, sets the network settings.
        /// This needs sudo to run, as it edits the network configuration files.
        /// set_values() is called first in this function.
        void configure_network();

        /// @brief Gets the platform we are currently running on, eg nugus, docker, webots, from the hostname
        /// @return The platform we are currently running on
        std::string get_platform();

        /// @brief Gets the configuration file according to the config system's rules.
        /// The order is: robot-name-specific, hostname-specific, platform-specific, and finally the default config.
        /// @param filename The config file to find
        /// @return The correct config file path according to config rules
        std::string get_config_file(std::string filename);


    public:
        /// @brief Called by the powerplant to build and setup the RoboCupConfiguration reactor.
        explicit RoboCupConfiguration(std::unique_ptr<NUClear::Environment> environment);
    };

}  // namespace module::tools

#endif  // MODULE_TOOLS_ROBOCUPCONFIGURATION_HPP<|MERGE_RESOLUTION|>--- conflicted
+++ resolved
@@ -58,13 +58,8 @@
 
         /// @brief Smart enum for the robot's position
         struct Position {
-<<<<<<< HEAD
-            enum Value { STRIKER, GOALIE, DEFENDER, DYNAMIC };
-            Value value = Value::STRIKER;
-=======
             enum Value { ALL_ROUNDER, STRIKER, GOALIE, DEFENDER, DYNAMIC };
             Value value = Value::ALL_ROUNDER;
->>>>>>> 922f9cca
 
             Position() = default;
             Position(std::string const& str) {
@@ -106,18 +101,11 @@
             /// @brief Increment the enum, for toggle
             void operator++() {
                 switch (value) {
-<<<<<<< HEAD
-                    case Value::STRIKER: value = Value::GOALIE; break;
-                    case Value::GOALIE: value = Value::DEFENDER; break;
-                    case Value::DEFENDER: value = Value::DYNAMIC; break;
-                    case Value::DYNAMIC: value = Value::STRIKER; break;
-=======
                     case Value::ALL_ROUNDER: value = Value::STRIKER; break;
                     case Value::STRIKER: value = Value::GOALIE; break;
                     case Value::GOALIE: value = Value::DEFENDER; break;
                     case Value::DEFENDER: value = Value::DYNAMIC; break;
                     case Value::DYNAMIC: value = Value::ALL_ROUNDER; break;
->>>>>>> 922f9cca
                     default: value = Value::STRIKER;
                 }
             }
