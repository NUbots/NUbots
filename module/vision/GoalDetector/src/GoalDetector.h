/*
 * This file is part of NUbots Codebase.
 *
 * The NUbots Codebase is free software: you can redistribute it and/or modify
 * it under the terms of the GNU General Public License as published by
 * the Free Software Foundation, either version 3 of the License, or
 * (at your option) any later version.
 *
 * The NUbots Codebase is distributed in the hope that it will be useful,
 * but WITHOUT ANY WARRANTY; without even the implied warranty of
 * MERCHANTABILITY or FITNESS FOR A PARTICULAR PURPOSE.  See the
 * GNU General Public License for more details.
 *
 * You should have received a copy of the GNU General Public License
 * along with the NUbots Codebase.  If not, see <http://www.gnu.org/licenses/>.
 *
 * Copyright 2013 NUbots <nubots@nubots.net>
 */

#ifndef MODULES_VISION_GOALDETECTOR_H
#define MODULES_VISION_GOALDETECTOR_H

#include <armadillo>
#include <nuclear>

namespace module {
namespace vision {

    class GoalDetector : public NUClear::Reactor {
    private:
        uint MINIMUM_POINTS_FOR_CONSENSUS;
        uint MAXIMUM_ITERATIONS_PER_FITTING;
        uint MAXIMUM_FITTED_MODELS;
        double CONSENSUS_ERROR_THRESHOLD;

        double MAXIMUM_ASPECT_RATIO;
        double MINIMUM_ASPECT_RATIO;
        double VISUAL_HORIZON_BUFFER;
        double MAXIMUM_GOAL_HORIZON_NORMAL_ANGLE;
        double MAXIMUM_ANGLE_BETWEEN_GOALS;
        double MAXIMUM_VERTICAL_GOAL_PERSPECTIVE_ANGLE;
        arma::running_stat<double> stats;

        uint MEASUREMENT_LIMITS_LEFT;
        uint MEASUREMENT_LIMITS_RIGHT;
        uint MEASUREMENT_LIMITS_TOP;
        uint MEASUREMENT_LIMITS_BASE;

<<<<<<< HEAD
        arma::vec3 vector3_covariance;
        arma::vec2 angle_covariance;
=======
        arma::vec3 VECTOR3_COVARIANCE;
        arma::vec2 ANGLE_COVARIANCE;
>>>>>>> eae043a0

    public:
        /// @brief Called by the powerplant to build and setup the GoalDetector reactor.
        explicit GoalDetector(std::unique_ptr<NUClear::Environment> environment);
    };
}  // namespace vision
}  // namespace module


#endif<|MERGE_RESOLUTION|>--- conflicted
+++ resolved
@@ -46,13 +46,8 @@
         uint MEASUREMENT_LIMITS_TOP;
         uint MEASUREMENT_LIMITS_BASE;
 
-<<<<<<< HEAD
-        arma::vec3 vector3_covariance;
-        arma::vec2 angle_covariance;
-=======
         arma::vec3 VECTOR3_COVARIANCE;
         arma::vec2 ANGLE_COVARIANCE;
->>>>>>> eae043a0
 
     public:
         /// @brief Called by the powerplant to build and setup the GoalDetector reactor.
