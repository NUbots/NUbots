/*
 * This file is part of NUbots Codebase.
 *
 * The NUbots Codebase is free software: you can redistribute it and/or modify
 * it under the terms of the GNU General Public License as published by
 * the Free Software Foundation, either version 3 of the License, or
 * (at your option) any later version.
 *
 * The NUbots Codebase is distributed in the hope that it will be useful,
 * but WITHOUT ANY WARRANTY; without even the implied warranty of
 * MERCHANTABILITY or FITNESS FOR A PARTICULAR PURPOSE.  See the
 * GNU General Public License for more details.
 *
 * You should have received a copy of the GNU General Public License
 * along with the NUbots Codebase.  If not, see <http://www.gnu.org/licenses/>.
 *
 * Copyright 2013 NUbots <nubots@nubots.net>
 */

#include "GoalDetector.hpp"

#include <Eigen/Core>
#include <Eigen/Geometry>
#include <fmt/format.h>
#include <numeric>

#include "extension/Configuration.hpp"

#include "message/support/FieldDescription.hpp"
#include "message/vision/Goal.hpp"
#include "message/vision/GoalPost.hpp"
#include "message/vision/GreenHorizon.hpp"

#include "utility/math/coordinates.hpp"
#include "utility/math/geometry/ConvexHull.hpp"
#include "utility/nusight/NUhelpers.hpp"
#include "utility/support/yaml_expression.hpp"
#include "utility/vision/Vision.hpp"
#include "utility/vision/visualmesh/VisualMesh.hpp"

namespace module::vision {

    using extension::Configuration;

    using message::support::FieldDescription;
    using message::vision::Goal;
    using message::vision::GoalPost;
    using message::vision::Goals;
    using message::vision::GreenHorizon;

    using utility::math::coordinates::cartesianToReciprocalSpherical;
    using utility::math::coordinates::cartesianToSpherical;
    using utility::nusight::graph;
    using utility::support::Expression;

    GoalDetector::GoalDetector(std::unique_ptr<NUClear::Environment> environment) : Reactor(std::move(environment)) {

        // Trigger the same function when either update
        on<Configuration>("GoalDetector.yaml").then([this](const Configuration& cfg) {
            log_level = cfg["log_level"].as<NUClear::LogLevel>();

            config.confidence_threshold       = cfg["confidence_threshold"].as<float>();
            config.cluster_points             = cfg["cluster_points"].as<int>();
            config.disagreement_ratio         = cfg["disagreement_ratio"].as<float>();
            config.goal_projection_covariance = Eigen::Vector3f(cfg["goal_projection_covariance"].as<Expression>());
            config.use_median                 = cfg["use_median"].as<bool>();
            config.max_goal_distance          = cfg["max_goal_distance"].as<float>();
            config.max_benchmark_error        = cfg["max_benchmark_error"].as<float>();
        });

        on<Trigger<GreenHorizon>, With<FieldDescription>, Buffer<2>>().then(
            "Goal Detector",
            [this](const GreenHorizon& horizon, const FieldDescription& field) {
            // Convenience variables
            const auto& cls                                     = horizon.mesh->classifications;
            const auto& neighbours                              = horizon.mesh->neighbourhood;
            const Eigen::Matrix<float, 3, Eigen::Dynamic>& rays = horizon.mesh->rays;
            const float world_offset                            = std::atan2(horizon.Hcw(0, 1), horizon.Hcw(0, 0));
            const int GOAL_INDEX                                = horizon.class_map.at("goal");

            // Get some indices to partition
            std::vector<int> indices(horizon.mesh->indices.size());
            std::iota(indices.begin(), indices.end(), 0);

            // Partition the indices such that we only have the goal points that dont have goal surrounding them
            auto boundary = utility::vision::visualmesh::partition_points(
                indices.begin(),
                indices.end(),
                neighbours,
                [&](const int& idx) {
                    return idx == int(indices.size()) || (cls(GOAL_INDEX, idx) >= config.confidence_threshold);
                });

            // Discard indices that are not on the boundary and are not below the green horizon
            indices.resize(std::distance(indices.begin(), boundary));

            // Cluster all points into ball candidates
            // Points are clustered based on their connectivity to other ball points
            // Clustering is down in two steps
            // 1) We take the set of goal points found above and partition them into potential clusters by
            //    a) Add the first point and its goal neighbours to a cluster
            //    b) Find all other goal points who are neighbours of the points in the cluster
            //    c) Partition all of the indices that are in the cluster
            //    d) Repeat a-c for all points that were not partitioned
            //    e) Delete all partitions smaller than a given threshold
            // 2) Discard all clusters that do not intersect the green horizon
            std::vector<std::vector<int>> clusters;
            utility::vision::visualmesh::cluster_points(indices.begin(),
                                                        indices.end(),
                                                        neighbours,
                                                        config.cluster_points,
                                                        clusters);

            log<NUClear::DEBUG>(fmt::format("Found {} clusters", clusters.size()));

            auto green_boundary = utility::vision::visualmesh::check_green_horizon_side(clusters.begin(),
                                                                                        clusters.end(),
                                                                                        horizon.horizon.begin(),
                                                                                        horizon.horizon.end(),
                                                                                        rays,
                                                                                        true,
                                                                                        true);
            clusters.resize(std::distance(clusters.begin(), green_boundary));

            const Eigen::Matrix<float, 3, Eigen::Dynamic>& uPCw = horizon.mesh->rays;

            auto posts            = std::make_unique<GoalPost>();
            posts->id             = horizon.id;
            posts->timestamp      = horizon.timestamp;
            posts->Hcw            = horizon.Hcw;
            Eigen::Isometry3f Hwc = Eigen::Isometry3f(horizon.Hcw.cast<float>()).inverse();

            Eigen::Vector3f raw_best;

            for (auto& cluster : clusters) {

                raw_best = Eigen::Vector3f::Zero();

                float best = 1000;

                for (const auto& idx : cluster) {
                    posts->points.push_back(uPCw.col(idx));

                    Eigen::Vector3f rPWw = uPCw.col(idx) * std::abs(Hwc.translation().z() / uPCw.col(idx).z());
                    posts->rPWw.push_back(rPWw);

                        if (sqrt(rPWw.x() * rPWw.x() + rPWw.y() * rPWw.y()) < best {
                        best     = sqrt(rPWw.x() * rPWw.x() + rPWw.y() * rPWw.y());
                        raw_best = rPWw;
                        }
                }

                post->raw_best.push_back(raw_best);
                post->normal_best.push_back(normal_best);
            }
                }

                emit(posts);

        /*
        log<NUClear::DEBUG>(fmt::format("Found {} clusters that intersect the green horizon", clusters.size()));

        // Find overlapping clusters and merge them
        for (auto it = clusters.begin(); it != clusters.end(); it = std::next(it)) {
            // Get the largest and smallest theta values
            auto range_a = std::minmax_element(it->begin(), it->end(), [&rays](const int& a, const int& b) {
                return std::atan2(rays(1, a), rays(0, a)) < std::atan2(rays(1, b), rays(0, b));
            });

            const float min_a = std::atan2(rays(1, *range_a.first), rays(0, *range_a.first));
            const float max_a = std::atan2(rays(1, *range_a.second), rays(0, *range_a.second));

            for (auto it2 = std::next(it); it2 != clusters.end();) {
                // Get the largest and smallest theta values
                auto range_b =
                    std::minmax_element(it2->begin(), it2->end(), [&rays](const int& a, const int& b) {
                        return std::atan2(rays(1, a), rays(0, a)) < std::atan2(rays(1, b), rays(0, b));
                    });

                const float min_b = std::atan2(rays(1, *range_b.first), rays(0, *range_b.first));
                const float max_b = std::atan2(rays(1, *range_b.second), rays(0, *range_b.second));

                // The clusters are overlapping, merge them
                if (((min_a <= min_b) && (min_b <= max_a)) || ((min_b <= min_a) && (min_a <= max_b))) {
                    // Append the second cluster on to the first
                    it->insert(it->end(), it2->begin(), it2->end());
                    // Delete the second cluster
                    it2 = clusters.erase(it2);
                }
                else {
                    it2 = std::next(it2);
                }
            }
        }

        log<NUClear::DEBUG>(fmt::format("{} clusters remaining after merging overlaps", clusters.size()));

        if (!clusters.empty()) {
            auto goals = std::make_unique<Goals>();
            goals->goals.reserve(clusters.size());

            goals->id        = horizon.id;
            goals->timestamp = horizon.timestamp;
            goals->Hcw       = horizon.Hcw;

            for (auto& cluster : clusters) {
                Goal g;
                // Split cluster into left-side and right-side
                // Return true if the left neighbour is NOT a goal point
                auto right = utility::vision::visualmesh::partition_points(
                    cluster.begin(),
                    cluster.end(),
                    neighbours,
                    [&](const int& idx) {
                        return idx == int(indices.size())
                               || (cls(GOAL_INDEX, idx) >= config.confidence_threshold);
                    },
                    {0});
                // Return true if the right neighbour is NOT a goal point
                auto other = utility::vision::visualmesh::partition_points(
                    right,
                    cluster.end(),
                    neighbours,
                    [&](const int& idx) {
                        return idx == int(indices.size())
                               || (cls(GOAL_INDEX, idx) >= config.confidence_threshold);
                    },
                    {3});
                log<NUClear::DEBUG>(
                    fmt::format("Cluster split into {} left points, {} right points, {} top/bottom points",
                                std::distance(cluster.begin(), right),
                                std::distance(right, other),
                                std::distance(other, cluster.end())));

                if ((std::distance(cluster.begin(), right) != 0) && (std::distance(right, other) != 0)) {
                    Eigen::Vector3f left_side    = Eigen::Vector3f::Zero();
                    Eigen::Vector3f right_side   = Eigen::Vector3f::Zero();
                    Eigen::Vector3f bottom_point = Eigen::Vector3f::Zero();

                    // Find the median of the left side and the right side
                    if (config.use_median) {
                        utility::math::geometry::sort_by_theta(cluster.begin(), right, rays, world_offset);
                        utility::math::geometry::sort_by_theta(right, other, rays, world_offset);
                        left_side =
                            rays.col(*std::next(cluster.begin(), std::distance(cluster.begin(), right) / 2));
                        right_side = rays.col(*std::next(right, std::distance(right, other) / 2));
                        for (auto it = cluster.begin(); it != cluster.end(); it = std::next(it)) {
                            const Eigen::Vector3f& p0(rays.col(*it));
                            if (p0.z() < bottom_point.z()) {
                                bottom_point = p0;
                            }
                        }
                    }
                    // Find the average of the left side and the right side
                    else {
                        // Calculate average of left_xy and right_xy and find lowest z point
                        for (auto it = cluster.begin(); it != right; it = std::next(it)) {
                            const Eigen::Vector3f& p0(rays.col(*it));
                            left_side += p0;
                            if (p0.z() < bottom_point.z()) {
                                bottom_point = p0;
                            }
                        }
                        for (auto it = right; it != other; it = std::next(it)) {
                            const Eigen::Vector3f& p0(rays.col(*it));
                            right_side += p0;
                            if (p0.z() < bottom_point.z()) {
                                bottom_point = p0;
                            }
                        }
                        for (auto it = other; it != cluster.end(); it = std::next(it)) {
                            const Eigen::Vector3f& p0(rays.col(*it));
                            if (p0.z() < bottom_point.z()) {
                                bottom_point = p0;
                            }
                        }
                        left_side /= std::distance(cluster.begin(), right);
                        right_side /= std::distance(right, other);
                    }

                    // Calculate bottom middle of goal post, z is calculated above
                    bottom_point.x() = (left_side.x() + right_side.x()) * 0.5f;
                    bottom_point.y() = (left_side.y() + right_side.y()) * 0.5f;

                    // https://en.wikipedia.org/wiki/Angular_diameter
                    Eigen::Vector3f middle = ((left_side + right_side) * 0.5f).normalized();
                    float radius           = middle.dot(left_side.normalized());
                    float distance =
                        field.dimensions.goalpost_width * radius * 0.5f / std::sqrt(1.0f - radius * radius);

                            Eigen::Vector3f top_point(bottom_point * distance);
                            top_point.z() += field.dimensions.goal_crossbar_height;
                            g.post.top      = horizon.Hcw.rotation().cast<float>() * top_point.normalized();
                            g.post.bottom   = horizon.Hcw.rotation().cast<float>() * bottom_point.normalized();
                            g.post.distance = distance;

<<<<<<< HEAD
                    // Attach the measurement to the object (distance from camera to bottom center of post)
                    g.measurements.emplace_back();  // Emplaces default constructed object
                    g.measurements.back().type = Goal::MeasurementType::CENTRE;

                    // Spherical Reciprocal Coordinates (1/distance, phi, theta)
                    g.measurements.back().srGCc =
                        cartesianToReciprocalSpherical(Eigen::Vector3f(g.post.bottom * distance));

                    g.measurements.back().covariance = config.goal_projection_covariance.asDiagonal();

                    // Angular positions from the camera
                    g.screen_angular = cartesianToSpherical(g.post.bottom).tail<2>();
                    g.angular_size   = Eigen::Vector2f::Constant(std::acos(radius));

                    /***********************************************
                     *                  THROWOUTS                  *
                     ***********************************************/

        /*
        bool keep = true;  // if false then we will not consider this as a valid goal post

        // If the goal is too far away, get rid of it!
        if (distance > config.max_goal_distance) {
            keep = false;
            log<NUClear::DEBUG>("**************************************************");
            log<NUClear::DEBUG>("*                    THROWOUTS                   *");
            log<NUClear::DEBUG>("**************************************************");

            log<NUClear::DEBUG>(
                fmt::format("Goal discarded: goal distance ({}) > maximum_goal_distance ({})",
                            distance,
                            config.max_goal_distance));
            log<NUClear::DEBUG>("--------------------------------------------------");
        }

        if (keep) {
            // Passed the tests, this post can go onto the next round as a valid goal post!
            goals->goals.push_back(std::move(g));
        }
    }
}

// Returns true if rGCc0 is to the left of rGCc1, with respect to camera z
// The vectors are assumed to have unit norm
auto is_left_of = [&](const Eigen::Vector3f& rGCc0, const Eigen::Vector3f& rGCc1) {
    const Eigen::Vector3f cam_space_z = horizon.Hcw.block<3, 1>(0, 2).cast<float>();
=======
                            // Attach the measurement to the object (distance from camera to bottom center of post)
                            g.measurements.emplace_back();  // Emplaces default constructed object
                            g.measurements.back().type = Goal::MeasurementType::CENTRE;

                            // Spherical Reciprocal Coordinates (1/distance, phi, theta)
                            g.measurements.back().srGCc =
                                cartesianToReciprocalSpherical(Eigen::Vector3f(g.post.bottom * distance));

                            g.measurements.back().covariance = config.goal_projection_covariance.asDiagonal();

                            // Angular positions from the camera
                            g.screen_angular = cartesianToSpherical(g.post.bottom).tail<2>();
                            g.angular_size   = Eigen::Vector2f::Constant(std::acos(radius));

                            /***********************************************
                             *                  THROWOUTS                  *
                             ***********************************************/


                            bool keep = true;  // if false then we will not consider this as a good_post goal post

                            // If the goal is too far away, get rid of it!
                            if (distance > config.max_goal_distance) {
                                keep = false;
                                log<NUClear::DEBUG>("**************************************************");
                                log<NUClear::DEBUG>("*                    THROWOUTS                   *");
                                log<NUClear::DEBUG>("**************************************************");

                                log<NUClear::DEBUG>(
                                    fmt::format("Goal discarded: goal distance ({}) > maximum_goal_distance ({})",
                                                distance,
                                                config.max_goal_distance));
                                log<NUClear::DEBUG>("--------------------------------------------------");
                            }

                            if (keep) {
                                // Passed the tests, this post can go onto the next round as a good_post goal post!
                                goals->goals.push_back(std::move(g));
                            }
                        }
                    }
>>>>>>> e43b4271

                    // Returns true if rGCc0 is to the left of rGCc1, with respect to camera z
                    // The vectors are assumed to have unit norm
                    auto is_left_of = [&](const Eigen::Vector3f& rGCc0, const Eigen::Vector3f& rGCc1) {
                        const Eigen::Vector3f cam_space_z = horizon.Hcw.matrix().block<3, 1>(0, 2).cast<float>();

// Calculate the distance between 2 goal posts using the law of cosines
// The vectors are assumed to have unit norm
auto distance_between = [&](const Eigen::Vector3f& rGCc0,
                            const float& rGCc0_norm,
                            const Eigen::Vector3f& rGCc1,
                            const float& rGCc1_norm) {
    // Law of consines
    const float a2 = rGCc0_norm * rGCc0_norm;
    const float b2 = rGCc1_norm * rGCc1_norm;
    return std::sqrt(a2 + b2 - 2.0f * rGCc0_norm * rGCc1_norm * rGCc0.dot(rGCc1));
};

std::map<std::vector<Goal>::iterator, std::pair<std::vector<Goal>::iterator, float>> pairs;
const float actual_width = field.dimensions.goal_width;
for (auto it1 = goals->goals.begin(); it1 != goals->goals.end(); it1 = std::next(it1)) {
    for (auto it2 = std::next(it1); it2 != goals->goals.end(); it2 = std::next(it2)) {
        const Eigen::Vector3f& rGCc0 = it1->post.bottom;
        const Eigen::Vector3f& rGCc1 = it2->post.bottom;

        const float width = distance_between(rGCc0, it1->post.distance, rGCc1, it2->post.distance);

        const float disagreement = std::abs(width - actual_width) / std::max(width, actual_width);

        // Check the width between the posts
        // If they are close enough then assign left and right sides

        log<NUClear::DEBUG>(
            fmt::format("Camera {}: Goal post 0 distance = {}", horizon.id, it1->post.distance));
        log<NUClear::DEBUG>(
            fmt::format("Camera {}: Goal post 1 distance = {}", horizon.id, it2->post.distance));
        log<NUClear::DEBUG>(
            fmt::format("Camera {}: Goal width = {} ({})", horizon.id, width, disagreement));

        if (disagreement < config.disagreement_ratio) {
            auto it = pairs.find(it1);
            if (it != pairs.end()) {
                if (disagreement < it->second.second) {
                    pairs[it1] = std::make_pair(it2, disagreement);
                }
            }
            else {
                pairs[it1] = std::make_pair(it2, disagreement);
            }
        }
    }
}

// We now have all the valid goal post pairs, determine left and right
for (const auto& pair : pairs) {
    // Divide by distance to get back to unit vectors
    const Eigen::Vector3f& rGCc0 = pair.first->post.bottom;
    const Eigen::Vector3f& rGCc1 = pair.second.first->post.bottom;

    // Determine which post is the left one
    if (is_left_of(rGCc0, rGCc1)) {
        pair.first->side        = Goal::Side::LEFT;
        pair.second.first->side = Goal::Side::RIGHT;
    }
    else {
        pair.first->side        = Goal::Side::RIGHT;
        pair.second.first->side = Goal::Side::LEFT;
    }
}

<<<<<<< HEAD
log<NUClear::DEBUG>(fmt::format("Found {} goal posts", goals->goals.size()));
=======
                    // We now have all the good_post goal post pairs, determine left and right
                    for (const auto& pair : pairs) {
                        // Divide by distance to get back to unit vectors
                        const Eigen::Vector3f& rGCc0 = pair.first->post.bottom;
                        const Eigen::Vector3f& rGCc1 = pair.second.first->post.bottom;
>>>>>>> e43b4271

emit(std::move(goals));

<<<<<<< HEAD

            }*/
    });
}
=======
                    if (horizon.vision_ground_truth.exists) {

                        benchmark_goals(field, horizon, goals);
                    }

                    log<NUClear::DEBUG>(fmt::format("Found {} goal posts", goals->goals.size()));

                    emit(std::move(goals));
                }
            });
    }

    void GoalDetector::benchmark_goals(const FieldDescription& field,
                                       const GreenHorizon& horizon,
                                       std::unique_ptr<Goals>& goals) {


        // Calculate error for detected goals using groundtruth
        auto calc_error = [&](const Eigen::Vector3f& post1, const Eigen::Vector3f& post2) {
            return (post1 - post2).norm();
        };

        // Calculate goal post positons using field dimensions
        auto calc_goal_pos = [&](const Eigen::Vector3f& rFWw, const int& x_sign, const int& y_sign) {
            return Eigen::Vector3f(
                rFWw.x() + (field.dimensions.field_length / 2 * x_sign),
                rFWw.y() + (((field.dimensions.goal_width / 2) + (field.dimensions.goalpost_width / 2)) * y_sign),
                rFWw.z());
        };

        const Eigen::Affine3f Hcw(horizon.Hcw.cast<float>());
        const Eigen::Vector3f rFWw = horizon.vision_ground_truth.rFWw;

        // Get both goal posts for both teams
        const Eigen::Vector3f rGWw_own_l = calc_goal_pos(rFWw, -1, -1);
        const Eigen::Vector3f rGWw_own_r = calc_goal_pos(rFWw, -1, +1);
        const Eigen::Vector3f rGWw_opp_l = calc_goal_pos(rFWw, +1, +1);
        const Eigen::Vector3f rGWw_opp_r = calc_goal_pos(rFWw, +1, -1);

        // Transform goal post positions into camera space
        const Eigen::Vector3f rGCc_own_l = (Hcw * rGWw_own_l).normalized();
        const Eigen::Vector3f rGCc_own_r = (Hcw * rGWw_own_r).normalized();
        const Eigen::Vector3f rGCc_opp_l = (Hcw * rGWw_opp_l).normalized();
        const Eigen::Vector3f rGCc_opp_r = (Hcw * rGWw_opp_r).normalized();

        int bad_posts                    = 0;
        float goal_error                 = 0.0;
        Eigen::Vector3f goal_error3f     = Eigen::Vector3f::Zero();
        float goal_error_bad             = 0.0;
        Eigen::Vector3f goal_error3f_bad = Eigen::Vector3f::Zero();

        // Loop through all detected goal posts
        for (auto it = goals->goals.begin(); it != goals->goals.end(); it = std::next(it)) {

            bool good_post        = false;
            float min_error       = 1.0;
            Eigen::Vector3f error = Eigen::Vector3f::Zero();

            const float dist_own_l = calc_error(it->post.bottom, rGCc_own_l);
            const float dist_own_r = calc_error(it->post.bottom, rGCc_own_r);
            const float dist_opp_l = calc_error(it->post.bottom, rGCc_opp_l);
            const float dist_opp_r = calc_error(it->post.bottom, rGCc_opp_r);

            // If a detected post has less error than the max_benchmark_error set in the yaml file,
            // we says it is a good post.
            if (dist_own_l < config.max_benchmark_error || dist_own_r < config.max_benchmark_error
                || dist_opp_l < config.max_benchmark_error || dist_opp_r < config.max_benchmark_error) {
                good_post = true;
            }

            // Record error for the posts closest match
            if (dist_own_l < min_error) {
                min_error = dist_own_l;
                error     = (it->post.bottom - rGCc_own_l).cwiseAbs();
            }
            if (dist_own_r < min_error) {
                min_error = dist_own_r;
                error     = (it->post.bottom - rGCc_own_r).cwiseAbs();
            }
            if (dist_opp_l < min_error) {
                min_error = dist_opp_l;
                error     = (it->post.bottom - rGCc_opp_l).cwiseAbs();
            }
            if (dist_opp_r < min_error) {
                min_error = dist_opp_r;
                error     = (it->post.bottom - rGCc_opp_r).cwiseAbs();
            }

            if (good_post) {
                goal_error += min_error;
                goal_error3f = error;
            }

            goal_error_bad += min_error;
            goal_error3f_bad = error;

            if (!good_post) {
                bad_posts++;
            }
        }

        // Avoid dividing by 0
        if (goals->goals.size() > bad_posts) {
            goal_error   = (goal_error / ((goals->goals.size() - bad_posts)));
            goal_error3f = (goal_error3f / ((goals->goals.size() - bad_posts)));
        }

        goal_error_bad   = (goal_error_bad / (goals->goals.size()));
        goal_error3f_bad = (goal_error3f_bad / (goals->goals.size()));

        emit(graph("Vector Goal Error without Bad Goals", goal_error3f.x(), goal_error3f.y(), goal_error3f.z()));
        emit(graph("Scalar Goal Error without Bad Goals", goal_error));

        emit(graph("Vector Goal Error with Bad Goals",
                   goal_error3f_bad.x(),
                   goal_error3f_bad.y(),
                   goal_error3f_bad.z()));
        emit(graph("Scalar Goal Error with Bad Goals", goal_error_bad));
        emit(graph("Bad Goal Posts", bad_posts));
    }
>>>>>>> e43b4271
}  // namespace module::vision<|MERGE_RESOLUTION|>--- conflicted
+++ resolved
@@ -294,7 +294,6 @@
                             g.post.bottom   = horizon.Hcw.rotation().cast<float>() * bottom_point.normalized();
                             g.post.distance = distance;
 
-<<<<<<< HEAD
                     // Attach the measurement to the object (distance from camera to bottom center of post)
                     g.measurements.emplace_back();  // Emplaces default constructed object
                     g.measurements.back().type = Goal::MeasurementType::CENTRE;
@@ -316,12 +315,7 @@
         /*
         bool keep = true;  // if false then we will not consider this as a valid goal post
 
-        // If the goal is too far away, get rid of it!
-        if (distance > config.max_goal_distance) {
-            keep = false;
-            log<NUClear::DEBUG>("**************************************************");
-            log<NUClear::DEBUG>("*                    THROWOUTS                   *");
-            log<NUClear::DEBUG>("**************************************************");
+                            bool keep = true;  // if false then we will not consider this as a good_post goal post
 
             log<NUClear::DEBUG>(
                 fmt::format("Goal discarded: goal distance ({}) > maximum_goal_distance ({})",
@@ -337,53 +331,12 @@
     }
 }
 
-// Returns true if rGCc0 is to the left of rGCc1, with respect to camera z
-// The vectors are assumed to have unit norm
-auto is_left_of = [&](const Eigen::Vector3f& rGCc0, const Eigen::Vector3f& rGCc1) {
-    const Eigen::Vector3f cam_space_z = horizon.Hcw.block<3, 1>(0, 2).cast<float>();
-=======
-                            // Attach the measurement to the object (distance from camera to bottom center of post)
-                            g.measurements.emplace_back();  // Emplaces default constructed object
-                            g.measurements.back().type = Goal::MeasurementType::CENTRE;
-
-                            // Spherical Reciprocal Coordinates (1/distance, phi, theta)
-                            g.measurements.back().srGCc =
-                                cartesianToReciprocalSpherical(Eigen::Vector3f(g.post.bottom * distance));
-
-                            g.measurements.back().covariance = config.goal_projection_covariance.asDiagonal();
-
-                            // Angular positions from the camera
-                            g.screen_angular = cartesianToSpherical(g.post.bottom).tail<2>();
-                            g.angular_size   = Eigen::Vector2f::Constant(std::acos(radius));
-
-                            /***********************************************
-                             *                  THROWOUTS                  *
-                             ***********************************************/
-
-
-                            bool keep = true;  // if false then we will not consider this as a good_post goal post
-
-                            // If the goal is too far away, get rid of it!
-                            if (distance > config.max_goal_distance) {
-                                keep = false;
-                                log<NUClear::DEBUG>("**************************************************");
-                                log<NUClear::DEBUG>("*                    THROWOUTS                   *");
-                                log<NUClear::DEBUG>("**************************************************");
-
-                                log<NUClear::DEBUG>(
-                                    fmt::format("Goal discarded: goal distance ({}) > maximum_goal_distance ({})",
-                                                distance,
-                                                config.max_goal_distance));
-                                log<NUClear::DEBUG>("--------------------------------------------------");
-                            }
-
                             if (keep) {
                                 // Passed the tests, this post can go onto the next round as a good_post goal post!
                                 goals->goals.push_back(std::move(g));
                             }
                         }
                     }
->>>>>>> e43b4271
 
                     // Returns true if rGCc0 is to the left of rGCc1, with respect to camera z
                     // The vectors are assumed to have unit norm
@@ -443,35 +396,14 @@
     const Eigen::Vector3f& rGCc0 = pair.first->post.bottom;
     const Eigen::Vector3f& rGCc1 = pair.second.first->post.bottom;
 
-    // Determine which post is the left one
-    if (is_left_of(rGCc0, rGCc1)) {
-        pair.first->side        = Goal::Side::LEFT;
-        pair.second.first->side = Goal::Side::RIGHT;
-    }
-    else {
-        pair.first->side        = Goal::Side::RIGHT;
-        pair.second.first->side = Goal::Side::LEFT;
-    }
-}
-
-<<<<<<< HEAD
-log<NUClear::DEBUG>(fmt::format("Found {} goal posts", goals->goals.size()));
-=======
                     // We now have all the good_post goal post pairs, determine left and right
                     for (const auto& pair : pairs) {
                         // Divide by distance to get back to unit vectors
                         const Eigen::Vector3f& rGCc0 = pair.first->post.bottom;
                         const Eigen::Vector3f& rGCc1 = pair.second.first->post.bottom;
->>>>>>> e43b4271
-
-emit(std::move(goals));
-
-<<<<<<< HEAD
-
-            }*/
-    });
-}
-=======
+
+log<NUClear::DEBUG>(fmt::format("Found {} goal posts", goals->goals.size()));
+
                     if (horizon.vision_ground_truth.exists) {
 
                         benchmark_goals(field, horizon, goals);
@@ -592,5 +524,4 @@
         emit(graph("Scalar Goal Error with Bad Goals", goal_error_bad));
         emit(graph("Bad Goal Posts", bad_posts));
     }
->>>>>>> e43b4271
 }  // namespace module::vision