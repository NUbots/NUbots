/*
 * This file is part of NUbots Codebase.
 *
 * The NUbots Codebase is free software: you can redistribute it and/or modify
 * it under the terms of the GNU General Public License as published by
 * the Free Software Foundation, either version 3 of the License, or
 * (at your option) any later version.
 *
 * The NUbots Codebase is distributed in the hope that it will be useful,
 * but WITHOUT ANY WARRANTY; without even the implied warranty of
 * MERCHANTABILITY or FITNESS FOR A PARTICULAR PURPOSE.  See the
 * GNU General Public License for more details.
 *
 * You should have received a copy of the GNU General Public License
 * along with the NUbots Codebase.  If not, see <http://www.gnu.org/licenses/>.
 *
 * Copyright 2013 NUbots <nubots@nubots.net>
 */

#include "GoalDetector.h"

#include "extension/Configuration.h"

#include "RansacGoalModel.h"

#include "message/input/CameraParameters.h"
#include "message/vision/ClassifiedImage.h"
#include "message/vision/LookUpTable.h"
#include "message/vision/VisionObjects.h"

#include "utility/math/geometry/Line.h"
#include "utility/math/geometry/Plane.h"
#include "utility/math/geometry/Quad.h"

#include "utility/math/coordinates.h"
#include "utility/math/ransac/NPartiteRansac.h"
#include "utility/math/vision.h"

#include "utility/vision/ClassifiedImage.h"
#include "utility/vision/LookUpTable.h"
#include "utility/vision/Vision.h"
#include "utility/vision/fourcc.h"


namespace module {
namespace vision {

    using extension::Configuration;

    using message::input::CameraParameters;

    using utility::math::coordinates::cartesianToSpherical;

    using utility::math::geometry::Plane;
    using Plane = utility::math::geometry::Plane<3>;
    using utility::math::geometry::Quad;

    using utility::math::ransac::NPartiteRansac;

    using utility::math::vision::widthBasedDistanceToCircle;
    using utility::math::vision::projectCamToPlane;
    using utility::math::vision::imageToScreen;
    using utility::math::vision::getCamFromScreen;
    using utility::math::vision::getParallaxAngle;
    using utility::math::vision::projectCamSpaceToScreen;
    using utility::math::vision::distanceToVerticalObject;
    using utility::math::vision::getCamFromImage;
    using utility::math::vision::getImageFromCam;

    using message::vision::LookUpTable;
    using message::vision::ClassifiedImage;
    using SegmentClass = message::vision::ClassifiedImage::SegmentClass::Value;
    using message::vision::Goal;

    // TODO the system is too generous with adding segments above and below the goals and makes them too tall, stop it
    // TODO the system needs to throw out the kinematics and height based measurements when it cannot be sure it saw the
    // tops and bottoms of the goals

    GoalDetector::GoalDetector(std::unique_ptr<NUClear::Environment> environment)
        : Reactor(std::move(environment))
        , MINIMUM_POINTS_FOR_CONSENSUS(0)
        , MAXIMUM_ITERATIONS_PER_FITTING(0)
        , MAXIMUM_FITTED_MODELS(0)
        , CONSENSUS_ERROR_THRESHOLD(0.0)
        , MAXIMUM_ASPECT_RATIO(0.0)
        , MINIMUM_ASPECT_RATIO(0.0)
        , VISUAL_HORIZON_BUFFER(0.0)
        , MAXIMUM_GOAL_HORIZON_NORMAL_ANGLE(0.0)
        , MAXIMUM_ANGLE_BETWEEN_GOALS(0.0)
        , MAXIMUM_VERTICAL_GOAL_PERSPECTIVE_ANGLE(0.0)
        , MEASUREMENT_LIMITS_LEFT(10)
        , MEASUREMENT_LIMITS_RIGHT(10)
        , MEASUREMENT_LIMITS_TOP(10)
        , MEASUREMENT_LIMITS_BASE(10) {


        // Trigger the same function when either update
        on<Configuration, Trigger<CameraParameters>>("GoalDetector.yaml")
<<<<<<< HEAD
        .then([this] (const Configuration& config, const CameraParameters& cam) {

            MINIMUM_POINTS_FOR_CONSENSUS = config["ransac"]["minimum_points_for_consensus"].as<uint>();
            CONSENSUS_ERROR_THRESHOLD = config["ransac"]["consensus_error_threshold"].as<double>();
            MAXIMUM_ITERATIONS_PER_FITTING = config["ransac"]["maximum_iterations_per_fitting"].as<uint>();
            MAXIMUM_FITTED_MODELS = config["ransac"]["maximum_fitted_models"].as<uint>();

            MINIMUM_ASPECT_RATIO = config["aspect_ratio_range"][0].as<double>();
            MAXIMUM_ASPECT_RATIO = config["aspect_ratio_range"][1].as<double>();
            //TODO: use
            arma::vec3 horizon_buffer_height = {1,0,tan(config["visual_horizon_buffer"].as<double>())};
            VISUAL_HORIZON_BUFFER = std::max(1, int(projectCamSpaceToScreen(horizon_buffer_height,cam)[1])); //Max of 1 and y coordinate of cam space projection
            MAXIMUM_GOAL_HORIZON_NORMAL_ANGLE = std::cos(config["minimum_goal_horizon_angle"].as<double>() - M_PI_2);
            MAXIMUM_ANGLE_BETWEEN_GOALS = std::cos(config["maximum_angle_between_goals"].as<double>());
            MAXIMUM_VERTICAL_GOAL_PERSPECTIVE_ANGLE = std::sin(-config["maximum_vertical_goal_perspective_angle"].as<double>());

            MEASUREMENT_LIMITS_LEFT  = config["measurement_limits"]["left"].as<uint>();
            MEASUREMENT_LIMITS_RIGHT = config["measurement_limits"]["right"].as<uint>();
            MEASUREMENT_LIMITS_TOP   = config["measurement_limits"]["top"].as<uint>();
            MEASUREMENT_LIMITS_BASE  = config["measurement_limits"]["base"].as<uint>();
        });

        on<Trigger<ClassifiedImage>
         , With<CameraParameters>
         , With<LookUpTable>
         , Single>().then("Goal Detector", [this] (std::shared_ptr<const ClassifiedImage> rawImage
                          , const CameraParameters& cam
                          , const LookUpTable& lut) {

            const auto& image = *rawImage;
            // Our segments that may be a part of a goal
            std::vector<RansacGoalModel::GoalSegment> segments;
            auto goals = std::make_unique<std::vector<Goal>>();

            // Get our goal segments
            for (const auto& segment : image.horizontalSegments) {

                // We throw out points if they are:
                // Less the full quality (subsampled)
                // Do not have a transition on the other side
                if ((segment.segmentClass == SegmentClass::GOAL) && (segment.subsample == 1) && (segment.previous > -1) && (segment.next > -1)) {
                    segments.push_back({
                        getCamFromScreen(imageToScreen(segment.start,convert<uint,2>(cam.imageSizePixels)), cam),
                        getCamFromScreen(imageToScreen(segment.end,convert<uint,2>(cam.imageSizePixels)), cam)
                    });
                }
            }

            // Partition our segments so that they are split between above and below the horizon

            auto split = std::partition(std::begin(segments), std::end(segments), [image] (const RansacGoalModel::GoalSegment& segment) {
                return arma::dot(convert<double,3>(image.horizon_normal),segment.left + segment.right / 2) > 0;
            });

            // Make an array of our partitions
            std::array<std::vector<RansacGoalModel::GoalSegment>::iterator, RansacGoalModel::REQUIRED_POINTS + 1> points = {
                segments.begin(),
                split,
                segments.end()
            };

            // Ransac for goals
            auto models = NPartiteRansac<RansacGoalModel>::fitModels(points
                                                                   , MINIMUM_POINTS_FOR_CONSENSUS
                                                                   , MAXIMUM_ITERATIONS_PER_FITTING
                                                                   , MAXIMUM_FITTED_MODELS
                                                                   , CONSENSUS_ERROR_THRESHOLD);

            // Look at our results
            for (auto& result : models) {

                // Get our left, right and midlines
                Plane& left = result.model.left;
                Plane& right = result.model.right;
                Plane mid;

                // Normals in same direction
                if(arma::dot(left.normal, right.normal) > 0) {
                    mid.normal = arma::normalise(right.normal + left.normal);
                }
                // Normals opposed
                else {
                    mid.normal = arma::normalise(right.normal - left.normal);
                }

                // Find a point that should work to start searching down
                arma::vec3 midpoint({0, 0, 0});
                int i = 0;
                for(auto& m : result) {
                    midpoint += m.left.normal;
                    midpoint += m.right.normal;
                    i += 2;
                }
                midpoint /= i;

                // Work out which direction to go
                arma::vec3 direction = arma::normalise(arma::cross(mid.normal,arma::vec3({1,0,0})));
                //Rectify if pointing up
                direction *= direction[2] < 0 ? 1 : -1;
                //TODO: does this work?
                direction *= cam.imageSizePixels[1] / cam.FOV[1];

                // Classify until we reach green
                arma::vec3 basePoint({0, 0, 0});
                int notWhiteLen = 0;
                arma::vec3 point = arma::normalise(mid.orthogonalProjection(midpoint));
                arma::ivec2 imagePoint = getImageFromCam(point);
                while((imagePoint[0] < image.dimensions[0]) && (imagePoint[0] > 0) && (imagePoint[1] < image.dimensions[1])){

                    char c = static_cast<char>(utility::vision::getPixelColour(lut,
                        utility::vision::getPixel(imagePoint[0], imagePoint[1], image.image->dimensions[0], image.image->dimensions[1], image.image->data,
                                                    static_cast<utility::vision::FOURCC>(image.image->format))));
=======
            .then([this](const Configuration& config, const CameraParameters& cam) {

                MINIMUM_POINTS_FOR_CONSENSUS   = config["ransac"]["minimum_points_for_consensus"].as<uint>();
                CONSENSUS_ERROR_THRESHOLD      = config["ransac"]["consensus_error_threshold"].as<double>();
                MAXIMUM_ITERATIONS_PER_FITTING = config["ransac"]["maximum_iterations_per_fitting"].as<uint>();
                MAXIMUM_FITTED_MODELS          = config["ransac"]["maximum_fitted_models"].as<uint>();

                MINIMUM_ASPECT_RATIO = config["aspect_ratio_range"][0].as<double>();
                MAXIMUM_ASPECT_RATIO = config["aspect_ratio_range"][1].as<double>();
                VISUAL_HORIZON_BUFFER =
                    std::max(1, int(cam.focalLengthPixels * tan(config["visual_horizon_buffer"].as<double>())));
                MAXIMUM_GOAL_HORIZON_NORMAL_ANGLE =
                    std::cos(config["minimum_goal_horizon_angle"].as<double>() - M_PI_2);
                MAXIMUM_ANGLE_BETWEEN_GOALS = std::cos(config["maximum_angle_between_goals"].as<double>());
                MAXIMUM_VERTICAL_GOAL_PERSPECTIVE_ANGLE =
                    std::sin(-config["maximum_vertical_goal_perspective_angle"].as<double>());

                MEASUREMENT_LIMITS_LEFT  = config["measurement_limits"]["left"].as<uint>();
                MEASUREMENT_LIMITS_RIGHT = config["measurement_limits"]["right"].as<uint>();
                MEASUREMENT_LIMITS_TOP   = config["measurement_limits"]["top"].as<uint>();
                MEASUREMENT_LIMITS_BASE  = config["measurement_limits"]["base"].as<uint>();
            });

        on<Trigger<ClassifiedImage>, With<CameraParameters>, With<LookUpTable>, Single>().then(
            "Goal Detector",
            [this](
                std::shared_ptr<const ClassifiedImage> rawImage, const CameraParameters& cam, const LookUpTable& lut) {

                const auto& image = *rawImage;
                // Our segments that may be a part of a goal
                std::vector<RansacGoalModel::GoalSegment> segments;
                auto goals = std::make_unique<std::vector<Goal>>();

                // Get our goal segments
                for (const auto& segment : image.horizontalSegments) {

                    // We throw out points if they are:
                    // Less the full quality (subsampled)
                    // Do not have a transition on the other side
                    if ((segment.segmentClass == SegmentClass::GOAL) && (segment.subsample == 1)
                        && (segment.previous > -1)
                        && (segment.next > -1)) {
                        segments.push_back({{double(segment.start[0]), double(segment.start[1])},
                                            {double(segment.end[0]), double(segment.end[1])}});
                    }
                }

                // Partition our segments so that they are split between above and below the horizon
                auto split = std::partition(
                    std::begin(segments), std::end(segments), [image](const RansacGoalModel::GoalSegment& segment) {
                        // Is the midpoint above or below the horizon?
                        utility::math::geometry::Line horizon(convert<double, 2>(image.horizon.normal),
                                                              image.horizon.distance);
                        return horizon.distanceToPoint(segment.left + segment.right / 2) > 0;
                    });

                // Make an array of our partitions
                std::array<std::vector<RansacGoalModel::GoalSegment>::iterator, RansacGoalModel::REQUIRED_POINTS + 1>
                    points = {segments.begin(), split, segments.end()};

                // Ransac for goals
                auto models = NPartiteRansac<RansacGoalModel>::fitModels(points,
                                                                         MINIMUM_POINTS_FOR_CONSENSUS,
                                                                         MAXIMUM_ITERATIONS_PER_FITTING,
                                                                         MAXIMUM_FITTED_MODELS,
                                                                         CONSENSUS_ERROR_THRESHOLD);

                // Look at our results
                for (auto& result : models) {

                    // Get our left, right and midlines
                    Line& left  = result.model.left;
                    Line& right = result.model.right;
                    Line mid;

                    // Normals in same direction
                    if (arma::dot(left.normal, right.normal) > 0) {
                        mid.normal   = arma::normalise(right.normal + left.normal);
                        mid.distance = ((right.distance / arma::dot(right.normal, mid.normal))
                                        + (left.distance / arma::dot(left.normal, mid.normal)))
                                       * 0.5;
                    }
                    // Normals opposed
                    else {
                        mid.normal   = arma::normalise(right.normal - left.normal);
                        mid.distance = ((right.distance / arma::dot(right.normal, mid.normal))
                                        - (left.distance / arma::dot(left.normal, mid.normal)))
                                       * 0.5;
                    }

                    // Find a point that should work to start searching down
                    arma::vec2 midpoint({0, 0});
                    int i = 0;
                    for (auto& m : result) {
                        midpoint += m.left;
                        midpoint += m.right;
                        i += 2;
                    }
                    midpoint /= i;

                    // Work out which direction to go
                    arma::vec2 direction = mid.tangent();
                    direction *= direction[1] > 0 ? 1 : -1;
                    double theta = std::acos(direction[0]);
                    if (std::abs(theta) < M_PI_4) {
                        direction[0] = 1;
                        direction[1] = -std::tan(theta);
                    }
                    else {
                        direction[0] = std::tan(M_PI_2 - std::abs(theta));
                        direction[1] = 1;
                    }
>>>>>>> 204fc18f

                    // Classify until we reach green
                    arma::vec2 basePoint({0, 0});
                    int notWhiteLen = 0;
                    for (arma::vec2 point = mid.orthogonalProjection(midpoint);
                         (point[0] < image.dimensions[0]) && (point[0] > 0) && (point[1] < image.dimensions[1]);
                         point += direction) {

                        char c = static_cast<char>(utility::vision::getPixelColour(
                            lut,
                            utility::vision::getPixel(int(point[0]),
                                                      int(point[1]),
                                                      image.image->dimensions[0],
                                                      image.image->dimensions[1],
                                                      image.image->data,
                                                      static_cast<utility::vision::FOURCC>(image.image->format))));

                        if (c != 'y') {
                            ++notWhiteLen;
                            if (notWhiteLen > 4) {
                                basePoint = point;
                                break;
                            }
                        }
                        else if (c == 'g') {
                            basePoint = point;
                            break;
                        }
                        else if (c == 'y') {
                            notWhiteLen = 0;
                        }
                    }

                    arma::running_stat<double> stat;

                    // Look through our segments to find endpoints
                    for (auto& point : result) {
                        // Project left and right onto midpoint keep top and bottom
                        stat(mid.tangentialDistanceToPoint(point.left));
                        stat(mid.tangentialDistanceToPoint(point.right));
                    }

<<<<<<< HEAD
                    point += direction;
                    arma::vec2 imagePoint = getImageFromCam(point);

=======
                    // Get our endpoints from the min and max points on the line
                    arma::vec2 midP1 = mid.pointFromTangentialDistance(stat.min());
                    arma::vec2 midP2 = mid.orthogonalProjection(basePoint);

                    // Project those points outward onto the quad
                    arma::vec2 p1 =
                        midP1 - left.distanceToPoint(midP1) * arma::dot(left.normal, mid.normal) * mid.normal;
                    arma::vec2 p2 =
                        midP2 - left.distanceToPoint(midP2) * arma::dot(left.normal, mid.normal) * mid.normal;
                    arma::vec2 p3 =
                        midP1 - right.distanceToPoint(midP1) * arma::dot(right.normal, mid.normal) * mid.normal;
                    arma::vec2 p4 =
                        midP2 - right.distanceToPoint(midP2) * arma::dot(right.normal, mid.normal) * mid.normal;

                    // Make a quad
                    Goal goal;
                    goal.visObject.sensors = image.sensors;
                    goal.side              = Goal::Side::UNKNOWN_SIDE;

                    // Seperate tl and bl
                    arma::vec2 tl = p1[1] > p2[1] ? p2 : p1;
                    arma::vec2 bl = p1[1] > p2[1] ? p1 : p2;
                    arma::vec2 tr = p3[1] > p4[1] ? p4 : p3;
                    arma::vec2 br = p3[1] > p4[1] ? p3 : p4;

                    goal.quad.bl = convert<double, 2>(bl);
                    goal.quad.tl = convert<double, 2>(tl);
                    goal.quad.tr = convert<double, 2>(tr);
                    goal.quad.br = convert<double, 2>(br);

                    goals->push_back(std::move(goal));
>>>>>>> 204fc18f
                }

                utility::math::geometry::Line horizon(convert<double, 2>(image.horizon.normal), image.horizon.distance);

                // Throwout invalid quads
                for (auto it = goals->begin(); it != goals->end();) {

                    utility::math::geometry::Quad quad(convert<double, 2>(it->quad.bl),
                                                       convert<double, 2>(it->quad.tl),
                                                       convert<double, 2>(it->quad.tr),
                                                       convert<double, 2>(it->quad.br));

                    arma::vec2 lhs = arma::normalise(quad.getTopLeft() - quad.getBottomLeft());
                    arma::vec2 rhs = arma::normalise(quad.getTopRight() - quad.getBottomRight());

                    // Check if we are within the aspect ratio range
                    bool valid =
                        quad.aspectRatio() > MINIMUM_ASPECT_RATIO && quad.aspectRatio() < MAXIMUM_ASPECT_RATIO

                        // Check if we are close enough to the visual horizon
                        && (utility::vision::visualHorizonAtPoint(image, quad.getBottomLeft()[0])
                                < quad.getBottomLeft()[1] + VISUAL_HORIZON_BUFFER
                            || utility::vision::visualHorizonAtPoint(image, quad.getBottomRight()[0])
                                   < quad.getBottomRight()[1] + VISUAL_HORIZON_BUFFER)

                        // Check we finish above the kinematics horizon or or kinematics horizon is off the screen
                        && (horizon.y(quad.getTopLeft()[0]) > quad.getTopLeft()[1]
                            || horizon.y(quad.getTopLeft()[0]) < 0)
                        && (horizon.y(quad.getTopRight()[0]) > quad.getTopRight()[1]
                            || horizon.y(quad.getTopRight()[0]) < 0)

                        // Check that our two goal lines are perpendicular with the horizon must use greater than rather
                        // then less than because of the cos
                        && std::abs(arma::dot(rhs, horizon.normal)) > MAXIMUM_GOAL_HORIZON_NORMAL_ANGLE
                        && std::abs(arma::dot(lhs, horizon.normal)) > MAXIMUM_GOAL_HORIZON_NORMAL_ANGLE

<<<<<<< HEAD
=======
                        // Check that our two goal lines are approximatly parallel
                        && std::abs(arma::dot(lhs, rhs)) > MAXIMUM_ANGLE_BETWEEN_GOALS;
>>>>>>> 204fc18f

                    // Check that our goals don't form too much of an upward cup (not really possible for us)
                    //&& lhs.at(0) * rhs.at(1) - lhs.at(1) * rhs.at(0) > MAXIMUM_VERTICAL_GOAL_PERSPECTIVE_ANGLE;


                    if (!valid) {
                        it = goals->erase(it);
                    }
                    else {
                        ++it;
                    }
                }

                // Merge close goals
                for (auto a = goals->begin(); a != goals->end(); ++a) {
                    utility::math::geometry::Quad aquad(convert<double, 2>(a->quad.bl),
                                                        convert<double, 2>(a->quad.tl),
                                                        convert<double, 2>(a->quad.tr),
                                                        convert<double, 2>(a->quad.br));

                    for (auto b = std::next(a); b != goals->end();) {

                        utility::math::geometry::Quad bquad(convert<double, 2>(b->quad.bl),
                                                            convert<double, 2>(b->quad.tl),
                                                            convert<double, 2>(b->quad.tr),
                                                            convert<double, 2>(b->quad.br));


                        if (aquad.overlapsHorizontally(bquad)) {
                            // Get outer lines.
                            arma::vec2 tl, tr, bl, br;

                            tl = {std::min(aquad.getTopLeft()[0], bquad.getTopLeft()[0]),
                                  std::min(aquad.getTopLeft()[1], bquad.getTopLeft()[1])};
                            tr = {std::max(aquad.getTopRight()[0], bquad.getTopRight()[0]),
                                  std::min(aquad.getTopRight()[1], bquad.getTopRight()[1])};
                            bl = {std::min(aquad.getBottomLeft()[0], bquad.getBottomLeft()[0]),
                                  std::max(aquad.getBottomLeft()[1], bquad.getBottomLeft()[1])};
                            br = {std::max(aquad.getBottomRight()[0], bquad.getBottomRight()[0]),
                                  std::max(aquad.getBottomRight()[1], bquad.getBottomRight()[1])};

                            // Replace original two quads with the new one.
                            aquad.set(bl, tl, tr, br);
                            a->quad.bl = convert<double, 2>(bl);
                            a->quad.tl = convert<double, 2>(tl);
                            a->quad.tr = convert<double, 2>(tr);
                            a->quad.br = convert<double, 2>(br);
                            b          = goals->erase(b);
                        }
                        else {
                            b++;
                        }
                    }
                }

                // Store our measurements
                for (auto it = goals->begin(); it != goals->end(); ++it) {
                    utility::math::geometry::Quad quad(convert<double, 2>(it->quad.bl),
                                                       convert<double, 2>(it->quad.tl),
                                                       convert<double, 2>(it->quad.tr),
                                                       convert<double, 2>(it->quad.br));

                    // Get the quad points in screen coords
                    arma::vec2 tl = imageToScreen(quad.getTopLeft(), convert<uint, 2>(image.dimensions));
                    arma::vec2 tr = imageToScreen(quad.getTopRight(), convert<uint, 2>(image.dimensions));
                    arma::vec2 bl = imageToScreen(quad.getBottomLeft(), convert<uint, 2>(image.dimensions));
                    arma::vec2 br = imageToScreen(quad.getBottomRight(), convert<uint, 2>(image.dimensions));
                    arma::vec2 screenGoalCentre = (tl + tr + bl + br) * 0.25;

                    // Get vectors for TL TR BL BR;
                    arma::vec3 ctl = getCamFromScreen(tl, cam.focalLengthPixels);
                    arma::vec3 ctr = getCamFromScreen(tr, cam.focalLengthPixels);
                    arma::vec3 cbl = getCamFromScreen(bl, cam.focalLengthPixels);
                    arma::vec3 cbr = getCamFromScreen(br, cam.focalLengthPixels);

                    // Get our four normals for each edge
                    // BL TL cross product gives left side
                    auto left = convert<double, 3>(arma::normalise(arma::cross(cbl, ctl)));
                    it->measurement.push_back(Goal::Measurement(Goal::MeasurementType::LEFT_NORMAL, left));

                    // TR BL cross product gives right side
                    auto right = convert<double, 3>(arma::normalise(arma::cross(ctr, cbl)));
                    it->measurement.push_back(Goal::Measurement(Goal::MeasurementType::RIGHT_NORMAL, right));

                    // Check that the points are not too close to the edges of the screen
                    if (std::min(cbr[0], cbl[0]) > MEASUREMENT_LIMITS_LEFT
                        && std::min(cbr[1], cbl[1]) > MEASUREMENT_LIMITS_TOP
                        && cam.imageSizePixels[0] - std::max(cbr[0], cbl[0]) < MEASUREMENT_LIMITS_TOP
                        && cam.imageSizePixels[1] - std::max(cbr[1], cbl[1]) < MEASUREMENT_LIMITS_BASE) {

                        // BR BL cross product gives the bottom side
                        auto bottom = convert<double, 3>(arma::normalise(arma::cross(cbr, cbl)));
                        it->measurement.push_back(Goal::Measurement(Goal::MeasurementType::BASE_NORMAL, bottom));
                    }

                    // Check that the points are not too close to the edges of the screen
                    if (std::min(ctr[0], ctl[0]) > MEASUREMENT_LIMITS_LEFT
                        && std::min(ctr[1], ctl[1]) > MEASUREMENT_LIMITS_TOP
                        && cam.imageSizePixels[0] - std::max(ctr[0], ctl[0]) < MEASUREMENT_LIMITS_TOP
                        && cam.imageSizePixels[1] - std::max(ctr[1], ctl[1]) < MEASUREMENT_LIMITS_BASE) {

                        // TL TR cross product gives the top side
                        auto top = convert<double, 3>(arma::normalise(arma::cross(ctl, ctr)));
                        it->measurement.push_back(Goal::Measurement(Goal::MeasurementType::TOP_NORMAL, top));
                    }

                    // Angular positions from the camera
                    arma::vec2 pixelsToTanThetaFactor = convert<double, 2>(cam.pixelsToTanThetaFactor);
                    it->visObject.screenAngular =
                        convert<double, 2>(arma::atan(pixelsToTanThetaFactor % screenGoalCentre));
                    arma::vec2 brAngular = arma::atan(pixelsToTanThetaFactor % br);
                    arma::vec2 trAngular = arma::atan(pixelsToTanThetaFactor % tr);
                    arma::vec2 blAngular = arma::atan(pixelsToTanThetaFactor % bl);
                    arma::vec2 tlAngular = arma::atan(pixelsToTanThetaFactor % tl);
                    Quad angularQuad(blAngular, tlAngular, trAngular, brAngular);
                    it->visObject.angularSize = convert<double, 2>(angularQuad.getSize());
                }


                // Assign leftness and rightness to goals
                if (goals->size() == 2) {
                    utility::math::geometry::Quad quad0(convert<double, 2>(goals->at(0).quad.bl),
                                                        convert<double, 2>(goals->at(0).quad.tl),
                                                        convert<double, 2>(goals->at(0).quad.tr),
                                                        convert<double, 2>(goals->at(0).quad.br));

                    utility::math::geometry::Quad quad1(convert<double, 2>(goals->at(1).quad.bl),
                                                        convert<double, 2>(goals->at(1).quad.tl),
                                                        convert<double, 2>(goals->at(1).quad.tr),
                                                        convert<double, 2>(goals->at(1).quad.br));

                    if (quad0.getCentre()(0) < quad1.getCentre()(0)) {
                        goals->at(0).side = Goal::Side::LEFT;
                        goals->at(1).side = Goal::Side::RIGHT;
                    }
                    else {
                        goals->at(0).side = Goal::Side::RIGHT;
                        goals->at(1).side = Goal::Side::LEFT;
                    }
                }
<<<<<<< HEAD
            }

            // Store our measurements
            for(auto it = goals->begin(); it != goals->end(); ++it) {
                utility::math::geometry::Quad quad(convert<double, 2>(it->quad.bl),
                                                   convert<double, 2>(it->quad.tl),
                                                   convert<double, 2>(it->quad.tr),
                                                   convert<double, 2>(it->quad.br));

                // Get the quad points in screen coords
                arma::vec2 tl = imageToScreen(quad.getTopLeft(),     convert<uint, 2>(image.dimensions));
                arma::vec2 tr = imageToScreen(quad.getTopRight(),    convert<uint, 2>(image.dimensions));
                arma::vec2 bl = imageToScreen(quad.getBottomLeft(),  convert<uint, 2>(image.dimensions));
                arma::vec2 br = imageToScreen(quad.getBottomRight(), convert<uint, 2>(image.dimensions));
                arma::vec2 screenGoalCentre = (tl + tr + bl + br) * 0.25;

                // Get vectors for TL TR BL BR;
                arma::vec3 ctl = getCamFromScreen(tl, cam);
                arma::vec3 ctr = getCamFromScreen(tr, cam);
                arma::vec3 cbl = getCamFromScreen(bl, cam);
                arma::vec3 cbr = getCamFromScreen(br, cam);

                // Get our four normals for each edge
                // BL TL cross product gives left side
                auto left   = convert<double, 3>(arma::normalise(arma::cross(cbl, ctl)));
                it->measurement.push_back(Goal::Measurement(Goal::MeasurementType::LEFT_NORMAL, left));

                // TR BL cross product gives right side
                auto right  = convert<double, 3>(arma::normalise(arma::cross(ctr, cbl)));
                it->measurement.push_back(Goal::Measurement(Goal::MeasurementType::RIGHT_NORMAL, right));

                // Check that the points are not too close to the edges of the screen
                if(                         std::min(cbr[0], cbl[0]) > MEASUREMENT_LIMITS_LEFT
                &&                          std::min(cbr[1], cbl[1]) > MEASUREMENT_LIMITS_TOP
                && cam.imageSizePixels[0] - std::max(cbr[0], cbl[0]) < MEASUREMENT_LIMITS_TOP
                && cam.imageSizePixels[1] - std::max(cbr[1], cbl[1]) < MEASUREMENT_LIMITS_BASE) {

                    // BR BL cross product gives the bottom side
                    auto bottom = convert<double, 3>(arma::normalise(arma::cross(cbr, cbl)));
                    it->measurement.push_back(Goal::Measurement(Goal::MeasurementType::BASE_NORMAL, bottom));
                }
=======
>>>>>>> 204fc18f

                emit(std::move(goals));

<<<<<<< HEAD
                    // TL TR cross product gives the top side
                    auto top    = convert<double, 3>(arma::normalise(arma::cross(ctl, ctr)));
                    it->measurement.push_back(Goal::Measurement(Goal::MeasurementType::TOP_NORMAL, top));
                }

                // Angular positions from the camera
                arma::vec2 pixelsToTanThetaFactor = convert<double, 2>(cam.pinhole.pixelsToTanThetaFactor);
                it->visObject.screenAngular = convert<double, 2>(arma::atan(pixelsToTanThetaFactor % screenGoalCentre));
                arma::vec2 brAngular = arma::atan(pixelsToTanThetaFactor % br);
                arma::vec2 trAngular = arma::atan(pixelsToTanThetaFactor % tr);
                arma::vec2 blAngular = arma::atan(pixelsToTanThetaFactor % bl);
                arma::vec2 tlAngular = arma::atan(pixelsToTanThetaFactor % tl);
                Quad angularQuad(blAngular,tlAngular,trAngular,brAngular);
                it->visObject.angularSize = convert<double, 2>(angularQuad.getSize());
            }


            // Assign leftness and rightness to goals
            if (goals->size() == 2) {
                utility::math::geometry::Quad quad0(convert<double, 2>(goals->at(0).quad.bl),
                                                    convert<double, 2>(goals->at(0).quad.tl),
                                                    convert<double, 2>(goals->at(0).quad.tr),
                                                    convert<double, 2>(goals->at(0).quad.br));

                utility::math::geometry::Quad quad1(convert<double, 2>(goals->at(1).quad.bl),
                                                    convert<double, 2>(goals->at(1).quad.tl),
                                                    convert<double, 2>(goals->at(1).quad.tr),
                                                    convert<double, 2>(goals->at(1).quad.br));

                if (quad0.getCentre()(0) < quad1.getCentre()(0)) {
                    goals->at(0).side = Goal::Side::LEFT;
                    goals->at(1).side = Goal::Side::RIGHT;
                } else {
                    goals->at(0).side = Goal::Side::RIGHT;
                    goals->at(1).side = Goal::Side::LEFT;
                }
            }

            emit(std::move(goals));

        });
=======
            });
>>>>>>> 204fc18f
    }
}  // namespace vision
}  // namespace module<|MERGE_RESOLUTION|>--- conflicted
+++ resolved
@@ -96,120 +96,6 @@
 
         // Trigger the same function when either update
         on<Configuration, Trigger<CameraParameters>>("GoalDetector.yaml")
-<<<<<<< HEAD
-        .then([this] (const Configuration& config, const CameraParameters& cam) {
-
-            MINIMUM_POINTS_FOR_CONSENSUS = config["ransac"]["minimum_points_for_consensus"].as<uint>();
-            CONSENSUS_ERROR_THRESHOLD = config["ransac"]["consensus_error_threshold"].as<double>();
-            MAXIMUM_ITERATIONS_PER_FITTING = config["ransac"]["maximum_iterations_per_fitting"].as<uint>();
-            MAXIMUM_FITTED_MODELS = config["ransac"]["maximum_fitted_models"].as<uint>();
-
-            MINIMUM_ASPECT_RATIO = config["aspect_ratio_range"][0].as<double>();
-            MAXIMUM_ASPECT_RATIO = config["aspect_ratio_range"][1].as<double>();
-            //TODO: use
-            arma::vec3 horizon_buffer_height = {1,0,tan(config["visual_horizon_buffer"].as<double>())};
-            VISUAL_HORIZON_BUFFER = std::max(1, int(projectCamSpaceToScreen(horizon_buffer_height,cam)[1])); //Max of 1 and y coordinate of cam space projection
-            MAXIMUM_GOAL_HORIZON_NORMAL_ANGLE = std::cos(config["minimum_goal_horizon_angle"].as<double>() - M_PI_2);
-            MAXIMUM_ANGLE_BETWEEN_GOALS = std::cos(config["maximum_angle_between_goals"].as<double>());
-            MAXIMUM_VERTICAL_GOAL_PERSPECTIVE_ANGLE = std::sin(-config["maximum_vertical_goal_perspective_angle"].as<double>());
-
-            MEASUREMENT_LIMITS_LEFT  = config["measurement_limits"]["left"].as<uint>();
-            MEASUREMENT_LIMITS_RIGHT = config["measurement_limits"]["right"].as<uint>();
-            MEASUREMENT_LIMITS_TOP   = config["measurement_limits"]["top"].as<uint>();
-            MEASUREMENT_LIMITS_BASE  = config["measurement_limits"]["base"].as<uint>();
-        });
-
-        on<Trigger<ClassifiedImage>
-         , With<CameraParameters>
-         , With<LookUpTable>
-         , Single>().then("Goal Detector", [this] (std::shared_ptr<const ClassifiedImage> rawImage
-                          , const CameraParameters& cam
-                          , const LookUpTable& lut) {
-
-            const auto& image = *rawImage;
-            // Our segments that may be a part of a goal
-            std::vector<RansacGoalModel::GoalSegment> segments;
-            auto goals = std::make_unique<std::vector<Goal>>();
-
-            // Get our goal segments
-            for (const auto& segment : image.horizontalSegments) {
-
-                // We throw out points if they are:
-                // Less the full quality (subsampled)
-                // Do not have a transition on the other side
-                if ((segment.segmentClass == SegmentClass::GOAL) && (segment.subsample == 1) && (segment.previous > -1) && (segment.next > -1)) {
-                    segments.push_back({
-                        getCamFromScreen(imageToScreen(segment.start,convert<uint,2>(cam.imageSizePixels)), cam),
-                        getCamFromScreen(imageToScreen(segment.end,convert<uint,2>(cam.imageSizePixels)), cam)
-                    });
-                }
-            }
-
-            // Partition our segments so that they are split between above and below the horizon
-
-            auto split = std::partition(std::begin(segments), std::end(segments), [image] (const RansacGoalModel::GoalSegment& segment) {
-                return arma::dot(convert<double,3>(image.horizon_normal),segment.left + segment.right / 2) > 0;
-            });
-
-            // Make an array of our partitions
-            std::array<std::vector<RansacGoalModel::GoalSegment>::iterator, RansacGoalModel::REQUIRED_POINTS + 1> points = {
-                segments.begin(),
-                split,
-                segments.end()
-            };
-
-            // Ransac for goals
-            auto models = NPartiteRansac<RansacGoalModel>::fitModels(points
-                                                                   , MINIMUM_POINTS_FOR_CONSENSUS
-                                                                   , MAXIMUM_ITERATIONS_PER_FITTING
-                                                                   , MAXIMUM_FITTED_MODELS
-                                                                   , CONSENSUS_ERROR_THRESHOLD);
-
-            // Look at our results
-            for (auto& result : models) {
-
-                // Get our left, right and midlines
-                Plane& left = result.model.left;
-                Plane& right = result.model.right;
-                Plane mid;
-
-                // Normals in same direction
-                if(arma::dot(left.normal, right.normal) > 0) {
-                    mid.normal = arma::normalise(right.normal + left.normal);
-                }
-                // Normals opposed
-                else {
-                    mid.normal = arma::normalise(right.normal - left.normal);
-                }
-
-                // Find a point that should work to start searching down
-                arma::vec3 midpoint({0, 0, 0});
-                int i = 0;
-                for(auto& m : result) {
-                    midpoint += m.left.normal;
-                    midpoint += m.right.normal;
-                    i += 2;
-                }
-                midpoint /= i;
-
-                // Work out which direction to go
-                arma::vec3 direction = arma::normalise(arma::cross(mid.normal,arma::vec3({1,0,0})));
-                //Rectify if pointing up
-                direction *= direction[2] < 0 ? 1 : -1;
-                //TODO: does this work?
-                direction *= cam.imageSizePixels[1] / cam.FOV[1];
-
-                // Classify until we reach green
-                arma::vec3 basePoint({0, 0, 0});
-                int notWhiteLen = 0;
-                arma::vec3 point = arma::normalise(mid.orthogonalProjection(midpoint));
-                arma::ivec2 imagePoint = getImageFromCam(point);
-                while((imagePoint[0] < image.dimensions[0]) && (imagePoint[0] > 0) && (imagePoint[1] < image.dimensions[1])){
-
-                    char c = static_cast<char>(utility::vision::getPixelColour(lut,
-                        utility::vision::getPixel(imagePoint[0], imagePoint[1], image.image->dimensions[0], image.image->dimensions[1], image.image->data,
-                                                    static_cast<utility::vision::FOURCC>(image.image->format))));
-=======
             .then([this](const Configuration& config, const CameraParameters& cam) {
 
                 MINIMUM_POINTS_FOR_CONSENSUS   = config["ransac"]["minimum_points_for_consensus"].as<uint>();
@@ -219,10 +105,16 @@
 
                 MINIMUM_ASPECT_RATIO = config["aspect_ratio_range"][0].as<double>();
                 MAXIMUM_ASPECT_RATIO = config["aspect_ratio_range"][1].as<double>();
+
+                // TODO: use this parameter
+                arma::vec3 horizon_buffer_height = {1, 0, tan(config["visual_horizon_buffer"].as<double>())};
                 VISUAL_HORIZON_BUFFER =
-                    std::max(1, int(cam.focalLengthPixels * tan(config["visual_horizon_buffer"].as<double>())));
+                    std::max(1,
+                             int(projectCamSpaceToScreen(
+                                 horizon_buffer_height, cam)[1]));  // Max of 1 and y coordinate of cam space projection
                 MAXIMUM_GOAL_HORIZON_NORMAL_ANGLE =
                     std::cos(config["minimum_goal_horizon_angle"].as<double>() - M_PI_2);
+
                 MAXIMUM_ANGLE_BETWEEN_GOALS = std::cos(config["maximum_angle_between_goals"].as<double>());
                 MAXIMUM_VERTICAL_GOAL_PERSPECTIVE_ANGLE =
                     std::sin(-config["maximum_vertical_goal_perspective_angle"].as<double>());
@@ -252,18 +144,19 @@
                     if ((segment.segmentClass == SegmentClass::GOAL) && (segment.subsample == 1)
                         && (segment.previous > -1)
                         && (segment.next > -1)) {
-                        segments.push_back({{double(segment.start[0]), double(segment.start[1])},
-                                            {double(segment.end[0]), double(segment.end[1])}});
+                        segments.push_back(
+                            {getCamFromScreen(imageToScreen(segment.start, convert<uint, 2>(cam.imageSizePixels)), cam),
+                             getCamFromScreen(imageToScreen(segment.end, convert<uint, 2>(cam.imageSizePixels)), cam)});
                     }
                 }
 
                 // Partition our segments so that they are split between above and below the horizon
+
+
                 auto split = std::partition(
                     std::begin(segments), std::end(segments), [image](const RansacGoalModel::GoalSegment& segment) {
-                        // Is the midpoint above or below the horizon?
-                        utility::math::geometry::Line horizon(convert<double, 2>(image.horizon.normal),
-                                                              image.horizon.distance);
-                        return horizon.distanceToPoint(segment.left + segment.right / 2) > 0;
+                        return arma::dot(convert<double, 3>(image.horizon_normal), segment.left + segment.right / 2)
+                               > 0;
                     });
 
                 // Make an array of our partitions
@@ -281,60 +174,48 @@
                 for (auto& result : models) {
 
                     // Get our left, right and midlines
-                    Line& left  = result.model.left;
-                    Line& right = result.model.right;
-                    Line mid;
+                    Plane& left  = result.model.left;
+                    Plane& right = result.model.right;
+                    Plane mid;
 
                     // Normals in same direction
                     if (arma::dot(left.normal, right.normal) > 0) {
-                        mid.normal   = arma::normalise(right.normal + left.normal);
-                        mid.distance = ((right.distance / arma::dot(right.normal, mid.normal))
-                                        + (left.distance / arma::dot(left.normal, mid.normal)))
-                                       * 0.5;
+                        mid.normal = arma::normalise(right.normal + left.normal);
                     }
                     // Normals opposed
                     else {
-                        mid.normal   = arma::normalise(right.normal - left.normal);
-                        mid.distance = ((right.distance / arma::dot(right.normal, mid.normal))
-                                        - (left.distance / arma::dot(left.normal, mid.normal)))
-                                       * 0.5;
+                        mid.normal = arma::normalise(right.normal - left.normal);
                     }
 
                     // Find a point that should work to start searching down
-                    arma::vec2 midpoint({0, 0});
+                    arma::vec3 midpoint({0, 0, 0});
                     int i = 0;
                     for (auto& m : result) {
-                        midpoint += m.left;
-                        midpoint += m.right;
+                        midpoint += m.left.normal;
+                        midpoint += m.right.normal;
                         i += 2;
                     }
                     midpoint /= i;
 
                     // Work out which direction to go
-                    arma::vec2 direction = mid.tangent();
-                    direction *= direction[1] > 0 ? 1 : -1;
-                    double theta = std::acos(direction[0]);
-                    if (std::abs(theta) < M_PI_4) {
-                        direction[0] = 1;
-                        direction[1] = -std::tan(theta);
-                    }
-                    else {
-                        direction[0] = std::tan(M_PI_2 - std::abs(theta));
-                        direction[1] = 1;
-                    }
->>>>>>> 204fc18f
+                    arma::vec3 direction = arma::normalise(arma::cross(mid.normal, arma::vec3({1, 0, 0})));
+                    // Rectify if pointing up
+                    direction *= direction[2] < 0 ? 1 : -1;
+                    // TODO: does this work?
+                    direction *= cam.imageSizePixels[1] / cam.FOV[1];
 
                     // Classify until we reach green
-                    arma::vec2 basePoint({0, 0});
-                    int notWhiteLen = 0;
-                    for (arma::vec2 point = mid.orthogonalProjection(midpoint);
-                         (point[0] < image.dimensions[0]) && (point[0] > 0) && (point[1] < image.dimensions[1]);
-                         point += direction) {
+                    arma::vec3 basePoint({0, 0, 0});
+                    int notWhiteLen        = 0;
+                    arma::vec3 point       = arma::normalise(mid.orthogonalProjection(midpoint));
+                    arma::ivec2 imagePoint = getImageFromCam(point);
+                    while ((imagePoint[0] < image.dimensions[0]) && (imagePoint[0] > 0)
+                           && (imagePoint[1] < image.dimensions[1])) {
 
                         char c = static_cast<char>(utility::vision::getPixelColour(
                             lut,
-                            utility::vision::getPixel(int(point[0]),
-                                                      int(point[1]),
+                            utility::vision::getPixel(imagePoint[0],
+                                                      imagePoint[1],
                                                       image.image->dimensions[0],
                                                       image.image->dimensions[1],
                                                       image.image->data,
@@ -354,6 +235,9 @@
                         else if (c == 'y') {
                             notWhiteLen = 0;
                         }
+
+                        point += direction;
+                        arma::vec2 imagePoint = getImageFromCam(point);
                     }
 
                     arma::running_stat<double> stat;
@@ -365,11 +249,6 @@
                         stat(mid.tangentialDistanceToPoint(point.right));
                     }
 
-<<<<<<< HEAD
-                    point += direction;
-                    arma::vec2 imagePoint = getImageFromCam(point);
-
-=======
                     // Get our endpoints from the min and max points on the line
                     arma::vec2 midP1 = mid.pointFromTangentialDistance(stat.min());
                     arma::vec2 midP2 = mid.orthogonalProjection(basePoint);
@@ -401,10 +280,8 @@
                     goal.quad.br = convert<double, 2>(br);
 
                     goals->push_back(std::move(goal));
->>>>>>> 204fc18f
-                }
-
-                utility::math::geometry::Line horizon(convert<double, 2>(image.horizon.normal), image.horizon.distance);
+                }
+
 
                 // Throwout invalid quads
                 for (auto it = goals->begin(); it != goals->end();) {
@@ -438,11 +315,8 @@
                         && std::abs(arma::dot(rhs, horizon.normal)) > MAXIMUM_GOAL_HORIZON_NORMAL_ANGLE
                         && std::abs(arma::dot(lhs, horizon.normal)) > MAXIMUM_GOAL_HORIZON_NORMAL_ANGLE
 
-<<<<<<< HEAD
-=======
                         // Check that our two goal lines are approximatly parallel
                         && std::abs(arma::dot(lhs, rhs)) > MAXIMUM_ANGLE_BETWEEN_GOALS;
->>>>>>> 204fc18f
 
                     // Check that our goals don't form too much of an upward cup (not really possible for us)
                     //&& lhs.at(0) * rhs.at(1) - lhs.at(1) * rhs.at(0) > MAXIMUM_VERTICAL_GOAL_PERSPECTIVE_ANGLE;
@@ -513,10 +387,10 @@
                     arma::vec2 screenGoalCentre = (tl + tr + bl + br) * 0.25;
 
                     // Get vectors for TL TR BL BR;
-                    arma::vec3 ctl = getCamFromScreen(tl, cam.focalLengthPixels);
-                    arma::vec3 ctr = getCamFromScreen(tr, cam.focalLengthPixels);
-                    arma::vec3 cbl = getCamFromScreen(bl, cam.focalLengthPixels);
-                    arma::vec3 cbr = getCamFromScreen(br, cam.focalLengthPixels);
+                    arma::vec3 ctl = getCamFromScreen(tl, cam);
+                    arma::vec3 ctr = getCamFromScreen(tr, cam);
+                    arma::vec3 cbl = getCamFromScreen(bl, cam);
+                    arma::vec3 cbr = getCamFromScreen(br, cam);
 
                     // Get our four normals for each edge
                     // BL TL cross product gives left side
@@ -550,7 +424,7 @@
                     }
 
                     // Angular positions from the camera
-                    arma::vec2 pixelsToTanThetaFactor = convert<double, 2>(cam.pixelsToTanThetaFactor);
+                    arma::vec2 pixelsToTanThetaFactor = convert<double, 2>(cam.pinhole.pixelsToTanThetaFactor);
                     it->visObject.screenAngular =
                         convert<double, 2>(arma::atan(pixelsToTanThetaFactor % screenGoalCentre));
                     arma::vec2 brAngular = arma::atan(pixelsToTanThetaFactor % br);
@@ -583,98 +457,10 @@
                         goals->at(1).side = Goal::Side::LEFT;
                     }
                 }
-<<<<<<< HEAD
-            }
-
-            // Store our measurements
-            for(auto it = goals->begin(); it != goals->end(); ++it) {
-                utility::math::geometry::Quad quad(convert<double, 2>(it->quad.bl),
-                                                   convert<double, 2>(it->quad.tl),
-                                                   convert<double, 2>(it->quad.tr),
-                                                   convert<double, 2>(it->quad.br));
-
-                // Get the quad points in screen coords
-                arma::vec2 tl = imageToScreen(quad.getTopLeft(),     convert<uint, 2>(image.dimensions));
-                arma::vec2 tr = imageToScreen(quad.getTopRight(),    convert<uint, 2>(image.dimensions));
-                arma::vec2 bl = imageToScreen(quad.getBottomLeft(),  convert<uint, 2>(image.dimensions));
-                arma::vec2 br = imageToScreen(quad.getBottomRight(), convert<uint, 2>(image.dimensions));
-                arma::vec2 screenGoalCentre = (tl + tr + bl + br) * 0.25;
-
-                // Get vectors for TL TR BL BR;
-                arma::vec3 ctl = getCamFromScreen(tl, cam);
-                arma::vec3 ctr = getCamFromScreen(tr, cam);
-                arma::vec3 cbl = getCamFromScreen(bl, cam);
-                arma::vec3 cbr = getCamFromScreen(br, cam);
-
-                // Get our four normals for each edge
-                // BL TL cross product gives left side
-                auto left   = convert<double, 3>(arma::normalise(arma::cross(cbl, ctl)));
-                it->measurement.push_back(Goal::Measurement(Goal::MeasurementType::LEFT_NORMAL, left));
-
-                // TR BL cross product gives right side
-                auto right  = convert<double, 3>(arma::normalise(arma::cross(ctr, cbl)));
-                it->measurement.push_back(Goal::Measurement(Goal::MeasurementType::RIGHT_NORMAL, right));
-
-                // Check that the points are not too close to the edges of the screen
-                if(                         std::min(cbr[0], cbl[0]) > MEASUREMENT_LIMITS_LEFT
-                &&                          std::min(cbr[1], cbl[1]) > MEASUREMENT_LIMITS_TOP
-                && cam.imageSizePixels[0] - std::max(cbr[0], cbl[0]) < MEASUREMENT_LIMITS_TOP
-                && cam.imageSizePixels[1] - std::max(cbr[1], cbl[1]) < MEASUREMENT_LIMITS_BASE) {
-
-                    // BR BL cross product gives the bottom side
-                    auto bottom = convert<double, 3>(arma::normalise(arma::cross(cbr, cbl)));
-                    it->measurement.push_back(Goal::Measurement(Goal::MeasurementType::BASE_NORMAL, bottom));
-                }
-=======
->>>>>>> 204fc18f
 
                 emit(std::move(goals));
 
-<<<<<<< HEAD
-                    // TL TR cross product gives the top side
-                    auto top    = convert<double, 3>(arma::normalise(arma::cross(ctl, ctr)));
-                    it->measurement.push_back(Goal::Measurement(Goal::MeasurementType::TOP_NORMAL, top));
-                }
-
-                // Angular positions from the camera
-                arma::vec2 pixelsToTanThetaFactor = convert<double, 2>(cam.pinhole.pixelsToTanThetaFactor);
-                it->visObject.screenAngular = convert<double, 2>(arma::atan(pixelsToTanThetaFactor % screenGoalCentre));
-                arma::vec2 brAngular = arma::atan(pixelsToTanThetaFactor % br);
-                arma::vec2 trAngular = arma::atan(pixelsToTanThetaFactor % tr);
-                arma::vec2 blAngular = arma::atan(pixelsToTanThetaFactor % bl);
-                arma::vec2 tlAngular = arma::atan(pixelsToTanThetaFactor % tl);
-                Quad angularQuad(blAngular,tlAngular,trAngular,brAngular);
-                it->visObject.angularSize = convert<double, 2>(angularQuad.getSize());
-            }
-
-
-            // Assign leftness and rightness to goals
-            if (goals->size() == 2) {
-                utility::math::geometry::Quad quad0(convert<double, 2>(goals->at(0).quad.bl),
-                                                    convert<double, 2>(goals->at(0).quad.tl),
-                                                    convert<double, 2>(goals->at(0).quad.tr),
-                                                    convert<double, 2>(goals->at(0).quad.br));
-
-                utility::math::geometry::Quad quad1(convert<double, 2>(goals->at(1).quad.bl),
-                                                    convert<double, 2>(goals->at(1).quad.tl),
-                                                    convert<double, 2>(goals->at(1).quad.tr),
-                                                    convert<double, 2>(goals->at(1).quad.br));
-
-                if (quad0.getCentre()(0) < quad1.getCentre()(0)) {
-                    goals->at(0).side = Goal::Side::LEFT;
-                    goals->at(1).side = Goal::Side::RIGHT;
-                } else {
-                    goals->at(0).side = Goal::Side::RIGHT;
-                    goals->at(1).side = Goal::Side::LEFT;
-                }
-            }
-
-            emit(std::move(goals));
-
-        });
-=======
             });
->>>>>>> 204fc18f
     }
 }  // namespace vision
 }  // namespace module