--- conflicted
+++ resolved
@@ -58,10 +58,9 @@
             config.confidence_threshold = cfg["confidence_threshold"].as<float>();
             config.cluster_points       = cfg["cluster_points"].as<int>();
             config.disagreement_ratio   = cfg["disagreement_ratio"].as<float>();
-            config.goal_angular_cov =
-                convert<double, 3>(cfg["goal_angular_cov"].as<arma::vec>()).cast<float>().asDiagonal();
-            config.use_median = cfg["use_median"].as<bool>();
-            config.debug      = cfg["debug"].as<bool>();
+            config.goal_angular_cov     = convert(cfg["goal_angular_cov"].as<arma::vec>()).cast<float>().asDiagonal();
+            config.use_median           = cfg["use_median"].as<bool>();
+            config.debug                = cfg["debug"].as<bool>();
         });
 
         on<Trigger<GreenHorizon>, With<FieldDescription>>().then(
@@ -107,7 +106,6 @@
                     clusters.begin(), clusters.end(), horizon.horizon.begin(), horizon.horizon.end(), rays, true, true);
                 clusters.resize(std::distance(clusters.begin(), green_boundary));
 
-<<<<<<< HEAD
                 if (config.debug) {
                     log<NUClear::DEBUG>(fmt::format("Found {} clusters below green horizon", clusters.size()));
                 }
@@ -148,96 +146,8 @@
                                             std::distance(cluster.begin(), right),
                                             std::distance(right, other),
                                             std::distance(other, cluster.end())));
-=======
-        on<Trigger<ClassifiedImage>, With<LookUpTable>, With<FieldDescription>, Single>().then(
-            "Goal Detector",
-            [this](
-                std::shared_ptr<const ClassifiedImage> rawImage, const LookUpTable& lut, const FieldDescription& fd) {
-                if (DEBUG_GOAL_RANSAC) log("Detecting goals");
-
-                const auto& image = *rawImage;
-                // Our segments that may be a part of a goal
-                std::vector<RansacGoalModel::GoalSegment> segments;
-                auto goals = std::make_unique<Goals>();
-
-                Eigen::Affine3d Htc(image.sensors->forward_kinematics[utility::input::ServoID::HEAD_PITCH]);
-                goals->timestamp = NUClear::clock::now();
-                goals->Hcw       = Htc.inverse() * image.sensors->Htw;
-
-                // Get our goal segments
-                for (const auto& segment : image.horizontalSegments) {
-
-                    // We throw out points if they are:
-                    // Less the full quality (subsampled)
-                    // Do not have a transition on the other side
-                    if ((segment.segmentClass == SegmentClass::GOAL) && (segment.subsample == 1)
-                        && (segment.previous > -1) && (segment.next > -1)) {
-                        segments.push_back(
-                            {getCamFromScreen(imageToScreen(convert(segment.start), convert(image.dimensions)),
-                                              image.lens),
-                             getCamFromScreen(imageToScreen(convert(segment.end), convert(image.dimensions)),
-                                              image.lens)});
-                    }
-                }
-                // Is the midpoint above or below the horizon?
-                // Partition our segments so that they are split between above and below the horizon
-                auto split = std::partition(
-                    std::begin(segments), std::end(segments), [image](const RansacGoalModel::GoalSegment& segment) {
-                        return arma::dot(convert(image.horizon_normal), (segment.left + segment.right) / 2) > 0;
-                    });
-
-                // Make an array of our partitions
-                std::array<std::vector<RansacGoalModel::GoalSegment>::iterator, RansacGoalModel::REQUIRED_POINTS + 1>
-                    points = {segments.begin(), split, segments.end()};
-
-                // Ransac for goals
-                auto models = NPartiteRansac<RansacGoalModel>::fitModels(points,
-                                                                         MINIMUM_POINTS_FOR_CONSENSUS,
-                                                                         MAXIMUM_ITERATIONS_PER_FITTING,
-                                                                         MAXIMUM_FITTED_MODELS,
-                                                                         CONSENSUS_ERROR_THRESHOLD);
-
-                if (DEBUG_GOAL_RANSAC) log("Ransac results ", models.size(), "from ", segments.size());
-                std::vector<std::tuple<Eigen::Vector2i, Eigen::Vector2i, Eigen::Vector4d>,
-                            Eigen::aligned_allocator<std::tuple<Eigen::Vector2i, Eigen::Vector2i, Eigen::Vector4d>>>
-                    debug;
-                // Look at our results
-                for (auto& result : models) {
-                    // Get our left, right and midlines
-                    Plane& left  = result.model.leftPlane;
-                    Plane& right = result.model.rightPlane;
-
-                    if (DEBUG_GOAL_RANSAC) {
-
-                        arma::vec3 debugLeftt = left.orthogonalProjection(arma::vec3({1, 0, 1}));
-                        arma::vec3 debugLeftb = left.orthogonalProjection(arma::vec3({1, 0, -1}));
-
-                        arma::vec3 debugRightt = right.orthogonalProjection(arma::vec3({1, 0, 1}));
-                        arma::vec3 debugRightb = right.orthogonalProjection(arma::vec3({1, 0, -1}));
-                        // DEBUG!
-                        float N = 100;
-                        for (int i = 0; i < 100; i++) {
-                            float alpha              = i / N;
-                            float alphaNext          = (i + 1) / N;
-                            arma::vec3 debugRightPt1 = debugRightt * alpha + (1 - alpha) * debugRightb;
-                            arma::vec3 debugRightPt2 = debugRightt * alphaNext + (1 - alphaNext) * debugRightb;
-
-                            arma::vec3 debugLeftPt1 = debugLeftt * alpha + (1 - alpha) * debugLeftb;
-                            arma::vec3 debugLeftPt2 = debugLeftt * alphaNext + (1 - alphaNext) * debugLeftb;
-
-                            debug.push_back(std::make_tuple(
-                                convert(getImageFromCam(debugRightPt1, convert(image.dimensions), image.lens)),
-                                convert(getImageFromCam(debugRightPt2, convert(image.dimensions), image.lens)),
-                                Eigen::Vector4d(1, 0, 0, 1)));
-
-                            debug.push_back(std::make_tuple(
-                                convert(getImageFromCam(debugLeftPt1, convert(image.dimensions), image.lens)),
-                                convert(getImageFromCam(debugLeftPt2, convert(image.dimensions), image.lens)),
-                                Eigen::Vector4d(0, 0, 1, 1)));
->>>>>>> 89803482
-                        }
-
-<<<<<<< HEAD
+                        }
+
                         Eigen::Vector3f left_side    = Eigen::Vector3f::Zero();
                         Eigen::Vector3f right_side   = Eigen::Vector3f::Zero();
                         Eigen::Vector3f bottom_point = Eigen::Vector3f::Zero();
@@ -359,248 +269,6 @@
                                     "Camera {}: Goal post 1 distance = {}", horizon.camera_id, it2->post.distance));
                                 log<NUClear::DEBUG>(fmt::format(
                                     "Camera {}: Goal width = {} ({})", horizon.camera_id, width, disagreement));
-=======
-                    // Normals in same direction
-                    if (arma::dot(left.normal, right.normal) > 0) {
-                        mid.normal = arma::normalise(right.normal + left.normal);
-                    }
-                    // Normals opposed
-                    else {
-                        mid.normal = arma::normalise(right.normal - left.normal);
-                    }
-
-                    // Find a point that should work to start searching down
-                    arma::vec3 midpoint({0, 0, 0});
-                    int i = 0;
-                    for (auto& m : result) {
-                        midpoint += m.left;
-                        midpoint += m.right;
-                        i += 2;
-                    }
-                    midpoint /= i;
-                    midpoint = arma::normalise(midpoint);
-
-                    // Work out which direction to go
-                    arma::vec3 direction = arma::normalise(arma::cross(mid.normal, arma::vec3({1, 0, 0})));
-                    // Rectify if pointing up
-                    direction *= direction[2] < 0 ? 1 : -1;
-                    // Move this direction
-                    // TODO: configure
-                    direction *= 0.01;
-
-
-                    // Classify until we reach green
-                    arma::vec3 basePoint({1, 0, 0});
-                    int notWhiteLen        = 0;
-                    arma::vec3 point       = arma::normalise(mid.orthogonalProjection(midpoint));
-                    arma::ivec2 imagePoint = getImageFromCam(point, convert(image.dimensions), image.lens);
-                    float color_intensity  = 0;
-                    while ((imagePoint[0] < int(image.dimensions[0])) && (imagePoint[0] > 0)
-                           && (imagePoint[1] < int(image.dimensions[1]))) {
-
-                        char c = static_cast<char>(utility::vision::getPixelColour(
-                            lut,
-                            utility::vision::getPixel(imagePoint[0],
-                                                      imagePoint[1],
-                                                      image.image->dimensions[0],
-                                                      image.image->dimensions[1],
-                                                      image.image->data,
-                                                      static_cast<utility::vision::FOURCC>(image.image->format))));
-
-                        if (c != 'y') {
-                            ++notWhiteLen;
-                            if (notWhiteLen > 4) {
-                                basePoint = point;
-                                break;
-                            }
-                        }
-                        else if (c == 'g') {
-                            basePoint = point;
-                            break;
-                        }
-                        else if (c == 'y') {
-                            notWhiteLen = 0;
-                        }
-                        if (DEBUG_GOAL_RANSAC) {
-                            debug.push_back(std::make_tuple(convert(imagePoint),
-                                                            convert(arma::ivec2(imagePoint + arma::ivec2({1, 1}))),
-                                                            Eigen::Vector4d(color_intensity, 0, color_intensity, 1)));
-                            color_intensity = std::fmin(1, color_intensity + 0.5);
-                        }
-                        point += direction;
-                        imagePoint = getImageFromCam(point, convert(image.dimensions), image.lens);
-                    }
-
-
-                    arma::running_stat<double> stat;
-
-                    float min = 1, max = -1;
-                    arma::vec3 minPt, maxPt;
-                    // Look through our segments to find endpoints
-                    arma::vec3 horizon_normal = convert(image.horizon_normal);
-                    for (auto& segment : result) {
-                        // Project left and right onto midpoint keep top and bottom
-                        auto leftDot  = arma::dot(horizon_normal, segment.left);
-                        auto rightDot = arma::dot(horizon_normal, segment.right);
-
-                        if (leftDot < min) {
-                            min   = leftDot;
-                            minPt = segment.left;
-                        }
-                        if (rightDot < min) {
-                            min   = rightDot;
-                            minPt = segment.right;
-                        }
-                        if (leftDot > max) {
-                            max   = leftDot;
-                            maxPt = segment.left;
-                        }
-                        if (rightDot > max) {
-                            max   = rightDot;
-                            maxPt = segment.right;
-                        }
-                    }
-
-                    // Get our endpoints from the min and max points on the line
-                    arma::vec3 midTop  = arma::normalise(mid.orthogonalProjection(maxPt));
-                    arma::vec3 midBase = arma::normalise(mid.orthogonalProjection(basePoint));
-
-                    // Make a quad
-                    Goal goal;
-                    goal.side = Goal::Side::UNKNOWN_SIDE;
-
-                    // Project those points outward onto the quad
-                    arma::vec3 horizonScreenDir =
-                        arma::normalise(arma::cross(convert(image.horizon_normal), arma::vec3({1, 0, 0})));
-                    arma::vec3 tl = left.directionalProjection(midTop, horizonScreenDir);
-                    arma::vec3 tr = right.directionalProjection(midTop, horizonScreenDir);
-                    arma::vec3 bl = left.directionalProjection(midBase, horizonScreenDir);
-                    arma::vec3 br = right.directionalProjection(midBase, horizonScreenDir);
-
-                    goal.frustum.bl = convert(bl);
-                    goal.frustum.tl = convert(tl);
-                    goal.frustum.tr = convert(tr);
-                    goal.frustum.br = convert(br);
-
-                    // In image coords
-                    goal.quad.bl = convert(getImageFromCamCts(bl, convert(image.dimensions), image.lens));
-                    goal.quad.tl = convert(getImageFromCamCts(tl, convert(image.dimensions), image.lens));
-                    goal.quad.tr = convert(getImageFromCamCts(tr, convert(image.dimensions), image.lens));
-                    goal.quad.br = convert(getImageFromCamCts(br, convert(image.dimensions), image.lens));
-
-                    goals->goals.push_back(std::move(goal));
-                }
-                if (DEBUG_GOAL_RANSAC) {
-                    emit(drawVisionLines(debug));
-                }
-
-                // Max of 1 and y coordinate of cam space projection
-                VISUAL_HORIZON_BUFFER = projectCamSpaceToScreen(
-                    {1, 0, std::max(1, int(image.lens.focal_length * VISUAL_HORIZON_BUFFER))}, image.lens)[1];
-
-                // Throwout invalid quads
-                for (auto it = goals->goals.begin(); it != goals->goals.end();) {
-
-                    arma::vec3 cbl = convert(it->frustum.bl);
-                    arma::vec3 ctl = convert(it->frustum.tl);
-                    arma::vec3 ctr = convert(it->frustum.tr);
-                    arma::vec3 cbr = convert(it->frustum.br);
-
-                    float leftAngle   = std::acos(arma::norm_dot(cbl, ctl));
-                    float rightAngle  = std::acos(arma::norm_dot(cbr, ctr));
-                    float topAngle    = std::acos(arma::norm_dot(ctr, ctl));
-                    float bottomAngle = std::acos(arma::norm_dot(cbr, cbl));
-
-                    // Get the centre ray of goal by averaging points
-                    arma::vec3 goalCentreRay = cbl + ctl + ctr + cbr;
-                    goalCentreRay /= 4;
-
-                    // float dAngleVertical   = std::fabs(leftAngle - rightAngle);
-                    // float dAngleHorizontal = std::fabs(topAngle - bottomAngle);
-                    it->screen_angular = convert(arma::vec2(cartesianToSpherical(goalCentreRay).rows(1, 2)));
-
-                    float vertAngle  = (leftAngle + rightAngle) / 2;
-                    float horAngle   = (topAngle + bottomAngle) / 2;
-                    it->angular_size = Eigen::Vector2d(horAngle, vertAngle);
-
-                    bool valid        = vertAngle > 0;
-                    float aspectRatio = vertAngle / horAngle;
-
-                    // Check if we are within the aspect ratio range
-
-                    bool aspectRatioGood = aspectRatio > MINIMUM_ASPECT_RATIO && aspectRatio < MAXIMUM_ASPECT_RATIO;
-
-                    bool shapeConsistent =
-                        std::fabs(leftAngle - rightAngle) < ANGULAR_WIDTH_DISAGREEMENT_THRESHOLD_VERTICAL
-                        && std::fabs(topAngle - bottomAngle) < ANGULAR_WIDTH_DISAGREEMENT_THRESHOLD_HORIZONTAL;
-
-                    // Check if we are close enough to the visual horizon
-
-                    bool closeToVisualHorizon = utility::vision::visualHorizonAtPoint(image, it->quad.bl[0])
-                                                    < it->quad.bl[1] + VISUAL_HORIZON_BUFFER
-                                                || utility::vision::visualHorizonAtPoint(image, it->quad.br[0])
-                                                       < it->quad.br[1] + VISUAL_HORIZON_BUFFER;
-
-                    // horizon is off the screen
-
-                    bool aboveHorizon = (arma::dot(convert(image.horizon_normal), ctr) > 0)
-                                        || (arma::dot(convert(image.horizon_normal), ctl) > 0);
-
-                    // Check that our two goal lines are perpendicular with the horizon must use greater than rather
-                    // then less than because of the cos
-                    bool goalsOrthogonalToHorizon =
-                        std::abs(arma::norm_dot(arma::cross(cbr, ctr), convert(image.horizon_normal)))
-                            < MAXIMUM_GOAL_HORIZON_NORMAL_ANGLE
-                        && std::abs(arma::norm_dot(arma::cross(cbl, ctl), convert(image.horizon_normal)))
-                               < MAXIMUM_GOAL_HORIZON_NORMAL_ANGLE;
-
-                    // Check that our two goal lines are approximatly parallel
-                    bool goalsParallel =
-                        std::abs(arma::dot(arma::cross(cbr, ctr), arma::cross(cbl, ctl))) < MAXIMUM_ANGLE_BETWEEN_SIDES;
-
-                    valid = valid && aspectRatioGood && shapeConsistent && closeToVisualHorizon && aboveHorizon
-                            && goalsOrthogonalToHorizon && goalsParallel;
-
-                    if (!valid) {
-                        if (DEBUG_GOAL_THROWOUTS) {
-                            log("GOAL DISCARDED");
-                            if (!aspectRatioGood) {
-                                log("NOT TRUE : aspectRatioGood");
-                                log("aspectRatio = ", aspectRatio);
-                            }
-                            if (!shapeConsistent) {
-                                log("NOT TRUE : shapeConsistent");
-                                log("vertical shape =", leftAngle, rightAngle);
-                                log("horizontal shape =", topAngle, bottomAngle);
-                            }
-                            if (!closeToVisualHorizon) {
-                                log("NOT TRUE : closeToVisualHorizon");
-                                log("left base point",
-                                    it->quad.bl[1],
-                                    " !> hor - buffer (= ",
-                                    utility::vision::visualHorizonAtPoint(image, it->quad.bl[0])
-                                        - VISUAL_HORIZON_BUFFER,
-                                    ")");
-                                log("right base point",
-                                    it->quad.br[1],
-                                    " !> hor - buffer (= ",
-                                    utility::vision::visualHorizonAtPoint(image, it->quad.br[0])
-                                        - VISUAL_HORIZON_BUFFER,
-                                    ")");
-                            }
-                            if (!aboveHorizon) {
-                                log("NOT TRUE : aboveHorizon");
-                                log("horizon_normal = ", convert(image.horizon_normal).t());
-                                log("ctr = ", ctr);
-                                log("ctl = ", ctl);
-                            }
-                            if (!goalsOrthogonalToHorizon) {
-                                log("NOT TRUE : goalsOrthogonalToHorizon");
-                                log("angle right = ",
-                                    std::abs(arma::norm_dot(arma::cross(cbr, ctr), convert(image.horizon_normal))));
-                                log("angle left = ",
-                                    std::abs(arma::norm_dot(arma::cross(cbl, ctl), convert(image.horizon_normal))));
->>>>>>> 89803482
                             }
                             if (disagreement < config.disagreement_ratio) {
                                 auto it = pairs.find(it1);
@@ -616,7 +284,6 @@
                         }
                     }
 
-<<<<<<< HEAD
                     // We now have all the valid goal post pairs, determine left and right
                     for (const auto& pair : pairs) {
                         // Divide by distance to get back to unit vectors
@@ -627,39 +294,6 @@
                         if (is_left_of(rGCc0, rGCc1)) {
                             pair.first->side        = Goal::Side::LEFT;
                             pair.second.first->side = Goal::Side::RIGHT;
-=======
-                // Merge close goals
-                for (auto a = goals->goals.begin(); a != goals->goals.end(); ++a) {
-                    utility::math::geometry::Quad aquad(
-                        convert(a->quad.bl), convert(a->quad.tl), convert(a->quad.tr), convert(a->quad.br));
-
-                    for (auto b = std::next(a); b != goals->goals.end();) {
-
-                        utility::math::geometry::Quad bquad(
-                            convert(b->quad.bl), convert(b->quad.tl), convert(b->quad.tr), convert(b->quad.br));
-
-
-                        if (aquad.overlapsHorizontally(bquad)) {
-                            // Get outer lines.
-                            arma::vec2 tl, tr, bl, br;
-
-                            tl = {std::min(aquad.getTopLeft()[0], bquad.getTopLeft()[0]),
-                                  std::min(aquad.getTopLeft()[1], bquad.getTopLeft()[1])};
-                            tr = {std::max(aquad.getTopRight()[0], bquad.getTopRight()[0]),
-                                  std::min(aquad.getTopRight()[1], bquad.getTopRight()[1])};
-                            bl = {std::min(aquad.getBottomLeft()[0], bquad.getBottomLeft()[0]),
-                                  std::max(aquad.getBottomLeft()[1], bquad.getBottomLeft()[1])};
-                            br = {std::max(aquad.getBottomRight()[0], bquad.getBottomRight()[0]),
-                                  std::max(aquad.getBottomRight()[1], bquad.getBottomRight()[1])};
-
-                            // Replace original two quads with the new one.
-                            aquad.set(bl, tl, tr, br);
-                            a->quad.bl = convert(bl);
-                            a->quad.tl = convert(tl);
-                            a->quad.tr = convert(tr);
-                            a->quad.br = convert(br);
-                            b          = goals->goals.erase(b);
->>>>>>> 89803482
                         }
                         else {
                             pair.first->side        = Goal::Side::RIGHT;
@@ -667,109 +301,11 @@
                         }
                     }
 
-<<<<<<< HEAD
                     if (config.debug) {
                         log<NUClear::DEBUG>(fmt::format("Found {} goal posts", goals->goals.size()));
-=======
-                // Store our measurements
-                for (auto it = goals->goals.begin(); it != goals->goals.end(); ++it) {
-                    utility::math::geometry::Quad quad(
-                        convert(it->quad.bl), convert(it->quad.tl), convert(it->quad.tr), convert(it->quad.br));
-
-                    // Get the quad points in screen coords
-                    arma::vec2 tl               = imageToScreen(quad.getTopLeft(), convert(image.dimensions));
-                    arma::vec2 tr               = imageToScreen(quad.getTopRight(), convert(image.dimensions));
-                    arma::vec2 bl               = imageToScreen(quad.getBottomLeft(), convert(image.dimensions));
-                    arma::vec2 br               = imageToScreen(quad.getBottomRight(), convert(image.dimensions));
-                    arma::vec2 screenGoalCentre = (tl + tr + bl + br) * 0.25;
-
-                    // Get vectors for TL TR BL BR;
-                    arma::vec3 ctl       = convert(it->frustum.tl);
-                    arma::vec3 ctr       = convert(it->frustum.tr);
-                    arma::vec3 cbl       = convert(it->frustum.bl);
-                    arma::vec3 cbr       = convert(it->frustum.br);
-                    arma::vec3 rGCc_norm = arma::normalise((cbl + cbr) * 0.5);  // vector to bottom centre of goal post
-
-                    // Get our four normals for each edge
-                    // BL TL cross product gives left side
-                    auto left                = convert(arma::vec3(arma::normalise(arma::cross(cbl, ctl))));
-                    Eigen::Matrix3d left_cov = convert(arma::mat33(arma::diagmat(VECTOR3_COVARIANCE)));
-
-                    it->measurements.push_back(Goal::Measurement(Goal::MeasurementType::LEFT_NORMAL, left, left_cov));
-
-                    // TR BR cross product gives right side
-                    auto right                = convert(arma::vec3(arma::normalise(arma::cross(ctr, cbr))));
-                    Eigen::Matrix3d right_cov = convert(arma::mat33(arma::diagmat(VECTOR3_COVARIANCE)));
-
-                    it->measurements.push_back(
-                        Goal::Measurement(Goal::MeasurementType::RIGHT_NORMAL, right, right_cov));
-
-                    // Check that the bottom of the goal is not too close to the edges of the screen
-                    if (std::min(quad.getBottomRight()[0], quad.getBottomLeft()[0]) > MEASUREMENT_LIMITS_LEFT
-                        && std::min(quad.getBottomRight()[1], quad.getBottomLeft()[1]) > MEASUREMENT_LIMITS_TOP
-                        && image.dimensions[0] - std::max(quad.getBottomRight()[0], quad.getBottomLeft()[0])
-                               > MEASUREMENT_LIMITS_TOP
-                        && image.dimensions[1] - std::max(quad.getBottomRight()[1], quad.getBottomLeft()[1])
-                               > MEASUREMENT_LIMITS_BASE) {
-
-                        // BR BL cross product gives the bottom side
-                        auto bottom = convert(arma::vec3(arma::normalise(arma::cross(cbr, cbl))));
-                        it->measurements.push_back(Goal::Measurement(Goal::MeasurementType::BASE_NORMAL, bottom));
-
-                        // Vector to the bottom centre average top and bottom distances
-                        float distance_top = utility::math::vision::distanceToEquidistantCamPoints(
-                            fd.dimensions.goalpost_width, ctl, ctr);
-                        float distance_bottom = utility::math::vision::distanceToEquidistantCamPoints(
-                            fd.dimensions.goalpost_width, cbl, cbr);
-                        float distance = (distance_top + distance_bottom) / 2;
-
-                        auto rGCc_sphr = convert(cartesianToSpherical(distance * rGCc_norm));
-                        arma::vec3 covariance_amplifier({distance, 1, 1});
-                        Eigen::Matrix3d rGCc_cov =
-                            convert(arma::mat33(arma::diagmat(VECTOR3_COVARIANCE % covariance_amplifier)));
-
-                        if (std::isfinite(rGCc_sphr[0]) && std::isfinite(rGCc_sphr[1]) && std::isfinite(rGCc_sphr[2])) {
-                            it->measurements.push_back(
-                                Goal::Measurement(Goal::MeasurementType::CENTRE, rGCc_sphr, rGCc_cov));
-                        }
                     }
 
-                    // Check that the points are not too close to the edges of the screen
-                    if (std::min(ctr[0], ctl[0]) > MEASUREMENT_LIMITS_LEFT
-                        && std::min(ctr[1], ctl[1]) > MEASUREMENT_LIMITS_TOP
-                        && image.dimensions[0] - std::max(ctr[0], ctl[0]) < MEASUREMENT_LIMITS_TOP
-                        && image.dimensions[1] - std::max(ctr[1], ctl[1]) < MEASUREMENT_LIMITS_BASE) {
-
-                        // TL TR cross product gives the top side
-                        auto top = convert(arma::vec3(arma::normalise(arma::cross(ctl, ctr))));
-                        it->measurements.push_back(Goal::Measurement(Goal::MeasurementType::TOP_NORMAL, top));
->>>>>>> 89803482
-                    }
-
-<<<<<<< HEAD
                     emit(std::move(goals));
-=======
-                // Assign leftness and rightness to goals
-                if (goals->goals.size() == 2) {
-                    utility::math::geometry::Quad quad0(convert(goals->goals.at(0).quad.bl),
-                                                        convert(goals->goals.at(0).quad.tl),
-                                                        convert(goals->goals.at(0).quad.tr),
-                                                        convert(goals->goals.at(0).quad.br));
-
-                    utility::math::geometry::Quad quad1(convert(goals->goals.at(1).quad.bl),
-                                                        convert(goals->goals.at(1).quad.tl),
-                                                        convert(goals->goals.at(1).quad.tr),
-                                                        convert(goals->goals.at(1).quad.br));
-
-                    if (quad0.getCentre()(0) < quad1.getCentre()(0)) {
-                        goals->goals.at(0).side = Goal::Side::LEFT;
-                        goals->goals.at(1).side = Goal::Side::RIGHT;
-                    }
-                    else {
-                        goals->goals.at(0).side = Goal::Side::RIGHT;
-                        goals->goals.at(1).side = Goal::Side::LEFT;
-                    }
->>>>>>> 89803482
                 }
             });
     }
