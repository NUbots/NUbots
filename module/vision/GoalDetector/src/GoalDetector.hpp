--- conflicted
+++ resolved
@@ -42,11 +42,7 @@
             Eigen::Vector3d goal_projection_covariance = Eigen::Vector3d::Zero();
             bool use_median                            = false;
             double max_goal_distance                   = 0;
-<<<<<<< HEAD
         } cfg{};
-=======
-        } config{};
->>>>>>> 4bbb78b7
 
     public:
         /// @brief Called by the powerplant to build and setup the GoalDetector reactor.
