ransac:
  minimum_points_for_consensus: 15
  maximum_iterations_per_fitting: 100
  maximum_fitted_models: 3
  consensus_error_threshold: 0.000001
maximum_disagreement_ratio: 0.8
maximum_relative_seed_point_distance: 0.1
measurement_distance_variance_factor: 0.1
measurement_bearing_variance: 0.2
measurement_elevation_variance: 0.2
green_ratio_threshold: 0.1
green_radial_samples: 12
green_angular_samples: 12

ball_screen_covariance: [0.1, 0.01, 0.01]
max_group_distance: 2
print_throwout_logs: false
<<<<<<< HEAD
ball_angular_cov: [0.1,0.01,0.01]
=======

ball_angular_cov: [0.1,0.01,0.01]


clustering:
  number_of_clusters: 4 # set the number of Gaussians

  k_means_iterations: 100 # the number of iterations of the k-means algorithm

  em_iterations: 100 # the number of iterations of the expectation maximisation algorithm

  variance_floor: 5 # the variance floor (smallest allowed value) for the diagonal covariances

  print_status: false # either true or false; enable or disable printing of progress during the k-means algorithm

  dist_mode: eucl_dist # specifies the distance used during the seeding of initial means and k-means
    # Parameters for dist_mode:
    # eucl_dist         Euclidean distance
    # maha_dist         Mahalanobis distance, which uses a global diagonal covariance matrix estimated

  seed_mode: random_spread # specifies how the initial means are seeded prior to running k-means
    # Parameters for seed_mode:
    # keep_existing             keep the existing model (do not modify the means, covariances and he
    # static_subset             a subset of the training samples (repeatable)
    # random_subset             a subset of the training samples (random)
    # static_spread             a maximally spread subset of training samples (repeatable)
    # random_spread             a maximally spread subset of training samples (random start)
>>>>>>> 2a3d4809
<|MERGE_RESOLUTION|>--- conflicted
+++ resolved
@@ -15,10 +15,6 @@
 ball_screen_covariance: [0.1, 0.01, 0.01]
 max_group_distance: 2
 print_throwout_logs: false
-<<<<<<< HEAD
-ball_angular_cov: [0.1,0.01,0.01]
-=======
-
 ball_angular_cov: [0.1,0.01,0.01]
 
 
@@ -44,5 +40,4 @@
     # static_subset             a subset of the training samples (repeatable)
     # random_subset             a subset of the training samples (random)
     # static_spread             a maximally spread subset of training samples (repeatable)
-    # random_spread             a maximally spread subset of training samples (random start)
->>>>>>> 2a3d4809
+    # random_spread             a maximally spread subset of training samples (random start)