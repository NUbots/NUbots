--- conflicted
+++ resolved
@@ -27,11 +27,7 @@
 #include "message/vision/Ball.h"
 #include "message/vision/ClassifiedImage.h"
 #include "message/vision/LookUpTable.h"
-<<<<<<< HEAD
-=======
-#include "message/vision/VisionObjects.h"
 #include "message/vision/VisualMesh.h"
->>>>>>> 1330cf83
 
 #include "utility/math/comparison.h"
 #include "utility/math/coordinates.h"
@@ -61,6 +57,7 @@
     using message::input::Image;
     using message::support::FieldDescription;
     using message::vision::Ball;
+    using message::vision::Balls;
     using message::vision::ClassifiedImage;
     using message::vision::LookUpTable;
     using message::vision::VisualMesh;
@@ -256,158 +253,75 @@
 
         on<Trigger<VisualMesh>,
            With<FieldDescription>,
-<<<<<<< HEAD
-           With<LookUpTable>,
-           Single,
-           Priority::LOW>()
-            .then("Ball Detector",
-                  [this](std::shared_ptr<const ClassifiedImage> rawImage,
+           With<CameraParameters>,
+           With<ClassifiedImage>,
+           With<LookUpTable>>()
+            .then("Visual Mesh",
+                  [this](const VisualMesh& mesh,
+                         const FieldDescription& field,
                          const CameraParameters& cam,
-                         const FieldDescription& field,
+                         std::shared_ptr<const ClassifiedImage> rawImage,
                          const LookUpTable& lut) {
-                      const auto& image   = *rawImage;
-                      const auto& sensors = *image.sensors;
-
-
-                      // This holds our points that may be a part of the ball
-                      std::vector<arma::vec3> ballPoints;
-                      ballPoints.reserve(image.ballPoints.size());
-
-                      for (const auto& point : image.ballPoints) {
-                          arma::vec2 pt = imageToScreen(convert<int, 2>(point), convert<uint, 2>(cam.imageSizePixels));
-                          ballPoints.push_back(getCamFromScreen(pt, cam));
+                      // We need to gather all points which have a confidence prediction of over MAX_PREDICT_THRESH
+                      // Then BFS to all neighbouring points which have a confidence prediction of at least
+                      // MIN_PREDICT_THRESH
+                      // We then need to create ransac models for each of these 'clusters' to fit a circle
+                      const auto& image = *rawImage;
+
+                      // Get our coordinate clusters in camera space
+                      std::vector<std::vector<arma::vec4>> clusters = findClusters(mesh, cam);
+
+                      if (print_mesh_debug) {
+                          log("Number of clusters found:", clusters.size());
                       }
 
-                      // Use ransac to find the ball
-                      auto ransacResults = Ransac<RansacConeModel>::fitModels(ballPoints.begin(),
-                                                                              ballPoints.end(),
-                                                                              MINIMUM_POINTS_FOR_CONSENSUS,
-                                                                              MAXIMUM_ITERATIONS_PER_FITTING,
-                                                                              MAXIMUM_FITTED_MODELS,
-                                                                              CONSENSUS_ERROR_THRESHOLD);
-
-                      auto balls = std::make_unique<std::vector<Ball>>();
-                      balls->reserve(ransacResults.size());
-
-                      if (print_throwout_logs)
-                          log("Ransac : ", ransacResults.size(), "results (MAX = ", MAXIMUM_FITTED_MODELS, ")");
-
-                      arma::mat44 camToGround = convert<double, 4, 4>(sensors.camToGround);
-
-                      for (auto& result : ransacResults) {
-
-                          // Transform our centre into kinematics coordinates
-                          arma::vec3 axis = result.model.unit_axis;
-
-                          // Get the 4 points around our circle
-                          arma::vec2 top   = projectCamSpaceToScreen(result.model.getTopVector(), cam);
-                          arma::vec2 base  = projectCamSpaceToScreen(result.model.getBottomVector(), cam);
-                          arma::vec2 left  = projectCamSpaceToScreen(result.model.getLeftVector(), cam);
-                          arma::vec2 right = projectCamSpaceToScreen(result.model.getRightVector(), cam);
-
-                          double cameraHeight = camToGround(2, 3);
-
-                          // Get a unit vector pointing to the centre of the ball
-                          arma::vec3 ballCentreRay = axis;
-
-                          /************************************************
-                           *                  THROWOUTS                   *
-                           ************************************************/
-
-                          if (print_throwout_logs) {
-                              log("Ball model: g =  ", result.model.gradient, " axis =   ", result.model.unit_axis.t());
-                          }
-
-                          // CENTRE OF BALL IS ABOVE THE HORIZON
-                          arma::ivec2 centre_im = getImageFromCam(axis, cam);
-                          if (utility::vision::visualHorizonAtPoint(image, centre_im[0]) > centre_im[1]
-                              || arma::dot(convert<double, 3>(image.horizon_normal), ballCentreRay) > 0) {
-                              if (print_throwout_logs) {
-                                  log("Ball discarded: arma::dot(image.horizon_normal,ballCentreRay) > 0 ");
-                                  log("Horizon normal = ", image.horizon_normal.transpose());
-                                  log("Ball centre ray = ", ballCentreRay.t());
-                              }
-                              continue;
-                          }
-
-                          // DOES HAVE INTERNAL GREEN
-                          float greenRatio = approximateCircleGreenRatio(result.model, *(image.image), lut, cam);
-                          if (greenRatio > green_ratio_threshold) {
-                              if (print_throwout_logs) log("Ball discarded: greenRatio > green_ratio_threshold");
-                              continue;
-                          }
-
-                          // DOES NOT TOUCH 3 SEED POINTS
-                          arma::vec3 sDist({std::numeric_limits<double>::max(),
-                                            std::numeric_limits<double>::max(),
-                                            std::numeric_limits<double>::max()});
-
-                          // Loop through our seed points and find the minimum distance one
-                          for (uint i = 0; i < 3; ++i) {
-                              for (auto& s : image.ballSeedPoints[i].points) {
-                                  arma::ivec2 s_   = convert<int, 2>(s);
-                                  arma::vec3 s_cam = getCamFromImage(s_, cam);
-                                  // Angle error
-                                  double dist = std::acos(result.model.dotDistanceToPoint(s_cam));
-
-                                  if (sDist[i] > dist) {
-                                      sDist[i] = dist;
-                                  }
-                              }
-                          }
-                          // Check if our largest one is too far away
-                          if (arma::max(sDist) > maximum_relative_seed_point_distance) {
-                              if (print_throwout_logs)
-                                  log("Ball discarded: arma::max(sDist) / result.model.radius > "
-                                      "maximum_relative_seed_point_distance");
-                              if (print_throwout_logs)
-                                  log("arma::max(sDist) = ",
-                                      arma::max(sDist),
-                                      " > ",
-                                      maximum_relative_seed_point_distance);
-                              continue;
-                          }
-
-                          // BALL IS CLOSER THAN 1/2 THE HEIGHT OF THE ROBOT BY WIDTH
-                          double widthDistance = widthBasedDistanceToCircle(
-                              field.ball_radius, result.model.getTopVector(), result.model.getBottomVector(), cam);
-
-                          if (widthDistance < cameraHeight * 0.5) {
-                              if (print_throwout_logs) {
-                                  log("Ball discarded: widthDistance < cameraHeight * 0.5");
-                                  log("widthDistance =", widthDistance, "cameraHeight =", cameraHeight);
-                              }
-                              continue;
-                          }
-
-                          // IF THE DISAGREEMENT BETWEEN THE WIDTH AND PROJECTION BASED DISTANCES ARE TOO LARGE
-                          // Project this vector to a plane midway through the ball
-                          Plane ballBisectorPlane({0, 0, 1}, {0, 0, field.ball_radius});
-                          arma::vec3 ballCentreGroundProj =
-                              projectCamToPlane(ballCentreRay, camToGround, ballBisectorPlane);
-                          double ballCentreGroundProjDistance = arma::norm(ballCentreGroundProj);
-
-                          if (std::abs((widthDistance - ballCentreGroundProjDistance)
-                                       / std::max(ballCentreGroundProjDistance, widthDistance))
-                              > MAXIMUM_DISAGREEMENT_RATIO) {
-                              if (print_throwout_logs)
-                                  log("Ball discarded: Width and proj distance disagree too much: width =",
-                                      widthDistance,
-                                      "proj =",
-                                      ballCentreGroundProjDistance);
-                              continue;
-                          }
-
-                          /************************************************
-                           *                 MEASUREMENTS                 *
-                           ************************************************/
-
+                      auto balls = std::make_unique<Balls>();
+                      if (clusters.size() > 0) {
+                          balls->balls.reserve(clusters.size());
+                      }
+
+                      for (const auto& cluster : clusters) {
                           Ball b;
 
+                          // Average all the points in the cluster to find the center
+                          arma::vec3 center(arma::fill::zeros);
+                          double max_x = -1.0, min_x = 1.0;
+                          double max_y = -1.0, min_y = 1.0;
+                          double max_z = -1.0, min_z = 1.0;
+                          for (const auto& point : cluster) {
+                              center += point.head(3);
+                              min_x = std::min(min_x, point[0]);
+                              max_x = std::max(max_x, point[0]);
+                              min_y = std::min(min_y, point[1]);
+                              max_y = std::max(max_y, point[1]);
+                              min_z = std::min(min_z, point[2]);
+                              max_z = std::max(max_z, point[2]);
+                          }
+
+                          center /= cluster.size();
+                          center = arma::normalise(center);
+
+                          // Use the average of the extreme coordinates to determine the radius
+                          double radius =
+                              (std::abs(max_x - min_x) + std::abs(max_y - min_y) + std::abs(max_z - min_z)) / 6.0;
+
+                          // Work out the width distance
+                          arma::vec3 topCam   = arma::normalise(center + arma::vec3({0, 0, radius}));
+                          arma::vec3 baseCam  = arma::normalise(center - arma::vec3({0, 0, radius}));
+                          arma::vec3 leftCam  = arma::normalise(center + arma::vec3({0, radius, 0}));
+                          arma::vec3 rightCam = arma::normalise(center - arma::vec3({0, radius, 0}));
+
+                          arma::vec2 top   = projectCamSpaceToScreen(topCam, cam);
+                          arma::vec2 base  = projectCamSpaceToScreen(baseCam, cam);
+                          arma::vec2 left  = projectCamSpaceToScreen(leftCam, cam);
+                          arma::vec2 right = projectCamSpaceToScreen(rightCam, cam);
+
+                          // https://en.wikipedia.org/wiki/Angular_diameter
+                          double delta    = std::acos(arma::dot(topCam, baseCam));
+                          double distance = field.ball_radius / std::sin(delta * 0.5);
+
                           // Work out how far away the ball must be to be at the distance it is from the camera
-                          arma::vec3 width_rBCc = ballCentreRay * widthDistance;
-
-                          arma::vec3 rBCc = (width_rBCc);
+                          arma::vec3 rBCc = center * distance;
 
                           // Attach the measurement to the object
                           b.measurements.push_back(Ball::Measurement());
@@ -415,295 +329,184 @@
                           b.measurements.back().covariance = convert<double, 3>(ball_angular_cov).asDiagonal();
 
                           // Ball cam space info
-                          b.cone.axis     = convert<double, 3>(ballCentreRay);
-                          b.cone.gradient = result.model.gradient;
-
-                          balls->push_back(std::move(b));
+                          b.cone.axis     = convert<double, 3>(center);
+                          b.cone.gradient = -std::numeric_limits<double>::max();
+
+                          // Percentage of green classified points in cluster
+                          auto numGreen    = 0;
+                          float greenRatio = 0.;
+
+                          // Cast raw image from classified image
+                          auto pixelImage = const_cast<Image*>(image.image.get())->shared_from_this();
+
+                          for (const auto& point : cluster) {
+                              // Calculate image space pixel coordinate of point
+                              auto pixel = screenToImage(projectCamSpaceToScreen(point.head(3), cam),
+                                                         convert<uint, 2>((*pixelImage).dimensions));
+
+                              // Check our cluster pointer for the maximum gradient
+                              b.cone.gradient = std::tan(std::acos(arma::dot(center, point.head(3))));
+
+                              // Add our points
+                              b.edge_points.push_back(convert<double, 3>(point.head(3)));
+
+                              // Calculate number of classified green points in cluster
+                              char c = static_cast<char>(
+                                  utility::vision::getPixelColour(lut,
+                                                                  getPixel(pixel[0],
+                                                                           pixel[1],
+                                                                           (*pixelImage).dimensions[0],
+                                                                           (*pixelImage).dimensions[1],
+                                                                           (*pixelImage).data,
+                                                                           static_cast<FOURCC>((*pixelImage).format))));
+
+                              if (c == Colour::GREEN) {
+                                  numGreen++;
+                              }
+                          }
+
+                          if (cluster.size() > 0) {
+                              greenRatio = numGreen / float(cluster.size());
+                          }
+
+
+                          // Angular positions from the camera
+                          b.screenAngular = convert<double, 2>(cartesianToSpherical(center).rows(1, 2));
+                          b.angularSize << getParallaxAngle(left, right, cam), getParallaxAngle(top, base, cam);
+                          // b.classifiedImage = const_cast<ClassifiedImage*>(rawImage.get())->shared_from_this();
+
+                          Eigen::Affine3d Htc(image.sensors->forwardKinematics[utility::input::ServoID::HEAD_PITCH]);
+                          b.timestamp         = NUClear::clock::now();
+                          b.forwardKinematics = image.sensors->forwardKinematics;
+                          b.Hcw               = Htc.inverse() * image.sensors->world;
+
+                          if (print_mesh_debug) {
+                              log("Gradient",
+                                  b.cone.gradient,
+                                  "Center",
+                                  center.t(),
+                                  "Radius",
+                                  radius,
+                                  "Distance",
+                                  distance,
+                                  "rBCc",
+                                  rBCc.t(),
+                                  "Vision object: screenAngular",
+                                  b.screenAngular.transpose(),
+                                  "Vision object: angularSize",
+                                  b.angularSize.transpose());
+                          }
+
+
+                          /***********************************************
+                           *                  THROWOUTS                  *
+                           ***********************************************/
+
+                          // CENTRE OF BALL IS ABOVE THE VISUAL HORIZON
+                          arma::ivec2 centre_im = getImageFromCam(center, cam);
+                          if (utility::vision::visualHorizonAtPoint(image, centre_im[0]) > centre_im[1]
+                              || arma::dot(convert<double, 3>(image.horizon_normal), center) > 0) {
+                              if (print_throwout_logs) {
+                                  log("Ball discarded: arma::dot(image.horizon_normal,ballCentreRay) > 0 ");
+                                  log("Horizon normal = ", image.horizon_normal.transpose());
+                                  log("Ball centre ray = ", center.t());
+                              }
+                              continue;
+                          }
+
+                          // DISTANCE IS LESS THAN HALF OF CAM HEIGHT
+                          const auto& sensors            = *image.sensors;
+                          const arma::mat44& camToGround = convert<double, 4, 4>(sensors.camToGround);
+                          const double cameraHeight      = camToGround(2, 3);
+
+                          if (distance < cameraHeight * 0.5) {
+                              if (print_throwout_logs) {
+                                  log("Ball discarded: distance < cameraHeight * 0.5");
+                                  log("distance =", distance, "cameraHeight =", cameraHeight);
+                              }
+                              continue;
+                          }
+
+                          // IF THE DISAGREEMENT BETWEEN THE ANGULAR AND PROJECTION BASED DISTANCES ARE TOO LARGE
+                          // Project this vector to a plane midway through the ball
+                          Plane ballBisectorPlane({0, 0, 1}, {0, 0, field.ball_radius});
+                          arma::vec3 ballCentreGroundProj = projectCamToPlane(center, camToGround, ballBisectorPlane);
+                          double ballCentreGroundProjDistance = arma::norm(ballCentreGroundProj);
+
+                          if (std::abs((distance - ballCentreGroundProjDistance)
+                                       / std::max(ballCentreGroundProjDistance, distance))
+                              > MAXIMUM_DISAGREEMENT_RATIO) {
+                              if (print_throwout_logs)
+                                  log("Ball discarded: Width and proj distance disagree too much: width =",
+                                      distance,
+                                      "proj =",
+                                      ballCentreGroundProjDistance);
+                              continue;
+                          }
+
+                          // IF THE BALL IS FURTHER THAN THE LENGTH OF THE FIELD
+                          if (distance > field.dimensions.field_length) {
+                              if (print_throwout_logs) {
+                                  log("Ball discarded: Distance to ball greater than field length: distance =",
+                                      distance,
+                                      "field length=",
+                                      field.dimensions.field_length);
+                              }
+                              continue;
+                          }
+
+                          // IF THE BALL IS HAS TOO HIGH OF A GREEN RATIO
+                          if (greenRatio > green_ratio_threshold) {
+                              if (print_throwout_logs) {
+                                  log("Ball discarded: Green ratio (",
+                                      greenRatio,
+                                      ") > green ratio threshold (",
+                                      green_ratio_threshold,
+                                      ")");
+                                  continue;
+                              }
+                          }
+
+                          balls->balls.push_back(std::move(b));
                       }
 
-                      for (auto a = balls->begin(); a != balls->end(); ++a) {
-                          Cone<3> acone(convert<double, 3>(a->cone.axis), a->cone.gradient);
-
-                          for (auto b = a + 1; b != balls->end();) {
-                              Cone<3> bcone(convert<double, 3>(b->cone.axis), b->cone.gradient);
-
-                              // If our balls overlap
-                              if (acone.overlaps(bcone)) {
-                                  // Pick the better ball
-                                  if (acone.gradient < bcone.gradient) {
-                                      // Throw-out b
-                                      b = balls->erase(b);
-                                  }
-                                  else {
-                                      a = balls->erase(a);
-
-                                      if (a == b) {
-                                          ++b;
-                                      }
-                                  }
-                              }
-                              else {
-                                  ++b;
-                              }
-                          }
+                      /***********************************************
+                       *                  CLUSTERS DRAW              *
+                       ***********************************************/
+
+                      if (draw_cluster) {
+                          std::vector<
+                              std::tuple<Eigen::Vector2i, Eigen::Vector2i, Eigen::Vector4d>,
+                              Eigen::aligned_allocator<std::tuple<Eigen::Vector2i, Eigen::Vector2i, Eigen::Vector4d>>>
+                              lines;
+                          for (size_t i = 0; i < clusters.size(); ++i) {
+
+                              arma::vec3 axis(arma::fill::zeros);
+                              for (const auto& point : clusters[i]) {
+                                  axis += point.head(3);
+                              }
+
+                              axis /= clusters[i].size();
+                              axis = arma::normalise(axis);
+
+                              Eigen::Vector2i center = convert<int, 2>(screenToImage(
+                                  projectCamSpaceToScreen(axis, cam), convert<uint, 2>(cam.imageSizePixels)));
+
+                              // Average all the points in the cluster to find the center
+                              for (size_t j = 0; j < (clusters[i].size()); ++j) {
+                                  Eigen::Vector4d colour(clusters[i][j][3] >= 0.5, 0.50, clusters[i][j][3] < 0.5, 1);
+
+                                  Eigen::Vector2i point = convert<int, 2>(
+                                      screenToImage(projectCamSpaceToScreen(clusters[i][j].head(3), cam),
+                                                    convert<uint, 2>(cam.imageSizePixels)));
+
+                                  lines.emplace_back(center.cast<int>(), point.cast<int>(), colour);
+                              }
+                          }
+                          emit(utility::nusight::drawVisionLines(lines));
                       }
                       emit(std::move(balls));
-                      lastFrame.time = sensors.timestamp;
                   });
-=======
-           With<CameraParameters>,
-           With<ClassifiedImage>,
-           With<LookUpTable>>()
-            .then(
-                "Visual Mesh",
-                [this](const VisualMesh& mesh,
-                       const FieldDescription& field,
-                       const CameraParameters& cam,
-                       std::shared_ptr<const ClassifiedImage> rawImage,
-                       const LookUpTable& lut) {
-                    // We need to gather all points which have a confidence prediction of over MAX_PREDICT_THRESH
-                    // Then BFS to all neighbouring points which have a confidence prediction of at least
-                    // MIN_PREDICT_THRESH
-                    // We then need to create ransac models for each of these 'clusters' to fit a circle
-                    const auto& image = *rawImage;
-
-                    // Get our coordinate clusters in camera space
-                    std::vector<std::vector<arma::vec4>> clusters = findClusters(mesh, cam);
-
-                    if (print_mesh_debug) {
-                        log("Number of clusters found:", clusters.size());
-                    }
-
-                    auto balls = std::make_unique<std::vector<Ball>>();
-                    if (clusters.size() > 0) {
-                        balls->reserve(clusters.size());
-                    }
-
-                    for (const auto& cluster : clusters) {
-                        Ball b;
-
-                        // Average all the points in the cluster to find the center
-                        arma::vec3 center(arma::fill::zeros);
-                        double max_x = -1.0, min_x = 1.0;
-                        double max_y = -1.0, min_y = 1.0;
-                        double max_z = -1.0, min_z = 1.0;
-                        for (const auto& point : cluster) {
-                            center += point.head(3);
-                            min_x = std::min(min_x, point[0]);
-                            max_x = std::max(max_x, point[0]);
-                            min_y = std::min(min_y, point[1]);
-                            max_y = std::max(max_y, point[1]);
-                            min_z = std::min(min_z, point[2]);
-                            max_z = std::max(max_z, point[2]);
-                        }
-
-                        center /= cluster.size();
-                        center = arma::normalise(center);
-
-                        // Use the average of the extreme coordinates to determine the radius
-                        double radius =
-                            (std::abs(max_x - min_x) + std::abs(max_y - min_y) + std::abs(max_z - min_z)) / 6.0;
-
-                        // Work out the width distance
-                        arma::vec3 topCam   = arma::normalise(center + arma::vec3({0, 0, radius}));
-                        arma::vec3 baseCam  = arma::normalise(center - arma::vec3({0, 0, radius}));
-                        arma::vec3 leftCam  = arma::normalise(center + arma::vec3({0, radius, 0}));
-                        arma::vec3 rightCam = arma::normalise(center - arma::vec3({0, radius, 0}));
-
-                        arma::vec2 top   = projectCamSpaceToScreen(topCam, cam);
-                        arma::vec2 base  = projectCamSpaceToScreen(baseCam, cam);
-                        arma::vec2 left  = projectCamSpaceToScreen(leftCam, cam);
-                        arma::vec2 right = projectCamSpaceToScreen(rightCam, cam);
-
-                        // https://en.wikipedia.org/wiki/Angular_diameter
-                        double delta    = std::acos(arma::dot(topCam, baseCam));
-                        double distance = field.ball_radius / std::sin(delta * 0.5);
-
-                        // Work out how far away the ball must be to be at the distance it is from the camera
-                        arma::vec3 rBCc = center * distance;
-
-                        // Attach the measurement to the object
-                        b.measurements.push_back(Ball::Measurement());
-                        b.measurements.back().rBCc       = convert<double, 3, 1>(rBCc);
-                        b.measurements.back().covariance = convert<double, 3>(ball_angular_cov).asDiagonal();
-
-                        // Ball cam space info
-                        b.cone.axis     = convert<double, 3>(center);
-                        b.cone.gradient = -std::numeric_limits<double>::max();
-
-                        // Percentage of green classified points in cluster
-                        auto numGreen    = 0;
-                        float greenRatio = 0.;
-
-                        // Cast raw image from classified image
-                        auto pixelImage = const_cast<Image*>(image.image.get())->shared_from_this();
-
-                        for (const auto& point : cluster) {
-                            // Calculate image space pixel coordinate of point
-                            auto pixel = screenToImage(projectCamSpaceToScreen(point.head(3), cam),
-                                                       convert<uint, 2>((*pixelImage).dimensions));
-
-                            // Check our cluster pointer for the maximum gradient
-                            b.cone.gradient = std::tan(std::acos(arma::dot(center, point.head(3))));
-
-                            // Add our points
-                            b.edgePoints.push_back(convert<double, 3>(point.head(3)));
-
-                            // Calculate number of classified green points in cluster
-                            char c = static_cast<char>(
-                                utility::vision::getPixelColour(lut,
-                                                                getPixel(pixel[0],
-                                                                         pixel[1],
-                                                                         (*pixelImage).dimensions[0],
-                                                                         (*pixelImage).dimensions[1],
-                                                                         (*pixelImage).data,
-                                                                         static_cast<FOURCC>((*pixelImage).format))));
-
-                            if (c == Colour::GREEN) {
-                                numGreen++;
-                            }
-                        }
-
-                        if (cluster.size() > 0) {
-                            greenRatio = numGreen / float(cluster.size());
-                        }
-
-
-                        // Angular positions from the camera
-                        b.visObject.screenAngular = convert<double, 2>(cartesianToSpherical(center).rows(1, 2));
-                        b.visObject.angularSize << getParallaxAngle(left, right, cam), getParallaxAngle(top, base, cam);
-                        b.visObject.classifiedImage = const_cast<ClassifiedImage*>(rawImage.get())->shared_from_this();
-                        b.visObject.timestamp       = NUClear::clock::now();
-                        b.visObject.sensors         = image.sensors;
-
-                        if (print_mesh_debug) {
-                            log("Gradient",
-                                b.cone.gradient,
-                                "Center",
-                                center.t(),
-                                "Radius",
-                                radius,
-                                "Distance",
-                                distance,
-                                "rBCc",
-                                rBCc.t(),
-                                "Vision object: screenAngular",
-                                b.visObject.screenAngular.transpose(),
-                                "Vision object: angularSize",
-                                b.visObject.angularSize.transpose());
-                        }
-
-
-                        /***********************************************
-                         *                  THROWOUTS                  *
-                         ***********************************************/
-
-                        // CENTRE OF BALL IS ABOVE THE VISUAL HORIZON
-                        arma::ivec2 centre_im = getImageFromCam(center, cam);
-                        if (utility::vision::visualHorizonAtPoint(image, centre_im[0]) > centre_im[1]
-                            || arma::dot(convert<double, 3>(image.horizon_normal), center) > 0) {
-                            if (print_throwout_logs) {
-                                log("Ball discarded: arma::dot(image.horizon_normal,ballCentreRay) > 0 ");
-                                log("Horizon normal = ", image.horizon_normal.transpose());
-                                log("Ball centre ray = ", center.t());
-                            }
-                            continue;
-                        }
-
-                        // DISTANCE IS LESS THAN HALF OF CAM HEIGHT
-                        const auto& sensors            = *image.sensors;
-                        const arma::mat44& camToGround = convert<double, 4, 4>(sensors.camToGround);
-                        const double cameraHeight      = camToGround(2, 3);
-
-                        if (distance < cameraHeight * 0.5) {
-                            if (print_throwout_logs) {
-                                log("Ball discarded: distance < cameraHeight * 0.5");
-                                log("distance =", distance, "cameraHeight =", cameraHeight);
-                            }
-                            continue;
-                        }
-
-                        // IF THE DISAGREEMENT BETWEEN THE ANGULAR AND PROJECTION BASED DISTANCES ARE TOO LARGE
-                        // Project this vector to a plane midway through the ball
-                        Plane ballBisectorPlane({0, 0, 1}, {0, 0, field.ball_radius});
-                        arma::vec3 ballCentreGroundProj     = projectCamToPlane(center, camToGround, ballBisectorPlane);
-                        double ballCentreGroundProjDistance = arma::norm(ballCentreGroundProj);
-
-                        if (std::abs((distance - ballCentreGroundProjDistance)
-                                     / std::max(ballCentreGroundProjDistance, distance))
-                            > MAXIMUM_DISAGREEMENT_RATIO) {
-                            if (print_throwout_logs)
-                                log("Ball discarded: Width and proj distance disagree too much: width =",
-                                    distance,
-                                    "proj =",
-                                    ballCentreGroundProjDistance);
-                            continue;
-                        }
-
-                        // IF THE BALL IS FURTHER THAN THE LENGTH OF THE FIELD
-                        if (distance > field.dimensions.field_length) {
-                            if (print_throwout_logs) {
-                                log("Ball discarded: Distance to ball greater than field length: distance =",
-                                    distance,
-                                    "field length=",
-                                    field.dimensions.field_length);
-                            }
-                            continue;
-                        }
-
-                        // IF THE BALL IS HAS TOO HIGH OF A GREEN RATIO
-                        if (greenRatio > green_ratio_threshold) {
-                            if (print_throwout_logs) {
-                                log("Ball discarded: Green ratio (",
-                                    greenRatio,
-                                    ") > green ratio threshold (",
-                                    green_ratio_threshold,
-                                    ")");
-                                continue;
-                            }
-                        }
-
-                        balls->push_back(std::move(b));
-                    }
-
-                    /***********************************************
-                     *                  CLUSTERS DRAW              *
-                     ***********************************************/
-
-                    if (draw_cluster) {
-                        std::vector<
-                            std::tuple<Eigen::Vector2i, Eigen::Vector2i, Eigen::Vector4d>,
-                            Eigen::aligned_allocator<std::tuple<Eigen::Vector2i, Eigen::Vector2i, Eigen::Vector4d>>>
-                            lines;
-                        for (size_t i = 0; i < clusters.size(); ++i) {
-
-                            arma::vec3 axis(arma::fill::zeros);
-                            for (const auto& point : clusters[i]) {
-                                axis += point.head(3);
-                            }
-
-                            axis /= clusters[i].size();
-                            axis = arma::normalise(axis);
-
-                            Eigen::Vector2i center = convert<int, 2>(screenToImage(
-                                projectCamSpaceToScreen(axis, cam), convert<uint, 2>(cam.imageSizePixels)));
-
-                            // Average all the points in the cluster to find the center
-                            for (size_t j = 0; j < (clusters[i].size()); ++j) {
-                                Eigen::Vector4d colour(clusters[i][j][3] >= 0.5, 0.50, clusters[i][j][3] < 0.5, 1);
-
-                                Eigen::Vector2i point =
-                                    convert<int, 2>(screenToImage(projectCamSpaceToScreen(clusters[i][j].head(3), cam),
-                                                                  convert<uint, 2>(cam.imageSizePixels)));
-
-                                lines.emplace_back(center.cast<int>(), point.cast<int>(), colour);
-                            }
-                        }
-                        emit(utility::nusight::drawVisionLines(lines));
-                    }
-                    emit(std::move(balls));
-                });
->>>>>>> 1330cf83
     }
 }  // namespace vision
 }  // namespace module