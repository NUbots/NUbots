--- conflicted
+++ resolved
@@ -29,18 +29,8 @@
 #include "message/vision/GreenHorizon.h"
 
 #include "utility/math/coordinates.h"
-<<<<<<< HEAD
-#include "utility/math/geometry/Cone.h"
-#include "utility/math/geometry/ConvexHull.h"
-#include "utility/math/vision.h"
 #include "utility/support/yaml_armadillo.h"
 #include "utility/support/yaml_expression.h"
-#include "utility/vision/Vision.h"
-=======
-#include "utility/support/eigen_armadillo.h"
-#include "utility/support/yaml_armadillo.h"
-#include "utility/support/yaml_expression.h"
->>>>>>> 11942744
 #include "utility/vision/visualmesh/VisualMesh.h"
 
 namespace module {
@@ -62,15 +52,9 @@
         on<Configuration>("BallDetector.yaml").then([this](const Configuration& cfg) {
             config.confidence_threshold  = cfg["confidence_threshold"].as<float>();
             config.cluster_points        = cfg["cluster_points"].as<int>();
-<<<<<<< HEAD
-            config.maximum_cone_radius   = std::cos(cfg["maximum_cone_radius"].as<float>());
-            config.minimum_ball_distance = cfg["minimum_ball_distance"].as<float>();
-            config.distance_disagreement = cfg["distance_disagreement"].as<float>();
-=======
             config.minimum_ball_distance = cfg["minimum_ball_distance"].as<float>();
             config.distance_disagreement = cfg["distance_disagreement"].as<float>();
             config.maximum_deviation     = cfg["maximum_deviation"].as<float>();
->>>>>>> 11942744
             config.ball_angular_cov      = convert(cfg["ball_angular_cov"].as<arma::vec>()).cast<float>().asDiagonal();
             config.debug                 = cfg["debug"].as<bool>();
         });
@@ -90,11 +74,7 @@
                 // Partition the indices such that we only have the ball points that dont have ball surrounding them
                 auto boundary = utility::vision::visualmesh::partition_points(
                     indices.begin(), indices.end(), neighbours, [&](const int& idx) {
-<<<<<<< HEAD
-                        return idx == indices.size() || (cls(idx, BALL_INDEX) >= config.confidence_threshold);
-=======
                         return idx == indices.size() || (cls(BALL_INDEX, idx) >= config.confidence_threshold);
->>>>>>> 11942744
                     });
 
                 // Discard indices that are not on the boundary and are not below the green horizon
@@ -152,16 +132,9 @@
 
                         // Find the ray with the greatest distance from the axis
                         // Should we use the average distance instead?
-<<<<<<< HEAD
-                        Eigen::Vector3f ray(axis);
-                        float radius = 1.0f;
-                        for (const auto& idx : cluster) {
-                            ray = rays.row(idx);
-=======
                         float radius = 1.0f;
                         for (const auto& idx : cluster) {
                             const Eigen::Vector3f& ray(rays.row(idx));
->>>>>>> 11942744
                             if (axis.dot(ray) < radius) {
                                 radius = axis.dot(ray);
                             }
@@ -172,21 +145,13 @@
                         float proj      = 1.0f / radius;
                         b.cone.gradient = std::sqrt(proj * proj - 1.0f);
                         b.cone.radius   = radius;
-<<<<<<< HEAD
-                        b.cone.points   = cluster.size();
-=======
->>>>>>> 11942744
 
                         // https://en.wikipedia.org/wiki/Angular_diameter
                         float distance = field.ball_radius / std::sqrt(1.0f - radius * radius);
 
                         // Attach the measurement to the object (distance from camera to ball)
                         b.measurements.push_back(Ball::Measurement());
-<<<<<<< HEAD
-                        b.measurements.back().rBCc       = b.cone.axis * distance;
-=======
                         b.measurements.back().rBCc       = cartesianToSpherical(b.cone.axis * distance);
->>>>>>> 11942744
                         b.measurements.back().covariance = config.ball_angular_cov;
 
                         // Angular positions from the camera
@@ -204,77 +169,6 @@
                             log<NUClear::DEBUG>("**************************************************");
                         }
                         bool keep = true;
-<<<<<<< HEAD
-                        // DISTANCE IS TOO CLOSE
-                        if (distance < config.minimum_ball_distance) {
-                            if (config.debug) {
-                                log<NUClear::DEBUG>(
-                                    fmt::format("Ball discarded: distance ({}) < minimum_ball_distance ({})",
-                                                distance,
-                                                config.minimum_ball_distance));
-                                log<NUClear::DEBUG>("--------------------------------------------------");
-                            }
-                            keep = false;
-                        }
-
-                        // IF THE DISAGREEMENT BETWEEN THE ANGULAR AND PROJECTION BASED DISTANCES ARE TOO LARGE
-                        // Intersect cone axis vector with a plane midway through the ball with normal vector (0, 0, 1)
-                        // Do this in world space, not camera space!
-                        // https://en.wikipedia.org/wiki/Line%E2%80%93plane_intersection#Algebraic_form
-                        // Plane normal = (0, 0, 1)
-                        // Point in plane = (0, 0, field.ball_radius)
-                        // Line direction = axis
-                        // Point on line = camera = Hcw.topRightCorner<3, 1>()
-                        const float d = (field.ball_radius - horizon.Hcw(2, 3)) / axis.z();
-                        const Eigen::Vector3f ball_projection =
-                            axis * d + horizon.Hcw.topRightCorner<3, 1>().cast<float>();
-                        const float projection_distance = ball_projection.norm();
-                        const float max_distance        = std::max(projection_distance, distance);
-
-                        if ((std::abs(projection_distance - distance) / max_distance) > config.distance_disagreement) {
-                            if (config.debug) {
-                                log<NUClear::DEBUG>(
-                                    fmt::format("Ball discarded: Width and proj distance disagree too much: width = "
-                                                "{}, proj = {}",
-                                                distance,
-                                                projection_distance));
-                                log<NUClear::DEBUG>("--------------------------------------------------");
-                            }
-                            keep = false;
-                        }
-
-                        // IF THE BALL IS FURTHER THAN THE LENGTH OF THE FIELD
-                        if (distance > field.dimensions.field_length) {
-                            if (config.debug) {
-                                log<NUClear::DEBUG>(fmt::format(
-                                    "Ball discarded: Distance to ball greater than field length: distance = "
-                                    "{}, field length = {}",
-                                    distance,
-                                    field.dimensions.field_length));
-                                log<NUClear::DEBUG>("--------------------------------------------------");
-                            }
-                            keep = false;
-                        }
-
-                        if (keep) {
-                            if (config.debug) {
-                                log<NUClear::DEBUG>(fmt::format("Camera {}", balls->camera_id));
-                                log<NUClear::DEBUG>(
-                                    fmt::format("Gradient {} - cos(theta) {}", b.cone.gradient, b.cone.radius));
-                                log<NUClear::DEBUG>(fmt::format("Axis {}", b.cone.axis.transpose()));
-                                log<NUClear::DEBUG>(fmt::format(
-                                    "Distance {} - rBCc {}", distance, b.measurements.back().rBCc.transpose()));
-                                log<NUClear::DEBUG>(fmt::format("screen_angular {} - angular_size {}",
-                                                                b.screen_angular.transpose(),
-                                                                b.angular_size.transpose()));
-                                log<NUClear::DEBUG>(fmt::format("Points {}", b.cone.points));
-                                log<NUClear::DEBUG>(fmt::format("Projection Distance {}", projection_distance));
-                                log<NUClear::DEBUG>(fmt::format(
-                                    "Distance Throwout {}", std::abs(projection_distance - distance) / max_distance));
-                                log<NUClear::DEBUG>("**************************************************");
-                            }
-
-=======
                         b.colour.fill(1.0f);
 
                         // CALCULATE DEGREE OF FIT
@@ -379,7 +273,6 @@
                         }
 
                         if (config.debug || keep) {
->>>>>>> 11942744
                             balls->balls.push_back(std::move(b));
                         }
                     }
