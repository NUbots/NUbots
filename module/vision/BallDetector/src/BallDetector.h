/*
 * This file is part of NUbots Codebase.
 *
 * The NUbots Codebase is free software: you can redistribute it and/or modify
 * it under the terms of the GNU General Public License as published by
 * the Free Software Foundation, either version 3 of the License, or
 * (at your option) any later version.
 *
 * The NUbots Codebase is distributed in the hope that it will be useful,
 * but WITHOUT ANY WARRANTY; without even the implied warranty of
 * MERCHANTABILITY or FITNESS FOR A PARTICULAR PURPOSE.  See the
 * GNU General Public License for more details.
 *
 * You should have received a copy of the GNU General Public License
 * along with the NUbots Codebase.  If not, see <http://www.gnu.org/licenses/>.
 *
 * Copyright 2013 NUbots <nubots@nubots.net>
 */

#ifndef MODULES_VISION_BALLDETECTOR_H
#define MODULES_VISION_BALLDETECTOR_H

#include <armadillo>
#include <nuclear>

#include "message/input/CameraParameters.h"
#include "message/input/Image.h"
#include "message/vision/LookUpTable.h"

#include "utility/learning/KMeans.h"
#include "utility/math/geometry/Circle.h"
#include "utility/support/eigen_armadillo.h"
#include "utility/vision/LookUpTable.h"

#include "utility/math/ransac/RansacConeModel.h"

namespace module {
namespace vision {

    class BallDetector : public NUClear::Reactor {
    private:
        uint MINIMUM_POINTS_FOR_CONSENSUS;
        uint MAXIMUM_ITERATIONS_PER_FITTING;
        uint MAXIMUM_FITTED_MODELS;

        const double LAMBDA = 8.3116883;

        double CONSENSUS_ERROR_THRESHOLD;
        double MAXIMUM_DISAGREEMENT_RATIO;

        double maximum_relative_seed_point_distance;

        double measurement_distance_variance_factor;
        double measurement_bearing_variance;
        double measurement_elevation_variance;

        double green_ratio_threshold;
        double green_radial_samples;
        double green_angular_samples;

<<<<<<< HEAD
        arma::vec3 ball_screen_covariance;
=======
        arma::vec3 ball_angular_cov;
>>>>>>> 295b04d5

        utility::learning::KMeans kmeansClusterer;

        struct Frame {
            Frame() : time(), widthBall(arma::fill::zeros), projBall(arma::fill::zeros) {}
            Frame(const NUClear::clock::time_point& time, const arma::vec3& width, const arma::vec3& proj)
                : time(time), widthBall(width), projBall(proj) {}

            NUClear::clock::time_point time;
            arma::vec3 widthBall;
            arma::vec3 projBall;
        };
        Frame lastFrame;

        bool print_throwout_logs;

        float approximateCircleGreenRatio(const utility::math::ransac::RansacConeModel& circle,
                                          const message::input::Image& image,
                                          const message::vision::LookUpTable& lut,
                                          const message::input::CameraParameters& params);

    public:
        /// @brief Called by the powerplant to build and setup the BallDetector reactor.
        explicit BallDetector(std::unique_ptr<NUClear::Environment> environment);
    };
}  // namespace vision
}  // namespace module


#endif<|MERGE_RESOLUTION|>--- conflicted
+++ resolved
@@ -58,11 +58,7 @@
         double green_radial_samples;
         double green_angular_samples;
 
-<<<<<<< HEAD
-        arma::vec3 ball_screen_covariance;
-=======
         arma::vec3 ball_angular_cov;
->>>>>>> 295b04d5
 
         utility::learning::KMeans kmeansClusterer;
 
