--- conflicted
+++ resolved
@@ -5,11 +5,7 @@
 model_path: "yolo.onnx"
 
 # Minimum confidence required for a ball detection to be accepted
-<<<<<<< HEAD
 ball_confidence_threshold: 0.8
-=======
-ball_confidence_threshold: 1.0
->>>>>>> 43850676
 
 # Minimum confidence required for a goal detection to be accepted
 goalpost_confidence_threshold: 0.5
