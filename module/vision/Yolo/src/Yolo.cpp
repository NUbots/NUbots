--- conflicted
+++ resolved
@@ -109,7 +109,6 @@
                         img_cv = cv::Mat(height, width, CV_8UC1, const_cast<uint8_t*>(img.data.data()));
                         cv::cvtColor(img_cv, img_cv, cv::COLOR_BayerRG2RGB);
                         break;
-<<<<<<< HEAD
                     case utility::vision::fourcc("RGBA"):
                         img_cv = cv::Mat(height, width, CV_8UC4, const_cast<uint8_t*>(img.data.data()));
                         cv::cvtColor(img_cv, img_cv, cv::COLOR_RGBA2BGR);
@@ -117,9 +116,6 @@
                     default:
                         log<NUClear::WARN>("Image format not supported: ", utility::vision::fourcc(img.format));
                         return;
-=======
-                    default: log<WARN>("Image format not supported: ", utility::vision::fourcc(img.format)); return;
->>>>>>> 7da3f076
                 }
 
                 // -------- Preprocess the image -------
@@ -330,13 +326,8 @@
                 if (log_level <= DEBUG) {
                     auto end      = std::chrono::high_resolution_clock::now();
                     auto duration = std::chrono::duration_cast<std::chrono::milliseconds>(end - start).count();
-<<<<<<< HEAD
-                    log<NUClear::DEBUG>("Yolo took: ", duration, "ms");
-                    log<NUClear::DEBUG>("Yolo FPS: ", 1000.0 / duration);
-=======
                     log<DEBUG>("Yolo took: ", duration, "ms");
                     log<DEBUG>("FPS: ", 1000.0 / duration);
->>>>>>> 7da3f076
                 }
             });
     }
