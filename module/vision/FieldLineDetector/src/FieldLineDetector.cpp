/*
 * MIT License
 *
 * Copyright (c) 2023 NUbots
 *
 * This file is part of the NUbots codebase.
 * See https://github.com/NUbots/NUbots for further info.
 *
 * Permission is hereby granted, free of charge, to any person obtaining a copy
 * of this software and associated documentation files (the "Software"), to deal
 * in the Software without restriction, including without limitation the rights
 * to use, copy, modify, merge, publish, distribute, sublicense, and/or sell
 * copies of the Software, and to permit persons to whom the Software is
 * furnished to do so, subject to the following conditions:
 *
 * The above copyright notice and this permission notice shall be included in all
 * copies or substantial portions of the Software.
 *
 * THE SOFTWARE IS PROVIDED "AS IS", WITHOUT WARRANTY OF ANY KIND, EXPRESS OR
 * IMPLIED, INCLUDING BUT NOT LIMITED TO THE WARRANTIES OF MERCHANTABILITY,
 * FITNESS FOR A PARTICULAR PURPOSE AND NONINFRINGEMENT. IN NO EVENT SHALL THE
 * AUTHORS OR COPYRIGHT HOLDERS BE LIABLE FOR ANY CLAIM, DAMAGES OR OTHER
 * LIABILITY, WHETHER IN AN ACTION OF CONTRACT, TORT OR OTHERWISE, ARISING FROM,
 * OUT OF OR IN CONNECTION WITH THE SOFTWARE OR THE USE OR OTHER DEALINGS IN THE
 * SOFTWARE.
 */
#include "FieldLineDetector.hpp"

#include <Eigen/Core>
#include <Eigen/Geometry>
#include <fmt/format.h>
#include <numeric>

#include "extension/Configuration.hpp"

#include "message/vision/FieldLines.hpp"
#include "message/vision/GreenHorizon.hpp"

#include "utility/math/coordinates.hpp"
#include "utility/support/yaml_expression.hpp"
#include "utility/vision/visualmesh/VisualMesh.hpp"


namespace module::vision {

    using extension::Configuration;
    using message::vision::FieldLines;
    using message::vision::GreenHorizon;

    FieldLineDetector::FieldLineDetector(std::unique_ptr<NUClear::Environment> environment)
        : Reactor(std::move(environment)) {

        on<Configuration>("FieldLineDetector.yaml").then([this](const Configuration& config) {
            log_level                = config["log_level"].as<NUClear::LogLevel>();
            cfg.confidence_threshold = config["confidence_threshold"].as<double>();
            cfg.cluster_points       = config["cluster_points"].as<int>();
        });

        on<Trigger<GreenHorizon>, Buffer<2>>().then("Field Line Detector", [this](const GreenHorizon& horizon) {
            // Convenience variables
            const auto& cls                                      = horizon.mesh->classifications;
            const auto& neighbours                               = horizon.mesh->neighbourhood;
            const Eigen::Matrix<double, 3, Eigen::Dynamic>& rPWw = horizon.mesh->rPWw.cast<double>();
            const Eigen::Matrix<double, 3, Eigen::Dynamic>& uPCw = horizon.mesh->uPCw.cast<double>();
            const int LINE_INDEX                                 = horizon.class_map.at("line");

            // PARTITION INDICES AND CLUSTER
            // Get some indices to partition
            std::vector<int> indices(horizon.mesh->indices.size());
            std::iota(indices.begin(), indices.end(), 0);

            // Partition the indices such that the field line points that have field line points surrounding them are
            // removed, and then resize the vector to remove those points
            auto boundary = utility::vision::visualmesh::partition_points(
                indices.begin(),
                indices.end(),
                neighbours,
                [&](const int& idx) {
                    return idx == int(indices.size()) || (cls(LINE_INDEX, idx) >= cfg.confidence_threshold);
                });
            indices.resize(std::distance(indices.begin(), boundary));
            log<NUClear::DEBUG>(fmt::format("Partitioned {} points", indices.size()));

            // Cluster the field lines
            std::vector<std::vector<int>> clusters;
            utility::vision::visualmesh::cluster_points(indices.begin(),
                                                        indices.end(),
                                                        neighbours,
                                                        cfg.cluster_points,
                                                        clusters);
            log<NUClear::DEBUG>(fmt::format("Found {} clusters", clusters.size()));
<<<<<<< HEAD
            // Partition the clusters such that clusters above the green horizons are removed,
            // and then resize the vector to remove them
            auto green_boundary = utility::vision::visualmesh::check_green_horizon_side(clusters,
                                                                                        horizon.horizon,
                                                                                        uPCw,
                                                                                        false,
                                                                                        true,
                                                                                        false);
=======

            // Remove clusters above the green horizon and then resize the vector to remove them
            auto green_boundary =
                utility::vision::visualmesh::check_green_horizon_side(clusters, horizon.horizon, rPWw, false, true);
>>>>>>> ed0b5b37
            clusters.resize(std::distance(clusters.begin(), green_boundary));
            log<NUClear::DEBUG>(fmt::format("Found {} clusters below green horizon", clusters.size()));

            // The FieldLines message contains a FieldLine for every cluster that is a valid field
            // line
            auto lines       = std::make_unique<FieldLines>();
            lines->id        = horizon.id;         // camera id
            lines->timestamp = horizon.timestamp;  // time when the image was taken
            lines->Hcw       = horizon.Hcw;        // world to camera transform at the time the image was taken

            for (auto& cluster : clusters) {
                for (const auto& idx : cluster) {
                    lines->points.push_back(uPCw.col(idx));
                    lines->rPWw.push_back(rPWw.col(idx));
                }
            }

            emit(lines);
        });
    }

}  // namespace module::vision<|MERGE_RESOLUTION|>--- conflicted
+++ resolved
@@ -89,21 +89,14 @@
                                                         cfg.cluster_points,
                                                         clusters);
             log<NUClear::DEBUG>(fmt::format("Found {} clusters", clusters.size()));
-<<<<<<< HEAD
             // Partition the clusters such that clusters above the green horizons are removed,
             // and then resize the vector to remove them
             auto green_boundary = utility::vision::visualmesh::check_green_horizon_side(clusters,
                                                                                         horizon.horizon,
-                                                                                        uPCw,
+                                                                                        rPWw,
                                                                                         false,
                                                                                         true,
                                                                                         false);
-=======
-
-            // Remove clusters above the green horizon and then resize the vector to remove them
-            auto green_boundary =
-                utility::vision::visualmesh::check_green_horizon_side(clusters, horizon.horizon, rPWw, false, true);
->>>>>>> ed0b5b37
             clusters.resize(std::distance(clusters.begin(), green_boundary));
             log<NUClear::DEBUG>(fmt::format("Found {} clusters below green horizon", clusters.size()));
 
