/*
 * This file is part of the NUbots Codebase.
 *
 * The NUbots Codebase is free software: you can redistribute it and/or modify
 * it under the terms of the GNU General Public License as published by
 * the Free Software Foundation, either version 3 of the License, or
 * (at your option) any later version.
 *
 * The NUbots Codebase is distributed in the hope that it will be useful,
 * but WITHOUT ANY WARRANTY; without even the implied warranty of
 * MERCHANTABILITY or FITNESS FOR A PARTICULAR PURPOSE.  See the
 * GNU General Public License for more details.
 *
 * You should have received a copy of the GNU General Public License
 * along with the NUbots Codebase.  If not, see <http://www.gnu.org/licenses/>.
 *
 * Copyright 2013 NUbots <nubots@nubots.net>
 */

#include "LUTClassifier.h"

#include "utility/math/geometry/Line.h"
#include "utility/math/vision.h"
#include "utility/nubugger/NUhelpers.h"
#include "utility/math/vision.h"

namespace module {
<<<<<<< HEAD
    namespace vision {

        using message::input::Image;
        using message::input::CameraParameters;
        using message::vision::LookUpTable;
        using message::vision::ClassifiedImage;

        using utility::math::geometry::Line;
        using utility::math::geometry::Plane;
        using utility::math::vision::getCamFromImage;
        using utility::math::vision::getImageFromCam;
        using utility::nubugger::drawVisionLines;
        using Colour = utility::vision::Colour;
        using FOURCC = utility::vision::FOURCC;
        using Pixel  = utility::vision::Pixel;

        std::pair<float, Eigen::Vector2i> fieldEdgeDirection(const Eigen::Vector2i& base, const Image& image, const Eigen::Vector3f& greenCentroid) {

            // Get our relevant pixels
            //TODO:bounds check
            std::array<Pixel, 24> pixels {
                getPixel(base[0] - 2, base[1] - 2, image.dimensions[0], image.dimensions[1], image.data, static_cast<FOURCC>(image.format)),
                getPixel(base[0] - 2, base[1] - 1, image.dimensions[0], image.dimensions[1], image.data, static_cast<FOURCC>(image.format)),
                getPixel(base[0] - 2, base[1] + 0, image.dimensions[0], image.dimensions[1], image.data, static_cast<FOURCC>(image.format)),
                getPixel(base[0] - 2, base[1] + 1, image.dimensions[0], image.dimensions[1], image.data, static_cast<FOURCC>(image.format)),
                getPixel(base[0] - 2, base[1] + 2, image.dimensions[0], image.dimensions[1], image.data, static_cast<FOURCC>(image.format)),

                getPixel(base[0] - 1, base[1] - 2, image.dimensions[0], image.dimensions[1], image.data, static_cast<FOURCC>(image.format)),
                getPixel(base[0] - 1, base[1] - 1, image.dimensions[0], image.dimensions[1], image.data, static_cast<FOURCC>(image.format)),
                getPixel(base[0] - 1, base[1] + 0, image.dimensions[0], image.dimensions[1], image.data, static_cast<FOURCC>(image.format)),
                getPixel(base[0] - 1, base[1] + 1, image.dimensions[0], image.dimensions[1], image.data, static_cast<FOURCC>(image.format)),
                getPixel(base[0] - 1, base[1] + 2, image.dimensions[0], image.dimensions[1], image.data, static_cast<FOURCC>(image.format)),

                getPixel(base[0] + 0, base[1] - 2, image.dimensions[0], image.dimensions[1], image.data, static_cast<FOURCC>(image.format)),
                getPixel(base[0] + 0, base[1] - 1, image.dimensions[0], image.dimensions[1], image.data, static_cast<FOURCC>(image.format)),
                getPixel(base[0] + 0, base[1] + 1, image.dimensions[0], image.dimensions[1], image.data, static_cast<FOURCC>(image.format)),
                getPixel(base[0] + 0, base[1] + 2, image.dimensions[0], image.dimensions[1], image.data, static_cast<FOURCC>(image.format)),

                getPixel(base[0] + 1, base[1] - 2, image.dimensions[0], image.dimensions[1], image.data, static_cast<FOURCC>(image.format)),
                getPixel(base[0] + 1, base[1] - 1, image.dimensions[0], image.dimensions[1], image.data, static_cast<FOURCC>(image.format)),
                getPixel(base[0] + 1, base[1] + 0, image.dimensions[0], image.dimensions[1], image.data, static_cast<FOURCC>(image.format)),
                getPixel(base[0] + 1, base[1] + 1, image.dimensions[0], image.dimensions[1], image.data, static_cast<FOURCC>(image.format)),
                getPixel(base[0] + 1, base[1] + 2, image.dimensions[0], image.dimensions[1], image.data, static_cast<FOURCC>(image.format)),

                getPixel(base[0] + 2, base[1] - 2, image.dimensions[0], image.dimensions[1], image.data, static_cast<FOURCC>(image.format)),
                getPixel(base[0] + 2, base[1] - 1, image.dimensions[0], image.dimensions[1], image.data, static_cast<FOURCC>(image.format)),
                getPixel(base[0] + 2, base[1] + 0, image.dimensions[0], image.dimensions[1], image.data, static_cast<FOURCC>(image.format)),
                getPixel(base[0] + 2, base[1] + 1, image.dimensions[0], image.dimensions[1], image.data, static_cast<FOURCC>(image.format)),
                getPixel(base[0] + 2, base[1] + 2, image.dimensions[0], image.dimensions[1], image.data, static_cast<FOURCC>(image.format))
            };

            // Find out how green each pixel is!
            std::array<float, 24> greenness;
            for(int i = 0; i < int(greenness.size()); ++i) {
                greenness[i] = (greenCentroid - Eigen::Vector3f(float(pixels[i].components.y * 2), float(pixels[i].components.cb), float(pixels[i].components.cr))).norm();
            }

            constexpr float M_1_SQRT5 = 0.4472135955;
            constexpr float M_2_SQRT5 = 0.894427191;
            constexpr float M_SQRT2_2 = M_SQRT2 * 0.5;

            Eigen::Vector2f greenDirection = (Eigen::Vector2f(-M_SQRT2_2, -M_SQRT2_2) * greenness[0])
                                           + (Eigen::Vector2f(-M_2_SQRT5, -M_1_SQRT5) * greenness[1])
                                           + (Eigen::Vector2f(-1        , +0)         * greenness[2])
                                           + (Eigen::Vector2f(-M_2_SQRT5, +M_1_SQRT5) * greenness[3])
                                           + (Eigen::Vector2f(-M_SQRT2_2, +M_SQRT2_2) * greenness[4])
                                           + (Eigen::Vector2f(-M_1_SQRT5, -M_2_SQRT5) * greenness[5])
                                           + (Eigen::Vector2f(-M_SQRT2_2, -M_SQRT2_2) * greenness[6])
                                           + (Eigen::Vector2f(-1        , +0)         * greenness[7])
                                           + (Eigen::Vector2f(-M_SQRT2_2, +M_SQRT2_2) * greenness[8])
                                           + (Eigen::Vector2f(-M_1_SQRT5, +M_2_SQRT5) * greenness[9])
                                           + (Eigen::Vector2f(+0        , -1)         * greenness[10])
                                           + (Eigen::Vector2f(+0        , -1)         * greenness[11])
                                           + (Eigen::Vector2f(+0        , +1)         * greenness[12])
                                           + (Eigen::Vector2f(+0        , +1)         * greenness[13])
                                           + (Eigen::Vector2f(+M_1_SQRT5, -M_2_SQRT5) * greenness[14])
                                           + (Eigen::Vector2f(+M_SQRT2_2, -M_SQRT2_2) * greenness[15])
                                           + (Eigen::Vector2f(+1        , +0)         * greenness[16])
                                           + (Eigen::Vector2f(+M_SQRT2_2, +M_SQRT2_2) * greenness[17])
                                           + (Eigen::Vector2f(+M_1_SQRT5, +M_2_SQRT5) * greenness[14])
                                           + (Eigen::Vector2f(+M_SQRT2_2, -M_SQRT2_2) * greenness[19])
                                           + (Eigen::Vector2f(+M_2_SQRT5, -M_1_SQRT5) * greenness[20])
                                           + (Eigen::Vector2f(+1        , +0)         * greenness[21])
                                           + (Eigen::Vector2f(+M_2_SQRT5, +M_1_SQRT5) * greenness[22])
                                           + (Eigen::Vector2f(+M_SQRT2_2, +M_SQRT2_2) * greenness[23]);

            // How strong is our greenness movement?
            double strength = greenDirection.norm();

            // Normalise our direction
            greenDirection /= strength;

            strength /= greenness.size();
            Eigen::Vector2i greenNormal(-int(std::round(greenDirection[1])), int(std::round(greenDirection[0])));

            return std::make_pair(strength, greenNormal);
        }

        void LUTClassifier::enhanceBall(const Image& image, const LookUpTable& lut, ClassifiedImage& classifiedImage, const CameraParameters& cam) {

            // Loop through all of our possible ball segments
            std::vector<Eigen::Vector2i> points;
            // NUClear::log("hSegments size = ", std::distance(hSegments.first,hSegments.second));
            for(auto it = classifiedImage.horizontalSegments.begin(); it != classifiedImage.horizontalSegments.end(); ++it) {

                // We throw out points if they:
                // Have both edges above the green horizon
                // Are too small
                if((it->segmentClass == ClassifiedImage::SegmentClass::GOAL) &&
                   (utility::vision::visualHorizonAtPoint(classifiedImage, it->start[0]) <= it->start[1] ||
                    utility::vision::visualHorizonAtPoint(classifiedImage, it->end[0])   <= it->end[1])
                    && it->length > 1)
                {
                    points.push_back(it->midpoint);
                }
=======
namespace vision {

    using message::input::Image;
    using message::vision::LookUpTable;
    using message::vision::ClassifiedImage;

    using utility::math::geometry::Line;
    using utility::math::vision::getGroundPointFromScreen;
    using utility::math::vision::projectWorldPointToScreen;
    using utility::math::vision::imageToScreen;
    using utility::nubugger::drawVisionLines;
    using Colour = utility::vision::Colour;
    using FOURCC = utility::vision::FOURCC;
    using Pixel  = utility::vision::Pixel;

    std::pair<float, Eigen::Vector2i> fieldEdgeDirection(const Eigen::Vector2i& base,
                                                         const Image& image,
                                                         const Eigen::Vector3f& greenCentroid) {

        // Get our relevant pixels
        // TODO:bounds check
        std::array<Pixel, 24> pixels{getPixel(base[0] - 2,
                                              base[1] - 2,
                                              image.dimensions[0],
                                              image.dimensions[1],
                                              image.data,
                                              static_cast<FOURCC>(image.format)),
                                     getPixel(base[0] - 2,
                                              base[1] - 1,
                                              image.dimensions[0],
                                              image.dimensions[1],
                                              image.data,
                                              static_cast<FOURCC>(image.format)),
                                     getPixel(base[0] - 2,
                                              base[1] + 0,
                                              image.dimensions[0],
                                              image.dimensions[1],
                                              image.data,
                                              static_cast<FOURCC>(image.format)),
                                     getPixel(base[0] - 2,
                                              base[1] + 1,
                                              image.dimensions[0],
                                              image.dimensions[1],
                                              image.data,
                                              static_cast<FOURCC>(image.format)),
                                     getPixel(base[0] - 2,
                                              base[1] + 2,
                                              image.dimensions[0],
                                              image.dimensions[1],
                                              image.data,
                                              static_cast<FOURCC>(image.format)),

                                     getPixel(base[0] - 1,
                                              base[1] - 2,
                                              image.dimensions[0],
                                              image.dimensions[1],
                                              image.data,
                                              static_cast<FOURCC>(image.format)),
                                     getPixel(base[0] - 1,
                                              base[1] - 1,
                                              image.dimensions[0],
                                              image.dimensions[1],
                                              image.data,
                                              static_cast<FOURCC>(image.format)),
                                     getPixel(base[0] - 1,
                                              base[1] + 0,
                                              image.dimensions[0],
                                              image.dimensions[1],
                                              image.data,
                                              static_cast<FOURCC>(image.format)),
                                     getPixel(base[0] - 1,
                                              base[1] + 1,
                                              image.dimensions[0],
                                              image.dimensions[1],
                                              image.data,
                                              static_cast<FOURCC>(image.format)),
                                     getPixel(base[0] - 1,
                                              base[1] + 2,
                                              image.dimensions[0],
                                              image.dimensions[1],
                                              image.data,
                                              static_cast<FOURCC>(image.format)),

                                     getPixel(base[0] + 0,
                                              base[1] - 2,
                                              image.dimensions[0],
                                              image.dimensions[1],
                                              image.data,
                                              static_cast<FOURCC>(image.format)),
                                     getPixel(base[0] + 0,
                                              base[1] - 1,
                                              image.dimensions[0],
                                              image.dimensions[1],
                                              image.data,
                                              static_cast<FOURCC>(image.format)),
                                     getPixel(base[0] + 0,
                                              base[1] + 1,
                                              image.dimensions[0],
                                              image.dimensions[1],
                                              image.data,
                                              static_cast<FOURCC>(image.format)),
                                     getPixel(base[0] + 0,
                                              base[1] + 2,
                                              image.dimensions[0],
                                              image.dimensions[1],
                                              image.data,
                                              static_cast<FOURCC>(image.format)),

                                     getPixel(base[0] + 1,
                                              base[1] - 2,
                                              image.dimensions[0],
                                              image.dimensions[1],
                                              image.data,
                                              static_cast<FOURCC>(image.format)),
                                     getPixel(base[0] + 1,
                                              base[1] - 1,
                                              image.dimensions[0],
                                              image.dimensions[1],
                                              image.data,
                                              static_cast<FOURCC>(image.format)),
                                     getPixel(base[0] + 1,
                                              base[1] + 0,
                                              image.dimensions[0],
                                              image.dimensions[1],
                                              image.data,
                                              static_cast<FOURCC>(image.format)),
                                     getPixel(base[0] + 1,
                                              base[1] + 1,
                                              image.dimensions[0],
                                              image.dimensions[1],
                                              image.data,
                                              static_cast<FOURCC>(image.format)),
                                     getPixel(base[0] + 1,
                                              base[1] + 2,
                                              image.dimensions[0],
                                              image.dimensions[1],
                                              image.data,
                                              static_cast<FOURCC>(image.format)),

                                     getPixel(base[0] + 2,
                                              base[1] - 2,
                                              image.dimensions[0],
                                              image.dimensions[1],
                                              image.data,
                                              static_cast<FOURCC>(image.format)),
                                     getPixel(base[0] + 2,
                                              base[1] - 1,
                                              image.dimensions[0],
                                              image.dimensions[1],
                                              image.data,
                                              static_cast<FOURCC>(image.format)),
                                     getPixel(base[0] + 2,
                                              base[1] + 0,
                                              image.dimensions[0],
                                              image.dimensions[1],
                                              image.data,
                                              static_cast<FOURCC>(image.format)),
                                     getPixel(base[0] + 2,
                                              base[1] + 1,
                                              image.dimensions[0],
                                              image.dimensions[1],
                                              image.data,
                                              static_cast<FOURCC>(image.format)),
                                     getPixel(base[0] + 2,
                                              base[1] + 2,
                                              image.dimensions[0],
                                              image.dimensions[1],
                                              image.data,
                                              static_cast<FOURCC>(image.format))};

        // Find out how green each pixel is!
        std::array<float, 24> greenness;
        for (int i = 0; i < int(greenness.size()); ++i) {
            greenness[i] = (greenCentroid - Eigen::Vector3f(float(pixels[i].components.y * 2),
                                                            float(pixels[i].components.cb),
                                                            float(pixels[i].components.cr)))
                               .norm();
        }

        constexpr float M_1_SQRT5 = 0.4472135955;
        constexpr float M_2_SQRT5 = 0.894427191;
        constexpr float M_SQRT2_2 = M_SQRT2 * 0.5;

        Eigen::Vector2f greenDirection =
            (Eigen::Vector2f(-M_SQRT2_2, -M_SQRT2_2) * greenness[0])
            + (Eigen::Vector2f(-M_2_SQRT5, -M_1_SQRT5) * greenness[1]) + (Eigen::Vector2f(-1, +0) * greenness[2])
            + (Eigen::Vector2f(-M_2_SQRT5, +M_1_SQRT5) * greenness[3])
            + (Eigen::Vector2f(-M_SQRT2_2, +M_SQRT2_2) * greenness[4])
            + (Eigen::Vector2f(-M_1_SQRT5, -M_2_SQRT5) * greenness[5])
            + (Eigen::Vector2f(-M_SQRT2_2, -M_SQRT2_2) * greenness[6]) + (Eigen::Vector2f(-1, +0) * greenness[7])
            + (Eigen::Vector2f(-M_SQRT2_2, +M_SQRT2_2) * greenness[8])
            + (Eigen::Vector2f(-M_1_SQRT5, +M_2_SQRT5) * greenness[9]) + (Eigen::Vector2f(+0, -1) * greenness[10])
            + (Eigen::Vector2f(+0, -1) * greenness[11]) + (Eigen::Vector2f(+0, +1) * greenness[12])
            + (Eigen::Vector2f(+0, +1) * greenness[13]) + (Eigen::Vector2f(+M_1_SQRT5, -M_2_SQRT5) * greenness[14])
            + (Eigen::Vector2f(+M_SQRT2_2, -M_SQRT2_2) * greenness[15]) + (Eigen::Vector2f(+1, +0) * greenness[16])
            + (Eigen::Vector2f(+M_SQRT2_2, +M_SQRT2_2) * greenness[17])
            + (Eigen::Vector2f(+M_1_SQRT5, +M_2_SQRT5) * greenness[14])
            + (Eigen::Vector2f(+M_SQRT2_2, -M_SQRT2_2) * greenness[19])
            + (Eigen::Vector2f(+M_2_SQRT5, -M_1_SQRT5) * greenness[20]) + (Eigen::Vector2f(+1, +0) * greenness[21])
            + (Eigen::Vector2f(+M_2_SQRT5, +M_1_SQRT5) * greenness[22])
            + (Eigen::Vector2f(+M_SQRT2_2, +M_SQRT2_2) * greenness[23]);

        // How strong is our greenness movement?
        double strength = greenDirection.norm();

        // Normalise our direction
        greenDirection /= strength;

        strength /= greenness.size();
        Eigen::Vector2i greenNormal(-int(std::round(greenDirection[1])), int(std::round(greenDirection[0])));

        return std::make_pair(strength, greenNormal);
    }

    void LUTClassifier::enhanceBall(const Image& image, const LookUpTable& lut, ClassifiedImage& classifiedImage) {

        // Loop through all of our possible ball segments
        std::vector<Eigen::Vector2i> points;
        // NUClear::log("hSegments size = ", std::distance(hSegments.first,hSegments.second));
        for (auto it = classifiedImage.horizontalSegments.begin(); it != classifiedImage.horizontalSegments.end();
             ++it) {

            // We throw out points if they:
            // Have both edges above the green horizon
            // Are too small
            if ((it->segmentClass == ClassifiedImage::SegmentClass::GOAL)
                && (utility::vision::visualHorizonAtPoint(classifiedImage, it->start[0]) <= it->start[1]
                    || utility::vision::visualHorizonAtPoint(classifiedImage, it->end[0]) <= it->end[1])
                && it->length > 1) {
                points.push_back(it->midpoint);
>>>>>>> 204fc18f
            }
        }

<<<<<<< HEAD
            // std::vector<std::tuple<Eigen::Vector2i, Eigen::Vector2i, Eigen::Vector4d>, Eigen::aligned_allocator<std::tuple<Eigen::Vector2i, Eigen::Vector2i, Eigen::Vector4d>>> debug; // DEBUG LINE
            std::vector<Eigen::Vector2i> edges;

            // For each of these points move upward until we find a strong transition to green
            Plane<3> horizon(convert<double,3>(classifiedImage.horizon_normal));
            for(auto& point : points) {
                //Project up to horizon
                int horizon_Y = getImageFromCam(
                                                horizon.directionalProjection(
                                                getCamFromImage(convert<int, 2>(point),cam),
                                                arma::vec3({0,0,1})),
                                                cam)[1];

                int minY = int(std::max(3.0, double(horizon_Y)));

                for(int y = point[1]; y > minY; --y) {

                    auto colour = utility::vision::getPixelColour(lut, getPixel(point[0], y, image.dimensions[0], image.dimensions[1], image.data, static_cast<FOURCC>(image.format)));

                    if (colour == Colour::GREEN) {
                        auto p = Eigen::Vector2i(point[0], y - 1);
                        edges.push_back(p);
                        classifiedImage.ballSeedPoints[0].points.push_back(p);
                        // debug.push_back(std::make_tuple(point, edges.back(), Eigen::Vector4d(0,1,1,1))); // DEBUG LINE
                        break;
                    }
=======
        // std::vector<std::tuple<Eigen::Vector2i, Eigen::Vector2i, Eigen::Vector4d>,
        // Eigen::aligned_allocator<std::tuple<Eigen::Vector2i, Eigen::Vector2i, Eigen::Vector4d>>> debug; // DEBUG LINE
        std::vector<Eigen::Vector2i> edges;

        // For each of these points move upward until we find a strong transition to green
        for (auto& point : points) {
            Line horizon(convert<double, 2>(classifiedImage.horizon.normal), classifiedImage.horizon.distance);
            int minY = int(std::max(3.0, horizon.y(point[0])));

            for (int y = point[1]; y > minY; --y) {

                auto colour = utility::vision::getPixelColour(lut,
                                                              getPixel(point[0],
                                                                       y,
                                                                       image.dimensions[0],
                                                                       image.dimensions[1],
                                                                       image.data,
                                                                       static_cast<FOURCC>(image.format)));

                if (colour == Colour::GREEN) {
                    auto p = Eigen::Vector2i(point[0], y - 1);
                    edges.push_back(p);
                    classifiedImage.ballSeedPoints[0].points.push_back(p);
                    // debug.push_back(std::make_tuple(point, edges.back(), Eigen::Vector4d(0,1,1,1))); // DEBUG LINE
                    break;
>>>>>>> 204fc18f
                }
            }
        }

        // For each of these points move leftward until we find a strong transition to green
        for (auto& point : points) {

            for (int x = point[0]; x > 3; --x) {

                auto colour = utility::vision::getPixelColour(lut,
                                                              getPixel(x,
                                                                       point[1],
                                                                       image.dimensions[0],
                                                                       image.dimensions[1],
                                                                       image.data,
                                                                       static_cast<FOURCC>(image.format)));

                if (colour == Colour::GREEN) {
                    auto p = Eigen::Vector2i(x + 1, point[1]);
                    edges.push_back(p);
                    classifiedImage.ballSeedPoints[1].points.push_back(p);
                    // debug.push_back(std::make_tuple(point, edges.back(), Eigen::Vector4d(0,1,1,1))); // DEBUG LINE
                    break;
                }
            }
        }

        // For each of these points move rightward until we find a strong transition to green
        for (auto& point : points) {

            for (int x = point[0]; x < int(image.dimensions[0]) - 3; ++x) {

                auto colour = utility::vision::getPixelColour(lut,
                                                              getPixel(x,
                                                                       point[1],
                                                                       image.dimensions[0],
                                                                       image.dimensions[1],
                                                                       image.data,
                                                                       static_cast<FOURCC>(image.format)));

                if (colour == Colour::GREEN) {
                    auto p = Eigen::Vector2i(x - 1, point[1]);
                    edges.push_back(p);
                    classifiedImage.ballSeedPoints[2].points.push_back(p);
                    // debug.push_back(std::make_tuple(point, edges.back(), Eigen::Vector4d(0,1,1,1))); // DEBUG LINE
                    break;
                }
            }
        }

        // While we still have edges
        auto setComparator = [](const Eigen::Vector2i& a, const Eigen::Vector2i& b) {
            return a[0] == b[0] ? a[1] < b[1] : a[0] < b[0];
        };
        std::set<Eigen::Vector2i, decltype(setComparator)> pSet(setComparator);

        for (auto& edge : edges) {

            // The seed points are also edges
            pSet.insert(edge);

            // Go clockwise
            Eigen::Vector2i point = edge;
            for (int i = 0; i < MAXIMUM_LIGHTNING_BOLT_LENGTH; ++i) {

                // Break if we hit the edge of the screen
                if (point[0] < 4 || point[0] > (int(image.dimensions[0]) - 4) || point[1] < 4
                    || point[1] > (int(image.dimensions[1]) - 4)) {
                    break;
                }

                // std::tuple<Eigen::Vector2i, Eigen::Vector2i, Eigen::Vector4d> d; // DEBUG LINE
                // std::get<0>(d) = point; // DEBUG LINE

                float strength;
                Eigen::Vector2i direction;
                std::tie(strength, direction) = fieldEdgeDirection(point, image, greenCentroid);

                // If our strength get's too low then stop
                if (strength < MINIMUM_LIGHTNING_BOLT_STRENGTH) {
                    break;
                }

                point += direction;

                bool isNew;
                std::tie(std::ignore, isNew) = pSet.insert(point);

                if (!isNew) {
                    break;
                }

                // std::get<1>(d)  = point; // DEBUG LINE

                // float r = (strength / 30); // DEBUG LINE
                // float b = 1 - (strength / 30); // DEBUG LINE
                // std::get<2>(d)  = Eigen::Vector4d(r,0,b,1); // DEBUG LINE
                // debug.push_back(d); // DEBUG LINE
            }

            // Go Anticlockwise
            point = edge;
            for (int i = 0; i < MAXIMUM_LIGHTNING_BOLT_LENGTH; ++i) {

                // Break if we hit the edge of the screen
                if (point[0] < 4 || point[0] > (int(image.dimensions[0]) - 4) || point[1] < 4
                    || point[1] > (int(image.dimensions[1]) - 4)) {
                    break;
                }

                // std::tuple<Eigen::Vector2i, Eigen::Vector2i, Eigen::Vector4d> d; // DEBUG LINE
                // std::get<0>(d) = point; // DEBUG LINE

                float strength;
                Eigen::Vector2i direction;
                std::tie(strength, direction) = fieldEdgeDirection(point, image, greenCentroid);

                // If our strength get's too low then stop
                if (strength < MINIMUM_LIGHTNING_BOLT_STRENGTH) {
                    break;
                }

                point -= direction;

                bool isNew;
                std::tie(std::ignore, isNew) = pSet.insert(point);

                if (!isNew) {
                    break;
                }

                // std::get<1>(d)  = point; // DEBUG LINE

                // float r = (strength / 30); // DEBUG LINE
                // float b = 1 - (strength / 30); // DEBUG LINE
                // std::get<2>(d)  = Eigen::Vector4d(r,0,b,1); // DEBUG LINE
                // debug.push_back(d); // DEBUG LINE
            }
        }

        // Put our set into the object
        classifiedImage.ballPoints.insert(classifiedImage.ballPoints.begin(), pSet.begin(), pSet.end());
        // emit(drawVisionLines(debug)); // DEBUG LINE
    }

}  // namespace vision
}  // namespace module<|MERGE_RESOLUTION|>--- conflicted
+++ resolved
@@ -22,136 +22,19 @@
 #include "utility/math/geometry/Line.h"
 #include "utility/math/vision.h"
 #include "utility/nubugger/NUhelpers.h"
-#include "utility/math/vision.h"
 
 namespace module {
-<<<<<<< HEAD
-    namespace vision {
-
-        using message::input::Image;
-        using message::input::CameraParameters;
-        using message::vision::LookUpTable;
-        using message::vision::ClassifiedImage;
-
-        using utility::math::geometry::Line;
-        using utility::math::geometry::Plane;
-        using utility::math::vision::getCamFromImage;
-        using utility::math::vision::getImageFromCam;
-        using utility::nubugger::drawVisionLines;
-        using Colour = utility::vision::Colour;
-        using FOURCC = utility::vision::FOURCC;
-        using Pixel  = utility::vision::Pixel;
-
-        std::pair<float, Eigen::Vector2i> fieldEdgeDirection(const Eigen::Vector2i& base, const Image& image, const Eigen::Vector3f& greenCentroid) {
-
-            // Get our relevant pixels
-            //TODO:bounds check
-            std::array<Pixel, 24> pixels {
-                getPixel(base[0] - 2, base[1] - 2, image.dimensions[0], image.dimensions[1], image.data, static_cast<FOURCC>(image.format)),
-                getPixel(base[0] - 2, base[1] - 1, image.dimensions[0], image.dimensions[1], image.data, static_cast<FOURCC>(image.format)),
-                getPixel(base[0] - 2, base[1] + 0, image.dimensions[0], image.dimensions[1], image.data, static_cast<FOURCC>(image.format)),
-                getPixel(base[0] - 2, base[1] + 1, image.dimensions[0], image.dimensions[1], image.data, static_cast<FOURCC>(image.format)),
-                getPixel(base[0] - 2, base[1] + 2, image.dimensions[0], image.dimensions[1], image.data, static_cast<FOURCC>(image.format)),
-
-                getPixel(base[0] - 1, base[1] - 2, image.dimensions[0], image.dimensions[1], image.data, static_cast<FOURCC>(image.format)),
-                getPixel(base[0] - 1, base[1] - 1, image.dimensions[0], image.dimensions[1], image.data, static_cast<FOURCC>(image.format)),
-                getPixel(base[0] - 1, base[1] + 0, image.dimensions[0], image.dimensions[1], image.data, static_cast<FOURCC>(image.format)),
-                getPixel(base[0] - 1, base[1] + 1, image.dimensions[0], image.dimensions[1], image.data, static_cast<FOURCC>(image.format)),
-                getPixel(base[0] - 1, base[1] + 2, image.dimensions[0], image.dimensions[1], image.data, static_cast<FOURCC>(image.format)),
-
-                getPixel(base[0] + 0, base[1] - 2, image.dimensions[0], image.dimensions[1], image.data, static_cast<FOURCC>(image.format)),
-                getPixel(base[0] + 0, base[1] - 1, image.dimensions[0], image.dimensions[1], image.data, static_cast<FOURCC>(image.format)),
-                getPixel(base[0] + 0, base[1] + 1, image.dimensions[0], image.dimensions[1], image.data, static_cast<FOURCC>(image.format)),
-                getPixel(base[0] + 0, base[1] + 2, image.dimensions[0], image.dimensions[1], image.data, static_cast<FOURCC>(image.format)),
-
-                getPixel(base[0] + 1, base[1] - 2, image.dimensions[0], image.dimensions[1], image.data, static_cast<FOURCC>(image.format)),
-                getPixel(base[0] + 1, base[1] - 1, image.dimensions[0], image.dimensions[1], image.data, static_cast<FOURCC>(image.format)),
-                getPixel(base[0] + 1, base[1] + 0, image.dimensions[0], image.dimensions[1], image.data, static_cast<FOURCC>(image.format)),
-                getPixel(base[0] + 1, base[1] + 1, image.dimensions[0], image.dimensions[1], image.data, static_cast<FOURCC>(image.format)),
-                getPixel(base[0] + 1, base[1] + 2, image.dimensions[0], image.dimensions[1], image.data, static_cast<FOURCC>(image.format)),
-
-                getPixel(base[0] + 2, base[1] - 2, image.dimensions[0], image.dimensions[1], image.data, static_cast<FOURCC>(image.format)),
-                getPixel(base[0] + 2, base[1] - 1, image.dimensions[0], image.dimensions[1], image.data, static_cast<FOURCC>(image.format)),
-                getPixel(base[0] + 2, base[1] + 0, image.dimensions[0], image.dimensions[1], image.data, static_cast<FOURCC>(image.format)),
-                getPixel(base[0] + 2, base[1] + 1, image.dimensions[0], image.dimensions[1], image.data, static_cast<FOURCC>(image.format)),
-                getPixel(base[0] + 2, base[1] + 2, image.dimensions[0], image.dimensions[1], image.data, static_cast<FOURCC>(image.format))
-            };
-
-            // Find out how green each pixel is!
-            std::array<float, 24> greenness;
-            for(int i = 0; i < int(greenness.size()); ++i) {
-                greenness[i] = (greenCentroid - Eigen::Vector3f(float(pixels[i].components.y * 2), float(pixels[i].components.cb), float(pixels[i].components.cr))).norm();
-            }
-
-            constexpr float M_1_SQRT5 = 0.4472135955;
-            constexpr float M_2_SQRT5 = 0.894427191;
-            constexpr float M_SQRT2_2 = M_SQRT2 * 0.5;
-
-            Eigen::Vector2f greenDirection = (Eigen::Vector2f(-M_SQRT2_2, -M_SQRT2_2) * greenness[0])
-                                           + (Eigen::Vector2f(-M_2_SQRT5, -M_1_SQRT5) * greenness[1])
-                                           + (Eigen::Vector2f(-1        , +0)         * greenness[2])
-                                           + (Eigen::Vector2f(-M_2_SQRT5, +M_1_SQRT5) * greenness[3])
-                                           + (Eigen::Vector2f(-M_SQRT2_2, +M_SQRT2_2) * greenness[4])
-                                           + (Eigen::Vector2f(-M_1_SQRT5, -M_2_SQRT5) * greenness[5])
-                                           + (Eigen::Vector2f(-M_SQRT2_2, -M_SQRT2_2) * greenness[6])
-                                           + (Eigen::Vector2f(-1        , +0)         * greenness[7])
-                                           + (Eigen::Vector2f(-M_SQRT2_2, +M_SQRT2_2) * greenness[8])
-                                           + (Eigen::Vector2f(-M_1_SQRT5, +M_2_SQRT5) * greenness[9])
-                                           + (Eigen::Vector2f(+0        , -1)         * greenness[10])
-                                           + (Eigen::Vector2f(+0        , -1)         * greenness[11])
-                                           + (Eigen::Vector2f(+0        , +1)         * greenness[12])
-                                           + (Eigen::Vector2f(+0        , +1)         * greenness[13])
-                                           + (Eigen::Vector2f(+M_1_SQRT5, -M_2_SQRT5) * greenness[14])
-                                           + (Eigen::Vector2f(+M_SQRT2_2, -M_SQRT2_2) * greenness[15])
-                                           + (Eigen::Vector2f(+1        , +0)         * greenness[16])
-                                           + (Eigen::Vector2f(+M_SQRT2_2, +M_SQRT2_2) * greenness[17])
-                                           + (Eigen::Vector2f(+M_1_SQRT5, +M_2_SQRT5) * greenness[14])
-                                           + (Eigen::Vector2f(+M_SQRT2_2, -M_SQRT2_2) * greenness[19])
-                                           + (Eigen::Vector2f(+M_2_SQRT5, -M_1_SQRT5) * greenness[20])
-                                           + (Eigen::Vector2f(+1        , +0)         * greenness[21])
-                                           + (Eigen::Vector2f(+M_2_SQRT5, +M_1_SQRT5) * greenness[22])
-                                           + (Eigen::Vector2f(+M_SQRT2_2, +M_SQRT2_2) * greenness[23]);
-
-            // How strong is our greenness movement?
-            double strength = greenDirection.norm();
-
-            // Normalise our direction
-            greenDirection /= strength;
-
-            strength /= greenness.size();
-            Eigen::Vector2i greenNormal(-int(std::round(greenDirection[1])), int(std::round(greenDirection[0])));
-
-            return std::make_pair(strength, greenNormal);
-        }
-
-        void LUTClassifier::enhanceBall(const Image& image, const LookUpTable& lut, ClassifiedImage& classifiedImage, const CameraParameters& cam) {
-
-            // Loop through all of our possible ball segments
-            std::vector<Eigen::Vector2i> points;
-            // NUClear::log("hSegments size = ", std::distance(hSegments.first,hSegments.second));
-            for(auto it = classifiedImage.horizontalSegments.begin(); it != classifiedImage.horizontalSegments.end(); ++it) {
-
-                // We throw out points if they:
-                // Have both edges above the green horizon
-                // Are too small
-                if((it->segmentClass == ClassifiedImage::SegmentClass::GOAL) &&
-                   (utility::vision::visualHorizonAtPoint(classifiedImage, it->start[0]) <= it->start[1] ||
-                    utility::vision::visualHorizonAtPoint(classifiedImage, it->end[0])   <= it->end[1])
-                    && it->length > 1)
-                {
-                    points.push_back(it->midpoint);
-                }
-=======
 namespace vision {
 
     using message::input::Image;
+    using message::input::CameraParameters;
     using message::vision::LookUpTable;
     using message::vision::ClassifiedImage;
 
     using utility::math::geometry::Line;
-    using utility::math::vision::getGroundPointFromScreen;
-    using utility::math::vision::projectWorldPointToScreen;
-    using utility::math::vision::imageToScreen;
+    using utility::math::geometry::Plane;
+    using utility::math::vision::getCamFromImage;
+    using utility::math::vision::getImageFromCam;
     using utility::nubugger::drawVisionLines;
     using Colour = utility::vision::Colour;
     using FOURCC = utility::vision::FOURCC;
@@ -356,7 +239,10 @@
         return std::make_pair(strength, greenNormal);
     }
 
-    void LUTClassifier::enhanceBall(const Image& image, const LookUpTable& lut, ClassifiedImage& classifiedImage) {
+    void LUTClassifier::enhanceBall(const Image& image,
+                                    const LookUpTable& lut,
+                                    ClassifiedImage& classifiedImage,
+                                    const CameraParameters& cam) {
 
         // Loop through all of our possible ball segments
         std::vector<Eigen::Vector2i> points;
@@ -372,46 +258,22 @@
                     || utility::vision::visualHorizonAtPoint(classifiedImage, it->end[0]) <= it->end[1])
                 && it->length > 1) {
                 points.push_back(it->midpoint);
->>>>>>> 204fc18f
-            }
-        }
-
-<<<<<<< HEAD
-            // std::vector<std::tuple<Eigen::Vector2i, Eigen::Vector2i, Eigen::Vector4d>, Eigen::aligned_allocator<std::tuple<Eigen::Vector2i, Eigen::Vector2i, Eigen::Vector4d>>> debug; // DEBUG LINE
-            std::vector<Eigen::Vector2i> edges;
-
-            // For each of these points move upward until we find a strong transition to green
-            Plane<3> horizon(convert<double,3>(classifiedImage.horizon_normal));
-            for(auto& point : points) {
-                //Project up to horizon
-                int horizon_Y = getImageFromCam(
-                                                horizon.directionalProjection(
-                                                getCamFromImage(convert<int, 2>(point),cam),
-                                                arma::vec3({0,0,1})),
-                                                cam)[1];
-
-                int minY = int(std::max(3.0, double(horizon_Y)));
-
-                for(int y = point[1]; y > minY; --y) {
-
-                    auto colour = utility::vision::getPixelColour(lut, getPixel(point[0], y, image.dimensions[0], image.dimensions[1], image.data, static_cast<FOURCC>(image.format)));
-
-                    if (colour == Colour::GREEN) {
-                        auto p = Eigen::Vector2i(point[0], y - 1);
-                        edges.push_back(p);
-                        classifiedImage.ballSeedPoints[0].points.push_back(p);
-                        // debug.push_back(std::make_tuple(point, edges.back(), Eigen::Vector4d(0,1,1,1))); // DEBUG LINE
-                        break;
-                    }
-=======
+            }
+        }
+
         // std::vector<std::tuple<Eigen::Vector2i, Eigen::Vector2i, Eigen::Vector4d>,
         // Eigen::aligned_allocator<std::tuple<Eigen::Vector2i, Eigen::Vector2i, Eigen::Vector4d>>> debug; // DEBUG LINE
         std::vector<Eigen::Vector2i> edges;
 
         // For each of these points move upward until we find a strong transition to green
+        Plane<3> horizon(convert<double, 3>(classifiedImage.horizon_normal));
         for (auto& point : points) {
-            Line horizon(convert<double, 2>(classifiedImage.horizon.normal), classifiedImage.horizon.distance);
-            int minY = int(std::max(3.0, horizon.y(point[0])));
+            // Project up to horizon
+            int horizon_Y = getImageFromCam(
+                horizon.directionalProjection(getCamFromImage(convert<int, 2>(point), cam), arma::vec3({0, 0, 1})),
+                cam)[1];
+
+            int minY = int(std::max(3.0, double(horizon_Y)));
 
             for (int y = point[1]; y > minY; --y) {
 
@@ -429,7 +291,6 @@
                     classifiedImage.ballSeedPoints[0].points.push_back(p);
                     // debug.push_back(std::make_tuple(point, edges.back(), Eigen::Vector4d(0,1,1,1))); // DEBUG LINE
                     break;
->>>>>>> 204fc18f
                 }
             }
         }
