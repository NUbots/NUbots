--- conflicted
+++ resolved
@@ -139,46 +139,51 @@
             .then([this](const Configuration& config, const CameraParameters& cam) {
 
                 // Visual horizon detector
-<<<<<<< HEAD
-                if(cam.lens == CameraParameters::LensType::PINHOLE){
-                    VISUAL_HORIZON_SPACING = cam.pinhole.focalLengthPixels * tan(config["visual_horizon"]["spacing"].as<double>());
-                    VISUAL_HORIZON_BUFFER = cam.pinhole.focalLengthPixels * tan(config["visual_horizon"]["horizon_buffer"].as<double>());
-                    VISUAL_HORIZON_SUBSAMPLING = std::max(1, int(cam.pinhole.focalLengthPixels * tan(config["visual_horizon"]["subsampling"].as<double>())));
-                    VISUAL_HORIZON_MINIMUM_SEGMENT_SIZE = cam.pinhole.focalLengthPixels * tan(config["visual_horizon"]["minimum_segment_size"].as<double>());
+                if (cam.lens == CameraParameters::LensType::PINHOLE) {
+                    VISUAL_HORIZON_SPACING =
+                        cam.pinhole.focalLengthPixels * tan(config["visual_horizon"]["spacing"].as<double>());
+                    VISUAL_HORIZON_BUFFER =
+                        cam.pinhole.focalLengthPixels * tan(config["visual_horizon"]["horizon_buffer"].as<double>());
+                    VISUAL_HORIZON_SUBSAMPLING = std::max(
+                        1,
+                        int(cam.pinhole.focalLengthPixels * tan(config["visual_horizon"]["subsampling"].as<double>())));
+                    VISUAL_HORIZON_MINIMUM_SEGMENT_SIZE =
+                        cam.pinhole.focalLengthPixels
+                        * tan(config["visual_horizon"]["minimum_segment_size"].as<double>());
                     GOAL_LINE_SPACING = cam.pinhole.focalLengthPixels * tan(config["goals"]["spacing"].as<double>());
-                    GOAL_SUBSAMPLING = std::max(1, int(cam.pinhole.focalLengthPixels * tan(config["goals"]["subsampling"].as<double>())));
-                    GOAL_MINIMUM_RANSAC_SEGMENT_SIZE = std::max(1, int(cam.pinhole.focalLengthPixels * tan(config["goals"]["minimum_ransac_segment_size"].as<double>())));
-                    BALL_MAXIMUM_VERTICAL_CLUSTER_SPACING = std::max(1, int(cam.pinhole.focalLengthPixels * tan(config["ball"]["maximum_vertical_cluster_spacing"].as<double>())));
-                } else if(cam.lens == CameraParameters::LensType::RADIAL){
-                    VISUAL_HORIZON_SPACING = config["visual_horizon"]["spacing"].as<double>() / cam.radial.radiansPerPixel;
-                    VISUAL_HORIZON_BUFFER = config["visual_horizon"]["horizon_buffer"].as<double>() / cam.radial.radiansPerPixel;
-                    VISUAL_HORIZON_SUBSAMPLING = std::max(1, int(config["visual_horizon"]["subsampling"].as<double>() / cam.radial.radiansPerPixel));
-                    VISUAL_HORIZON_MINIMUM_SEGMENT_SIZE = config["visual_horizon"]["minimum_segment_size"].as<double>() / cam.radial.radiansPerPixel;
+                    GOAL_SUBSAMPLING  = std::max(
+                        1, int(cam.pinhole.focalLengthPixels * tan(config["goals"]["subsampling"].as<double>())));
+                    GOAL_MINIMUM_RANSAC_SEGMENT_SIZE =
+                        std::max(1,
+                                 int(cam.pinhole.focalLengthPixels
+                                     * tan(config["goals"]["minimum_ransac_segment_size"].as<double>())));
+                    BALL_MAXIMUM_VERTICAL_CLUSTER_SPACING =
+                        std::max(1,
+                                 int(cam.pinhole.focalLengthPixels
+                                     * tan(config["ball"]["maximum_vertical_cluster_spacing"].as<double>())));
+                }
+                else if (cam.lens == CameraParameters::LensType::RADIAL) {
+                    VISUAL_HORIZON_SPACING =
+                        config["visual_horizon"]["spacing"].as<double>() / cam.radial.radiansPerPixel;
+                    VISUAL_HORIZON_BUFFER =
+                        config["visual_horizon"]["horizon_buffer"].as<double>() / cam.radial.radiansPerPixel;
+                    VISUAL_HORIZON_SUBSAMPLING = std::max(
+                        1, int(config["visual_horizon"]["subsampling"].as<double>() / cam.radial.radiansPerPixel));
+                    VISUAL_HORIZON_MINIMUM_SEGMENT_SIZE =
+                        config["visual_horizon"]["minimum_segment_size"].as<double>() / cam.radial.radiansPerPixel;
                     GOAL_LINE_SPACING = config["goals"]["spacing"].as<double>() / cam.radial.radiansPerPixel;
-                    GOAL_SUBSAMPLING = std::max(1, int(config["goals"]["subsampling"].as<double>() / cam.radial.radiansPerPixel));
-                    GOAL_MINIMUM_RANSAC_SEGMENT_SIZE = std::max(1, int(config["goals"]["minimum_ransac_segment_size"].as<double>() / cam.radial.radiansPerPixel));
-                    BALL_MAXIMUM_VERTICAL_CLUSTER_SPACING = std::max(1, int(config["ball"]["maximum_vertical_cluster_spacing"].as<double>() / cam.radial.radiansPerPixel));
+                    GOAL_SUBSAMPLING =
+                        std::max(1, int(config["goals"]["subsampling"].as<double>() / cam.radial.radiansPerPixel));
+                    GOAL_MINIMUM_RANSAC_SEGMENT_SIZE = std::max(
+                        1,
+                        int(config["goals"]["minimum_ransac_segment_size"].as<double>() / cam.radial.radiansPerPixel));
+                    BALL_MAXIMUM_VERTICAL_CLUSTER_SPACING =
+                        std::max(1,
+                                 int(config["ball"]["maximum_vertical_cluster_spacing"].as<double>()
+                                     / cam.radial.radiansPerPixel));
                 }
 
-
                 // Goal detector
-                GOAL_RANSAC_MINIMUM_POINTS_FOR_CONSENSUS = config["goals"]["ransac"]["minimum_points_for_consensus"].as<uint>();
-                GOAL_RANSAC_MAXIMUM_ITERATIONS_PER_FITTING = config["goals"]["ransac"]["maximum_iterations_per_fitting"].as<uint>();
-                GOAL_RANSAC_MAXIMUM_FITTED_MODELS = config["goals"]["ransac"]["maximum_fitted_models"].as<uint>();
-                GOAL_RANSAC_CONSENSUS_ERROR_THRESHOLD = config["goals"]["ransac"]["consensus_error_threshold"].as<double>();
-=======
-                VISUAL_HORIZON_SPACING = cam.focalLengthPixels * tan(config["visual_horizon"]["spacing"].as<double>());
-                VISUAL_HORIZON_BUFFER =
-                    cam.focalLengthPixels * tan(config["visual_horizon"]["horizon_buffer"].as<double>());
-                VISUAL_HORIZON_SUBSAMPLING =
-                    std::max(1, int(cam.focalLengthPixels * tan(config["visual_horizon"]["subsampling"].as<double>())));
-                VISUAL_HORIZON_MINIMUM_SEGMENT_SIZE =
-                    cam.focalLengthPixels * tan(config["visual_horizon"]["minimum_segment_size"].as<double>());
-
-                // Goal detector
-                GOAL_LINE_SPACING = cam.focalLengthPixels * tan(config["goals"]["spacing"].as<double>());
-                GOAL_SUBSAMPLING =
-                    std::max(1, int(cam.focalLengthPixels * tan(config["goals"]["subsampling"].as<double>())));
                 GOAL_RANSAC_MINIMUM_POINTS_FOR_CONSENSUS =
                     config["goals"]["ransac"]["minimum_points_for_consensus"].as<uint>();
                 GOAL_RANSAC_MAXIMUM_ITERATIONS_PER_FITTING =
@@ -186,9 +191,7 @@
                 GOAL_RANSAC_MAXIMUM_FITTED_MODELS = config["goals"]["ransac"]["maximum_fitted_models"].as<uint>();
                 GOAL_RANSAC_CONSENSUS_ERROR_THRESHOLD =
                     config["goals"]["ransac"]["consensus_error_threshold"].as<double>();
-                GOAL_MINIMUM_RANSAC_SEGMENT_SIZE = std::max(
-                    1, int(cam.focalLengthPixels * tan(config["goals"]["minimum_ransac_segment_size"].as<double>())));
->>>>>>> 204fc18f
+
                 GOAL_MAX_HORIZON_ANGLE = std::cos(config["goals"]["max_horizon_angle"].as<Expression>());
                 GOAL_RANSAC_CONSENSUS_ERROR_THRESHOLD =
                     config["goals"]["ransac"]["consensus_error_threshold"].as<double>();
@@ -199,45 +202,21 @@
                 GOAL_LINE_INTERSECTIONS         = config["goals"]["line_intersections"].as<uint>();
 
                 // Ball Detector
-<<<<<<< HEAD
                 BALL_MINIMUM_INTERSECTIONS_COARSE = config["ball"]["intersections_coarse"].as<double>();
-                BALL_MINIMUM_INTERSECTIONS_FINE = config["ball"]["intersections_fine"].as<double>();
-                BALL_SEARCH_CIRCLE_SCALE = config["ball"]["search_circle_scale"].as<double>();
-=======
-                BALL_MINIMUM_INTERSECTIONS_COARSE     = config["ball"]["intersections_coarse"].as<double>();
-                BALL_MINIMUM_INTERSECTIONS_FINE       = config["ball"]["intersections_fine"].as<double>();
-                BALL_SEARCH_CIRCLE_SCALE              = config["ball"]["search_circle_scale"].as<double>();
-                BALL_MAXIMUM_VERTICAL_CLUSTER_SPACING = std::max(
-                    1,
-                    int(cam.focalLengthPixels * tan(config["ball"]["maximum_vertical_cluster_spacing"].as<double>())));
->>>>>>> 204fc18f
-                BALL_HORIZONTAL_SUBSAMPLE_FACTOR = config["ball"]["horizontal_subsample_factor"].as<double>();
+                BALL_MINIMUM_INTERSECTIONS_FINE   = config["ball"]["intersections_fine"].as<double>();
+                BALL_SEARCH_CIRCLE_SCALE          = config["ball"]["search_circle_scale"].as<double>();
+                BALL_HORIZONTAL_SUBSAMPLE_FACTOR  = config["ball"]["horizontal_subsample_factor"].as<double>();
 
                 MAXIMUM_LIGHTNING_BOLT_LENGTH   = config["ball"]["maximum_lighting_bolt_length"].as<int>();
                 MINIMUM_LIGHTNING_BOLT_STRENGTH = config["ball"]["minimum_lighting_bolt_strength"].as<double>();
 
                 // Camera settings
-<<<<<<< HEAD
                 FOCAL_LENGTH_PIXELS = cam.pinhole.focalLengthPixels;
             });
 
-            on<Trigger<Image>
-            , With<LookUpTable>
-            , With<Sensors>
-            , With<CameraParameters>
-            , Single
-            , Priority::LOW>().then("Classify Image", [this] (const Image& rawImage
-                      , const LookUpTable& lut
-                      , const Sensors& sensors
-                      , const CameraParameters& cam) {
-=======
-                ALPHA               = cam.pixelsToTanThetaFactor[1];
-                FOCAL_LENGTH_PIXELS = cam.focalLengthPixels;
-            });
-
-        on<Trigger<Image>, With<LookUpTable>, With<Sensors>, Single, Priority::LOW>().then(
-            "Classify Image", [this](const Image& rawImage, const LookUpTable& lut, const Sensors& sensors) {
->>>>>>> 204fc18f
+        on<Trigger<Image>, With<LookUpTable>, With<Sensors>, With<CameraParameters>, Single, Priority::LOW>().then(
+            "Classify Image",
+            [this](const Image& rawImage, const LookUpTable& lut, const Sensors& sensors, const CameraParameters& cam) {
 
                 // TODO
                 // if(std::fabs(sensors.servo[ServoID::HEAD_PITCH].currentVelocity) +
