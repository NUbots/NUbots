log_level: INFO

# How confident do we need to be that this is a green horizon point
confidence_threshold: 0.95
# How many points do we need to claim this cluster is a viable part of the green horizon
<<<<<<< HEAD
cluster_points: 300
=======
cluster_points: 500
>>>>>>> 7c486780
# How close a field cluster needs to be to the robot to be an accepted cluster
max_distance: 2.0<|MERGE_RESOLUTION|>--- conflicted
+++ resolved
@@ -3,10 +3,6 @@
 # How confident do we need to be that this is a green horizon point
 confidence_threshold: 0.95
 # How many points do we need to claim this cluster is a viable part of the green horizon
-<<<<<<< HEAD
-cluster_points: 300
-=======
 cluster_points: 500
->>>>>>> 7c486780
 # How close a field cluster needs to be to the robot to be an accepted cluster
 max_distance: 2.0