/*
 * This file is part of the NUbots Codebase.
 *
 * The NUbots Codebase is free software: you can redistribute it and/or modify
 * it under the terms of the GNU General Public License as published by
 * the Free Software Foundation, either version 3 of the License, or
 * (at your option) any later version.
 *
 * The NUbots Codebase is distributed in the hope that it will be useful,
 * but WITHOUT ANY WARRANTY; without even the implied warranty of
 * MERCHANTABILITY or FITNESS FOR A PARTICULAR PURPOSE.  See the
 * GNU General Public License for more details.
 *
 * You should have received a copy of the GNU General Public License
 * along with the NUbots Codebase.  If not, see <http://www.gnu.org/licenses/>.
 *
 * Copyright 2021 NUbots <nubots@nubots.net>
 */

#include "Webots.hpp"

#include <chrono>
#include <fmt/format.h>
#include <string>

#include "clock/clock.hpp"

#include "extension/Configuration.hpp"

#include "message/input/Image.hpp"
#include "message/input/Sensors.hpp"
#include "message/motion/ServoTarget.hpp"
#include "message/output/CompressedImage.hpp"
#include "message/platform/RawSensors.hpp"
#include "message/platform/webots/messages.hpp"

#include "utility/input/ServoID.hpp"
#include "utility/math/angle.hpp"
#include "utility/platform/RawSensors.hpp"
#include "utility/support/yaml_expression.hpp"
#include "utility/vision/fourcc.hpp"
#include "utility/vision/projection.hpp"

// Include headers needed for TCP connection
extern "C" {
#include <netdb.h>      /* definition of gethostbyname */
#include <netinet/in.h> /* definition of struct sockaddr_in */
#include <sys/ioctl.h>  /* definition of ioctl and FIONREAD */
#include <sys/socket.h>
#include <sys/time.h>
#include <unistd.h> /* definition of close */
}

namespace module::platform {

    using extension::Configuration;
    using message::input::Image;
    using message::input::Sensors;
    using message::motion::ServoTarget;
    using message::motion::ServoTargets;
    using message::output::CompressedImage;
    using message::platform::RawSensors;
    using message::platform::ResetRawSensors;

    using message::platform::webots::ActuatorRequests;
    using message::platform::webots::Message;
    using message::platform::webots::MotorPID;
    using message::platform::webots::MotorPosition;
    using message::platform::webots::MotorVelocity;
    using message::platform::webots::SensorMeasurements;
    using message::platform::webots::SensorTimeStep;

    using utility::input::ServoID;
    using utility::platform::getRawServo;
    using utility::support::Expression;
    using utility::vision::fourcc;

    // Converts the NUgus.proto servo name to the equivalent RawSensor.proto name
    [[nodiscard]] RawSensors::Servo& translate_servo_id(const std::string& name, RawSensors::Servos& servos) {

        // clang-format off
        // Left ankle
        if (name == "left_ankle_roll_sensor") { return servos.l_ankle_roll; }
        if (name == "left_ankle_pitch_sensor") { return servos.l_ankle_pitch; }
        // Right ankle
        if (name == "right_ankle_roll_sensor") { return servos.r_ankle_roll; }
        if (name == "right_ankle_pitch_sensor") { return servos.r_ankle_pitch; }
        // Knees
        if (name == "right_knee_pitch_sensor") { return servos.r_knee; }
        if (name == "left_knee_pitch_sensor") { return servos.l_knee; }
        // Left hip
        if (name == "left_hip_roll_sensor") { return servos.l_hip_roll; }
        if (name == "left_hip_pitch_sensor") { return servos.l_hip_pitch; }
        if (name == "left_hip_yaw_sensor") { return servos.l_hip_yaw; }
        // Right hip
        if (name == "right_hip_roll_sensor") { return servos.r_hip_roll; }
        if (name == "right_hip_pitch_sensor") { return servos.r_hip_pitch; }
        if (name == "right_hip_yaw_sensor") { return servos.r_hip_yaw; }
        // Elbows
        if (name == "left_elbow_pitch_sensor") { return servos.l_elbow; }
        if (name == "right_elbow_pitch_sensor") { return servos.r_elbow; }
        // Left shoulder
        if (name == "left_shoulder_roll_sensor") { return servos.l_shoulder_roll; }
        if (name == "left_shoulder_pitch_sensor") { return servos.l_shoulder_pitch; }
        // Right shoulder
        if (name == "right_shoulder_roll_sensor") { return servos.r_shoulder_roll; }
        if (name == "right_shoulder_pitch_sensor") { return servos.r_shoulder_pitch; }
        // Neck and head
        if (name == "neck_yaw_sensor") { return servos.head_pan; }
        if (name == "head_pitch_sensor") { return servos.head_tilt; }
        // clang-format on

        throw std::runtime_error("Unable to translate unknown NUgus.proto sensor name: " + name);
    }

    [[nodiscard]] std::string translate_id_servo(const uint32_t& id) {
        switch (id) {
            case 0: return "right_shoulder_pitch [shoulder]";
            case 1: return "left_shoulder_pitch [shoulder]";
            case 2: return "right_shoulder_roll";
            case 3: return "left_shoulder_roll";
            case 4: return "right_elbow_pitch";
            case 5: return "left_elbow_pitch";
            case 6: return "right_hip_yaw";
            case 7: return "left_hip_yaw";
            case 8: return "right_hip_roll [hip]";
            case 9: return "left_hip_roll [hip]";
            case 10: return "right_hip_pitch";
            case 11: return "left_hip_pitch";
            case 12: return "right_knee_pitch";
            case 13: return "left_knee_pitch";
            case 14: return "right_ankle_pitch";
            case 15: return "left_ankle_pitch";
            case 16: return "right_ankle_roll";
            case 17: return "left_ankle_roll";
            case 18: return "neck_yaw";
            case 19: return "head_pitch";
        }

        throw std::runtime_error("Unable to translate unknown NUgus.proto servo id: " + id);
    }

    [[nodiscard]] ActuatorRequests create_sensor_time_steps(const uint32_t& sensor_timestep,
                                                            const uint32_t& camera_timestep) {
        message::platform::webots::ActuatorRequests msg;

        msg.sensor_time_steps = {{"left_ankle_roll_sensor", sensor_timestep},
                                 {"left_ankle_pitch_sensor", sensor_timestep},
                                 {"right_ankle_roll_sensor", sensor_timestep},
                                 {"right_ankle_pitch_sensor", sensor_timestep},
                                 {"right_knee_pitch_sensor", sensor_timestep},
                                 {"left_knee_pitch_sensor", sensor_timestep},
                                 {"left_hip_roll_sensor", sensor_timestep},
                                 {"left_hip_pitch_sensor", sensor_timestep},
                                 {"left_hip_yaw_sensor", sensor_timestep},
                                 {"right_hip_roll_sensor", sensor_timestep},
                                 {"right_hip_pitch_sensor", sensor_timestep},
                                 {"right_hip_yaw_sensor", sensor_timestep},
                                 {"left_elbow_pitch_sensor", sensor_timestep},
                                 {"right_elbow_pitch_sensor", sensor_timestep},
                                 {"left_shoulder_roll_sensor", sensor_timestep},
                                 {"left_shoulder_pitch_sensor", sensor_timestep},
                                 {"right_shoulder_roll_sensor", sensor_timestep},
                                 {"right_shoulder_pitch_sensor", sensor_timestep},
                                 {"neck_yaw_sensor", sensor_timestep},
                                 {"head_pitch_sensor", sensor_timestep},
                                 {"accelerometer", sensor_timestep},
                                 {"gyroscope", sensor_timestep},
                                 //  {"right_camera", camera_timestep},
                                 {"left_camera", camera_timestep},
                                 {"right_touch_sensor_br", sensor_timestep},
                                 {"right_touch_sensor_bl", sensor_timestep},
                                 {"right_touch_sensor_fl", sensor_timestep},
                                 {"right_touch_sensor_fr", sensor_timestep},
                                 {"left_touch_sensor_br", sensor_timestep},
                                 {"left_touch_sensor_bl", sensor_timestep},
                                 {"left_touch_sensor_fl", sensor_timestep},
                                 {"left_touch_sensor_fr", sensor_timestep}};

        return msg;
    }

    int Webots::tcpip_connect() {
        // Hints for the connection type
        addrinfo hints;
        memset(&hints, 0, sizeof(addrinfo));  // Defaults on what we do not explicitly set
        hints.ai_family   = AF_UNSPEC;        // IPv4 or IPv6
        hints.ai_socktype = SOCK_STREAM;      // TCP

        // Store the ip address information that we will connect to
        addrinfo* address;

        const int error = getaddrinfo(server_address.c_str(), server_port.c_str(), &hints, &address);
        if (error != 0) {
            log<NUClear::ERROR>(fmt::format("Cannot resolve server name: {}. Error {}. Error code {}",
                                            server_address,
                                            gai_strerror(error),
                                            error));
            return -1;
        }

        // Loop through the linked list of potential options for connecting. In order of best to worst.
        for (addrinfo* addr_ptr = address; addr_ptr != NULL; addr_ptr = addr_ptr->ai_next) {
            const int fd_temp = socket(addr_ptr->ai_family, addr_ptr->ai_socktype, addr_ptr->ai_protocol);

            if (fd_temp == -1) {
                // Bad fd
                continue;
            }
            else if (connect(fd_temp, addr_ptr->ai_addr, addr_ptr->ai_addrlen) != -1) {
                // Connection successful
                freeaddrinfo(address);
                return fd_temp;
            }
            // Connection was not successful
            close(fd_temp);
        }

        // No connection was successful
        freeaddrinfo(address);
        log<NUClear::ERROR>(fmt::format("Cannot connect to server: {}:{}", server_address, server_port));
        return -1;
    }

    Webots::Webots(std::unique_ptr<NUClear::Environment> environment) : Reactor(std::move(environment)) {
        on<Configuration>("webots.yaml").then([this](const Configuration& config) {
            // Use configuration here from file webots.yaml
            time_step            = config["time_step"].as<int>();
            min_camera_time_step = config["min_camera_time_step"].as<int>();
            min_sensor_time_step = config["min_sensor_time_step"].as<int>();
            max_velocity_mx64    = config["max_velocity_mx64"].as<double>();
            max_velocity_mx106   = config["max_velocity_mx106"].as<double>();

            this->log_level = config["log_level"].as<NUClear::LogLevel>();

            clock_smoothing = config["clock_smoothing"].as<double>();

            server_address = config["server_address"].as<std::string>();
            server_port    = config["port"].as<std::string>();

            on<Watchdog<Webots, 30, std::chrono::seconds>, Sync<Webots>>().then([this, config] {
                // We haven't received any messages lately
                log<NUClear::WARN>("Connection timed out. Attempting reconnect");
                setup_connection();
            });

            // Connect to the server
            setup_connection();
        });


        on<Configuration>("WebotsCameras").then([this](const Configuration& config) {
            // Strip the .yaml off the name of the file to get the name of the camera
            const std::string name = ::basename(config.fileName.substr(0, config.fileName.find_last_of('.')).c_str());

            log<NUClear::INFO>(fmt::format("Connected to the webots {} camera", name));

            CameraContext context;
            context.name = name;
            context.id   = num_cameras++;
            context.Hpc  = Eigen::Matrix4d(config["lens"]["Hpc"].as<Expression>());  // Load Hpc from configuration

            int width  = config["settings"]["Width"].as<Expression>();
            int height = config["settings"]["Height"].as<Expression>();

            // Renormalise the focal length
            float focal_length = config["lens"]["focal_length"].as<Expression>();
            float fov          = config["lens"]["fov"].as<Expression>();

            // Recentre/renormalise the centre
            Eigen::Vector2f centre = Eigen::Vector2f(config["lens"]["centre"].as<Expression>());

            // Adjust the distortion parameters for the new width units
            Eigen::Vector2f k = config["lens"]["k"].as<Expression>();

            // Set the lens parameters from configuration
            context.lens = Image::Lens{
                config["lens"]["projection"].as<std::string>(),
                focal_length,
                fov,
                centre,
                k,
            };

            // If the lens fov was auto we need to correct it
            if (!std::isfinite(context.lens.fov)) {
                double a = height / width;
                std::array<double, 4> options{
                    utility::vision::unproject(Eigen::Vector2f(0, 0), context.lens, Eigen::Vector2f(1, a)).x(),
                    utility::vision::unproject(Eigen::Vector2f(1, 0), context.lens, Eigen::Vector2f(1, a)).x(),
                    utility::vision::unproject(Eigen::Vector2f(0, a), context.lens, Eigen::Vector2f(1, a)).x(),
                    utility::vision::unproject(Eigen::Vector2f(1, a), context.lens, Eigen::Vector2f(1, a)).x()};
                context.lens.fov = std::acos(*std::min_element(options.begin(), options.end())) * 2.0;
            }

            camera_context[name] = std::move(context);
        });

        on<Trigger<Sensors>>().then("Buffer Sensors", [this](const Sensors& sensors) {
            std::lock_guard<std::mutex> lock(sensors_mutex);
            auto now = NUClear::clock::now();
            Hwps.resize(std::distance(Hwps.begin(), std::remove_if(Hwps.begin(), Hwps.end(), [now](const auto& v) {
                                          return v.first < (now - std::chrono::milliseconds(500));
                                      })));

            // Get torso to head, and torso to world
            Eigen::Affine3d Htp(sensors.Htx[ServoID::HEAD_PITCH]);
            Eigen::Affine3d Htw(sensors.Htw);
            Eigen::Affine3d Hwp = Htw.inverse() * Htp;

            Hwps.push_back(std::make_pair(sensors.timestamp, Hwp));
        });

        // This trigger updates our current servo state
        on<Trigger<ServoTargets>, With<RawSensors>>().then([this](const ServoTargets& targets,
                                                                  const RawSensors& sensors) {
            // Loop through each of our commands
            for (const auto& target : targets.targets) {
                // Get the difference between the current servo position and our servo target
                const double diff = utility::math::angle::difference(
                    double(target.position),
                    utility::platform::getRawServo(target.id, sensors).present_position);
                // Get the difference between the current time and the time the servo should reach its target
                NUClear::clock::duration duration = target.time - NUClear::clock::now();

                // If we have a positive duration, find the velocity.
                // Otherwise, if the duration is negative or 0, the servo should have reached its position
                // before now Because of this, we move the servo as fast as we can to reach the position. The
                // fastest speed is determined by the config, which comes from the max servo velocity from
                // NUgus.proto in Webots
                double max_velocity = 0.0;
                if (target.id >= ServoID::R_HIP_YAW && target.id <= ServoID::L_ANKLE_ROLL) {
                    max_velocity = max_velocity_mx106;
                }
                else {
                    max_velocity = max_velocity_mx64;
                }
                double speed = duration.count() > 0
                                   ? diff / (double(duration.count()) / double(NUClear::clock::period::den))
                                   : max_velocity;

                speed = std::min(max_velocity, speed);
                // Update our internal state if anything has changed for this servo
                if (servo_state[target.id].p_gain != target.gain || servo_state[target.id].i_gain != target.gain * 0.0
                    || servo_state[target.id].d_gain != target.gain * 0.0
                    || servo_state[target.id].moving_speed != speed
                    || servo_state[target.id].goal_position != target.position
                    || servo_state[target.id].torque != target.torque) {

                    servo_state[target.id].dirty = true;
                    servo_state[target.id].id    = target.id;
                    servo_state[target.id].name  = translate_id_servo(target.id);

                    servo_state[target.id].p_gain = target.gain;
                    // `i` and `d` gains are always 0
                    // servo_state[target.id].i_gain        = target.gain * 0.0;
                    // servo_state[target.id].d_gain        = target.gain * 0.0;
                    servo_state[target.id].moving_speed  = speed;
                    servo_state[target.id].goal_position = target.position;

                    servo_state[target.id].torque = target.torque;
                }
            }
        });

        on<Trigger<ServoTarget>>().then([this](const ServoTarget& target) {
            auto targets = std::make_unique<ServoTargets>();
            targets->targets.emplace_back(target);

            // Emit it so it's captured by the reaction above
            emit<Scope::DIRECT>(targets);
        });

        on<Shutdown>().then([this] {
            // Disconnect the fd gracefully
            if (fd != -1) {
                shutdown(fd, SHUT_RDWR);
                close(fd);
                fd = -1;
            }
        });

        on<Trigger<ResetRawSensors>>().then([this]() {
            // Reset the servo state
            for (auto& servo : servo_state) {
                servo.dirty            = false;
                servo.p_gain           = 32.0 / 255.0;
                servo.moving_speed     = 0.0;
                servo.goal_position    = 0.0;
                servo.torque           = 0.0;
                servo.present_position = 0.0;
                servo.present_speed    = 0.0;
            }
        });
    }

    void Webots::setup_connection() {
        // This will return false if a reconnection is not currently in progress
        if (!active_reconnect.exchange(true)) {
            connection_active = false;

            // Unbind any previous reaction handles
            read_io.unbind();
            send_io.unbind();
            error_io.unbind();
            buffer.clear();

            if (fd != -1) {
                // Disconnect the fd gracefully
                shutdown(fd, SHUT_RDWR);
                close(fd);
            }

            fd = tcpip_connect();

            if (fd == -1) {
                // Connection failed
                log<NUClear::ERROR>("Failed to connect to server.");
                active_reconnect.store(false);
                return;
            }

            // Receiving
            read_io =
                on<IO, Sync<Webots>>(fd, IO::READ | IO::CLOSE | IO::ERROR)
                    .then("Read Stream", [this](const IO::Event& event) {
                        if ((event.events & IO::READ) != 0) {
                            // If we have not seen the welcome message yet, look for it
                            if (!connection_active) {
                                // Initialise the string with 0s
                                // make sure we have an extra character just in case we read something that isn't a
                                // null terminator
                                std::array<char, 9> initial_message{};
                                const int n = ::read(fd, initial_message.data(), initial_message.size() - 1);

                                if (n >= 0) {
                                    if (initial_message.data() == std::string("Welcome")) {
                                        // good
                                        log<NUClear::INFO>(
                                            fmt::format("Connected to {}:{}", server_address, server_port));
                                    }
                                    else if (initial_message.data() == std::string("Refused")) {
                                        log<NUClear::FATAL>(
                                            fmt::format("Connection to {}:{} refused: your IP is not white listed.",
                                                        server_address,
                                                        server_port));
                                        // Halt and don't retry as reconnection is pointless.
                                        close(fd);
                                        powerplant.shutdown();
                                    }
                                    else {
                                        log<NUClear::FATAL>(fmt::format("{}:{} sent unknown initial message",
                                                                        server_address,
                                                                        server_port));
                                        // Halt and don't retry as the other end is clearly not Webots
                                        close(fd);
                                        powerplant.shutdown();
                                    }
                                }
                                else {
                                    // There was nothing sent
                                    log<NUClear::DEBUG>("Connection was closed.");
                                    active_reconnect.store(false);
                                    return;
                                }

                                // Set the real time of the connection initiation
                                connect_time = NUClear::clock::now();

                                connection_active = true;
                            }
                            else {
                                // Work out how many bytes are available to read in the buffer and ensure we have
                                // enough space to read them in our data buffer
                                unsigned long available = 0;
                                if (::ioctl(fd, FIONREAD, &available) < 0) {
                                    log<NUClear::ERROR>(
                                        fmt::format("Error querying for available data, {}", strerror(errno)));
                                    return;
                                }
                                const size_t old_size = buffer.size();
                                buffer.resize(old_size + available);

                                // Read data into our buffer and resize it to the new data we read
                                const auto bytes_read = ::read(fd, buffer.data() + old_size, available);
                                // Shrink the buffer to the size that was actually read.
                                buffer.resize(old_size + bytes_read);

                                // Function to read the payload length from the buffer
                                auto read_length = [this](const std::vector<uint8_t>& buffer) {
                                    return buffer.size() >= sizeof(uint32_t)
                                               ? ntohl(*reinterpret_cast<const uint32_t*>(buffer.data()))
                                               : 0u;
                                };

                                // So long as we have enough bytes to process an entire packet, process the packets
                                for (uint32_t length = read_length(buffer); buffer.size() >= length + sizeof(length);
                                     length          = read_length(buffer)) {
                                    // Decode the protocol buffer and emit it as a message
                                    char* payload = reinterpret_cast<char*>(buffer.data()) + sizeof(length);
                                    translate_and_emit_sensor(
                                        NUClear::util::serialise::Serialise<SensorMeasurements>::deserialise(payload,
                                                                                                             length));
                                    // Service the watchdog
                                    emit<Scope::WATCHDOG>(ServiceWatchdog<Webots>());

                                    // Delete the packet we just read ready to read the next one
                                    buffer.erase(buffer.begin(), std::next(buffer.begin(), sizeof(length) + length));
                                }
                            }
                        }

                        // For IO::ERROR and IO::CLOSE conditions the watchdog will handle reconnections so just
                        // report the error
                        else if ((event.events & IO::ERROR) != 0) {
                            if (!active_reconnect.exchange(true)) {
                                log<NUClear::WARN>(fmt::format(
                                    "An invalid request or some other error occurred. Closing our connection"));
                            }
                        }
                        else if ((event.events & IO::CLOSE) != 0) {
                            if (!active_reconnect.exchange(true)) {
                                log<NUClear::WARN>(fmt::format("The Remote hung up. Closing our connection"));
                            }
                        }
                    });

            send_io = on<Every<UPDATE_FREQUENCY, Per<std::chrono::seconds>>, Single, Priority::HIGH>().then(
                "Simulator Update Loop",
                [this] {
                    // Bound the time_step for the cameras and other sensors by the minimum allowed time_step for
                    // the competition
                    const uint32_t sensor_timestep = std::max(min_sensor_time_step, time_step);
                    const uint32_t camera_timestep = std::max(min_camera_time_step, time_step);

                    // Construct the ActuatorRequests message
                    ActuatorRequests actuator_requests = create_sensor_time_steps(sensor_timestep, camera_timestep);
                    for (auto& servo : servo_state) {
                        if (servo.dirty) {
                            // Servo is no longer dirty
                            servo.dirty = false;

                            // Create servo position message
                            actuator_requests.motor_positions.emplace_back(
                                MotorPosition(servo.name, servo.goal_position));

                            // Create servo velocity message
                            actuator_requests.motor_velocities.emplace_back(
                                MotorVelocity(servo.name, servo.moving_speed));

                            // Create servo PID message
                            actuator_requests.motor_pids.emplace_back(
                                MotorPID(servo.name, {servo.p_gain, servo.i_gain, servo.d_gain}));
                        }
                    }

                    // Serialise ActuatorRequests
                    std::vector<char> data =
                        NUClear::util::serialise::Serialise<ActuatorRequests>::serialise(actuator_requests);

                    // Size of the message, in network endian
                    const uint32_t Nn = htonl(data.size());

                    // Only send actuator requests if we are connected to the controller
                    if (connection_active) {
                        // Send the message size first
                        if (send(fd, &Nn, sizeof(Nn), 0) != sizeof(Nn)) {
                            log<NUClear::ERROR>(
                                fmt::format("Error in sending ActuatorRequests' message size,  {}", strerror(errno)));
                        }


                        // Now send the data
                        if (send(fd, data.data(), data.size(), 0) != int(data.size())) {
                            log<NUClear::ERROR>(
                                fmt::format("Error sending ActuatorRequests message, {}", strerror(errno)));
                        }
                        log<NUClear::TRACE>("Sending actuator request.");
                    }
                });

            // Reconnection has now completed
            active_reconnect.store(false);
        }
    }

    void Webots::translate_and_emit_sensor(const SensorMeasurements& sensor_measurements) {
        // ****************************** TIME **************************************
        // Deal with time first

        // Save our previous deltas
        const uint32_t prev_sim_delta  = sim_delta;
        const uint64_t prev_real_delta = real_delta;

        // Update our current deltas
        real_delta = sensor_measurements.real_time - current_real_time;
        sim_delta  = sensor_measurements.time - current_sim_time;

        // Calculate our custom rtf - the ratio of the past two sim deltas and the past two real time deltas,
        // smoothed
        const double ratio =
            static_cast<double>(sim_delta + prev_sim_delta) / static_cast<double>(real_delta + prev_real_delta);

        // Exponential filter to do the smoothing
        utility::clock::custom_rtf = utility::clock::custom_rtf * clock_smoothing + (1.0 - clock_smoothing) * ratio;

        // Update our current times
        current_sim_time  = sensor_measurements.time;
        current_real_time = sensor_measurements.real_time;

        // ************************* DEBUGGING LOGS *********************************
        log<NUClear::TRACE>("received SensorMeasurements:");
        log<NUClear::TRACE>("  sm.time:", sensor_measurements.time);
        log<NUClear::TRACE>("  sm.real_time:", sensor_measurements.real_time);

        log<NUClear::TRACE>("  sm.messages:");
        for (int i = 0; i < int(sensor_measurements.messages.size()); ++i) {
            const auto& message = sensor_measurements.messages[i];
            log<NUClear::TRACE>("    sm.messages #", i);
            log<NUClear::TRACE>("      message_type:", message.message_type);
            log<NUClear::TRACE>("      text:", message.text);
        }

        log<NUClear::TRACE>("  sm.accelerometers:");
        for (int i = 0; i < int(sensor_measurements.accelerometers.size()); ++i) {
            const auto& acc = sensor_measurements.accelerometers[i];
            log<NUClear::TRACE>("    sm.accelerometers #", i);
            log<NUClear::TRACE>("      name:", acc.name);
            log<NUClear::TRACE>("      value:", acc.value.X, ",", acc.value.Y, ",", acc.value.Z);
        }

        log<NUClear::TRACE>("  sm.bumpers:");
        for (int i = 0; i < int(sensor_measurements.bumpers.size()); ++i) {
            const auto& bumper = sensor_measurements.bumpers[i];
            log<NUClear::TRACE>("    sm.bumpers #", i);
            log<NUClear::TRACE>("      name:", bumper.name);
            log<NUClear::TRACE>("      value:", bumper.value);
        }

        log<NUClear::TRACE>("  sm.cameras:");
        for (int i = 0; i < int(sensor_measurements.cameras.size()); ++i) {
            const auto& camera = sensor_measurements.cameras[i];
            log<NUClear::TRACE>("    sm.cameras #", i);
            log<NUClear::TRACE>("      name:", camera.name);
            log<NUClear::TRACE>("      width:", camera.width);
            log<NUClear::TRACE>("      height:", camera.height);
            log<NUClear::TRACE>("      quality:", camera.quality);
            log<NUClear::TRACE>("      image (size):", camera.image.size());
        }

        log<NUClear::TRACE>("  sm.forces:");
        for (int i = 0; i < int(sensor_measurements.forces.size()); ++i) {
            const auto& force = sensor_measurements.forces[i];
            log<NUClear::TRACE>("    sm.forces #", i);
            log<NUClear::TRACE>("      name:", force.name);
            log<NUClear::TRACE>("      value:", force.value);
        }

        log<NUClear::TRACE>("  sm.force3ds:");
        for (int i = 0; i < int(sensor_measurements.force3ds.size()); ++i) {
            const auto& force = sensor_measurements.force3ds[i];
            log<NUClear::TRACE>("    sm.force3ds #", i);
            log<NUClear::TRACE>("      name:", force.name);
            log<NUClear::TRACE>("      value:", force.value.X, ",", force.value.Y, ",", force.value.Z);
        }

        log<NUClear::TRACE>("  sm.force6ds:");
        for (int i = 0; i < int(sensor_measurements.force6ds.size()); ++i) {
            const auto& force = sensor_measurements.force6ds[i];
            log<NUClear::TRACE>("    sm.force6ds #", i);
            log<NUClear::TRACE>("      name:", force.name);
            log<NUClear::TRACE>("      force:", force.force.X, ",", force.force.Y, ",", force.force.Z);
            log<NUClear::TRACE>("      torque:", force.torque.X, ",", force.force.Y, ",", force.force.Z);
        }

        log<NUClear::TRACE>("  sm.gyros:");
        for (int i = 0; i < int(sensor_measurements.gyros.size()); ++i) {
            const auto& gyro = sensor_measurements.gyros[i];
            log<NUClear::TRACE>("    sm.gyros #", i);
            log<NUClear::TRACE>("      name:", gyro.name);
            log<NUClear::TRACE>("      value:", gyro.value.X, ",", gyro.value.Y, ",", gyro.value.Z);
        }

        log<NUClear::TRACE>("  sm.position_sensors:");
        for (int i = 0; i < int(sensor_measurements.position_sensors.size()); ++i) {
            const auto& sensor = sensor_measurements.position_sensors[i];
            log<NUClear::TRACE>("    sm.position_sensors #", i);
            log<NUClear::TRACE>("      name:", sensor.name);
            log<NUClear::TRACE>("      value:", sensor.value);
        }


        // Parse the errors and warnings from Webots and log them.
        // Note that this is where we should deal with specific messages passed in SensorMeasurements.messages.
        // Or check if those messages have specific information
        for (const auto& message : sensor_measurements.messages) {
            switch (int(message.message_type)) {
                case Message::MessageType::ERROR_MESSAGE: log<NUClear::ERROR>(message.text); break;
                case Message::MessageType::WARNING_MESSAGE: log<NUClear::WARN>(message.text); break;
            }
        }

        // Only emit RawSensors if there is any data!
        if (!(sensor_measurements.position_sensors.size() == 0 && sensor_measurements.accelerometers.size() == 0
              && sensor_measurements.bumpers.size() == 0 && sensor_measurements.gyros.size() == 0)) {


            // Read each field of msg, translate it to our protobuf and emit the data
            auto sensor_data = std::make_unique<RawSensors>();

            sensor_data->timestamp = NUClear::clock::now();

            for (const auto& position : sensor_measurements.position_sensors) {
                translate_servo_id(position.name, sensor_data->servo).present_position = position.value;
            }

            if (sensor_measurements.accelerometers.size() > 0) {
                // .accelerometers is a list of one, since our robots have only one accelerometer
                const auto& accelerometer = sensor_measurements.accelerometers[0];
                // Webots has a strictly positive output for the accelerometers. We minus 100 to center the output
                // over 0 The value 100.0 is based on the Look-up Table from NUgus.proto and should be kept
                // consistent with that
                sensor_data->accelerometer.x = static_cast<float>(accelerometer.value.X) - 100.0f;
                sensor_data->accelerometer.y = static_cast<float>(accelerometer.value.Y) - 100.0f;
                sensor_data->accelerometer.z = static_cast<float>(accelerometer.value.Z) - 100.0f;
            }

            if (sensor_measurements.gyros.size() > 0) {
                // .gyros is a list of one, since our robots have only one gyroscope
                const auto& gyro = sensor_measurements.gyros[0];
                // Webots has a strictly positive output for the gyros. We minus 100 to center the output over 0
                // The value 100.0 is based on the Look-up Table from NUgus.proto and should be kept consistent with
                // that
                sensor_data->gyroscope.x = static_cast<float>(gyro.value.X) - 100.0f;
                sensor_data->gyroscope.y = static_cast<float>(gyro.value.Y) - 100.0f;
                sensor_data->gyroscope.z = static_cast<float>(gyro.value.Z) - 100.0f;
            }

            for (const auto& bumper : sensor_measurements.bumpers) {
                // We should have eight bumper sensors
                // Right foot
                if (bumper.name == "right_touch_sensor_br") {
                    sensor_data->fsr.right.fsr1 = bumper.value;
                }
                else if (bumper.name == "right_touch_sensor_bl") {
                    sensor_data->fsr.right.fsr2 = bumper.value;
                }
                else if (bumper.name == "right_touch_sensor_fl") {
                    sensor_data->fsr.right.fsr3 = bumper.value;
                }
                else if (bumper.name == "right_touch_sensor_fr") {
                    sensor_data->fsr.right.fsr4 = bumper.value;
                }
                // Left foot
                else if (bumper.name == "left_touch_sensor_br") {
                    sensor_data->fsr.left.fsr1 = bumper.value;
                }
                else if (bumper.name == "left_touch_sensor_bl") {
                    sensor_data->fsr.left.fsr2 = bumper.value;
                }
                else if (bumper.name == "left_touch_sensor_fl") {
                    sensor_data->fsr.left.fsr3 = bumper.value;
                }
                else if (bumper.name == "left_touch_sensor_fr") {
                    sensor_data->fsr.left.fsr4 = bumper.value;
                }
            }

            emit(sensor_data);
        }

        for (const auto& camera : sensor_measurements.cameras) {
            // Convert the incoming image so we can emit it to the PowerPlant.
            auto image =
                std::make_unique<Image>();  // Change to CompressedImage when compression is implemented in webots
            image->name           = camera.name;
            image->dimensions.x() = camera.width;
            image->dimensions.y() = camera.height;
            image->format         = fourcc("BGR3");  // Change to "JPEG" when webots compression is implemented
            image->data           = camera.image;

            image->id        = camera_context[camera.name].id;
            image->timestamp = NUClear::clock::time_point(std::chrono::nanoseconds(sensor_measurements.time));

            Eigen::Affine3d Hcw;

            /* Mutex Scope */ {
                std::lock_guard<std::mutex> lock(sensors_mutex);

<<<<<<< HEAD
                Eigen::Affine3d Hpc = context->Hpc;
                Eigen::Affine3d Hwp;
                if (true) {
                    Hwp = Eigen::Affine3d::Identity();
                }
                else {
=======
                const Eigen::Affine3d& Hpc = camera_context[camera.name].Hpc;
                Eigen::Affine3d Hwp        = Eigen::Affine3d::Identity();
                if (!Hwps.empty()) {
>>>>>>> c009a342
                    // Find the first time that is not less than the target time
                    auto Hwp_it = std::lower_bound(Hwps.begin(),
                                                   Hwps.end(),
                                                   std::make_pair(image->timestamp, Eigen::Affine3d::Identity()),
                                                   [](const auto& a, const auto& b) { return a.first < b.first; });

                    if (Hwp_it == Hwps.end()) {
                        // Image is newer than most recent sensors
                        Hwp = std::prev(Hwp_it)->second;
                    }
                    else if (Hwp_it == Hwps.begin()) {
                        // Image is older than oldest sensors
                        Hwp = Hwp_it->second;
                    }
                    else {
                        // Check Hwp_it and std::prev(Hwp) for closest match
                        Hwp = std::abs((Hwp_it->first - image->timestamp).count())
                                      < std::abs((std::prev(Hwp_it)->first - image->timestamp).count())
                                  ? Hwp_it->second
                                  : std::prev(Hwp_it)->second;
                    }
                }

                Hcw = Eigen::Affine3d(Hwp * Hpc).inverse();
            }

            image->lens = camera_context[camera.name].lens;
            image->Hcw  = Hcw.matrix();

            emit(image);
        }
    }
}  // namespace module::platform<|MERGE_RESOLUTION|>--- conflicted
+++ resolved
@@ -787,18 +787,9 @@
             /* Mutex Scope */ {
                 std::lock_guard<std::mutex> lock(sensors_mutex);
 
-<<<<<<< HEAD
-                Eigen::Affine3d Hpc = context->Hpc;
-                Eigen::Affine3d Hwp;
-                if (true) {
-                    Hwp = Eigen::Affine3d::Identity();
-                }
-                else {
-=======
                 const Eigen::Affine3d& Hpc = camera_context[camera.name].Hpc;
                 Eigen::Affine3d Hwp        = Eigen::Affine3d::Identity();
                 if (!Hwps.empty()) {
->>>>>>> c009a342
                     // Find the first time that is not less than the target time
                     auto Hwp_it = std::lower_bound(Hwps.begin(),
                                                    Hwps.end(),
