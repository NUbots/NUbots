/*
 * MIT License
 *
 * Copyright (c) 2024 NUbots
 *
 * This file is part of the NUbots codebase.
 * See https://github.com/NUbots/NUbots for further info.
 *
 * Permission is hereby granted, free of charge, to any person obtaining a copy
 * of this software and associated documentation files (the "Software"), to deal
 * in the Software without restriction, including without limitation the rights
 * to use, copy, modify, merge, publish, distribute, sublicense, and/or sell
 * copies of the Software, and to permit persons to whom the Software is
 * furnished to do so, subject to the following conditions:
 *
 * The above copyright notice and this permission notice shall be included in all
 * copies or substantial portions of the Software.
 *
 * THE SOFTWARE IS PROVIDED "AS IS", WITHOUT WARRANTY OF ANY KIND, EXPRESS OR
 * IMPLIED, INCLUDING BUT NOT LIMITED TO THE WARRANTIES OF MERCHANTABILITY,
 * FITNESS FOR A PARTICULAR PURPOSE AND NONINFRINGEMENT. IN NO EVENT SHALL THE
 * AUTHORS OR COPYRIGHT HOLDERS BE LIABLE FOR ANY CLAIM, DAMAGES OR OTHER
 * LIABILITY, WHETHER IN AN ACTION OF CONTRACT, TORT OR OTHERWISE, ARISING FROM,
 * OUT OF OR IN CONNECTION WITH THE SOFTWARE OR THE USE OR OTHER DEALINGS IN THE
 * SOFTWARE.
 */
#include "HardwareIO.hpp"

#include <Eigen/Core>
#include <fmt/format.h>
#include <vector>

#include "extension/Configuration.hpp"

#include "message/actuation/Servos.hpp"
#include "message/platform/NUSenseData.hpp"
#include "message/platform/RawSensors.hpp"
#include "message/reflection.hpp"

#include "utility/platform/RawSensors.hpp"
#include "utility/support/yaml_expression.hpp"


namespace module::platform::NUSense {

    using extension::Configuration;
    using message::actuation::ServoGoal;
    using message::actuation::ServoGoals;
    using message::actuation::SubcontrollerServoGoal;
    using message::actuation::SubcontrollerServoGoals;
    using message::platform::NUSense;
    using message::platform::RawSensors;
    using utility::support::Expression;


    /// @brief Message reflector class that can be used to emit messages provided as NUSenseFrames to the rest of the
    /// system
    /// @tparam T The type of the message to emit
    template <typename T>
    struct EmitReflector;

    /// Virtual base class for the emit reflector
    template <>
    struct EmitReflector<void> {  // NOLINT(cppcoreguidelines-special-member-functions)
        virtual void emit(NUClear::PowerPlant& powerplant, const NUSenseFrame& frame) = 0;
        virtual ~EmitReflector()                                                      = default;
    };
    template <typename T>
    struct EmitReflector : public EmitReflector<void> {
        void emit(NUClear::PowerPlant& powerplant, const NUSenseFrame& frame) override {
            // Deserialise and emit
            powerplant.emit(std::make_unique<T>(NUClear::util::serialise::Serialise<T>::deserialise(frame.payload)));
        }
    };

    HardwareIO::HardwareIO(std::unique_ptr<NUClear::Environment> environment)
        : utility::reactor::StreamReactor<HardwareIO, NUSenseParser, 5>(std::move(environment)) {

        on<Configuration>("HardwareIO.yaml").then([this](const Configuration& config) {
            // Use configuration here from file HardwareIO.yaml
            this->log_level = config["log_level"].as<NUClear::LogLevel>();
            auto device     = config["nusense"]["device"].as<std::string>();
            auto baud       = config["nusense"]["baud"].as<int>();

            // Tell the stream reactor to connect to the device
            emit(std::make_unique<ConnectSerial>(device, baud));

            // Apply servo offsets
            for (size_t i = 0; i < config["servos"].config.size(); ++i) {
                nugus.servo_offset[i]    = config["servos"][i]["offset"].as<Expression>();
                nugus.servo_direction[i] = config["servos"][i]["direction"].as<Expression>();
            }
        });

        // Emit any messages sent by the device to the rest of the system
        on<Trigger<NUSenseFrame>>().then("From NUSense", [this](const NUSenseFrame& packet) {
            message::reflection::from_hash<EmitReflector>(packet.hash)->emit(powerplant, packet);
        });

        // Handle successfully decoded NUSense data
        on<Trigger<NUSense>>().then([this](const NUSense& data) {
            // Will contain data from the NUSense to emit to the rest of the system
            auto sensors = std::make_unique<RawSensors>();

            // Timestamp when this message was created because the incoming packet doesn't have a timestamp
            sensors->timestamp = NUClear::clock::now();

            // Subcontroller data
            sensors->subcontroller_error = 0;  // TODO (NUSense people) not yet implemented
            sensors->led_panel           = 0;  // TODO (NUSense people) not yet implemented
            sensors->head_led            = 0;  // TODO (NUSense people) not yet implemented
            sensors->eye_led             = 0;  // TODO (NUSense people) not yet implemented
            sensors->buttons             = 0;  // TODO (NUSense people) not yet implemented

            // Set IMU
            sensors->accelerometer = Eigen::Vector3f(data.imu.accel.x, data.imu.accel.y, data.imu.accel.z);
            sensors->gyroscope     = Eigen::Vector3f(data.imu.gyro.x, data.imu.gyro.y, data.imu.gyro.z);

            // Battery data
            sensors->battery = 0;  // not yet implemented

            // Servo data
<<<<<<< HEAD
            sensors->servos = data.servos;
            for (auto& servo : sensors->servos) {
=======
            for (const auto& [key, val] : data.servo_map) {
                // Get a reference to the servo we are populating
                RawSensors::Servo& servo = utility::platform::get_raw_servo(val.id - 1, *sensors);
                // fill all servo values from the reference
                servo.hardware_error        = val.hardware_error;
                servo.torque_enabled        = val.torque_enabled;
                servo.velocity_i_gain       = 0;  // not present in NUSense message
                servo.velocity_p_gain       = 0;  // not present in NUSense message
                servo.position_d_gain       = 0;  // not present in NUSense message
                servo.position_i_gain       = 0;  // not present in NUSense message
                servo.position_p_gain       = 0;  // not present in NUSense message
                servo.feed_forward_1st_Gain = 0;  // not present in NUSense message
                servo.feed_forward_2nd_Gain = 0;  // not present in NUSense message
                servo.present_PWM           = val.present_pwm;
                servo.present_current       = val.present_current;
                servo.present_velocity      = val.present_velocity;
                servo.present_position      = val.present_position;
                servo.goal_PWM              = val.goal_pwm;
                servo.goal_current          = val.goal_current;
                servo.goal_velocity         = val.goal_velocity;
                servo.goal_position         = val.goal_position;
                servo.voltage               = val.voltage;
                servo.temperature           = val.temperature;
                servo.profile_acceleration  = 0;  // not present in NUSense message
                servo.profile_velocity      = 0;  // not present in NUSense message

                // Log any errors and timeouts from the servo.
                if (val.packet_counts.packet_errors != 0) {
                    log<NUClear::WARN>(fmt::format("{} packet-error(s) from ID {} ({})",
                                                   val.packet_counts.packet_errors,
                                                   val.id,
                                                   nugus.device_name(static_cast<NUgus::ID>(val.id))));
                }
                if (val.packet_counts.crc_errors != 0) {
                    // For now, the CRC is set to debug until terminating-resistors are gotten since there are many when
                    // the robot is walking.
                    log<NUClear::DEBUG>(fmt::format("{} CRC-error(s) from ID {} ({})",
                                                    val.packet_counts.crc_errors,
                                                    val.id,
                                                    nugus.device_name(static_cast<NUgus::ID>(val.id))));
                }
                if (val.packet_counts.timeouts != 0) {
                    log<NUClear::WARN>(fmt::format("{} dropped packet(s) from ID {} ({})",
                                                   val.packet_counts.timeouts,
                                                   val.id,
                                                   nugus.device_name(static_cast<NUgus::ID>(val.id))));
                }

>>>>>>> 224bc2df
                // Add the offsets and switch the direction.
                servo.present_position *= nugus.servo_direction[servo.id];
                servo.present_position += nugus.servo_offset[servo.id];
            }

            log<NUClear::TRACE>(
                fmt::format("\nIMU Data\n"
                            "\tAccel(xyz): {} - {} - {}\n"
                            "\t Gyro(xyz): {} - {} - {}\n ",
                            data.imu.accel.x,
                            data.imu.accel.y,
                            data.imu.accel.z,
                            data.imu.gyro.x,
                            data.imu.gyro.y,
                            data.imu.gyro.z));

            log<NUClear::TRACE>("Logging servo states...");

            for (const auto& [key, val] : data.servo_map) {
                log<NUClear::TRACE>(fmt::format("      key: {}", key));

                log<NUClear::TRACE>(fmt::format("       id: {}", val.id));
                log<NUClear::TRACE>(fmt::format("   hw_err: {}", val.hardware_error));
                log<NUClear::TRACE>(fmt::format("torque_en: {}", val.torque_enabled));
                log<NUClear::TRACE>(fmt::format("     ppwm: {}", val.present_pwm));
                log<NUClear::TRACE>(fmt::format("    pcurr: {}", val.present_current));
                log<NUClear::TRACE>(fmt::format("    pvelo: {}", val.present_velocity));
                log<NUClear::TRACE>(fmt::format("     ppos: {}", val.present_position));
                log<NUClear::TRACE>(fmt::format("     gpwm: {}", val.goal_pwm));
                log<NUClear::TRACE>(fmt::format("    gcurr: {}", val.goal_current));
                log<NUClear::TRACE>(fmt::format("    gvelo: {}", val.goal_velocity));
                log<NUClear::TRACE>(fmt::format("     gpos: {}", val.goal_position));
                log<NUClear::TRACE>(fmt::format("  voltage: {}", val.voltage));
                log<NUClear::TRACE>(fmt::format("     temp: {}", val.temperature));
            }

            // Emit the raw sensor data
            emit(std::move(sensors));
        });


        // Sync is used because uart write is a shared resource
        on<Trigger<ServoGoals>, Sync<HardwareIO>>().then([this](const ServoGoals& commands) {
            // Copy the data into a new message so we can use a duration instead of a timepoint
            // and take the offsets and switch the direction.
            auto servo_targets = SubcontrollerServoGoals();

            // Change the timestamp in servo targets to the difference between the timestamp and now
            // Take away the offset and switch the direction if needed
            for (auto& target : commands.targets) {
                servo_targets.targets.emplace_back(
                    target.time - NUClear::clock::now(),
                    target.id,
                    (target.position - nugus.servo_offset[target.id]) * nugus.servo_direction[target.id],
                    target.gain,
                    target.torque);
            }

            send_packet(servo_targets);
        });

        on<Trigger<ServoGoal>>().then([this](const ServoGoal& command) {
            auto command_list = std::make_unique<ServoGoals>();
            command_list->targets.push_back(command);

            // Emit it so it's captured by the reaction above
            emit<Scope::DIRECT>(std::move(command_list));
        });
    }

}  // namespace module::platform::NUSense<|MERGE_RESOLUTION|>--- conflicted
+++ resolved
@@ -120,10 +120,6 @@
             sensors->battery = 0;  // not yet implemented
 
             // Servo data
-<<<<<<< HEAD
-            sensors->servos = data.servos;
-            for (auto& servo : sensors->servos) {
-=======
             for (const auto& [key, val] : data.servo_map) {
                 // Get a reference to the servo we are populating
                 RawSensors::Servo& servo = utility::platform::get_raw_servo(val.id - 1, *sensors);
@@ -172,7 +168,6 @@
                                                    nugus.device_name(static_cast<NUgus::ID>(val.id))));
                 }
 
->>>>>>> 224bc2df
                 // Add the offsets and switch the direction.
                 servo.present_position *= nugus.servo_direction[servo.id];
                 servo.present_position += nugus.servo_offset[servo.id];
