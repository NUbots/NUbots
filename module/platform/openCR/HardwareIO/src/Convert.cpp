--- conflicted
+++ resolved
@@ -144,11 +144,7 @@
             int32_t scaled_value = int32_t(data) - 2048;
 
             // Do the actual converstion to angle
-<<<<<<< HEAD
-            float angle = value * 0.0015358897f;
-=======
             float angle = scaled_value * 0.0015358897f;
->>>>>>> f47a43c7
 
             // Apply the servo specific operations
             angle *= servo_direction[id];
