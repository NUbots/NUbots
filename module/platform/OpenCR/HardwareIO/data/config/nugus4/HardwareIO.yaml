--- conflicted
+++ resolved
@@ -92,16 +92,11 @@
     simulated: false
   - # [19] HEAD_PITCH
     direction: 1
-<<<<<<< HEAD
     offset: (8/180)*pi
-    simulated: false
-=======
-    offset: 0.17
     simulated: false
 
 servo:
   temp_tol: 60.0
 
 buzzer:
-  freq: 880
->>>>>>> de528ee0
+  freq: 880