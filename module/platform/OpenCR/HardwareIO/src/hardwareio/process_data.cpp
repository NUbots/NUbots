--- conflicted
+++ resolved
@@ -164,12 +164,8 @@
         // Buzz if any servo is hot, forever, until power is turned off.
         // Middle button can be used to disable alarm once no servos are hot, if a power cycle is not desired.
         // A servo is defined to be hot if the detected temperature exceeds the maximum tolerance in the configuration
-<<<<<<< HEAD
         bool any_servo_hot = false;
         for (const auto& servo : servos) {
-=======
-        for (const auto& servo : servo_states) {
->>>>>>> 224bc2df
             if (servo.temperature > cfg.alarms.temperature.level) {
                 log<NUClear::WARN>("Alarm triggered: Servo ID {} ({}) is hot! (Later servos may also be hot)",
                                    packet.id,
