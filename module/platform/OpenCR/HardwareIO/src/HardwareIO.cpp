#include "HardwareIO.hpp"

#include <fmt/format.h>

#include "Convert.hpp"
#include "dynamixel/v2/Dynamixel.hpp"

#include "extension/Configuration.hpp"

#include "message/actuation/ServoTarget.hpp"
#include "message/output/Buzzer.hpp"

#include "message/output/Buzzer.hpp"
#include "message/localisation/Field.hpp"

#include "utility/math/angle.hpp"
#include "utility/math/comparison.hpp"
#include "utility/support/yaml_expression.hpp"

namespace module::platform::OpenCR {

    using extension::Configuration;
    using message::actuation::ServoTarget;
    using message::actuation::ServoTargets;
    using message::platform::RawSensors;
    using message::platform::StatusReturn;
    using utility::support::Expression;

    using message::output::Buzzer;

    HardwareIO::HardwareIO(std::unique_ptr<NUClear::Environment> environment)
        : Reactor(std::move(environment)), opencr(), nugus(), byte_wait(0), packet_wait(0), packet_queue() {


        packet_watchdog =
            on<Watchdog<PacketWatchdog, 20, std::chrono::milliseconds>, Sync<PacketWatchdog>>()
                .then([this] {
                    // This is a hacky fix because the watchdog is not disabled quickly enough at the beginning. This
                    // may be related to the out of order packets with Sync within NUClear. This should be fixed in a
                    // later version of NUClear.
                    if (model_watchdog.enabled()) {
                        log<NUClear::WARN>(
                            "Packet watchdog cannot be enabled while model watchdog is enabled. You may see this "
                            "warning at the start of the program. This is expected as the watchdog reaction may still "
                            "be disabling.");
                        packet_watchdog.disable();
                        return;
                    }

                    // Check what the hangup was
                    bool packet_dropped = false;
                    // The result of the assignment is 0 (NUgus::ID::NO_ID) if we aren't waiting on
                    // any packets, otherwise is the nonzero ID of the timed out device
                    for (NUgus::ID dropout_id; (dropout_id = queue_item_waiting()) != NUgus::ID::NO_ID;) {
                        // Delete the packet we're waiting on
                        packet_queue[dropout_id].erase(packet_queue[dropout_id].begin());
                        log<NUClear::WARN>(fmt::format("Dropped packet from ID {}", int(dropout_id)));
                        // Set flag
                        packet_dropped = true;
                    }

                    // Send a request for all servo packets, only if there were packets dropped
                    // In case the system stops for some other reason, we don't want the watchdog
                    // to make it automatically restart
                    if (packet_dropped) {
                        log<NUClear::WARN>("Requesting servo packets to restart system");
                        send_servo_request();
                    }
                })
                .disable();

        model_watchdog =
            on<Watchdog<ModelWatchdog, 500, std::chrono::milliseconds>, Sync<ModelWatchdog>>()
                .then([this] {
                    log<NUClear::WARN>(fmt::format("OpenCR model information not received, restarting system"));
                    // Clear all packet queues just in case
                    queue_clear_all();
                    // Restart the system and exit the watchdog
                    startup();
                    return;
                })
                .enable();

        on<Configuration>("HardwareIO.yaml").then([this](const Configuration& config) {
            this->log_level = config["log_level"].as<NUClear::LogLevel>();

            // Make sure OpenCR is operating at the correct baud rate (based on config params)
            if (opencr.connected()) {
                opencr.close();
            }

            opencr.open(config["opencr"]["device"], config["opencr"]["baud"]);
            byte_wait   = config["opencr"]["byte_wait"];
            packet_wait = config["opencr"]["packet_wait"];

            // Initialise packet_queue map
            // OpenCR
            packet_queue[NUgus::ID::OPENCR] = std::vector<PacketTypes>();

            // Within this codebase, we consider servos to be 0 indexed
            // However, when we receive a packet, they are 1 indexed
            // The packet queue and servo_ids function handles this
            for (const auto& id : nugus.servo_ids()) {
                packet_queue[NUgus::ID(id)] = std::vector<PacketTypes>();
            }

            for (size_t i = 0; i < config["servos"].config.size(); ++i) {
                nugus.servo_offset[i]     = config["servos"][i]["offset"].as<Expression>();
                nugus.servo_direction[i]  = config["servos"][i]["direction"].as<Expression>();
                servo_states[i].simulated = config["servos"][i]["simulated"].as<bool>();
            }

<<<<<<< HEAD
            cfg.alarms.temperature.level = config["alarms"]["temperature"]["level"].as<float>();
            cfg.alarms.temperature.buzzer_frequency  = config["alarms"]["temperature"]["buzzer_frequency"].as<float>();
=======
            cfg.alarms.temperature.level            = config["alarms"]["temperature"]["level"].as<float>();
            cfg.alarms.temperature.buzzer_frequency = config["alarms"]["temperature"]["buzzer_frequency"].as<float>();
>>>>>>> 722bc041
        });

        on<Startup>().then("HardwareIO Startup", [this] {
            // The first thing to do is get the model information
            // The model watchdog is started, which has a longer time than the packet watchdog
            // The packet watchdog is disabled until we start the main loop
            model_watchdog.enable();
            packet_watchdog.disable();

            // The startup function sets up the subcontroller state
            startup();
        });

        on<Shutdown>().then("HardwareIO Shutdown", [this] {
            // Close our connection to the OpenCR
            if (opencr.connected()) {
                opencr.close();
            }
        });

        // When we receive data back from the OpenCR it will arrive here
        // Run a state machine to handle reception of packet header and data
        // If a packet is successfully emitted then we emit a StatusReturn message
        on<IO>(opencr.native_handle(), IO::READ).then([this] {
            // Process the response packet and emit a StatusReturn if applicable
            handle_response();
        });

        on<Trigger<StatusReturn>, Sync<HardwareIO>>().then([this](const StatusReturn& packet) {
            const NUgus::ID packet_id = NUgus::ID(packet.id);
            /* Error handling */

            // Check we can process this packet
            if (packet_queue.find(packet_id) == packet_queue.end()) {
                log<NUClear::WARN>(fmt::format("received packet for unexpected ID {}.", packet.id));
                return;
            }

            // Check we're expecting the packet
            if (packet_queue[packet_id].empty()) {
                log<NUClear::WARN>(fmt::format("Unexpected packet data received for ID {}.", int(packet_id)));
                return;
            }

            /* All good now */

            // Pop the front of the packet queue
            auto& info = packet_queue[packet_id].front();
            packet_queue[packet_id].erase(packet_queue[packet_id].begin());

            /// @brief handle incoming packets, and send next request if all packets were handled
            // -> received model information packet
            //    -> Trigger first servo request
            // -> Received all servo packets
            //    -> Request OpenCR packet
            // -> Received OpenCR packet
            //    -> Request servo packets
            switch (info) {
                // Handles OpenCR model and version information
                case PacketTypes::MODEL_INFORMATION:
                    emit<Scope::WATCHDOG>(ServiceWatchdog<ModelWatchdog>());
                    // call packet handler
                    process_model_information(packet);

                    // check if we received the final packet we are expecting
                    if (queue_item_waiting() == NUgus::ID::NO_ID) {
                        log<NUClear::TRACE>("Initial data received, kickstarting system");

                        // Stop the model watchdog since we have it now
                        // Start the packet watchdog since the main loop is now starting
                        model_watchdog.unbind();
                        log<NUClear::WARN>("Packet watchdog enabled");
                        packet_watchdog.enable();

                        // At the start, we want to query the motors so we can store their state internally
                        // This will start the loop of reading and writing to the servos and opencr
                        for (const auto& id : nugus.servo_ids()) {
                            packet_queue[NUgus::ID(id)].push_back(PacketTypes::SERVO_DATA);
                        }
                        opencr.write(dynamixel::v2::SyncReadCommand<20>(uint16_t(AddressBook::SERVO_READ),
                                                                        sizeof(DynamixelServoReadData),
                                                                        nugus.servo_ids()));
                    }

                    break;

                // Handles OpenCR sensor data
                case PacketTypes::OPENCR_DATA:
                    emit<Scope::WATCHDOG>(ServiceWatchdog<PacketWatchdog>());
                    // call packet handler
                    process_opencr_data(packet);

                    // check if we received the final packet we are expecting
                    if (queue_item_waiting() == NUgus::ID::NO_ID) {
                        log<NUClear::TRACE>("OpenCR data received, requesting servo data");
                        send_servo_request();
                    }

                    break;

                // Handles servo data
                case PacketTypes::SERVO_DATA:
                    emit<Scope::WATCHDOG>(ServiceWatchdog<PacketWatchdog>());
                    // call packet handler
                    process_servo_data(packet);

                    // check if we received the final packet we are expecting
                    if (queue_item_waiting() == NUgus::ID::NO_ID) {
                        log<NUClear::TRACE>("All servos received, requesting OpenCR data");
                        send_opencr_request();
                    }

                    break;

                default: log<NUClear::WARN>("Unknown packet data received"); break;
            }
        });

        // REACTIONS FOR RECEIVING HARDWARE REQUESTS FROM THE SYSTEM

        on<Trigger<ServoTargets>>().then([this](const ServoTargets& commands) {
            // Loop through each of our commands and update servo state information accordingly
            for (const auto& command : commands.targets) {
                // Desired time to reach the goal position (in milliseconds)
                NUClear::clock::duration duration = command.time - NUClear::clock::now();
                float time_span = float(duration.count()) / float(NUClear::clock::period::den) * 1000.0f;
                // Ensure the time span is positive
                time_span = std::max(time_span, 0.0f);

                // Update our internal state
                if (servo_states[command.id].torque != command.torque
                    || servo_states[command.id].position_p_gain != command.gain
                    || servo_states[command.id].position_i_gain != command.gain * 0
                    || servo_states[command.id].position_d_gain != command.gain * 0
                    || servo_states[command.id].goal_position != command.position
                    || servo_states[command.id].profile_velocity != time_span) {

                    servo_states[command.id].dirty = true;

                    servo_states[command.id].torque = command.torque;

                    servo_states[command.id].position_p_gain = command.gain;
                    servo_states[command.id].position_i_gain = command.gain * 0;
                    servo_states[command.id].position_d_gain = command.gain * 0;

                    servo_states[command.id].goal_position = command.position;
                    // Drive Mode is Time-Based, so we need to set the profile velocity to the time (in milliseconds) we
                    // want to take to reach the goal position
                    servo_states[command.id].profile_velocity = time_span;
                }
            }
        });

        on<Trigger<ServoTarget>>().then([this](const ServoTarget& command) {
            auto command_list = std::make_unique<ServoTargets>();
            command_list->targets.push_back(command);

            // Emit it so it's captured by the reaction above
            emit<Scope::DIRECT>(std::move(command_list));
        });

        // If we get a head_led command then write it
        on<Trigger<RawSensors::HeadLED>>().then([this](const RawSensors::HeadLED& led) {
            // Update our internal state
            opencr_state.head_led = led.RGB;
            opencr_state.dirty    = true;
        });

        // If we get a EyeLED command then write it
        on<Trigger<RawSensors::EyeLED>>().then([this](const RawSensors::EyeLED& /*led*/) {
            // Update our internal state
            // OpenCR can only use 1 RGB LED
        });

        // If we get an LED panel command then write it
        on<Trigger<RawSensors::LEDPanel>>().then([this](const RawSensors::LEDPanel& led) {
            // Update our internal state
            opencr_state.led_panel.led2 = led.led2;
            opencr_state.led_panel.led3 = led.led3;
            opencr_state.led_panel.led4 = led.led4;
            opencr_state.dirty          = true;
        });

        on<Trigger<Buzzer>>().then([this](const Buzzer& buzzer_msg) {
            // Fill the necessary field within the opencr_state struct
            opencr_state.buzzer = buzzer_msg.frequency;
        });
    }

}  // namespace module::platform::OpenCR<|MERGE_RESOLUTION|>--- conflicted
+++ resolved
@@ -8,8 +8,6 @@
 #include "extension/Configuration.hpp"
 
 #include "message/actuation/ServoTarget.hpp"
-#include "message/output/Buzzer.hpp"
-
 #include "message/output/Buzzer.hpp"
 #include "message/localisation/Field.hpp"
 
@@ -110,13 +108,8 @@
                 servo_states[i].simulated = config["servos"][i]["simulated"].as<bool>();
             }
 
-<<<<<<< HEAD
             cfg.alarms.temperature.level = config["alarms"]["temperature"]["level"].as<float>();
             cfg.alarms.temperature.buzzer_frequency  = config["alarms"]["temperature"]["buzzer_frequency"].as<float>();
-=======
-            cfg.alarms.temperature.level            = config["alarms"]["temperature"]["level"].as<float>();
-            cfg.alarms.temperature.buzzer_frequency = config["alarms"]["temperature"]["buzzer_frequency"].as<float>();
->>>>>>> 722bc041
         });
 
         on<Startup>().then("HardwareIO Startup", [this] {
