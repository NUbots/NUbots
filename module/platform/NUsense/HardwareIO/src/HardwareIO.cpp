--- conflicted
+++ resolved
@@ -11,11 +11,7 @@
 
     using extension::Configuration;
     using message::actuation::ServoTargets;
-<<<<<<< HEAD
-    using extension::Configuration;
-=======
 
->>>>>>> 96dc556b
     /**
      * Message reflector class that can be used to emit messages provided as NUSenseFrames to the rest of the system
      *
