/*
 * This file is part of the NUbots Codebase.
 *
 * The NUbots Codebase is free software: you can redistribute it and/or modify
 * it under the terms of the GNU General Public License as published by
 * the Free Software Foundation, either version 3 of the License, or
 * (at your option) any later version.
 *
 * The NUbots Codebase is distributed in the hope that it will be useful,
 * but WITHOUT ANY WARRANTY; without even the implied warranty of
 * MERCHANTABILITY or FITNESS FOR A PARTICULAR PURPOSE.  See the
 * GNU General Public License for more details.
 *
 * You should have received a copy of the GNU General Public License
 * along with the NUbots Codebase.  If not, see <http://www.gnu.org/licenses/>.
 *
 * Copyright 2013 NUbots <nubots@nubots.net>
 */

#include "SensorFilter.h"

#include <Eigen/Core>

#include "extension/Configuration.h"

#include "message/input/Sensors.h"
//#include "message/localisation/ResetRobotHypotheses.h"
#include "message/platform/darwin/DarwinSensors.h"

#include "utility/input/LimbID.h"
#include "utility/input/ServoID.h"
#include "utility/math/geometry/UnitQuaternion.h"
#include "utility/math/matrix/Rotation2D.h"
#include "utility/motion/ForwardKinematics.h"
#include "utility/nusight/NUhelpers.h"
#include "utility/platform/darwin/DarwinSensors.h"
#include "utility/support/eigen_armadillo.h"
#include "utility/support/yaml_armadillo.h"

namespace module {
namespace platform {
    namespace darwin {

        using extension::Configuration;

        using message::input::Sensors;
        using message::motion::BodySide;
        using message::platform::darwin::ButtonLeftDown;
        using message::platform::darwin::ButtonLeftUp;
        using message::platform::darwin::ButtonMiddleDown;
        using message::platform::darwin::ButtonMiddleUp;
        using message::platform::darwin::DarwinSensors;

        using utility::input::ServoSide;
        using LimbID  = utility::input::LimbID;
        using ServoID = utility::input::ServoID;
        // using message::localisation::ResetRobotHypotheses;
        using message::motion::KinematicsModel;
        using utility::math::geometry::UnitQuaternion;
        using utility::math::matrix::Rotation2D;
        using utility::math::matrix::Rotation3D;
        using utility::math::matrix::Transform3D;
        using utility::motion::kinematics::calculateAllPositions;
        using utility::motion::kinematics::calculateCentreOfMass;
        using utility::motion::kinematics::calculateInertialTensor;
        using utility::motion::kinematics::calculateRobotToIMU;
        using utility::nusight::drawArrow;
        using utility::nusight::drawSphere;
        using utility::nusight::graph;

        std::string makeErrorString(const std::string& src, uint errorCode) {
            std::stringstream s;

            s << "Error on ";
            s << src;
            s << ":";


            if (errorCode & DarwinSensors::Error::INPUT_VOLTAGE) {
                s << " Input Voltage ";
            }
            if (errorCode & DarwinSensors::Error::ANGLE_LIMIT) {
                s << " Angle Limit ";
            }
            if (errorCode & DarwinSensors::Error::OVERHEATING) {
                s << " Overheating ";
            }
            if (errorCode & DarwinSensors::Error::OVERLOAD) {
                s << " Overloaded ";
            }
            if (errorCode & DarwinSensors::Error::INSTRUCTION) {
                s << " Bad Instruction ";
            }
            if (errorCode & DarwinSensors::Error::CORRUPT_DATA) {
                s << " Corrupt Data ";
            }
            if (errorCode & DarwinSensors::Error::TIMEOUT) {
                s << " Timeout ";
            }

            return s.str();
        }

        SensorFilter::SensorFilter(std::unique_ptr<NUClear::Environment> environment)
            : Reactor(std::move(environment))
            , motionFilter()
            , config()
            , load_sensor()
            , footlanding_rFWw()
            , footlanding_Rfw()
            , footlanding_Rwf()
            , theta(arma::fill::zeros) {

            on<Configuration>("SensorFilter.yaml").then([this](const Configuration& config) {
<<<<<<< HEAD
                this->config.nominal_z = config["nominal_z"].as<float>();

                this->config.debug = config["debug"].as<bool>();

=======
>>>>>>> 6ccebe5d
                // Button config
                this->config.buttons.debounceThreshold = config["buttons"]["debounce_threshold"].as<int>();

                // Foot down config
                this->config.footDown.fromLoad           = config["foot_down"]["from_load"].as<bool>();
                this->config.footDown.certaintyThreshold = config["foot_down"]["certainty_threshold"].as<float>();

                // Foot load sensor config
                load_sensor = VirtualLoadSensor(config["foot_load_sensor"]);

                // Motion filter config
                // Update our velocity timestep dekay
                this->config.motionFilter.velocityDecay =
                    config["motion_filter"]["update"]["velocity_decay"].as<arma::vec3>();
                motionFilter.model.timeUpdateVelocityDecay = this->config.motionFilter.velocityDecay;

                // Update our measurement noises
                this->config.motionFilter.noise.measurement.accelerometer =
                    arma::diagmat(config["motion_filter"]["noise"]["measurement"]["accelerometer"].as<arma::vec3>());
                this->config.motionFilter.noise.measurement.accelerometerMagnitude = arma::diagmat(
                    config["motion_filter"]["noise"]["measurement"]["accelerometer_magnitude"].as<arma::vec3>());
                this->config.motionFilter.noise.measurement.gyroscope =
                    arma::diagmat(config["motion_filter"]["noise"]["measurement"]["gyroscope"].as<arma::vec3>());
                this->config.motionFilter.noise.measurement.footUpWithZ =
                    arma::diagmat(config["motion_filter"]["noise"]["measurement"]["foot_up_with_z"].as<arma::vec4>());
                this->config.motionFilter.noise.measurement.flatFootOdometry = arma::diagmat(
                    config["motion_filter"]["noise"]["measurement"]["flat_foot_odometry"].as<arma::vec3>());
                this->config.motionFilter.noise.measurement.flatFootOrientation = arma::diagmat(
                    config["motion_filter"]["noise"]["measurement"]["flat_foot_orientation"].as<arma::vec4>());

                // Update our process noises
                this->config.motionFilter.noise.process.position =
                    config["motion_filter"]["noise"]["process"]["position"].as<arma::vec3>();
                this->config.motionFilter.noise.process.velocity =
                    config["motion_filter"]["noise"]["process"]["velocity"].as<arma::vec3>();
                this->config.motionFilter.noise.process.rotation =
                    config["motion_filter"]["noise"]["process"]["rotation"].as<arma::vec4>();
                this->config.motionFilter.noise.process.rotationalVelocity =
                    config["motion_filter"]["noise"]["process"]["rotational_velocity"].as<arma::vec3>();
                this->config.motionFilter.noise.process.gyroscopeBias =
                    config["motion_filter"]["noise"]["process"]["gyroscope_bias"].as<arma::vec3>();

                // Set our process noise in our filter
                arma::vec::fixed<MotionModel::size> processNoise;
                processNoise.rows(MotionModel::PX, MotionModel::PZ) = this->config.motionFilter.noise.process.position;
                processNoise.rows(MotionModel::VX, MotionModel::VZ) = this->config.motionFilter.noise.process.velocity;
                processNoise.rows(MotionModel::QW, MotionModel::QZ) = this->config.motionFilter.noise.process.rotation;
                processNoise.rows(MotionModel::WX, MotionModel::WZ) =
                    this->config.motionFilter.noise.process.rotationalVelocity;
                processNoise.rows(MotionModel::BX, MotionModel::BZ) =
                    this->config.motionFilter.noise.process.gyroscopeBias;
                motionFilter.model.processNoiseMatrix = arma::diagmat(processNoise);

                // Update our mean configs and if it changed, reset the filter
                this->config.motionFilter.initial.mean.position =
                    config["motion_filter"]["initial"]["mean"]["position"].as<arma::vec3>();
                this->config.motionFilter.initial.mean.velocity =
                    config["motion_filter"]["initial"]["mean"]["velocity"].as<arma::vec3>();
                this->config.motionFilter.initial.mean.rotation =
                    config["motion_filter"]["initial"]["mean"]["rotation"].as<arma::vec4>();
                this->config.motionFilter.initial.mean.rotationalVelocity =
                    config["motion_filter"]["initial"]["mean"]["rotational_velocity"].as<arma::vec3>();
                this->config.motionFilter.initial.mean.gyroscopeBias =
                    config["motion_filter"]["initial"]["mean"]["gyroscope_bias"].as<arma::vec3>();

                this->config.motionFilter.initial.covariance.position =
                    config["motion_filter"]["initial"]["covariance"]["position"].as<arma::vec3>();
                this->config.motionFilter.initial.covariance.velocity =
                    config["motion_filter"]["initial"]["covariance"]["velocity"].as<arma::vec3>();
                this->config.motionFilter.initial.covariance.rotation =
                    config["motion_filter"]["initial"]["covariance"]["rotation"].as<arma::vec4>();
                this->config.motionFilter.initial.covariance.rotationalVelocity =
                    config["motion_filter"]["initial"]["covariance"]["rotational_velocity"].as<arma::vec3>();
                this->config.motionFilter.initial.covariance.gyroscopeBias =
                    config["motion_filter"]["initial"]["covariance"]["gyroscope_bias"].as<arma::vec3>();

                // Calculate our mean and covariance
                arma::vec::fixed<MotionModel::size> mean;
                mean.rows(MotionModel::PX, MotionModel::PZ) = this->config.motionFilter.initial.mean.position;
                mean.rows(MotionModel::VX, MotionModel::VZ) = this->config.motionFilter.initial.mean.velocity;
                mean.rows(MotionModel::QW, MotionModel::QZ) = this->config.motionFilter.initial.mean.rotation;
                mean.rows(MotionModel::WX, MotionModel::WZ) = this->config.motionFilter.initial.mean.rotationalVelocity;
                mean.rows(MotionModel::BX, MotionModel::BZ) = this->config.motionFilter.initial.mean.gyroscopeBias;

                arma::vec::fixed<MotionModel::size> covariance;
                covariance.rows(MotionModel::PX, MotionModel::PZ) =
                    this->config.motionFilter.initial.covariance.position;
                covariance.rows(MotionModel::VX, MotionModel::VZ) =
                    this->config.motionFilter.initial.covariance.velocity;
                covariance.rows(MotionModel::QW, MotionModel::QZ) =
                    this->config.motionFilter.initial.covariance.rotation;
                covariance.rows(MotionModel::WX, MotionModel::WZ) =
                    this->config.motionFilter.initial.covariance.rotationalVelocity;
                covariance.rows(MotionModel::BX, MotionModel::BZ) =
                    this->config.motionFilter.initial.covariance.gyroscopeBias;
                motionFilter.setState(mean, arma::diagmat(covariance));
            });


            // on<Trigger<ResetRobotHypotheses>>()
            //  .then("Localisation ResetRobotHypotheses", [this] {
            //     //this reset's the odometry position when localisation does a reset so that we don't have an odometry
            //     offset form our new position
            //     arma::vec::fixed<MotionModel::size> covariance;
            //     covariance.rows(MotionModel::PX, MotionModel::PZ) =
            //     this->config.motionFilter.initial.covariance.position;
            //     covariance.rows(MotionModel::VX, MotionModel::VZ) =
            //     this->config.motionFilter.initial.covariance.velocity;
            //     covariance.rows(MotionModel::QW, MotionModel::QZ) =
            //     this->config.motionFilter.initial.covariance.rotation;
            //     covariance.rows(MotionModel::WX, MotionModel::WZ) =
            //     this->config.motionFilter.initial.covariance.rotationalVelocity;

            //     arma::vec::fixed<MotionModel::size>  newFilter = motionFilter.get();
            //     newFilter.rows(MotionModel::PX, MotionModel::PY) *= 0.;
            //     motionFilter.setState(newFilter, arma::diagmat(covariance));
            // });

            on<Last<20, Trigger<DarwinSensors>>, Single>().then(
                [this](const std::list<std::shared_ptr<const DarwinSensors>>& sensors) {
                    int leftCount   = 0;
                    int middleCount = 0;

                    // If we have any downs in the last 20 frames then we are button pushed
                    for (const auto& s : sensors) {
                        if (s->buttons.left && !s->cm730ErrorFlags) {
                            ++leftCount;
                        }
                        if (s->buttons.middle && !s->cm730ErrorFlags) {
                            ++middleCount;
                        }
                    }

                    bool newLeftDown   = leftCount > config.buttons.debounceThreshold;
                    bool newMiddleDown = middleCount > config.buttons.debounceThreshold;

                    if (newLeftDown != leftDown) {

                        leftDown = newLeftDown;

                        if (newLeftDown) {
                            log("Left Button Down");
                            emit(std::make_unique<ButtonLeftDown>());
                        }
                        else {
                            log("Left Button Up");
                            emit(std::make_unique<ButtonLeftUp>());
                        }
                    }
                    if (newMiddleDown != middleDown) {

                        middleDown = newMiddleDown;

                        if (newMiddleDown) {
                            log("Middle Button Down");
                            emit(std::make_unique<ButtonMiddleDown>());
                        }
                        else {
                            log("Middle Button Up");
                            emit(std::make_unique<ButtonMiddleUp>());
                        }
                    }
                });

            on<Trigger<DarwinSensors>, Optional<With<Sensors>>, With<KinematicsModel>, Single, Priority::HIGH>().then(
                "Main Sensors Loop",
                [this](const DarwinSensors& input,
                       std::shared_ptr<const Sensors> previousSensors,
                       const KinematicsModel& kinematicsModel) {
                    auto sensors = std::make_unique<Sensors>();

                    /************************************************
                     *                 Raw Sensors                  *
                     ************************************************/

                    // Set our timestamp to when the data was read
                    sensors->timestamp = input.timestamp;

                    sensors->voltage = input.voltage;


                    // This checks for an error on the CM730 and reports it
                    if (input.cm730ErrorFlags != DarwinSensors::Error::OK) {
                        NUClear::log<NUClear::WARN>(makeErrorString("CM730", input.cm730ErrorFlags));
                    }

                    // Output errors on the FSRs
                    if (input.fsr.left.errorFlags != DarwinSensors::Error::OK) {
                        NUClear::log<NUClear::WARN>(makeErrorString("Left FSR", input.fsr.left.errorFlags));
                    }

                    if (input.fsr.right.errorFlags != DarwinSensors::Error::OK) {
                        NUClear::log<NUClear::WARN>(makeErrorString("Right FSR", input.fsr.right.errorFlags));
                    }

                    // Read through all of our sensors
                    for (uint32_t i = 0; i < 20; ++i) {
                        auto& original = utility::platform::darwin::getDarwinServo(i, input);
                        auto& error    = original.errorFlags;

                        // Check for an error on the servo and report it
                        while (error != DarwinSensors::Error::OK) {
                            std::stringstream s;
                            s << "Error on Servo " << (i + 1) << " (" << static_cast<ServoID>(i) << "):";

                            if (error & DarwinSensors::Error::INPUT_VOLTAGE) {
                                s << " Input Voltage - " << original.voltage;
                            }
                            if (error & DarwinSensors::Error::ANGLE_LIMIT) {
                                s << " Angle Limit - " << original.presentPosition;
                            }
                            if (error & DarwinSensors::Error::OVERHEATING) {
                                s << " Overheating - " << original.temperature;
                            }
                            if (error & DarwinSensors::Error::OVERLOAD) {
                                s << " Overloaded - " << original.load;
                            }
                            if (error & DarwinSensors::Error::INSTRUCTION) {
                                s << " Bad Instruction ";
                            }
                            if (error & DarwinSensors::Error::CORRUPT_DATA) {
                                s << " Corrupt Data ";
                            }
                            if (error & DarwinSensors::Error::TIMEOUT) {
                                s << " Timeout ";
                            }

                            NUClear::log<NUClear::WARN>(s.str());
                            break;
                        }

                        // If we have previous sensors and our current sensors have an error
                        // we then use our previous sensor values with some updates
                        if (previousSensors && error != DarwinSensors::Error::OK) {
                            // Add the sensor values to the system properly
                            sensors->servo.push_back({error,
                                                      i,
                                                      original.torqueEnabled,
                                                      original.pGain,
                                                      original.iGain,
                                                      original.dGain,
                                                      original.goalPosition,
                                                      original.movingSpeed,
                                                      previousSensors->servo[i].present_position,
                                                      previousSensors->servo[i].present_velocity,
                                                      previousSensors->servo[i].load,
                                                      previousSensors->servo[i].voltage,
                                                      previousSensors->servo[i].temperature});
                        }
                        // Otherwise we can just use the new values as is
                        else {
                            // Add the sensor values to the system properly
                            sensors->servo.push_back({error,
                                                      i,
                                                      original.torqueEnabled,
                                                      original.pGain,
                                                      original.iGain,
                                                      original.dGain,
                                                      original.goalPosition,
                                                      original.movingSpeed,
                                                      original.presentPosition,
                                                      original.presentSpeed,
                                                      original.load,
                                                      original.voltage,
                                                      float(original.temperature)});
                        }
                    }

                    // gyro_x to the right
                    // gyro_y to the back
                    // gyro_z down

                    // acc_x to the back
                    // acc_y to the left
                    // acc_z up

                    // If we have a previous sensors and our cm730 has errors then reuse our last sensor value
                    if (previousSensors && (input.cm730ErrorFlags)) {
                        sensors->accelerometer = previousSensors->accelerometer;
                    }
                    else {
                        sensors->accelerometer = {-input.accelerometer.x, input.accelerometer.y, input.accelerometer.z};
                    }

                    // If we have a previous sensors and our cm730 has errors then reuse our last sensor value
                    if (previousSensors
                        && (input.cm730ErrorFlags
                            || arma::norm(arma::vec({input.gyroscope.x, input.gyroscope.y, input.gyroscope.z}), 2)
                                   > 4 * M_PI)) {
                        NUClear::log<NUClear::WARN>(
                            "Bad gyroscope value",
                            arma::norm(arma::vec({input.gyroscope.x, input.gyroscope.y, input.gyroscope.z}), 2));
                        sensors->gyroscope = previousSensors->gyroscope;
                    }
                    else {
                        sensors->gyroscope = {input.gyroscope.y, input.gyroscope.x, -input.gyroscope.z};
                    }

                    // Put in our FSR information
                    sensors->fsr.emplace_back();
                    sensors->fsr.emplace_back();

                    sensors->fsr[LimbID::LEFT_LEG - 1].centre << input.fsr.left.centreX, input.fsr.left.centreY;
                    sensors->fsr[LimbID::LEFT_LEG - 1].value.reserve(4);
                    sensors->fsr[LimbID::LEFT_LEG - 1].value.push_back(input.fsr.left.fsr1);
                    sensors->fsr[LimbID::LEFT_LEG - 1].value.push_back(input.fsr.left.fsr2);
                    sensors->fsr[LimbID::LEFT_LEG - 1].value.push_back(input.fsr.left.fsr3);
                    sensors->fsr[LimbID::LEFT_LEG - 1].value.push_back(input.fsr.left.fsr4);

                    sensors->fsr[LimbID::RIGHT_LEG - 1].centre << input.fsr.right.centreX, input.fsr.right.centreY;
                    sensors->fsr[LimbID::RIGHT_LEG - 1].value.reserve(4);
                    sensors->fsr[LimbID::RIGHT_LEG - 1].value.push_back(input.fsr.right.fsr1);
                    sensors->fsr[LimbID::RIGHT_LEG - 1].value.push_back(input.fsr.right.fsr2);
                    sensors->fsr[LimbID::RIGHT_LEG - 1].value.push_back(input.fsr.right.fsr3);
                    sensors->fsr[LimbID::RIGHT_LEG - 1].value.push_back(input.fsr.right.fsr4);

                    /************************************************
                     *               Buttons and LEDs               *
                     ************************************************/
                    sensors->button.reserve(2);
                    sensors->button.push_back(Sensors::Button(0, input.buttons.left));
                    sensors->button.push_back(Sensors::Button(1, input.buttons.middle));
                    sensors->led.reserve(5);
                    sensors->led.push_back(Sensors::LED(0, input.ledPanel.led2 ? 0xFF0000 : 0));
                    sensors->led.push_back(Sensors::LED(1, input.ledPanel.led3 ? 0xFF0000 : 0));
                    sensors->led.push_back(Sensors::LED(2, input.ledPanel.led4 ? 0xFF0000 : 0));
                    sensors->led.push_back(Sensors::LED(3, input.headLED.RGB));  // Head
                    sensors->led.push_back(Sensors::LED(4, input.eyeLED.RGB));   // Eye

                    /************************************************
                     *                  Kinematics                  *
                     ************************************************/

                    auto forward_kinematics = calculateAllPositions(kinematicsModel, *sensors);
                    for (const auto& entry : forward_kinematics) {
                        sensors->forward_kinematics[entry.first] = convert(entry.second);
                    }

                    /************************************************
                     *            Foot down information             *
                     ************************************************/
                    sensors->right_foot_down = true;
                    sensors->left_foot_down  = true;

                    if (previousSensors) {


                        std::array<bool, 2> feet_down = {true};
                        if (config.footDown.fromLoad) {
                            // Use our virtual load sensor class to work out which feet are down
                            arma::frowvec::fixed<12> features = {
                                sensors->servo[ServoID::R_HIP_PITCH].present_velocity,
                                sensors->servo[ServoID::R_HIP_PITCH].load,
                                sensors->servo[ServoID::L_HIP_PITCH].present_velocity,
                                sensors->servo[ServoID::L_HIP_PITCH].load,
                                sensors->servo[ServoID::R_KNEE].present_velocity,
                                sensors->servo[ServoID::R_KNEE].load,
                                sensors->servo[ServoID::L_KNEE].present_velocity,
                                sensors->servo[ServoID::L_KNEE].load,
                                sensors->servo[ServoID::R_ANKLE_PITCH].present_velocity,
                                sensors->servo[ServoID::R_ANKLE_PITCH].load,
                                sensors->servo[ServoID::L_ANKLE_PITCH].present_velocity,
                                sensors->servo[ServoID::L_ANKLE_PITCH].load};

                            feet_down = load_sensor.updateFeet(features);
                        }
                        else {
                            auto rightFootDisplacement =
                                sensors->forward_kinematics[ServoID::R_ANKLE_ROLL].inverse()(2, 3);
                            auto leftFootDisplacement =
                                sensors->forward_kinematics[ServoID::L_ANKLE_ROLL].inverse()(2, 3);

                            if (rightFootDisplacement < leftFootDisplacement - config.footDown.certaintyThreshold) {
                                feet_down[0] = true;
                                feet_down[1] = false;
                            }
                            else if (leftFootDisplacement
                                     < rightFootDisplacement - config.footDown.certaintyThreshold) {
                                feet_down[0] = false;
                                feet_down[1] = true;
                            }
                            else {
                                feet_down[0] = true;
                                feet_down[1] = true;
                            }
                        }

                        sensors->left_foot_down  = feet_down[0];
                        sensors->right_foot_down = feet_down[1];
                    }

                    if (this->config.debug) {
                        emit(graph("Foot Down", sensors->left_foot_down ? 1 : 0, sensors->right_foot_down ? 1 : 0));
                        emit(graph("LeftFootDown", sensors->left_foot_down));
                        emit(graph("RightFootDown", sensors->right_foot_down));
                    }

                    /************************************************
                     *             Motion (IMU+Odometry)            *
                     ************************************************/

                    // Calculate our time offset from the last read
                    double deltaT =
                        (input.timestamp - (previousSensors ? previousSensors->timestamp : input.timestamp)).count()
                        / double(NUClear::clock::period::den);

                    // Time update
                    motionFilter.timeUpdate(deltaT);

                    // Accelerometer measurment update
                    motionFilter.measurementUpdate(
                        convert(sensors->accelerometer),
                        config.motionFilter.noise.measurement.accelerometer
                            + arma::norm(convert(sensors->accelerometer))
                                  * config.motionFilter.noise.measurement.accelerometerMagnitude,
                        MotionModel::MeasurementType::ACCELEROMETER());

                    // Gyroscope measurement update
                    motionFilter.measurementUpdate(convert(sensors->gyroscope),
                                                   config.motionFilter.noise.measurement.gyroscope,
                                                   MotionModel::MeasurementType::GYROSCOPE());

                    if (sensors->left_foot_down or sensors->right_foot_down) {
                        // pre-calculate common foot-down variables - these are the torso to world transforms.
                        arma::vec3 rTWw = motionFilter.get().rows(MotionModel::PX, MotionModel::PZ);
                        Rotation3D Rtw(UnitQuaternion(motionFilter.get().rows(MotionModel::QW, MotionModel::QZ)));

                        // 3 points on the ground mean that we can assume this foot is flat
                        // We also have to ensure that the previous foot was also down for this to be valid
                        // Check if our foot is flat on the ground
                        for (auto& side : {ServoSide::LEFT, ServoSide::RIGHT}) {

                            auto servoid = side == ServoSide::LEFT ? ServoID::L_ANKLE_ROLL : ServoID::R_ANKLE_ROLL;

                            const bool& footDown =
                                side == ServoSide::LEFT ? sensors->left_foot_down : sensors->right_foot_down;

                            const bool& prevFootDown = previousSensors ? side == ServoSide::LEFT
                                                                             ? previousSensors->left_foot_down
                                                                             : previousSensors->right_foot_down
                                                                       : false;

                            if (footDown) {
                                Transform3D Htf = convert(sensors->forward_kinematics[servoid]);
                                Transform3D Hft = Htf.i();

                                Rotation3D Rtf  = Htf.rotation();
                                arma::vec3 rFTt = Htf.translation();

                                Rotation3D Rft  = Hft.rotation();
                                arma::vec3 rTFf = Hft.translation();


                                if (!prevFootDown) {
                                    // NOTE: footflat measurements assume the foot is flat on the ground. These
                                    // decorrelate the accelerometer and gyro from translation.
                                    Rotation3D footflat_Rwt = Rotation3D::createRotationZ(Rtw.i().yaw());
                                    Rotation3D footflat_Rtf = Rotation3D::createRotationZ(Rtf.yaw());

                                    // Store the robot foot to world transform
                                    footlanding_Rfw[side] = footflat_Rtf.i() * footflat_Rwt.i();
                                    // Store robot foot in world-delta coordinates
                                    footlanding_Rwf[side]  = footflat_Rwt * footflat_Rtf;
                                    footlanding_rFWw[side] = footlanding_Rwf[side] * rTFf - rTWw;

                                    // Z is an absolute measurement, so we make sure it is an absolute offset
                                    footlanding_rFWw[side][2] = 0.;

                                    // NOTE: an optional foot up with Z calculation can be done here
                                }
                                else {
                                    // NOTE: translation and rotation updates are performed separately so that they can
                                    // be turned off independently for debugging

                                    // encode the old->new torso-world rotation as a quaternion
                                    UnitQuaternion Rtw_new(Rotation3D(Rtf * footlanding_Rfw[side]));

                                    // check if we need to reverse our quaternion
                                    if (arma::norm(Rtw_new + motionFilter.get().rows(MotionModel::QW, MotionModel::QZ))
                                        < 1.) {
                                        Rtw_new *= -1;
                                    }

                                    // do a foot based orientation update
                                    motionFilter.measurementUpdate(
                                        Rtw_new,
                                        config.motionFilter.noise.measurement.flatFootOrientation,
                                        MotionModel::MeasurementType::FLAT_FOOT_ORIENTATION());

                                    // calculate the old -> new world foot position updates
                                    arma::vec3 rFWw = footlanding_Rwf[side] * rTFf - footlanding_rFWw[side];


                                    // do a foot based position update
                                    motionFilter.measurementUpdate(
                                        rFWw,
                                        config.motionFilter.noise.measurement.flatFootOdometry,
                                        MotionModel::MeasurementType::FLAT_FOOT_ODOMETRY());
                                }
                            }
                        }
                    }

                    // Gives us the quaternion representation
                    const auto& o = motionFilter.get();

                    // Map from world to torso coordinates (Rtw)
                    Transform3D Htw;
                    Htw.eye();
                    Htw.rotation()    = Rotation3D(UnitQuaternion(o.rows(MotionModel::QW, MotionModel::QZ)));
                    Htw.translation() = -(Htw.rotation() * o.rows(MotionModel::PX, MotionModel::PZ));

                    // Htw.translation() = (o.rows(MotionModel::PX, MotionModel::PZ));
                    sensors->Htw = convert(Htw);

                    // Integrate gyro to get angular positions
                    theta += o.rows(MotionModel::WX, MotionModel::WZ) * 1.0 / 90.0;

                    sensors->angular_position = convert(theta);

                    if (this->config.debug) {
                        log("p_x:", theta[0], "p_y:", theta[1], "p_z:", theta[2]);
                    }

                    sensors->robot_to_IMU = convert(calculateRobotToIMU(Htw.rotation()));

                    /************************************************
                     *                  Mass Model                  *
                     ************************************************/
                    sensors->centre_of_mass =
                        calculateCentreOfMass(kinematicsModel, sensors->forward_kinematics, sensors->Htw.inverse());
                    sensors->inertial_tensor = calculateInertialTensor(kinematicsModel, sensors->forward_kinematics);

                    /************************************************
                     *                  Kinematics Horizon          *
                     ************************************************/
                    sensors->body_centre_height = motionFilter.get()[MotionModel::PZ];

                    Rotation3D Rwt = Htw.rotation().t();  // remove translation components from the transform
                    Rotation3D Rgt = Rotation3D::createRotationZ(-Rwt.yaw()) * Rwt;
                    // sensors->Hgt : Mat size [4x4] (default identity)
                    // createRotationZ : Mat size [3x3]
                    // Rwt : Mat size [3x3]
                    sensors->Hgt = convert(Transform3D(Rgt));
                    auto Htc     = sensors->forward_kinematics[ServoID::HEAD_PITCH];

                    // Get torso to world transform
                    Transform3D Hwt = Htw.i();

                    Rotation3D yawlessWorldInvR =
                        Rotation3D::createRotationZ(-Rotation3D(Hwt.rotation()).yaw()) * Hwt.rotation();
                    Transform3D Hgt   = Hwt;
                    Hgt.translation() = arma::vec3({0, 0, Hgt.translation()[2]});
                    Hgt.rotation()    = yawlessWorldInvR;
                    sensors->Hgc      = convert(Transform3D(Hgt * convert(Htc)));  // Rwt * Rth

                    /************************************************
                     *                  CENTRE OF PRESSURE          *
                     ************************************************/
                    sensors->centre_of_pressure =
                        convert(utility::motion::kinematics::calculateCentreOfPressure(kinematicsModel, *sensors));

                    emit(std::move(sensors));
                });
        }
    }  // namespace darwin
}  // namespace platform
}  // namespace module<|MERGE_RESOLUTION|>--- conflicted
+++ resolved
@@ -112,13 +112,8 @@
             , theta(arma::fill::zeros) {
 
             on<Configuration>("SensorFilter.yaml").then([this](const Configuration& config) {
-<<<<<<< HEAD
-                this->config.nominal_z = config["nominal_z"].as<float>();
 
                 this->config.debug = config["debug"].as<bool>();
-
-=======
->>>>>>> 6ccebe5d
                 // Button config
                 this->config.buttons.debounceThreshold = config["buttons"]["debounce_threshold"].as<int>();
 
