/*
 * This file is part of the NUbots Codebase.
 *
 * The NUbots Codebase is free software: you can redistribute it and/or modify
 * it under the terms of the GNU General Public License as published by
 * the Free Software Foundation, either version 3 of the License, or
 * (at your option) any later version.
 *
 * The NUbots Codebase is distributed in the hope that it will be useful,
 * but WITHOUT ANY WARRANTY; without even the implied warranty of
 * MERCHANTABILITY or FITNESS FOR A PARTICULAR PURPOSE.  See the
 * GNU General Public License for more details.
 *
 * You should have received a copy of the GNU General Public License
 * along with the NUbots Codebase.  If not, see <http://www.gnu.org/licenses/>.
 *
 * Copyright 2013 NUbots <nubots@nubots.net>
 */

#include "SensorFilter.h"

#include <Eigen/Core>

#include "extension/Configuration.h"

#include "message/input/Sensors.h"
//#include "message/localisation/ResetRobotHypotheses.h"
#include "message/platform/darwin/DarwinSensors.h"

#include "utility/input/LimbID.h"
#include "utility/input/ServoID.h"
#include "utility/math/geometry/UnitQuaternion.h"
#include "utility/math/matrix/Rotation2D.h"
#include "utility/motion/ForwardKinematics.h"
#include "utility/nusight/NUhelpers.h"
#include "utility/platform/darwin/DarwinSensors.h"
#include "utility/support/eigen_armadillo.h"
#include "utility/support/yaml_armadillo.h"

namespace module {
namespace platform {
    namespace darwin {

        using extension::Configuration;

        using message::input::Sensors;
        using message::motion::BodySide;
        using message::platform::darwin::ButtonLeftDown;
        using message::platform::darwin::ButtonLeftUp;
        using message::platform::darwin::ButtonMiddleDown;
        using message::platform::darwin::ButtonMiddleUp;
        using message::platform::darwin::DarwinSensors;

        using utility::input::ServoSide;
        using LimbID  = utility::input::LimbID;
        using ServoID = utility::input::ServoID;
        // using message::localisation::ResetRobotHypotheses;
        using message::motion::KinematicsModel;
        using utility::math::geometry::UnitQuaternion;
        using utility::math::matrix::Rotation2D;
        using utility::math::matrix::Rotation3D;
        using utility::math::matrix::Transform3D;
        using utility::motion::kinematics::calculateAllPositions;
        using utility::motion::kinematics::calculateCentreOfMass;
        using utility::motion::kinematics::calculateInertialTensor;
        using utility::motion::kinematics::calculateRobotToIMU;
        using utility::nusight::drawArrow;
        using utility::nusight::drawSphere;
        using utility::nusight::graph;

        std::string makeErrorString(const std::string& src, uint errorCode) {
            std::stringstream s;

            s << "Error on ";
            s << src;
            s << ":";


            if (errorCode & DarwinSensors::Error::INPUT_VOLTAGE) {
                s << " Input Voltage ";
            }
            if (errorCode & DarwinSensors::Error::ANGLE_LIMIT) {
                s << " Angle Limit ";
            }
            if (errorCode & DarwinSensors::Error::OVERHEATING) {
                s << " Overheating ";
            }
            if (errorCode & DarwinSensors::Error::OVERLOAD) {
                s << " Overloaded ";
            }
            if (errorCode & DarwinSensors::Error::INSTRUCTION) {
                s << " Bad Instruction ";
            }
            if (errorCode & DarwinSensors::Error::CORRUPT_DATA) {
                s << " Corrupt Data ";
            }
            if (errorCode & DarwinSensors::Error::TIMEOUT) {
                s << " Timeout ";
            }

            return s.str();
        }

        SensorFilter::SensorFilter(std::unique_ptr<NUClear::Environment> environment)
            : Reactor(std::move(environment))
            , motionFilter()
            , config()
            , load_sensor()
            , footlanding_rFWw()
            , footlanding_Rfw()
            , footlanding_Rwf()
            , theta(arma::fill::zeros) {

            on<Configuration>("SensorFilter.yaml").then([this](const Configuration& config) {
                this->config.nominal_z = config["nominal_z"].as<float>();

                this->config.debug = config["debug"].as<bool>();

                // Button config
                this->config.buttons.debounceThreshold = config["buttons"]["debounce_threshold"].as<int>();

                // Foot load sensor config
                load_sensor = VirtualLoadSensor(config["foot_load_sensor"]);

                // Motion filter config
                // Update our velocity timestep dekay
                this->config.motionFilter.velocityDecay =
                    config["motion_filter"]["update"]["velocity_decay"].as<arma::vec3>();
                motionFilter.model.timeUpdateVelocityDecay = this->config.motionFilter.velocityDecay;

                // Update our measurement noises
                this->config.motionFilter.noise.measurement.accelerometer =
                    arma::diagmat(config["motion_filter"]["noise"]["measurement"]["accelerometer"].as<arma::vec3>());
                this->config.motionFilter.noise.measurement.accelerometerMagnitude = arma::diagmat(
                    config["motion_filter"]["noise"]["measurement"]["accelerometer_magnitude"].as<arma::vec3>());
                this->config.motionFilter.noise.measurement.gyroscope =
                    arma::diagmat(config["motion_filter"]["noise"]["measurement"]["gyroscope"].as<arma::vec3>());
                this->config.motionFilter.noise.measurement.footUpWithZ =
                    arma::diagmat(config["motion_filter"]["noise"]["measurement"]["foot_up_with_z"].as<arma::vec4>());
                this->config.motionFilter.noise.measurement.flatFootOdometry = arma::diagmat(
                    config["motion_filter"]["noise"]["measurement"]["flat_foot_odometry"].as<arma::vec3>());
                this->config.motionFilter.noise.measurement.flatFootOrientation = arma::diagmat(
                    config["motion_filter"]["noise"]["measurement"]["flat_foot_orientation"].as<arma::vec4>());

                // Update our process noises
                this->config.motionFilter.noise.process.position =
                    config["motion_filter"]["noise"]["process"]["position"].as<arma::vec3>();
                this->config.motionFilter.noise.process.velocity =
                    config["motion_filter"]["noise"]["process"]["velocity"].as<arma::vec3>();
                this->config.motionFilter.noise.process.rotation =
                    config["motion_filter"]["noise"]["process"]["rotation"].as<arma::vec4>();
                this->config.motionFilter.noise.process.rotationalVelocity =
                    config["motion_filter"]["noise"]["process"]["rotational_velocity"].as<arma::vec3>();
                this->config.motionFilter.noise.process.gyroscopeBias =
                    config["motion_filter"]["noise"]["process"]["gyroscope_bias"].as<arma::vec3>();

                // Set our process noise in our filter
                arma::vec::fixed<MotionModel::size> processNoise;
                processNoise.rows(MotionModel::PX, MotionModel::PZ) = this->config.motionFilter.noise.process.position;
                processNoise.rows(MotionModel::VX, MotionModel::VZ) = this->config.motionFilter.noise.process.velocity;
                processNoise.rows(MotionModel::QW, MotionModel::QZ) = this->config.motionFilter.noise.process.rotation;
                processNoise.rows(MotionModel::WX, MotionModel::WZ) =
                    this->config.motionFilter.noise.process.rotationalVelocity;
                processNoise.rows(MotionModel::BX, MotionModel::BZ) =
                    this->config.motionFilter.noise.process.gyroscopeBias;
                motionFilter.model.processNoiseMatrix = arma::diagmat(processNoise);

                // Update our mean configs and if it changed, reset the filter
                this->config.motionFilter.initial.mean.position =
                    config["motion_filter"]["initial"]["mean"]["position"].as<arma::vec3>();
                this->config.motionFilter.initial.mean.velocity =
                    config["motion_filter"]["initial"]["mean"]["velocity"].as<arma::vec3>();
                this->config.motionFilter.initial.mean.rotation =
                    config["motion_filter"]["initial"]["mean"]["rotation"].as<arma::vec4>();
                this->config.motionFilter.initial.mean.rotationalVelocity =
                    config["motion_filter"]["initial"]["mean"]["rotational_velocity"].as<arma::vec3>();
                this->config.motionFilter.initial.mean.gyroscopeBias =
                    config["motion_filter"]["initial"]["mean"]["gyroscope_bias"].as<arma::vec3>();

                this->config.motionFilter.initial.covariance.position =
                    config["motion_filter"]["initial"]["covariance"]["position"].as<arma::vec3>();
                this->config.motionFilter.initial.covariance.velocity =
                    config["motion_filter"]["initial"]["covariance"]["velocity"].as<arma::vec3>();
                this->config.motionFilter.initial.covariance.rotation =
                    config["motion_filter"]["initial"]["covariance"]["rotation"].as<arma::vec4>();
                this->config.motionFilter.initial.covariance.rotationalVelocity =
                    config["motion_filter"]["initial"]["covariance"]["rotational_velocity"].as<arma::vec3>();
                this->config.motionFilter.initial.covariance.gyroscopeBias =
                    config["motion_filter"]["initial"]["covariance"]["gyroscope_bias"].as<arma::vec3>();

                // Calculate our mean and covariance
                arma::vec::fixed<MotionModel::size> mean;
                mean.rows(MotionModel::PX, MotionModel::PZ) = this->config.motionFilter.initial.mean.position;
                mean.rows(MotionModel::VX, MotionModel::VZ) = this->config.motionFilter.initial.mean.velocity;
                mean.rows(MotionModel::QW, MotionModel::QZ) = this->config.motionFilter.initial.mean.rotation;
                mean.rows(MotionModel::WX, MotionModel::WZ) = this->config.motionFilter.initial.mean.rotationalVelocity;
                mean.rows(MotionModel::BX, MotionModel::BZ) = this->config.motionFilter.initial.mean.gyroscopeBias;

                arma::vec::fixed<MotionModel::size> covariance;
                covariance.rows(MotionModel::PX, MotionModel::PZ) =
                    this->config.motionFilter.initial.covariance.position;
                covariance.rows(MotionModel::VX, MotionModel::VZ) =
                    this->config.motionFilter.initial.covariance.velocity;
                covariance.rows(MotionModel::QW, MotionModel::QZ) =
                    this->config.motionFilter.initial.covariance.rotation;
                covariance.rows(MotionModel::WX, MotionModel::WZ) =
                    this->config.motionFilter.initial.covariance.rotationalVelocity;
                covariance.rows(MotionModel::BX, MotionModel::BZ) =
                    this->config.motionFilter.initial.covariance.gyroscopeBias;
                motionFilter.setState(mean, arma::diagmat(covariance));
            });


            // on<Trigger<ResetRobotHypotheses>>()
            //  .then("Localisation ResetRobotHypotheses", [this] {
            //     //this reset's the odometry position when localisation does a reset so that we don't have an odometry
            //     offset form our new position
            //     arma::vec::fixed<MotionModel::size> covariance;
            //     covariance.rows(MotionModel::PX, MotionModel::PZ) =
            //     this->config.motionFilter.initial.covariance.position;
            //     covariance.rows(MotionModel::VX, MotionModel::VZ) =
            //     this->config.motionFilter.initial.covariance.velocity;
            //     covariance.rows(MotionModel::QW, MotionModel::QZ) =
            //     this->config.motionFilter.initial.covariance.rotation;
            //     covariance.rows(MotionModel::WX, MotionModel::WZ) =
            //     this->config.motionFilter.initial.covariance.rotationalVelocity;

            //     arma::vec::fixed<MotionModel::size>  newFilter = motionFilter.get();
            //     newFilter.rows(MotionModel::PX, MotionModel::PY) *= 0.;
            //     motionFilter.setState(newFilter, arma::diagmat(covariance));
            // });

            on<Last<20, Trigger<DarwinSensors>>, Single>().then(
                [this](const std::list<std::shared_ptr<const DarwinSensors>>& sensors) {
                    int leftCount   = 0;
                    int middleCount = 0;

                    // If we have any downs in the last 20 frames then we are button pushed
                    for (const auto& s : sensors) {
                        if (s->buttons.left && !s->cm730ErrorFlags) {
                            ++leftCount;
                        }
                        if (s->buttons.middle && !s->cm730ErrorFlags) {
                            ++middleCount;
                        }
                    }

                    bool newLeftDown   = leftCount > config.buttons.debounceThreshold;
                    bool newMiddleDown = middleCount > config.buttons.debounceThreshold;

                    if (newLeftDown != leftDown) {

                        leftDown = newLeftDown;

                        if (newLeftDown) {
                            log("Left Button Down");
                            emit(std::make_unique<ButtonLeftDown>());
                        }
                        else {
                            log("Left Button Up");
                            emit(std::make_unique<ButtonLeftUp>());
                        }
                    }
                    if (newMiddleDown != middleDown) {

                        middleDown = newMiddleDown;

                        if (newMiddleDown) {
                            log("Middle Button Down");
                            emit(std::make_unique<ButtonMiddleDown>());
                        }
                        else {
                            log("Middle Button Up");
                            emit(std::make_unique<ButtonMiddleUp>());
                        }
                    }
                });

            on<Trigger<DarwinSensors>, Optional<With<Sensors>>, With<KinematicsModel>, Single, Priority::HIGH>().then(
                "Main Sensors Loop",
                [this](const DarwinSensors& input,
                       std::shared_ptr<const Sensors> previousSensors,
                       const KinematicsModel& kinematicsModel) {
                    auto sensors = std::make_unique<Sensors>();

                    /************************************************
                     *                 Raw Sensors                  *
                     ************************************************/

                    // Set our timestamp to when the data was read
                    sensors->timestamp = input.timestamp;

                    sensors->voltage = input.voltage;


                    // This checks for an error on the CM730 and reports it
                    if (input.cm730ErrorFlags != DarwinSensors::Error::OK) {
                        NUClear::log<NUClear::WARN>(makeErrorString("CM730", input.cm730ErrorFlags));
                    }

                    // Output errors on the FSRs
                    if (input.fsr.left.errorFlags != DarwinSensors::Error::OK) {
                        NUClear::log<NUClear::WARN>(makeErrorString("Left FSR", input.fsr.left.errorFlags));
                    }

                    if (input.fsr.right.errorFlags != DarwinSensors::Error::OK) {
                        NUClear::log<NUClear::WARN>(makeErrorString("Right FSR", input.fsr.right.errorFlags));
                    }

                    // Read through all of our sensors
                    for (uint32_t i = 0; i < 20; ++i) {
                        auto& original = utility::platform::darwin::getDarwinServo(i, input);
                        auto& error    = original.errorFlags;

                        // Check for an error on the servo and report it
                        while (error != DarwinSensors::Error::OK) {
                            std::stringstream s;
                            s << "Error on Servo " << (i + 1) << " (" << static_cast<ServoID>(i) << "):";

                            if (error & DarwinSensors::Error::INPUT_VOLTAGE) {
                                s << " Input Voltage - " << original.voltage;
                            }
                            if (error & DarwinSensors::Error::ANGLE_LIMIT) {
                                s << " Angle Limit - " << original.presentPosition;
                            }
                            if (error & DarwinSensors::Error::OVERHEATING) {
                                s << " Overheating - " << original.temperature;
                            }
                            if (error & DarwinSensors::Error::OVERLOAD) {
                                s << " Overloaded - " << original.load;
                            }
                            if (error & DarwinSensors::Error::INSTRUCTION) {
                                s << " Bad Instruction ";
                            }
                            if (error & DarwinSensors::Error::CORRUPT_DATA) {
                                s << " Corrupt Data ";
                            }
                            if (error & DarwinSensors::Error::TIMEOUT) {
                                s << " Timeout ";
                            }

                            NUClear::log<NUClear::WARN>(s.str());
                            break;
                        }

                        // If we have previous sensors and our current sensors have an error
                        // we then use our previous sensor values with some updates
                        if (previousSensors && error != DarwinSensors::Error::OK) {
                            // Add the sensor values to the system properly
                            sensors->servo.push_back({error,
                                                      i,
                                                      original.torqueEnabled,
                                                      original.pGain,
                                                      original.iGain,
                                                      original.dGain,
                                                      original.goalPosition,
                                                      original.movingSpeed,
                                                      previousSensors->servo[i].present_position,
                                                      previousSensors->servo[i].present_velocity,
                                                      previousSensors->servo[i].load,
                                                      previousSensors->servo[i].voltage,
                                                      previousSensors->servo[i].temperature});
                        }
                        // Otherwise we can just use the new values as is
                        else {
                            // Add the sensor values to the system properly
                            sensors->servo.push_back({error,
                                                      i,
                                                      original.torqueEnabled,
                                                      original.pGain,
                                                      original.iGain,
                                                      original.dGain,
                                                      original.goalPosition,
                                                      original.movingSpeed,
                                                      original.presentPosition,
                                                      original.presentSpeed,
                                                      original.load,
                                                      original.voltage,
                                                      float(original.temperature)});
                        }
                    }

                    // gyro_x to the right
                    // gyro_y to the back
                    // gyro_z down

                    // acc_x to the back
                    // acc_y to the left
                    // acc_z up

                    // If we have a previous sensors and our cm730 has errors then reuse our last sensor value
                    if (previousSensors && (input.cm730ErrorFlags)) {
                        sensors->accelerometer = previousSensors->accelerometer;
                    }
                    else {
                        sensors->accelerometer = {-input.accelerometer.x, input.accelerometer.y, input.accelerometer.z};
                    }

                    // If we have a previous sensors and our cm730 has errors then reuse our last sensor value
                    if (previousSensors
                        && (input.cm730ErrorFlags
                            || arma::norm(arma::vec({input.gyroscope.x, input.gyroscope.y, input.gyroscope.z}), 2)
                                   > 4 * M_PI)) {
                        NUClear::log<NUClear::WARN>(
                            "Bad gyroscope value",
                            arma::norm(arma::vec({input.gyroscope.x, input.gyroscope.y, input.gyroscope.z}), 2));
                        sensors->gyroscope = previousSensors->gyroscope;
                    }
                    else {
                        sensors->gyroscope = {input.gyroscope.y, input.gyroscope.x, -input.gyroscope.z};
                    }

                    // Put in our FSR information
                    sensors->fsr.emplace_back();
                    sensors->fsr.emplace_back();

                    sensors->fsr[LimbID::LEFT_LEG - 1].centre << input.fsr.left.centreX, input.fsr.left.centreY;
                    sensors->fsr[LimbID::LEFT_LEG - 1].value.reserve(4);
                    sensors->fsr[LimbID::LEFT_LEG - 1].value.push_back(input.fsr.left.fsr1);
                    sensors->fsr[LimbID::LEFT_LEG - 1].value.push_back(input.fsr.left.fsr2);
                    sensors->fsr[LimbID::LEFT_LEG - 1].value.push_back(input.fsr.left.fsr3);
                    sensors->fsr[LimbID::LEFT_LEG - 1].value.push_back(input.fsr.left.fsr4);

                    sensors->fsr[LimbID::RIGHT_LEG - 1].centre << input.fsr.right.centreX, input.fsr.right.centreY;
                    sensors->fsr[LimbID::RIGHT_LEG - 1].value.reserve(4);
                    sensors->fsr[LimbID::RIGHT_LEG - 1].value.push_back(input.fsr.right.fsr1);
                    sensors->fsr[LimbID::RIGHT_LEG - 1].value.push_back(input.fsr.right.fsr2);
                    sensors->fsr[LimbID::RIGHT_LEG - 1].value.push_back(input.fsr.right.fsr3);
                    sensors->fsr[LimbID::RIGHT_LEG - 1].value.push_back(input.fsr.right.fsr4);

                    /************************************************
                     *               Buttons and LEDs               *
                     ************************************************/
                    sensors->button.reserve(2);
                    sensors->button.push_back(Sensors::Button(0, input.buttons.left));
                    sensors->button.push_back(Sensors::Button(1, input.buttons.middle));
                    sensors->led.reserve(5);
                    sensors->led.push_back(Sensors::LED(0, input.ledPanel.led2 ? 0xFF0000 : 0));
                    sensors->led.push_back(Sensors::LED(1, input.ledPanel.led3 ? 0xFF0000 : 0));
                    sensors->led.push_back(Sensors::LED(2, input.ledPanel.led4 ? 0xFF0000 : 0));
                    sensors->led.push_back(Sensors::LED(3, input.headLED.RGB));  // Head
                    sensors->led.push_back(Sensors::LED(4, input.eyeLED.RGB));   // Eye

                    /************************************************
                     *                  Kinematics                  *
                     ************************************************/

                    auto forward_kinematics = calculateAllPositions(kinematicsModel, *sensors);
                    for (const auto& entry : forward_kinematics) {
                        sensors->forward_kinematics[entry.first] = convert(entry.second);
                    }

                    /************************************************
                     *            Foot down information             *
                     ************************************************/
                    sensors->right_foot_down = false;
                    sensors->left_foot_down  = false;

                    if (previousSensors) {
                        // Use our virtual load sensor class to work out which feet are down
                        arma::frowvec::fixed<12> features = {sensors->servo[ServoID::R_HIP_PITCH].present_velocity,
                                                             sensors->servo[ServoID::R_HIP_PITCH].load,
                                                             sensors->servo[ServoID::L_HIP_PITCH].present_velocity,
                                                             sensors->servo[ServoID::L_HIP_PITCH].load,
                                                             sensors->servo[ServoID::R_KNEE].present_velocity,
                                                             sensors->servo[ServoID::R_KNEE].load,
                                                             sensors->servo[ServoID::L_KNEE].present_velocity,
                                                             sensors->servo[ServoID::L_KNEE].load,
                                                             sensors->servo[ServoID::R_ANKLE_PITCH].present_velocity,
                                                             sensors->servo[ServoID::R_ANKLE_PITCH].load,
                                                             sensors->servo[ServoID::L_ANKLE_PITCH].present_velocity,
                                                             sensors->servo[ServoID::L_ANKLE_PITCH].load};

                        auto feet_down           = load_sensor.updateFeet(features);
                        sensors->left_foot_down  = feet_down[0];
                        sensors->right_foot_down = feet_down[1];
                    }

                    if (this->config.debug) {
                        emit(graph("Foot Down", sensors->left_foot_down ? 1 : 0, sensors->right_foot_down ? 1 : 0));
                        emit(graph("LeftFootDown", sensors->left_foot_down));
                        emit(graph("RightFootDown", sensors->right_foot_down));
                    }

                    /************************************************
                     *             Motion (IMU+Odometry)            *
                     ************************************************/

                    // Calculate our time offset from the last read
                    double deltaT =
                        (input.timestamp - (previousSensors ? previousSensors->timestamp : input.timestamp)).count()
                        / double(NUClear::clock::period::den);

                    // Time update
                    motionFilter.timeUpdate(deltaT);

                    // Accelerometer measurment update
                    motionFilter.measurementUpdate(
                        convert(sensors->accelerometer),
                        config.motionFilter.noise.measurement.accelerometer
                            + arma::norm(convert(sensors->accelerometer))
                                  * config.motionFilter.noise.measurement.accelerometerMagnitude,
                        MotionModel::MeasurementType::ACCELEROMETER());

                    // Gyroscope measurement update
                    motionFilter.measurementUpdate(convert(sensors->gyroscope),
                                                   config.motionFilter.noise.measurement.gyroscope,
                                                   MotionModel::MeasurementType::GYROSCOPE());

                    if (sensors->left_foot_down or sensors->right_foot_down) {
                        // pre-calculate common foot-down variables - these are the torso to world transforms.
                        arma::vec3 rTWw = motionFilter.get().rows(MotionModel::PX, MotionModel::PZ);
                        Rotation3D Rtw(UnitQuaternion(motionFilter.get().rows(MotionModel::QW, MotionModel::QZ)));

                        // 3 points on the ground mean that we can assume this foot is flat
                        // We also have to ensure that the previous foot was also down for this to be valid
                        // Check if our foot is flat on the ground
                        for (auto& side : {ServoSide::LEFT, ServoSide::RIGHT}) {

                            auto servoid = side == ServoSide::LEFT ? ServoID::L_ANKLE_ROLL : ServoID::R_ANKLE_ROLL;

                            const bool& footDown =
                                side == ServoSide::LEFT ? sensors->left_foot_down : sensors->right_foot_down;

                            const bool& prevFootDown = previousSensors ? side == ServoSide::LEFT
                                                                             ? previousSensors->left_foot_down
                                                                             : previousSensors->right_foot_down
                                                                       : false;

                            if (footDown) {
                                Transform3D Htf = convert(sensors->forward_kinematics[servoid]);
                                Transform3D Hft = Htf.i();

                                Rotation3D Rtf  = Htf.rotation();
                                arma::vec3 rFTt = Htf.translation();

                                Rotation3D Rft  = Hft.rotation();
                                arma::vec3 rTFf = Hft.translation();


                                if (!prevFootDown) {
                                    // NOTE: footflat measurements assume the foot is flat on the ground. These
                                    // decorrelate the accelerometer and gyro from translation.
                                    Rotation3D footflat_Rwt = Rotation3D::createRotationZ(Rtw.i().yaw());
                                    Rotation3D footflat_Rtf = Rotation3D::createRotationZ(Rtf.yaw());

                                    // Store the robot foot to world transform
                                    footlanding_Rfw[side] = footflat_Rtf.i() * footflat_Rwt.i();
                                    // Store robot foot in world-delta coordinates
                                    footlanding_Rwf[side]  = footflat_Rwt * footflat_Rtf;
                                    footlanding_rFWw[side] = footlanding_Rwf[side] * rTFf - rTWw;

                                    // Z is an absolute measurement, so we make sure it is an absolute offset
                                    footlanding_rFWw[side][2] = 0.;

                                    // NOTE: an optional foot up with Z calculation can be done here
                                }
                                else {
                                    // NOTE: translation and rotation updates are performed separately so that they can
                                    // be turned off independently for debugging

                                    // encode the old->new torso-world rotation as a quaternion
                                    UnitQuaternion Rtw_new(Rotation3D(Rtf * footlanding_Rfw[side]));

                                    // check if we need to reverse our quaternion
                                    if (arma::norm(Rtw_new + motionFilter.get().rows(MotionModel::QW, MotionModel::QZ))
                                        < 1.) {
                                        Rtw_new *= -1;
                                    }

                                    // do a foot based orientation update
                                    motionFilter.measurementUpdate(
                                        Rtw_new,
                                        config.motionFilter.noise.measurement.flatFootOrientation,
                                        MotionModel::MeasurementType::FLAT_FOOT_ORIENTATION());

                                    // calculate the old -> new world foot position updates
                                    arma::vec3 rFWw = footlanding_Rwf[side] * rTFf - footlanding_rFWw[side];


                                    // do a foot based position update
                                    motionFilter.measurementUpdate(
                                        rFWw,
                                        config.motionFilter.noise.measurement.flatFootOdometry,
                                        MotionModel::MeasurementType::FLAT_FOOT_ODOMETRY());
                                }
                            }
                        }
                    }

                    // Gives us the quaternion representation
                    const auto& o = motionFilter.get();

                    // Map from world to torso coordinates (Rtw)
                    Transform3D Htw;
                    Htw.eye();
                    Htw.rotation()    = Rotation3D(UnitQuaternion(o.rows(MotionModel::QW, MotionModel::QZ)));
                    Htw.translation() = -(Htw.rotation() * o.rows(MotionModel::PX, MotionModel::PZ));

                    // Htw.translation() = (o.rows(MotionModel::PX, MotionModel::PZ));
                    sensors->Htw = convert(Htw);

<<<<<<< HEAD
                    // Integrate gyro to get angular positions
                    theta += o.rows(MotionModel::WX, MotionModel::WZ) * 1.0 / 90.0;

                    sensors->angular_position = convert<double, 3>(theta);

                    if (this->config.debug) {
                        log("p_x:", theta[0], "p_y:", theta[1], "p_z:", theta[2]);
                    }

                    sensors->robot_to_IMU = convert<double, 2, 2>(calculateRobotToIMU(Htw.rotation()));
=======
                    sensors->robot_to_IMU = convert(calculateRobotToIMU(Htw.rotation()));
>>>>>>> 89803482

                    /************************************************
                     *                  Mass Model                  *
                     ************************************************/
<<<<<<< HEAD
                    sensors->centre_of_mass =
                        calculateCentreOfMass(kinematicsModel, sensors->forward_kinematics, sensors->Htw.inverse());
                    sensors->inertial_tensor = calculateInertialTensor(kinematicsModel, sensors->forward_kinematics);
=======
                    // FIXME: Causes crashes
                    // sensors->centre_of_mass =
                    //     convert(calculateCentreOfMass(kinematicsModel, sensors->forward_kinematics,
                    //     true));
>>>>>>> 89803482

                    /************************************************
                     *                  Kinematics Horizon          *
                     ************************************************/
                    sensors->body_centre_height = motionFilter.get()[MotionModel::PZ];

                    Rotation3D Rwt = Htw.rotation().t();  // remove translation components from the transform
                    Rotation3D Rgt = Rotation3D::createRotationZ(-Rwt.yaw()) * Rwt;
                    // sensors->Hgt : Mat size [4x4] (default identity)
                    // createRotationZ : Mat size [3x3]
                    // Rwt : Mat size [3x3]
                    sensors->Hgt = convert(Transform3D(Rgt));
                    auto Htc     = sensors->forward_kinematics[ServoID::HEAD_PITCH];

                    // Get torso to world transform
                    Transform3D Hwt = Htw.i();

                    Rotation3D yawlessWorldInvR =
                        Rotation3D::createRotationZ(-Rotation3D(Hwt.rotation()).yaw()) * Hwt.rotation();
                    Transform3D Hgt   = Hwt;
                    Hgt.translation() = arma::vec3({0, 0, Hgt.translation()[2]});
                    Hgt.rotation()    = yawlessWorldInvR;
                    sensors->Hgc      = convert(Transform3D(Hgt * convert(Htc)));  // Rwt * Rth

                    /************************************************
                     *                  CENTRE OF PRESSURE          *
                     ************************************************/
                    sensors->centre_of_pressure =
                        convert(utility::motion::kinematics::calculateCentreOfPressure(kinematicsModel, *sensors));

                    emit(std::move(sensors));
                });
        }
    }  // namespace darwin
}  // namespace platform
}  // namespace module<|MERGE_RESOLUTION|>--- conflicted
+++ resolved
@@ -600,7 +600,6 @@
                     // Htw.translation() = (o.rows(MotionModel::PX, MotionModel::PZ));
                     sensors->Htw = convert(Htw);
 
-<<<<<<< HEAD
                     // Integrate gyro to get angular positions
                     theta += o.rows(MotionModel::WX, MotionModel::WZ) * 1.0 / 90.0;
 
@@ -611,23 +610,13 @@
                     }
 
                     sensors->robot_to_IMU = convert<double, 2, 2>(calculateRobotToIMU(Htw.rotation()));
-=======
-                    sensors->robot_to_IMU = convert(calculateRobotToIMU(Htw.rotation()));
->>>>>>> 89803482
 
                     /************************************************
                      *                  Mass Model                  *
                      ************************************************/
-<<<<<<< HEAD
                     sensors->centre_of_mass =
                         calculateCentreOfMass(kinematicsModel, sensors->forward_kinematics, sensors->Htw.inverse());
                     sensors->inertial_tensor = calculateInertialTensor(kinematicsModel, sensors->forward_kinematics);
-=======
-                    // FIXME: Causes crashes
-                    // sensors->centre_of_mass =
-                    //     convert(calculateCentreOfMass(kinematicsModel, sensors->forward_kinematics,
-                    //     true));
->>>>>>> 89803482
 
                     /************************************************
                      *                  Kinematics Horizon          *
