/*
 * This file is part of the NUbots Codebase.
 *
 * The NUbots Codebase is free software: you can redistribute it and/or modify
 * it under the terms of the GNU General Public License as published by
 * the Free Software Foundation, either version 3 of the License, or
 * (at your option) any later version.
 *
 * The NUbots Codebase is distributed in the hope that it will be useful,
 * but WITHOUT ANY WARRANTY; without even the implied warranty of
 * MERCHANTABILITY or FITNESS FOR A PARTICULAR PURPOSE.  See the
 * GNU General Public License for more details.
 *
 * You should have received a copy of the GNU General Public License
 * along with the NUbots Codebase.  If not, see <http://www.gnu.org/licenses/>.
 *
 * Copyright 2013 NUbots <nubots@nubots.net>
 */

#include "SensorFilter.hpp"

#include "extension/Configuration.hpp"

#include "message/input/Sensors.hpp"
#include "message/motion/BodySide.hpp"
#include "message/platform/darwin/DarwinSensors.hpp"

#include "utility/input/LimbID.hpp"
#include "utility/input/ServoID.hpp"
#include "utility/math/matrix/matrix.hpp"
#include "utility/motion/ForwardKinematics.hpp"
#include "utility/nusight/NUhelpers.hpp"
#include "utility/platform/darwin/DarwinSensors.hpp"
#include "utility/support/yaml_expression.hpp"

namespace module::platform::darwin {

    using extension::Configuration;

    using message::input::Sensors;
    using message::motion::BodySide;
    using message::motion::KinematicsModel;
    using message::platform::darwin::ButtonLeftDown;
    using message::platform::darwin::ButtonLeftUp;
    using message::platform::darwin::ButtonMiddleDown;
    using message::platform::darwin::ButtonMiddleUp;
    using message::platform::darwin::DarwinSensors;

    using utility::input::LimbID;
    using utility::input::ServoID;
    using utility::motion::kinematics::calculateAllPositions;
    using utility::motion::kinematics::calculateCentreOfMass;
    using utility::motion::kinematics::calculateInertialTensor;
    using utility::motion::kinematics::calculateRobotToIMU;
    using utility::nusight::graph;
    using utility::support::Expression;

    std::string makeErrorString(const std::string& src, uint errorCode) {
        std::stringstream s;

        s << "Error on ";
        s << src;
        s << ":";


        if (errorCode & DarwinSensors::Error::INPUT_VOLTAGE) {
            s << " Input Voltage ";
        }
        if (errorCode & DarwinSensors::Error::ANGLE_LIMIT) {
            s << " Angle Limit ";
        }
        if (errorCode & DarwinSensors::Error::OVERHEATING) {
            s << " Overheating ";
        }
        if (errorCode & DarwinSensors::Error::OVERLOAD) {
            s << " Overloaded ";
        }
        if (errorCode & DarwinSensors::Error::INSTRUCTION) {
            s << " Bad Instruction ";
        }
        if (errorCode & DarwinSensors::Error::CORRUPT_DATA) {
            s << " Corrupt Data ";
        }
        if (errorCode & DarwinSensors::Error::TIMEOUT) {
            s << " Timeout ";
        }

        return s.str();
    }

    SensorFilter::SensorFilter(std::unique_ptr<NUClear::Environment> environment)
        : Reactor(std::move(environment)), theta(Eigen::Vector3d::Zero()) {

        on<Configuration>("SensorFilter.yaml").then([this](const Configuration& config) {
            this->config.debug = config["debug"].as<bool>();
            // Button config
            this->config.buttons.debounceThreshold = config["buttons"]["debounce_threshold"].as<int>();

            // Foot down config
            this->config.footDown.fromLoad           = config["foot_down"]["from_load"].as<bool>();
            this->config.footDown.certaintyThreshold = config["foot_down"]["certainty_threshold"].as<float>();

            // Motion filter config
            // Update our velocity timestep dekay
            this->config.motionFilter.velocityDecay =
                config["motion_filter"]["update"]["velocity_decay"].as<Expression>();
            motionFilter.model.timeUpdateVelocityDecay = this->config.motionFilter.velocityDecay;

            // Update our measurement noises
            this->config.motionFilter.noise.measurement.accelerometer =
                Eigen::Vector3d(config["motion_filter"]["noise"]["measurement"]["accelerometer"].as<Expression>())
                    .asDiagonal();
            this->config.motionFilter.noise.measurement.accelerometerMagnitude =
                Eigen::Vector3d(
                    config["motion_filter"]["noise"]["measurement"]["accelerometer_magnitude"].as<Expression>())
                    .asDiagonal();
            this->config.motionFilter.noise.measurement.gyroscope =
                Eigen::Vector3d(config["motion_filter"]["noise"]["measurement"]["gyroscope"].as<Expression>())
                    .asDiagonal();
            this->config.motionFilter.noise.measurement.flatFootOdometry =
                Eigen::Vector3d(config["motion_filter"]["noise"]["measurement"]["flat_foot_odometry"].as<Expression>())
                    .asDiagonal();
            this->config.motionFilter.noise.measurement.flatFootOrientation =
                Eigen::Vector4d(
                    config["motion_filter"]["noise"]["measurement"]["flat_foot_orientation"].as<Expression>())
                    .asDiagonal();

            // Update our process noises
            this->config.motionFilter.noise.process.position =
                config["motion_filter"]["noise"]["process"]["position"].as<Expression>();
            this->config.motionFilter.noise.process.velocity =
                config["motion_filter"]["noise"]["process"]["velocity"].as<Expression>();
            this->config.motionFilter.noise.process.rotation =
                config["motion_filter"]["noise"]["process"]["rotation"].as<Expression>();
            this->config.motionFilter.noise.process.rotationalVelocity =
                config["motion_filter"]["noise"]["process"]["rotational_velocity"].as<Expression>();
            this->config.motionFilter.noise.process.gyroscopeBias =
                config["motion_filter"]["noise"]["process"]["gyroscope_bias"].as<Expression>();

            // Set our process noise in our filter
            MotionModel<double>::StateVec process_noise;
            process_noise.segment<3>(MotionModel<double>::PX) = this->config.motionFilter.noise.process.position;
            process_noise.segment<3>(MotionModel<double>::VX) = this->config.motionFilter.noise.process.velocity;
            process_noise.segment<4>(MotionModel<double>::QX) = this->config.motionFilter.noise.process.rotation;
            process_noise.segment<3>(MotionModel<double>::WX) =
                this->config.motionFilter.noise.process.rotationalVelocity;
            process_noise.segment<3>(MotionModel<double>::BX) = this->config.motionFilter.noise.process.gyroscopeBias;
            motionFilter.model.process_noise                  = process_noise;

            // Update our mean configs and if it changed, reset the filter
            this->config.motionFilter.initial.mean.position =
                config["motion_filter"]["initial"]["mean"]["position"].as<Expression>();
            this->config.motionFilter.initial.mean.velocity =
                config["motion_filter"]["initial"]["mean"]["velocity"].as<Expression>();
            this->config.motionFilter.initial.mean.rotation =
                config["motion_filter"]["initial"]["mean"]["rotation"].as<Expression>();
            this->config.motionFilter.initial.mean.rotationalVelocity =
                config["motion_filter"]["initial"]["mean"]["rotational_velocity"].as<Expression>();
            this->config.motionFilter.initial.mean.gyroscopeBias =
                config["motion_filter"]["initial"]["mean"]["gyroscope_bias"].as<Expression>();

            this->config.motionFilter.initial.covariance.position =
                config["motion_filter"]["initial"]["covariance"]["position"].as<Expression>();
            this->config.motionFilter.initial.covariance.velocity =
                config["motion_filter"]["initial"]["covariance"]["velocity"].as<Expression>();
            this->config.motionFilter.initial.covariance.rotation =
                config["motion_filter"]["initial"]["covariance"]["rotation"].as<Expression>();
            this->config.motionFilter.initial.covariance.rotationalVelocity =
                config["motion_filter"]["initial"]["covariance"]["rotational_velocity"].as<Expression>();
            this->config.motionFilter.initial.covariance.gyroscopeBias =
                config["motion_filter"]["initial"]["covariance"]["gyroscope_bias"].as<Expression>();

            // Calculate our mean and covariance
            MotionModel<double>::StateVec mean;
            mean.segment<3>(MotionModel<double>::PX) = this->config.motionFilter.initial.mean.position;
            mean.segment<3>(MotionModel<double>::VX) = this->config.motionFilter.initial.mean.velocity;
            mean.segment<4>(MotionModel<double>::QX) = this->config.motionFilter.initial.mean.rotation;
            mean.segment<3>(MotionModel<double>::WX) = this->config.motionFilter.initial.mean.rotationalVelocity;
            mean.segment<3>(MotionModel<double>::BX) = this->config.motionFilter.initial.mean.gyroscopeBias;

            MotionModel<double>::StateVec covariance;
            covariance.segment<3>(MotionModel<double>::PX) = this->config.motionFilter.initial.covariance.position;
            covariance.segment<3>(MotionModel<double>::VX) = this->config.motionFilter.initial.covariance.velocity;
            covariance.segment<4>(MotionModel<double>::QX) = this->config.motionFilter.initial.covariance.rotation;
            covariance.segment<3>(MotionModel<double>::WX) =
                this->config.motionFilter.initial.covariance.rotationalVelocity;
            covariance.segment<3>(MotionModel<double>::BX) = this->config.motionFilter.initial.covariance.gyroscopeBias;
            motionFilter.set_state(mean, covariance.asDiagonal());
        });

        on<Configuration>("FootDownNetwork.yaml").then([this](const Configuration& config) {
            // Foot load sensor config
            load_sensor = VirtualLoadSensor<float>(config);
        });

        on<Last<20, Trigger<DarwinSensors>>, Single>().then(
            [this](const std::list<std::shared_ptr<const DarwinSensors>>& sensors) {
                int leftCount   = 0;
                int middleCount = 0;

                // If we have any downs in the last 20 frames then we are button pushed
                for (const auto& s : sensors) {
                    if (s->buttons.left && !s->cm740ErrorFlags) {
                        ++leftCount;
                    }
                    if (s->buttons.middle && !s->cm740ErrorFlags) {
                        ++middleCount;
                    }
                }

                bool newLeftDown   = leftCount > config.buttons.debounceThreshold;
                bool newMiddleDown = middleCount > config.buttons.debounceThreshold;

                if (newLeftDown != leftDown) {

                    leftDown = newLeftDown;

                    if (newLeftDown) {
                        log("Left Button Down");
                        emit(std::make_unique<ButtonLeftDown>());
                    }
                    else {
                        log("Left Button Up");
                        emit(std::make_unique<ButtonLeftUp>());
                    }
                }
                if (newMiddleDown != middleDown) {

                    middleDown = newMiddleDown;

                    if (newMiddleDown) {
                        log("Middle Button Down");
                        emit(std::make_unique<ButtonMiddleDown>());
                    }
                    else {
                        log("Middle Button Up");
                        emit(std::make_unique<ButtonMiddleUp>());
                    }
                }
            });

        on<Trigger<DarwinSensors>, Optional<With<Sensors>>, With<KinematicsModel>, Single, Priority::HIGH>().then(
            "Main Sensors Loop",
            [this](const DarwinSensors& input,
                   std::shared_ptr<const Sensors> previousSensors,
                   const KinematicsModel& kinematicsModel) {
                auto sensors = std::make_unique<Sensors>();

                /************************************************
                 *                 Raw Sensors                  *
                 ************************************************/

                // Set our timestamp to when the data was read
                sensors->timestamp = input.timestamp;

                sensors->voltage = input.voltage;


                // This checks for an error on the CM740 and reports it
                if (input.cm740ErrorFlags != DarwinSensors::Error::OK) {
                    NUClear::log<NUClear::WARN>(makeErrorString("CM740", input.cm740ErrorFlags));
                }

                // Output errors on the FSRs
                if (input.fsr.left.errorFlags != DarwinSensors::Error::OK) {
                    NUClear::log<NUClear::WARN>(makeErrorString("Left FSR", input.fsr.left.errorFlags));
                }

                if (input.fsr.right.errorFlags != DarwinSensors::Error::OK) {
                    NUClear::log<NUClear::WARN>(makeErrorString("Right FSR", input.fsr.right.errorFlags));
                }

<<<<<<< HEAD
                return s.str();
            }

            SensorFilter::SensorFilter(std::unique_ptr<NUClear::Environment> environment)
                : Reactor(std::move(environment)), theta(Eigen::Vector3d::Zero()) {

                on<Configuration>("SensorFilter.yaml").then([this](const Configuration& config) {
                    this->config.debug = config["debug"].as<bool>();
                    // Button config
                    this->config.buttons.debounceThreshold = config["buttons"]["debounce_threshold"].as<int>();

                    // Foot down config
                    this->config.footDown.fromLoad           = config["foot_down"]["from_load"].as<bool>();
                    this->config.footDown.certaintyThreshold = config["foot_down"]["certainty_threshold"].as<float>();

                    // Motion filter config
                    // Update our velocity timestep dekay
                    this->config.motionFilter.velocityDecay =
                        config["motion_filter"]["update"]["velocity_decay"].as<Expression>();
                    motionFilter.model.timeUpdateVelocityDecay = this->config.motionFilter.velocityDecay;

                    // Update our measurement noises
                    this->config.motionFilter.noise.measurement.accelerometer =
                        Eigen::Vector3d(
                            config["motion_filter"]["noise"]["measurement"]["accelerometer"].as<Expression>())
                            .asDiagonal();
                    this->config.motionFilter.noise.measurement.accelerometerMagnitude =
                        Eigen::Vector3d(
                            config["motion_filter"]["noise"]["measurement"]["accelerometer_magnitude"].as<Expression>())
                            .asDiagonal();
                    this->config.motionFilter.noise.measurement.gyroscope =
                        Eigen::Vector3d(config["motion_filter"]["noise"]["measurement"]["gyroscope"].as<Expression>())
                            .asDiagonal();
                    this->config.motionFilter.noise.measurement.flatFootOdometry =
                        Eigen::Vector3d(
                            config["motion_filter"]["noise"]["measurement"]["flat_foot_odometry"].as<Expression>())
                            .asDiagonal();
                    this->config.motionFilter.noise.measurement.flatFootOrientation =
                        Eigen::Vector4d(
                            config["motion_filter"]["noise"]["measurement"]["flat_foot_orientation"].as<Expression>())
                            .asDiagonal();

                    // Update our process noises
                    this->config.motionFilter.noise.process.position =
                        config["motion_filter"]["noise"]["process"]["position"].as<Expression>();
                    this->config.motionFilter.noise.process.velocity =
                        config["motion_filter"]["noise"]["process"]["velocity"].as<Expression>();
                    this->config.motionFilter.noise.process.rotation =
                        config["motion_filter"]["noise"]["process"]["rotation"].as<Expression>();
                    this->config.motionFilter.noise.process.rotationalVelocity =
                        config["motion_filter"]["noise"]["process"]["rotational_velocity"].as<Expression>();
                    this->config.motionFilter.noise.process.gyroscopeBias =
                        config["motion_filter"]["noise"]["process"]["gyroscope_bias"].as<Expression>();

                    // Set our process noise in our filter
                    MotionModel<double>::StateVec process_noise;
                    process_noise.rTWw               = this->config.motionFilter.noise.process.position;
                    process_noise.vTw                = this->config.motionFilter.noise.process.velocity;
                    process_noise.Rwt                = this->config.motionFilter.noise.process.rotation;
                    process_noise.omegaTTt           = this->config.motionFilter.noise.process.rotationalVelocity;
                    process_noise.omegaTTt_bias      = this->config.motionFilter.noise.process.gyroscopeBias;
                    motionFilter.model.process_noise = process_noise;

                    // Update our mean configs and if it changed, reset the filter
                    this->config.motionFilter.initial.mean.position =
                        config["motion_filter"]["initial"]["mean"]["position"].as<Expression>();
                    this->config.motionFilter.initial.mean.velocity =
                        config["motion_filter"]["initial"]["mean"]["velocity"].as<Expression>();
                    this->config.motionFilter.initial.mean.rotation =
                        config["motion_filter"]["initial"]["mean"]["rotation"].as<Expression>();
                    this->config.motionFilter.initial.mean.rotationalVelocity =
                        config["motion_filter"]["initial"]["mean"]["rotational_velocity"].as<Expression>();
                    this->config.motionFilter.initial.mean.gyroscopeBias =
                        config["motion_filter"]["initial"]["mean"]["gyroscope_bias"].as<Expression>();

                    this->config.motionFilter.initial.covariance.position =
                        config["motion_filter"]["initial"]["covariance"]["position"].as<Expression>();
                    this->config.motionFilter.initial.covariance.velocity =
                        config["motion_filter"]["initial"]["covariance"]["velocity"].as<Expression>();
                    this->config.motionFilter.initial.covariance.rotation =
                        config["motion_filter"]["initial"]["covariance"]["rotation"].as<Expression>();
                    this->config.motionFilter.initial.covariance.rotationalVelocity =
                        config["motion_filter"]["initial"]["covariance"]["rotational_velocity"].as<Expression>();
                    this->config.motionFilter.initial.covariance.gyroscopeBias =
                        config["motion_filter"]["initial"]["covariance"]["gyroscope_bias"].as<Expression>();

                    // Calculate our mean and covariance
                    MotionModel<double>::StateVec mean;
                    mean.rTWw          = this->config.motionFilter.initial.mean.position;
                    mean.vTw           = this->config.motionFilter.initial.mean.velocity;
                    mean.Rwt           = this->config.motionFilter.initial.mean.rotation;
                    mean.omegaTTt      = this->config.motionFilter.initial.mean.rotationalVelocity;
                    mean.omegaTTt_bias = this->config.motionFilter.initial.mean.gyroscopeBias;

                    MotionModel<double>::StateVec covariance;
                    covariance.rTWw          = this->config.motionFilter.initial.covariance.position;
                    covariance.vTw           = this->config.motionFilter.initial.covariance.velocity;
                    covariance.Rwt           = this->config.motionFilter.initial.covariance.rotation;
                    covariance.omegaTTt      = this->config.motionFilter.initial.covariance.rotationalVelocity;
                    covariance.omegaTTt_bias = this->config.motionFilter.initial.covariance.gyroscopeBias;
                    motionFilter.set_state(mean.getStateVec(), covariance.asDiagonal());
                });

                on<Configuration>("FootDownNetwork.yaml").then([this](const Configuration& config) {
                    // Foot load sensor config
                    load_sensor = VirtualLoadSensor<float>(config);
                });

                on<Last<20, Trigger<DarwinSensors>>, Single>().then(
                    [this](const std::list<std::shared_ptr<const DarwinSensors>>& sensors) {
                        int leftCount   = 0;
                        int middleCount = 0;

                        // If we have any downs in the last 20 frames then we are button pushed
                        for (const auto& s : sensors) {
                            if (s->buttons.left && !s->cm740ErrorFlags) {
                                ++leftCount;
                            }
                            if (s->buttons.middle && !s->cm740ErrorFlags) {
                                ++middleCount;
                            }
=======
                // Read through all of our sensors
                for (uint32_t i = 0; i < 20; ++i) {
                    auto& original = utility::platform::darwin::getDarwinServo(i, input);
                    auto& error    = original.errorFlags;

                    // Check for an error on the servo and report it
                    while (error != DarwinSensors::Error::OK) {
                        std::stringstream s;
                        s << "Error on Servo " << (i + 1) << " (" << static_cast<ServoID>(i) << "):";

                        if (error & DarwinSensors::Error::INPUT_VOLTAGE) {
                            s << " Input Voltage - " << original.voltage;
                        }
                        if (error & DarwinSensors::Error::ANGLE_LIMIT) {
                            s << " Angle Limit - " << original.presentPosition;
                        }
                        if (error & DarwinSensors::Error::OVERHEATING) {
                            s << " Overheating - " << original.temperature;
                        }
                        if (error & DarwinSensors::Error::OVERLOAD) {
                            s << " Overloaded - " << original.load;
                        }
                        if (error & DarwinSensors::Error::INSTRUCTION) {
                            s << " Bad Instruction ";
                        }
                        if (error & DarwinSensors::Error::CORRUPT_DATA) {
                            s << " Corrupt Data ";
                        }
                        if (error & DarwinSensors::Error::TIMEOUT) {
                            s << " Timeout ";
>>>>>>> e4cc21c2
                        }

                        NUClear::log<NUClear::WARN>(s.str());
                        break;
                    }

                    // If we have previous sensors and our current sensors have an error
                    // we then use our previous sensor values with some updates
                    if (previousSensors && error != DarwinSensors::Error::OK) {
                        // Add the sensor values to the system properly
                        sensors->servo.push_back({error,
                                                  original.torqueEnabled,
                                                  original.pGain,
                                                  original.iGain,
                                                  original.dGain,
                                                  original.goalPosition,
                                                  original.movingSpeed,
                                                  previousSensors->servo[i].present_position,
                                                  previousSensors->servo[i].present_velocity,
                                                  previousSensors->servo[i].load,
                                                  previousSensors->servo[i].voltage,
                                                  previousSensors->servo[i].temperature});
                    }
                    // Otherwise we can just use the new values as is
                    else {
                        // Add the sensor values to the system properly
                        sensors->servo.push_back({error,
                                                  original.torqueEnabled,
                                                  original.pGain,
                                                  original.iGain,
                                                  original.dGain,
                                                  original.goalPosition,
                                                  original.movingSpeed,
                                                  original.presentPosition,
                                                  original.presentSpeed,
                                                  original.load,
                                                  original.voltage,
                                                  float(original.temperature)});
                    }
                }

                // gyro_x to the right
                // gyro_y to the back
                // gyro_z down

                // acc_x to the back
                // acc_y to the left
                // acc_z up

<<<<<<< HEAD
                            if (newLeftDown) {
                                log("Left Button Down");
                                emit(std::make_unique<ButtonLeftDown>());
                            }
                            else {
                                log("Left Button Up");
                                emit(std::make_unique<ButtonLeftUp>());
                            }
                        }
                        if (newMiddleDown != middleDown) {

                            middleDown = newMiddleDown;

                            if (newMiddleDown) {
                                log("Middle Button Down");
                                emit(std::make_unique<ButtonMiddleDown>());
                            }
                            else {
                                log("Middle Button Up");
                                emit(std::make_unique<ButtonMiddleUp>());
                            }
                        }
                    });

                on<Trigger<DarwinSensors>, Optional<With<Sensors>>, With<KinematicsModel>, Single, Priority::HIGH>()
                    .then("Main Sensors Loop",
                          [this](const DarwinSensors& input,
                                 std::shared_ptr<const Sensors> previousSensors,
                                 const KinematicsModel& kinematicsModel) {
                              auto sensors = std::make_unique<Sensors>();

                              /************************************************
                               *                 Raw Sensors                  *
                               ************************************************/

                              // Set our timestamp to when the data was read
                              sensors->timestamp = input.timestamp;

                              sensors->voltage = input.voltage;


                              // This checks for an error on the CM740 and reports it
                              if (input.cm740ErrorFlags != DarwinSensors::Error::OK) {
                                  NUClear::log<NUClear::WARN>(makeErrorString("CM740", input.cm740ErrorFlags));
                              }

                              // Output errors on the FSRs
                              if (input.fsr.left.errorFlags != DarwinSensors::Error::OK) {
                                  NUClear::log<NUClear::WARN>(makeErrorString("Left FSR", input.fsr.left.errorFlags));
                              }

                              if (input.fsr.right.errorFlags != DarwinSensors::Error::OK) {
                                  NUClear::log<NUClear::WARN>(makeErrorString("Right FSR", input.fsr.right.errorFlags));
                              }

                              // Read through all of our sensors
                              for (uint32_t i = 0; i < 20; ++i) {
                                  auto& original = utility::platform::darwin::getDarwinServo(i, input);
                                  auto& error    = original.errorFlags;

                                  // Check for an error on the servo and report it
                                  while (error != DarwinSensors::Error::OK) {
                                      std::stringstream s;
                                      s << "Error on Servo " << (i + 1) << " (" << static_cast<ServoID>(i) << "):";

                                      if (error & DarwinSensors::Error::INPUT_VOLTAGE) {
                                          s << " Input Voltage - " << original.voltage;
                                      }
                                      if (error & DarwinSensors::Error::ANGLE_LIMIT) {
                                          s << " Angle Limit - " << original.presentPosition;
                                      }
                                      if (error & DarwinSensors::Error::OVERHEATING) {
                                          s << " Overheating - " << original.temperature;
                                      }
                                      if (error & DarwinSensors::Error::OVERLOAD) {
                                          s << " Overloaded - " << original.load;
                                      }
                                      if (error & DarwinSensors::Error::INSTRUCTION) {
                                          s << " Bad Instruction ";
                                      }
                                      if (error & DarwinSensors::Error::CORRUPT_DATA) {
                                          s << " Corrupt Data ";
                                      }
                                      if (error & DarwinSensors::Error::TIMEOUT) {
                                          s << " Timeout ";
                                      }

                                      NUClear::log<NUClear::WARN>(s.str());
                                      break;
                                  }

                                  // If we have previous sensors and our current sensors have an error
                                  // we then use our previous sensor values with some updates
                                  if (previousSensors && error != DarwinSensors::Error::OK) {
                                      // Add the sensor values to the system properly
                                      sensors->servo.push_back({error,
                                                                original.torqueEnabled,
                                                                original.pGain,
                                                                original.iGain,
                                                                original.dGain,
                                                                original.goalPosition,
                                                                original.movingSpeed,
                                                                previousSensors->servo[i].present_position,
                                                                previousSensors->servo[i].present_velocity,
                                                                previousSensors->servo[i].load,
                                                                previousSensors->servo[i].voltage,
                                                                previousSensors->servo[i].temperature});
                                  }
                                  // Otherwise we can just use the new values as is
                                  else {
                                      // Add the sensor values to the system properly
                                      sensors->servo.push_back({error,
                                                                original.torqueEnabled,
                                                                original.pGain,
                                                                original.iGain,
                                                                original.dGain,
                                                                original.goalPosition,
                                                                original.movingSpeed,
                                                                original.presentPosition,
                                                                original.presentSpeed,
                                                                original.load,
                                                                original.voltage,
                                                                float(original.temperature)});
                                  }
                              }

                              // gyro_x to the right
                              // gyro_y to the back
                              // gyro_z down

                              // acc_x to the back
                              // acc_y to the left
                              // acc_z up

                              // If we have a previous sensors and our cm740 has errors then reuse our last sensor value
                              if (previousSensors && (input.cm740ErrorFlags)) {
                                  sensors->accelerometer = previousSensors->accelerometer;
                              }
                              else {
                                  sensors->accelerometer = Eigen::Vector3d(-input.accelerometer.x,
                                                                           input.accelerometer.y,
                                                                           input.accelerometer.z);
                              }

                              // If we have a previous sensors and our cm740 has errors then reuse our last sensor value
                              if (previousSensors
                                  && (input.cm740ErrorFlags
                                      || Eigen::Vector3d(input.gyroscope.x, input.gyroscope.y, input.gyroscope.z).norm()
                                             > 4.0 * M_PI)) {
                                  NUClear::log<NUClear::WARN>(
                                      "Bad gyroscope value",
                                      Eigen::Vector3d(input.gyroscope.x, input.gyroscope.y, input.gyroscope.z).norm());
                                  sensors->gyroscope = previousSensors->gyroscope;
                              }
                              else {
                                  sensors->gyroscope =
                                      Eigen::Vector3d(input.gyroscope.y, input.gyroscope.x, -input.gyroscope.z);
                              }

                              /************************************************
                               *               Buttons and LEDs               *
                               ************************************************/
                              sensors->button.reserve(2);
                              sensors->button.push_back(Sensors::Button(0, input.buttons.left));
                              sensors->button.push_back(Sensors::Button(1, input.buttons.middle));
                              sensors->led.reserve(5);
                              sensors->led.push_back(Sensors::LED(0, input.ledPanel.led2 ? 0xFF0000 : 0));
                              sensors->led.push_back(Sensors::LED(1, input.ledPanel.led3 ? 0xFF0000 : 0));
                              sensors->led.push_back(Sensors::LED(2, input.ledPanel.led4 ? 0xFF0000 : 0));
                              sensors->led.push_back(Sensors::LED(3, input.headLED.RGB));  // Head
                              sensors->led.push_back(Sensors::LED(4, input.eyeLED.RGB));   // Eye

                              /************************************************
                               *                  Kinematics                  *
                               ************************************************/

                              auto Htx = calculateAllPositions(kinematicsModel, *sensors);
                              for (const auto& entry : Htx) {
                                  sensors->Htx[entry.first] = entry.second.matrix();
                              }

                              /************************************************
                               *            Foot down information             *
                               ************************************************/
                              sensors->feet.resize(2);
                              sensors->feet[BodySide::RIGHT].down = true;
                              sensors->feet[BodySide::LEFT].down  = true;

                              std::array<bool, 2> feet_down = {true};
                              if (config.footDown.fromLoad) {
                                  // Use our virtual load sensor class to work out which feet are down
                                  feet_down = load_sensor.updateFeet(*sensors);

                                  if (this->config.debug) {
                                      emit(graph("Sensor/Foot Down/Load/Left", feet_down[BodySide::LEFT]));
                                      emit(graph("Sensor/Foot Down/Load/Right", feet_down[BodySide::RIGHT]));
                                  }
                              }
                              else {
                                  Eigen::Affine3d Htr(sensors->Htx[ServoID::R_ANKLE_ROLL]);
                                  Eigen::Affine3d Htl(sensors->Htx[ServoID::L_ANKLE_ROLL]);
                                  Eigen::Affine3d Hlr  = Htl.inverse() * Htr;
                                  Eigen::Vector3d rRLl = Hlr.translation();

                                  // Right foot is below left foot in left foot space
                                  if (rRLl.z() < -config.footDown.certaintyThreshold) {
                                      feet_down[BodySide::RIGHT] = true;
                                      feet_down[BodySide::LEFT]  = false;
                                  }
                                  // Right foot is above left foot in left foot space
                                  else if (rRLl.z() > config.footDown.certaintyThreshold) {
                                      feet_down[BodySide::RIGHT] = false;
                                      feet_down[BodySide::LEFT]  = true;
                                  }
                                  // Right foot and left foot are roughly the same height in left foot space
                                  else {
                                      feet_down[BodySide::RIGHT] = true;
                                      feet_down[BodySide::LEFT]  = true;
                                  }

                                  if (this->config.debug) {
                                      emit(graph("Sensor/Foot Down/Z/Left", feet_down[BodySide::LEFT]));
                                      emit(graph("Sensor/Foot Down/Z/Right", feet_down[BodySide::RIGHT]));
                                  }
                              }

                              sensors->feet[BodySide::RIGHT].down = feet_down[BodySide::RIGHT];
                              sensors->feet[BodySide::LEFT].down  = feet_down[BodySide::LEFT];

                              /************************************************
                               *             Motion (IMU+Odometry)            *
                               ************************************************/

                              // Gyroscope measurement update
                              motionFilter.measure(sensors->gyroscope,
                                                   config.motionFilter.noise.measurement.gyroscope,
                                                   MeasurementType::GYROSCOPE());

                              // Calculate accelerometer noise factor
                              Eigen::Matrix3d acc_noise =
                                  config.motionFilter.noise.measurement.accelerometer
                                  + ((sensors->accelerometer.norm() - std::abs(G))
                                     * (sensors->accelerometer.norm() - std::abs(G)))
                                        * config.motionFilter.noise.measurement.accelerometerMagnitude;

                              // Accelerometer measurement update
                              motionFilter.measure(sensors->accelerometer, acc_noise, MeasurementType::ACCELEROMETER());

                              for (auto& side : {BodySide::LEFT, BodySide::RIGHT}) {
                                  bool foot_down      = sensors->feet[side].down;
                                  bool prev_foot_down = previous_foot_down[side];
                                  Eigen::Affine3d Htf(sensors->Htx[side == BodySide::LEFT ? ServoID::L_ANKLE_ROLL
                                                                                          : ServoID::R_ANKLE_ROLL]);

                                  if (foot_down && !prev_foot_down) {
                                      const auto filterState = MotionModel<double>::StateVec(motionFilter.get());
                                      Eigen::Affine3d Hwt;
                                      Hwt.linear()      = filterState.Rwt.toRotationMatrix();
                                      Hwt.translation() = filterState.rTWw;

                                      Eigen::Affine3d Htg(utility::motion::kinematics::calculateGroundSpace(Htf, Hwt));

                                      footlanding_Hwf[side]                   = Hwt * Htg;
                                      footlanding_Hwf[side].translation().z() = 0.0;

                                      previous_foot_down[side] = true;
                                  }
                                  else if (foot_down && prev_foot_down) {
                                      // Use stored Hwf and Htf to calculate Hwt
                                      Eigen::Affine3d footlanding_Hwt = footlanding_Hwf[side] * Htf.inverse();

                                      // do a foot based position update
                                      motionFilter.measure(Eigen::Vector3d(footlanding_Hwt.translation()),
                                                           config.motionFilter.noise.measurement.flatFootOdometry,
                                                           MeasurementType::FLAT_FOOT_ODOMETRY());

                                      // do a foot based orientation update
                                      Eigen::Quaterniond Rwt(footlanding_Hwt.linear());
                                      motionFilter.measure(Rwt.coeffs(),
                                                           config.motionFilter.noise.measurement.flatFootOrientation,
                                                           MeasurementType::FLAT_FOOT_ORIENTATION());
                                  }
                                  else if (!foot_down) {
                                      previous_foot_down[side] = false;
                                  }

                                  sensors->feet[side].Hwf = footlanding_Hwf[side].matrix();
                              }

                              // Calculate our time offset from the last read
                              double deltaT = std::max(
                                  (input.timestamp - (previousSensors ? previousSensors->timestamp : input.timestamp))
                                          .count()
                                      / double(NUClear::clock::period::den),
                                  0.0);

                              // Time update
                              motionFilter.time(deltaT);

                              // Gives us the quaternion representation
                              const auto o = MotionModel<double>::StateVec(motionFilter.get());

                              // Map from world to torso coordinates (Rtw)
                              Eigen::Affine3d Hwt;
                              Hwt.linear()      = o.Rwt.toRotationMatrix();
                              Hwt.translation() = o.rTWw;
                              sensors->Htw      = Hwt.inverse().matrix();

                              // Integrate gyro to get angular positions
                              sensors->angular_position = o.omegaTTt / 90.0;

                              if (this->config.debug) {
                                  log("p_x:",
                                      sensors->angular_position.x(),
                                      "p_y:",
                                      sensors->angular_position.y(),
                                      "p_z:",
                                      sensors->angular_position.z());
                              }

                              /************************************************
                               *                  Mass Model                  *
                               ************************************************/
                              sensors->rMTt =
                                  calculateCentreOfMass(kinematicsModel, sensors->Htx, sensors->Htw.inverse());
                              sensors->inertia_tensor = calculateInertialTensor(kinematicsModel, sensors->Htx);

                              /************************************************
                               *                  Kinematics Horizon          *
                               ************************************************/
                              Eigen::Affine3d Rwt(sensors->Htw.inverse());
                              // remove translation components from the transform
                              Rwt.translation() = Eigen::Vector3d::Zero();
                              Eigen::Affine3d Rgt(
                                  Eigen::AngleAxisd(-Rwt.rotation().eulerAngles(0, 1, 2).z(), Eigen::Vector3d::UnitZ())
                                  * Rwt);
                              // sensors->Hgt : Mat size [4x4] (default identity)
                              // createRotationZ : Mat size [3x3]
                              // Rwt : Mat size [3x3]
                              sensors->Hgt = Rgt.matrix();
                              auto Htc     = sensors->Htx[ServoID::HEAD_PITCH];

                              // Get torso to world transform
                              Eigen::Affine3d yawlessWorldInvR(
                                  Eigen::AngleAxisd(-Hwt.rotation().eulerAngles(0, 1, 2).z(), Eigen::Vector3d::UnitZ())
                                  * Hwt.rotation());
                              Eigen::Affine3d Hgt(Hwt);
                              Hgt.translation() = Eigen::Vector3d(0, 0, Hwt.translation().z());
                              Hgt.linear()      = yawlessWorldInvR.linear();
                              sensors->Hgc      = Hgt * Htc;  // Rwt * Rth

                              emit(std::move(sensors));
                          });
            }
        }  // namespace darwin
    }      // namespace platform
}  // namespace module
=======
                // If we have a previous sensors and our cm740 has errors then reuse our last sensor value
                if (previousSensors && (input.cm740ErrorFlags)) {
                    sensors->accelerometer = previousSensors->accelerometer;
                }
                else {
                    sensors->accelerometer =
                        Eigen::Vector3d(-input.accelerometer.x, input.accelerometer.y, input.accelerometer.z);
                }

                // If we have a previous sensors and our cm740 has errors then reuse our last sensor value
                if (previousSensors
                    && (input.cm740ErrorFlags
                        || Eigen::Vector3d(input.gyroscope.x, input.gyroscope.y, input.gyroscope.z).norm()
                               > 4.0 * M_PI)) {
                    NUClear::log<NUClear::WARN>(
                        "Bad gyroscope value",
                        Eigen::Vector3d(input.gyroscope.x, input.gyroscope.y, input.gyroscope.z).norm());
                    sensors->gyroscope = previousSensors->gyroscope;
                }
                else {
                    sensors->gyroscope = Eigen::Vector3d(input.gyroscope.y, input.gyroscope.x, -input.gyroscope.z);
                }

                /************************************************
                 *               Buttons and LEDs               *
                 ************************************************/
                sensors->button.reserve(2);
                sensors->button.push_back(Sensors::Button(0, input.buttons.left));
                sensors->button.push_back(Sensors::Button(1, input.buttons.middle));
                sensors->led.reserve(5);
                sensors->led.push_back(Sensors::LED(0, input.ledPanel.led2 ? 0xFF0000 : 0));
                sensors->led.push_back(Sensors::LED(1, input.ledPanel.led3 ? 0xFF0000 : 0));
                sensors->led.push_back(Sensors::LED(2, input.ledPanel.led4 ? 0xFF0000 : 0));
                sensors->led.push_back(Sensors::LED(3, input.headLED.RGB));  // Head
                sensors->led.push_back(Sensors::LED(4, input.eyeLED.RGB));   // Eye

                /************************************************
                 *                  Kinematics                  *
                 ************************************************/

                auto Htx = calculateAllPositions(kinematicsModel, *sensors);
                for (const auto& entry : Htx) {
                    sensors->Htx[entry.first] = entry.second.matrix();
                }

                /************************************************
                 *            Foot down information             *
                 ************************************************/
                sensors->feet.resize(2);
                sensors->feet[BodySide::RIGHT].down = true;
                sensors->feet[BodySide::LEFT].down  = true;

                std::array<bool, 2> feet_down = {true};
                if (config.footDown.fromLoad) {
                    // Use our virtual load sensor class to work out which feet are down
                    feet_down = load_sensor.updateFeet(*sensors);

                    if (this->config.debug) {
                        emit(graph("Sensor/Foot Down/Load/Left", feet_down[BodySide::LEFT]));
                        emit(graph("Sensor/Foot Down/Load/Right", feet_down[BodySide::RIGHT]));
                    }
                }
                else {
                    Eigen::Affine3d Htr(sensors->Htx[ServoID::R_ANKLE_ROLL]);
                    Eigen::Affine3d Htl(sensors->Htx[ServoID::L_ANKLE_ROLL]);
                    Eigen::Affine3d Hlr  = Htl.inverse() * Htr;
                    Eigen::Vector3d rRLl = Hlr.translation();

                    // Right foot is below left foot in left foot space
                    if (rRLl.z() < -config.footDown.certaintyThreshold) {
                        feet_down[BodySide::RIGHT] = true;
                        feet_down[BodySide::LEFT]  = false;
                    }
                    // Right foot is above left foot in left foot space
                    else if (rRLl.z() > config.footDown.certaintyThreshold) {
                        feet_down[BodySide::RIGHT] = false;
                        feet_down[BodySide::LEFT]  = true;
                    }
                    // Right foot and left foot are roughly the same height in left foot space
                    else {
                        feet_down[BodySide::RIGHT] = true;
                        feet_down[BodySide::LEFT]  = true;
                    }

                    if (this->config.debug) {
                        emit(graph("Sensor/Foot Down/Z/Left", feet_down[BodySide::LEFT]));
                        emit(graph("Sensor/Foot Down/Z/Right", feet_down[BodySide::RIGHT]));
                    }
                }

                sensors->feet[BodySide::RIGHT].down = feet_down[BodySide::RIGHT];
                sensors->feet[BodySide::LEFT].down  = feet_down[BodySide::LEFT];

                /************************************************
                 *             Motion (IMU+Odometry)            *
                 ************************************************/

                // Gyroscope measurement update
                motionFilter.measure(sensors->gyroscope,
                                     config.motionFilter.noise.measurement.gyroscope,
                                     MeasurementType::GYROSCOPE());

                // Calculate accelerometer noise factor
                Eigen::Matrix3d acc_noise =
                    config.motionFilter.noise.measurement.accelerometer
                    + ((sensors->accelerometer.norm() - std::abs(G)) * (sensors->accelerometer.norm() - std::abs(G)))
                          * config.motionFilter.noise.measurement.accelerometerMagnitude;

                // Accelerometer measurement update
                motionFilter.measure(sensors->accelerometer, acc_noise, MeasurementType::ACCELEROMETER());

                for (auto& side : {BodySide::LEFT, BodySide::RIGHT}) {
                    bool foot_down      = sensors->feet[side].down;
                    bool prev_foot_down = previous_foot_down[side];
                    Eigen::Affine3d Htf(
                        sensors->Htx[side == BodySide::LEFT ? ServoID::L_ANKLE_ROLL : ServoID::R_ANKLE_ROLL]);

                    if (foot_down && !prev_foot_down) {
                        Eigen::Affine3d Hwt;
                        Hwt.linear() = Eigen::Quaterniond(motionFilter.get().segment<4>(MotionModel<double>::QX))
                                           .toRotationMatrix();
                        Hwt.translation() = Eigen::Vector3d(motionFilter.get().segment<3>(MotionModel<double>::PX));

                        Eigen::Affine3d Htg(utility::motion::kinematics::calculateGroundSpace(Htf, Hwt));

                        footlanding_Hwf[side]                   = Hwt * Htg;
                        footlanding_Hwf[side].translation().z() = 0.0;

                        previous_foot_down[side] = true;
                    }
                    else if (foot_down && prev_foot_down) {
                        // Use stored Hwf and Htf to calculate Hwt
                        Eigen::Affine3d footlanding_Hwt = footlanding_Hwf[side] * Htf.inverse();

                        // do a foot based position update
                        motionFilter.measure(Eigen::Vector3d(footlanding_Hwt.translation()),
                                             config.motionFilter.noise.measurement.flatFootOdometry,
                                             MeasurementType::FLAT_FOOT_ODOMETRY());

                        // do a foot based orientation update
                        Eigen::Quaterniond Rwt(footlanding_Hwt.linear());
                        motionFilter.measure(Rwt.coeffs(),
                                             config.motionFilter.noise.measurement.flatFootOrientation,
                                             MeasurementType::FLAT_FOOT_ORIENTATION());
                    }
                    else if (!foot_down) {
                        previous_foot_down[side] = false;
                    }

                    sensors->feet[side].Hwf = footlanding_Hwf[side].matrix();
                }

                // Calculate our time offset from the last read
                double deltaT = std::max(
                    (input.timestamp - (previousSensors ? previousSensors->timestamp : input.timestamp)).count()
                        / double(NUClear::clock::period::den),
                    0.0);

                // Time update
                motionFilter.time(deltaT);

                // Gives us the quaternion representation
                const auto& o = motionFilter.get();

                // Map from world to torso coordinates (Rtw)
                Eigen::Affine3d Hwt;
                Hwt.linear()      = Eigen::Quaterniond(o.segment<4>(MotionModel<double>::QX)).toRotationMatrix();
                Hwt.translation() = Eigen::Vector3d(o.segment<3>(MotionModel<double>::PX));
                sensors->Htw      = Hwt.inverse().matrix();

                // Integrate gyro to get angular positions
                sensors->angular_position = o.segment<3>(MotionModel<double>::WX) / 90.0;

                if (this->config.debug) {
                    log("p_x:",
                        sensors->angular_position.x(),
                        "p_y:",
                        sensors->angular_position.y(),
                        "p_z:",
                        sensors->angular_position.z());
                }

                /************************************************
                 *                  Mass Model                  *
                 ************************************************/
                sensors->rMTt           = calculateCentreOfMass(kinematicsModel, sensors->Htx, sensors->Htw.inverse());
                sensors->inertia_tensor = calculateInertialTensor(kinematicsModel, sensors->Htx);

                /************************************************
                 *                  Kinematics Horizon          *
                 ************************************************/
                Eigen::Affine3d Rwt(sensors->Htw.inverse());
                // remove translation components from the transform
                Rwt.translation() = Eigen::Vector3d::Zero();
                Eigen::Affine3d Rgt(
                    Eigen::AngleAxisd(-Rwt.rotation().eulerAngles(0, 1, 2).z(), Eigen::Vector3d::UnitZ()) * Rwt);
                // sensors->Hgt : Mat size [4x4] (default identity)
                // createRotationZ : Mat size [3x3]
                // Rwt : Mat size [3x3]
                sensors->Hgt = Rgt.matrix();
                auto Htc     = sensors->Htx[ServoID::HEAD_PITCH];

                // Get torso to world transform
                Eigen::Affine3d yawlessWorldInvR(
                    Eigen::AngleAxisd(-Hwt.rotation().eulerAngles(0, 1, 2).z(), Eigen::Vector3d::UnitZ())
                    * Hwt.rotation());
                Eigen::Affine3d Hgt(Hwt);
                Hgt.translation() = Eigen::Vector3d(0, 0, Hwt.translation().z());
                Hgt.linear()      = yawlessWorldInvR.linear();
                sensors->Hgc      = Hgt * Htc;  // Rwt * Rth

                emit(std::move(sensors));
            });
    }
}  // namespace module::platform::darwin
>>>>>>> e4cc21c2
<|MERGE_RESOLUTION|>--- conflicted
+++ resolved
@@ -139,13 +139,12 @@
 
             // Set our process noise in our filter
             MotionModel<double>::StateVec process_noise;
-            process_noise.segment<3>(MotionModel<double>::PX) = this->config.motionFilter.noise.process.position;
-            process_noise.segment<3>(MotionModel<double>::VX) = this->config.motionFilter.noise.process.velocity;
-            process_noise.segment<4>(MotionModel<double>::QX) = this->config.motionFilter.noise.process.rotation;
-            process_noise.segment<3>(MotionModel<double>::WX) =
-                this->config.motionFilter.noise.process.rotationalVelocity;
-            process_noise.segment<3>(MotionModel<double>::BX) = this->config.motionFilter.noise.process.gyroscopeBias;
-            motionFilter.model.process_noise                  = process_noise;
+            process_noise.rTWw               = this->config.motionFilter.noise.process.position;
+            process_noise.vTw                = this->config.motionFilter.noise.process.velocity;
+            process_noise.Rwt                = this->config.motionFilter.noise.process.rotation;
+            process_noise.omegaTTt           = this->config.motionFilter.noise.process.rotationalVelocity;
+            process_noise.omegaTTt_bias      = this->config.motionFilter.noise.process.gyroscopeBias;
+            motionFilter.model.process_noise = process_noise;
 
             // Update our mean configs and if it changed, reset the filter
             this->config.motionFilter.initial.mean.position =
@@ -172,20 +171,19 @@
 
             // Calculate our mean and covariance
             MotionModel<double>::StateVec mean;
-            mean.segment<3>(MotionModel<double>::PX) = this->config.motionFilter.initial.mean.position;
-            mean.segment<3>(MotionModel<double>::VX) = this->config.motionFilter.initial.mean.velocity;
-            mean.segment<4>(MotionModel<double>::QX) = this->config.motionFilter.initial.mean.rotation;
-            mean.segment<3>(MotionModel<double>::WX) = this->config.motionFilter.initial.mean.rotationalVelocity;
-            mean.segment<3>(MotionModel<double>::BX) = this->config.motionFilter.initial.mean.gyroscopeBias;
+            mean.rTWw          = this->config.motionFilter.initial.mean.position;
+            mean.vTw           = this->config.motionFilter.initial.mean.velocity;
+            mean.Rwt           = this->config.motionFilter.initial.mean.rotation;
+            mean.omegaTTt      = this->config.motionFilter.initial.mean.rotationalVelocity;
+            mean.omegaTTt_bias = this->config.motionFilter.initial.mean.gyroscopeBias;
 
             MotionModel<double>::StateVec covariance;
-            covariance.segment<3>(MotionModel<double>::PX) = this->config.motionFilter.initial.covariance.position;
-            covariance.segment<3>(MotionModel<double>::VX) = this->config.motionFilter.initial.covariance.velocity;
-            covariance.segment<4>(MotionModel<double>::QX) = this->config.motionFilter.initial.covariance.rotation;
-            covariance.segment<3>(MotionModel<double>::WX) =
-                this->config.motionFilter.initial.covariance.rotationalVelocity;
-            covariance.segment<3>(MotionModel<double>::BX) = this->config.motionFilter.initial.covariance.gyroscopeBias;
-            motionFilter.set_state(mean, covariance.asDiagonal());
+            covariance.rTWw          = this->config.motionFilter.initial.covariance.position;
+            covariance.vTw           = this->config.motionFilter.initial.covariance.velocity;
+            covariance.Rwt           = this->config.motionFilter.initial.covariance.rotation;
+            covariance.omegaTTt      = this->config.motionFilter.initial.covariance.rotationalVelocity;
+            covariance.omegaTTt_bias = this->config.motionFilter.initial.covariance.gyroscopeBias;
+            motionFilter.set_state(mean.getStateVec(), covariance.asDiagonal());
         });
 
         on<Configuration>("FootDownNetwork.yaml").then([this](const Configuration& config) {
@@ -270,129 +268,6 @@
                     NUClear::log<NUClear::WARN>(makeErrorString("Right FSR", input.fsr.right.errorFlags));
                 }
 
-<<<<<<< HEAD
-                return s.str();
-            }
-
-            SensorFilter::SensorFilter(std::unique_ptr<NUClear::Environment> environment)
-                : Reactor(std::move(environment)), theta(Eigen::Vector3d::Zero()) {
-
-                on<Configuration>("SensorFilter.yaml").then([this](const Configuration& config) {
-                    this->config.debug = config["debug"].as<bool>();
-                    // Button config
-                    this->config.buttons.debounceThreshold = config["buttons"]["debounce_threshold"].as<int>();
-
-                    // Foot down config
-                    this->config.footDown.fromLoad           = config["foot_down"]["from_load"].as<bool>();
-                    this->config.footDown.certaintyThreshold = config["foot_down"]["certainty_threshold"].as<float>();
-
-                    // Motion filter config
-                    // Update our velocity timestep dekay
-                    this->config.motionFilter.velocityDecay =
-                        config["motion_filter"]["update"]["velocity_decay"].as<Expression>();
-                    motionFilter.model.timeUpdateVelocityDecay = this->config.motionFilter.velocityDecay;
-
-                    // Update our measurement noises
-                    this->config.motionFilter.noise.measurement.accelerometer =
-                        Eigen::Vector3d(
-                            config["motion_filter"]["noise"]["measurement"]["accelerometer"].as<Expression>())
-                            .asDiagonal();
-                    this->config.motionFilter.noise.measurement.accelerometerMagnitude =
-                        Eigen::Vector3d(
-                            config["motion_filter"]["noise"]["measurement"]["accelerometer_magnitude"].as<Expression>())
-                            .asDiagonal();
-                    this->config.motionFilter.noise.measurement.gyroscope =
-                        Eigen::Vector3d(config["motion_filter"]["noise"]["measurement"]["gyroscope"].as<Expression>())
-                            .asDiagonal();
-                    this->config.motionFilter.noise.measurement.flatFootOdometry =
-                        Eigen::Vector3d(
-                            config["motion_filter"]["noise"]["measurement"]["flat_foot_odometry"].as<Expression>())
-                            .asDiagonal();
-                    this->config.motionFilter.noise.measurement.flatFootOrientation =
-                        Eigen::Vector4d(
-                            config["motion_filter"]["noise"]["measurement"]["flat_foot_orientation"].as<Expression>())
-                            .asDiagonal();
-
-                    // Update our process noises
-                    this->config.motionFilter.noise.process.position =
-                        config["motion_filter"]["noise"]["process"]["position"].as<Expression>();
-                    this->config.motionFilter.noise.process.velocity =
-                        config["motion_filter"]["noise"]["process"]["velocity"].as<Expression>();
-                    this->config.motionFilter.noise.process.rotation =
-                        config["motion_filter"]["noise"]["process"]["rotation"].as<Expression>();
-                    this->config.motionFilter.noise.process.rotationalVelocity =
-                        config["motion_filter"]["noise"]["process"]["rotational_velocity"].as<Expression>();
-                    this->config.motionFilter.noise.process.gyroscopeBias =
-                        config["motion_filter"]["noise"]["process"]["gyroscope_bias"].as<Expression>();
-
-                    // Set our process noise in our filter
-                    MotionModel<double>::StateVec process_noise;
-                    process_noise.rTWw               = this->config.motionFilter.noise.process.position;
-                    process_noise.vTw                = this->config.motionFilter.noise.process.velocity;
-                    process_noise.Rwt                = this->config.motionFilter.noise.process.rotation;
-                    process_noise.omegaTTt           = this->config.motionFilter.noise.process.rotationalVelocity;
-                    process_noise.omegaTTt_bias      = this->config.motionFilter.noise.process.gyroscopeBias;
-                    motionFilter.model.process_noise = process_noise;
-
-                    // Update our mean configs and if it changed, reset the filter
-                    this->config.motionFilter.initial.mean.position =
-                        config["motion_filter"]["initial"]["mean"]["position"].as<Expression>();
-                    this->config.motionFilter.initial.mean.velocity =
-                        config["motion_filter"]["initial"]["mean"]["velocity"].as<Expression>();
-                    this->config.motionFilter.initial.mean.rotation =
-                        config["motion_filter"]["initial"]["mean"]["rotation"].as<Expression>();
-                    this->config.motionFilter.initial.mean.rotationalVelocity =
-                        config["motion_filter"]["initial"]["mean"]["rotational_velocity"].as<Expression>();
-                    this->config.motionFilter.initial.mean.gyroscopeBias =
-                        config["motion_filter"]["initial"]["mean"]["gyroscope_bias"].as<Expression>();
-
-                    this->config.motionFilter.initial.covariance.position =
-                        config["motion_filter"]["initial"]["covariance"]["position"].as<Expression>();
-                    this->config.motionFilter.initial.covariance.velocity =
-                        config["motion_filter"]["initial"]["covariance"]["velocity"].as<Expression>();
-                    this->config.motionFilter.initial.covariance.rotation =
-                        config["motion_filter"]["initial"]["covariance"]["rotation"].as<Expression>();
-                    this->config.motionFilter.initial.covariance.rotationalVelocity =
-                        config["motion_filter"]["initial"]["covariance"]["rotational_velocity"].as<Expression>();
-                    this->config.motionFilter.initial.covariance.gyroscopeBias =
-                        config["motion_filter"]["initial"]["covariance"]["gyroscope_bias"].as<Expression>();
-
-                    // Calculate our mean and covariance
-                    MotionModel<double>::StateVec mean;
-                    mean.rTWw          = this->config.motionFilter.initial.mean.position;
-                    mean.vTw           = this->config.motionFilter.initial.mean.velocity;
-                    mean.Rwt           = this->config.motionFilter.initial.mean.rotation;
-                    mean.omegaTTt      = this->config.motionFilter.initial.mean.rotationalVelocity;
-                    mean.omegaTTt_bias = this->config.motionFilter.initial.mean.gyroscopeBias;
-
-                    MotionModel<double>::StateVec covariance;
-                    covariance.rTWw          = this->config.motionFilter.initial.covariance.position;
-                    covariance.vTw           = this->config.motionFilter.initial.covariance.velocity;
-                    covariance.Rwt           = this->config.motionFilter.initial.covariance.rotation;
-                    covariance.omegaTTt      = this->config.motionFilter.initial.covariance.rotationalVelocity;
-                    covariance.omegaTTt_bias = this->config.motionFilter.initial.covariance.gyroscopeBias;
-                    motionFilter.set_state(mean.getStateVec(), covariance.asDiagonal());
-                });
-
-                on<Configuration>("FootDownNetwork.yaml").then([this](const Configuration& config) {
-                    // Foot load sensor config
-                    load_sensor = VirtualLoadSensor<float>(config);
-                });
-
-                on<Last<20, Trigger<DarwinSensors>>, Single>().then(
-                    [this](const std::list<std::shared_ptr<const DarwinSensors>>& sensors) {
-                        int leftCount   = 0;
-                        int middleCount = 0;
-
-                        // If we have any downs in the last 20 frames then we are button pushed
-                        for (const auto& s : sensors) {
-                            if (s->buttons.left && !s->cm740ErrorFlags) {
-                                ++leftCount;
-                            }
-                            if (s->buttons.middle && !s->cm740ErrorFlags) {
-                                ++middleCount;
-                            }
-=======
                 // Read through all of our sensors
                 for (uint32_t i = 0; i < 20; ++i) {
                     auto& original = utility::platform::darwin::getDarwinServo(i, input);
@@ -423,7 +298,6 @@
                         }
                         if (error & DarwinSensors::Error::TIMEOUT) {
                             s << " Timeout ";
->>>>>>> e4cc21c2
                         }
 
                         NUClear::log<NUClear::WARN>(s.str());
@@ -473,365 +347,6 @@
                 // acc_y to the left
                 // acc_z up
 
-<<<<<<< HEAD
-                            if (newLeftDown) {
-                                log("Left Button Down");
-                                emit(std::make_unique<ButtonLeftDown>());
-                            }
-                            else {
-                                log("Left Button Up");
-                                emit(std::make_unique<ButtonLeftUp>());
-                            }
-                        }
-                        if (newMiddleDown != middleDown) {
-
-                            middleDown = newMiddleDown;
-
-                            if (newMiddleDown) {
-                                log("Middle Button Down");
-                                emit(std::make_unique<ButtonMiddleDown>());
-                            }
-                            else {
-                                log("Middle Button Up");
-                                emit(std::make_unique<ButtonMiddleUp>());
-                            }
-                        }
-                    });
-
-                on<Trigger<DarwinSensors>, Optional<With<Sensors>>, With<KinematicsModel>, Single, Priority::HIGH>()
-                    .then("Main Sensors Loop",
-                          [this](const DarwinSensors& input,
-                                 std::shared_ptr<const Sensors> previousSensors,
-                                 const KinematicsModel& kinematicsModel) {
-                              auto sensors = std::make_unique<Sensors>();
-
-                              /************************************************
-                               *                 Raw Sensors                  *
-                               ************************************************/
-
-                              // Set our timestamp to when the data was read
-                              sensors->timestamp = input.timestamp;
-
-                              sensors->voltage = input.voltage;
-
-
-                              // This checks for an error on the CM740 and reports it
-                              if (input.cm740ErrorFlags != DarwinSensors::Error::OK) {
-                                  NUClear::log<NUClear::WARN>(makeErrorString("CM740", input.cm740ErrorFlags));
-                              }
-
-                              // Output errors on the FSRs
-                              if (input.fsr.left.errorFlags != DarwinSensors::Error::OK) {
-                                  NUClear::log<NUClear::WARN>(makeErrorString("Left FSR", input.fsr.left.errorFlags));
-                              }
-
-                              if (input.fsr.right.errorFlags != DarwinSensors::Error::OK) {
-                                  NUClear::log<NUClear::WARN>(makeErrorString("Right FSR", input.fsr.right.errorFlags));
-                              }
-
-                              // Read through all of our sensors
-                              for (uint32_t i = 0; i < 20; ++i) {
-                                  auto& original = utility::platform::darwin::getDarwinServo(i, input);
-                                  auto& error    = original.errorFlags;
-
-                                  // Check for an error on the servo and report it
-                                  while (error != DarwinSensors::Error::OK) {
-                                      std::stringstream s;
-                                      s << "Error on Servo " << (i + 1) << " (" << static_cast<ServoID>(i) << "):";
-
-                                      if (error & DarwinSensors::Error::INPUT_VOLTAGE) {
-                                          s << " Input Voltage - " << original.voltage;
-                                      }
-                                      if (error & DarwinSensors::Error::ANGLE_LIMIT) {
-                                          s << " Angle Limit - " << original.presentPosition;
-                                      }
-                                      if (error & DarwinSensors::Error::OVERHEATING) {
-                                          s << " Overheating - " << original.temperature;
-                                      }
-                                      if (error & DarwinSensors::Error::OVERLOAD) {
-                                          s << " Overloaded - " << original.load;
-                                      }
-                                      if (error & DarwinSensors::Error::INSTRUCTION) {
-                                          s << " Bad Instruction ";
-                                      }
-                                      if (error & DarwinSensors::Error::CORRUPT_DATA) {
-                                          s << " Corrupt Data ";
-                                      }
-                                      if (error & DarwinSensors::Error::TIMEOUT) {
-                                          s << " Timeout ";
-                                      }
-
-                                      NUClear::log<NUClear::WARN>(s.str());
-                                      break;
-                                  }
-
-                                  // If we have previous sensors and our current sensors have an error
-                                  // we then use our previous sensor values with some updates
-                                  if (previousSensors && error != DarwinSensors::Error::OK) {
-                                      // Add the sensor values to the system properly
-                                      sensors->servo.push_back({error,
-                                                                original.torqueEnabled,
-                                                                original.pGain,
-                                                                original.iGain,
-                                                                original.dGain,
-                                                                original.goalPosition,
-                                                                original.movingSpeed,
-                                                                previousSensors->servo[i].present_position,
-                                                                previousSensors->servo[i].present_velocity,
-                                                                previousSensors->servo[i].load,
-                                                                previousSensors->servo[i].voltage,
-                                                                previousSensors->servo[i].temperature});
-                                  }
-                                  // Otherwise we can just use the new values as is
-                                  else {
-                                      // Add the sensor values to the system properly
-                                      sensors->servo.push_back({error,
-                                                                original.torqueEnabled,
-                                                                original.pGain,
-                                                                original.iGain,
-                                                                original.dGain,
-                                                                original.goalPosition,
-                                                                original.movingSpeed,
-                                                                original.presentPosition,
-                                                                original.presentSpeed,
-                                                                original.load,
-                                                                original.voltage,
-                                                                float(original.temperature)});
-                                  }
-                              }
-
-                              // gyro_x to the right
-                              // gyro_y to the back
-                              // gyro_z down
-
-                              // acc_x to the back
-                              // acc_y to the left
-                              // acc_z up
-
-                              // If we have a previous sensors and our cm740 has errors then reuse our last sensor value
-                              if (previousSensors && (input.cm740ErrorFlags)) {
-                                  sensors->accelerometer = previousSensors->accelerometer;
-                              }
-                              else {
-                                  sensors->accelerometer = Eigen::Vector3d(-input.accelerometer.x,
-                                                                           input.accelerometer.y,
-                                                                           input.accelerometer.z);
-                              }
-
-                              // If we have a previous sensors and our cm740 has errors then reuse our last sensor value
-                              if (previousSensors
-                                  && (input.cm740ErrorFlags
-                                      || Eigen::Vector3d(input.gyroscope.x, input.gyroscope.y, input.gyroscope.z).norm()
-                                             > 4.0 * M_PI)) {
-                                  NUClear::log<NUClear::WARN>(
-                                      "Bad gyroscope value",
-                                      Eigen::Vector3d(input.gyroscope.x, input.gyroscope.y, input.gyroscope.z).norm());
-                                  sensors->gyroscope = previousSensors->gyroscope;
-                              }
-                              else {
-                                  sensors->gyroscope =
-                                      Eigen::Vector3d(input.gyroscope.y, input.gyroscope.x, -input.gyroscope.z);
-                              }
-
-                              /************************************************
-                               *               Buttons and LEDs               *
-                               ************************************************/
-                              sensors->button.reserve(2);
-                              sensors->button.push_back(Sensors::Button(0, input.buttons.left));
-                              sensors->button.push_back(Sensors::Button(1, input.buttons.middle));
-                              sensors->led.reserve(5);
-                              sensors->led.push_back(Sensors::LED(0, input.ledPanel.led2 ? 0xFF0000 : 0));
-                              sensors->led.push_back(Sensors::LED(1, input.ledPanel.led3 ? 0xFF0000 : 0));
-                              sensors->led.push_back(Sensors::LED(2, input.ledPanel.led4 ? 0xFF0000 : 0));
-                              sensors->led.push_back(Sensors::LED(3, input.headLED.RGB));  // Head
-                              sensors->led.push_back(Sensors::LED(4, input.eyeLED.RGB));   // Eye
-
-                              /************************************************
-                               *                  Kinematics                  *
-                               ************************************************/
-
-                              auto Htx = calculateAllPositions(kinematicsModel, *sensors);
-                              for (const auto& entry : Htx) {
-                                  sensors->Htx[entry.first] = entry.second.matrix();
-                              }
-
-                              /************************************************
-                               *            Foot down information             *
-                               ************************************************/
-                              sensors->feet.resize(2);
-                              sensors->feet[BodySide::RIGHT].down = true;
-                              sensors->feet[BodySide::LEFT].down  = true;
-
-                              std::array<bool, 2> feet_down = {true};
-                              if (config.footDown.fromLoad) {
-                                  // Use our virtual load sensor class to work out which feet are down
-                                  feet_down = load_sensor.updateFeet(*sensors);
-
-                                  if (this->config.debug) {
-                                      emit(graph("Sensor/Foot Down/Load/Left", feet_down[BodySide::LEFT]));
-                                      emit(graph("Sensor/Foot Down/Load/Right", feet_down[BodySide::RIGHT]));
-                                  }
-                              }
-                              else {
-                                  Eigen::Affine3d Htr(sensors->Htx[ServoID::R_ANKLE_ROLL]);
-                                  Eigen::Affine3d Htl(sensors->Htx[ServoID::L_ANKLE_ROLL]);
-                                  Eigen::Affine3d Hlr  = Htl.inverse() * Htr;
-                                  Eigen::Vector3d rRLl = Hlr.translation();
-
-                                  // Right foot is below left foot in left foot space
-                                  if (rRLl.z() < -config.footDown.certaintyThreshold) {
-                                      feet_down[BodySide::RIGHT] = true;
-                                      feet_down[BodySide::LEFT]  = false;
-                                  }
-                                  // Right foot is above left foot in left foot space
-                                  else if (rRLl.z() > config.footDown.certaintyThreshold) {
-                                      feet_down[BodySide::RIGHT] = false;
-                                      feet_down[BodySide::LEFT]  = true;
-                                  }
-                                  // Right foot and left foot are roughly the same height in left foot space
-                                  else {
-                                      feet_down[BodySide::RIGHT] = true;
-                                      feet_down[BodySide::LEFT]  = true;
-                                  }
-
-                                  if (this->config.debug) {
-                                      emit(graph("Sensor/Foot Down/Z/Left", feet_down[BodySide::LEFT]));
-                                      emit(graph("Sensor/Foot Down/Z/Right", feet_down[BodySide::RIGHT]));
-                                  }
-                              }
-
-                              sensors->feet[BodySide::RIGHT].down = feet_down[BodySide::RIGHT];
-                              sensors->feet[BodySide::LEFT].down  = feet_down[BodySide::LEFT];
-
-                              /************************************************
-                               *             Motion (IMU+Odometry)            *
-                               ************************************************/
-
-                              // Gyroscope measurement update
-                              motionFilter.measure(sensors->gyroscope,
-                                                   config.motionFilter.noise.measurement.gyroscope,
-                                                   MeasurementType::GYROSCOPE());
-
-                              // Calculate accelerometer noise factor
-                              Eigen::Matrix3d acc_noise =
-                                  config.motionFilter.noise.measurement.accelerometer
-                                  + ((sensors->accelerometer.norm() - std::abs(G))
-                                     * (sensors->accelerometer.norm() - std::abs(G)))
-                                        * config.motionFilter.noise.measurement.accelerometerMagnitude;
-
-                              // Accelerometer measurement update
-                              motionFilter.measure(sensors->accelerometer, acc_noise, MeasurementType::ACCELEROMETER());
-
-                              for (auto& side : {BodySide::LEFT, BodySide::RIGHT}) {
-                                  bool foot_down      = sensors->feet[side].down;
-                                  bool prev_foot_down = previous_foot_down[side];
-                                  Eigen::Affine3d Htf(sensors->Htx[side == BodySide::LEFT ? ServoID::L_ANKLE_ROLL
-                                                                                          : ServoID::R_ANKLE_ROLL]);
-
-                                  if (foot_down && !prev_foot_down) {
-                                      const auto filterState = MotionModel<double>::StateVec(motionFilter.get());
-                                      Eigen::Affine3d Hwt;
-                                      Hwt.linear()      = filterState.Rwt.toRotationMatrix();
-                                      Hwt.translation() = filterState.rTWw;
-
-                                      Eigen::Affine3d Htg(utility::motion::kinematics::calculateGroundSpace(Htf, Hwt));
-
-                                      footlanding_Hwf[side]                   = Hwt * Htg;
-                                      footlanding_Hwf[side].translation().z() = 0.0;
-
-                                      previous_foot_down[side] = true;
-                                  }
-                                  else if (foot_down && prev_foot_down) {
-                                      // Use stored Hwf and Htf to calculate Hwt
-                                      Eigen::Affine3d footlanding_Hwt = footlanding_Hwf[side] * Htf.inverse();
-
-                                      // do a foot based position update
-                                      motionFilter.measure(Eigen::Vector3d(footlanding_Hwt.translation()),
-                                                           config.motionFilter.noise.measurement.flatFootOdometry,
-                                                           MeasurementType::FLAT_FOOT_ODOMETRY());
-
-                                      // do a foot based orientation update
-                                      Eigen::Quaterniond Rwt(footlanding_Hwt.linear());
-                                      motionFilter.measure(Rwt.coeffs(),
-                                                           config.motionFilter.noise.measurement.flatFootOrientation,
-                                                           MeasurementType::FLAT_FOOT_ORIENTATION());
-                                  }
-                                  else if (!foot_down) {
-                                      previous_foot_down[side] = false;
-                                  }
-
-                                  sensors->feet[side].Hwf = footlanding_Hwf[side].matrix();
-                              }
-
-                              // Calculate our time offset from the last read
-                              double deltaT = std::max(
-                                  (input.timestamp - (previousSensors ? previousSensors->timestamp : input.timestamp))
-                                          .count()
-                                      / double(NUClear::clock::period::den),
-                                  0.0);
-
-                              // Time update
-                              motionFilter.time(deltaT);
-
-                              // Gives us the quaternion representation
-                              const auto o = MotionModel<double>::StateVec(motionFilter.get());
-
-                              // Map from world to torso coordinates (Rtw)
-                              Eigen::Affine3d Hwt;
-                              Hwt.linear()      = o.Rwt.toRotationMatrix();
-                              Hwt.translation() = o.rTWw;
-                              sensors->Htw      = Hwt.inverse().matrix();
-
-                              // Integrate gyro to get angular positions
-                              sensors->angular_position = o.omegaTTt / 90.0;
-
-                              if (this->config.debug) {
-                                  log("p_x:",
-                                      sensors->angular_position.x(),
-                                      "p_y:",
-                                      sensors->angular_position.y(),
-                                      "p_z:",
-                                      sensors->angular_position.z());
-                              }
-
-                              /************************************************
-                               *                  Mass Model                  *
-                               ************************************************/
-                              sensors->rMTt =
-                                  calculateCentreOfMass(kinematicsModel, sensors->Htx, sensors->Htw.inverse());
-                              sensors->inertia_tensor = calculateInertialTensor(kinematicsModel, sensors->Htx);
-
-                              /************************************************
-                               *                  Kinematics Horizon          *
-                               ************************************************/
-                              Eigen::Affine3d Rwt(sensors->Htw.inverse());
-                              // remove translation components from the transform
-                              Rwt.translation() = Eigen::Vector3d::Zero();
-                              Eigen::Affine3d Rgt(
-                                  Eigen::AngleAxisd(-Rwt.rotation().eulerAngles(0, 1, 2).z(), Eigen::Vector3d::UnitZ())
-                                  * Rwt);
-                              // sensors->Hgt : Mat size [4x4] (default identity)
-                              // createRotationZ : Mat size [3x3]
-                              // Rwt : Mat size [3x3]
-                              sensors->Hgt = Rgt.matrix();
-                              auto Htc     = sensors->Htx[ServoID::HEAD_PITCH];
-
-                              // Get torso to world transform
-                              Eigen::Affine3d yawlessWorldInvR(
-                                  Eigen::AngleAxisd(-Hwt.rotation().eulerAngles(0, 1, 2).z(), Eigen::Vector3d::UnitZ())
-                                  * Hwt.rotation());
-                              Eigen::Affine3d Hgt(Hwt);
-                              Hgt.translation() = Eigen::Vector3d(0, 0, Hwt.translation().z());
-                              Hgt.linear()      = yawlessWorldInvR.linear();
-                              sensors->Hgc      = Hgt * Htc;  // Rwt * Rth
-
-                              emit(std::move(sensors));
-                          });
-            }
-        }  // namespace darwin
-    }      // namespace platform
-}  // namespace module
-=======
                 // If we have a previous sensors and our cm740 has errors then reuse our last sensor value
                 if (previousSensors && (input.cm740ErrorFlags)) {
                     sensors->accelerometer = previousSensors->accelerometer;
@@ -950,10 +465,10 @@
                         sensors->Htx[side == BodySide::LEFT ? ServoID::L_ANKLE_ROLL : ServoID::R_ANKLE_ROLL]);
 
                     if (foot_down && !prev_foot_down) {
+                        const auto filterState = MotionModel<double>::StateVec(motionFilter.get());
                         Eigen::Affine3d Hwt;
-                        Hwt.linear() = Eigen::Quaterniond(motionFilter.get().segment<4>(MotionModel<double>::QX))
-                                           .toRotationMatrix();
-                        Hwt.translation() = Eigen::Vector3d(motionFilter.get().segment<3>(MotionModel<double>::PX));
+                        Hwt.linear()      = filterState.Rwt.toRotationMatrix();
+                        Hwt.translation() = filterState.rTWw;
 
                         Eigen::Affine3d Htg(utility::motion::kinematics::calculateGroundSpace(Htf, Hwt));
 
@@ -994,16 +509,16 @@
                 motionFilter.time(deltaT);
 
                 // Gives us the quaternion representation
-                const auto& o = motionFilter.get();
+                const auto o = MotionModel<double>::StateVec(motionFilter.get());
 
                 // Map from world to torso coordinates (Rtw)
                 Eigen::Affine3d Hwt;
-                Hwt.linear()      = Eigen::Quaterniond(o.segment<4>(MotionModel<double>::QX)).toRotationMatrix();
-                Hwt.translation() = Eigen::Vector3d(o.segment<3>(MotionModel<double>::PX));
+                Hwt.linear()      = o.Rwt.toRotationMatrix();
+                Hwt.translation() = o.rTWw;
                 sensors->Htw      = Hwt.inverse().matrix();
 
                 // Integrate gyro to get angular positions
-                sensors->angular_position = o.segment<3>(MotionModel<double>::WX) / 90.0;
+                sensors->angular_position = o.omegaTTt / 90.0;
 
                 if (this->config.debug) {
                     log("p_x:",
@@ -1046,5 +561,4 @@
                 emit(std::move(sensors));
             });
     }
-}  // namespace module::platform::darwin
->>>>>>> e4cc21c2
+}  // namespace module::platform::darwin