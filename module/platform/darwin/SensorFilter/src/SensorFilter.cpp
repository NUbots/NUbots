/*
 * This file is part of the NUbots Codebase.
 *
 * The NUbots Codebase is free software: you can redistribute it and/or modify
 * it under the terms of the GNU General Public License as published by
 * the Free Software Foundation, either version 3 of the License, or
 * (at your option) any later version.
 *
 * The NUbots Codebase is distributed in the hope that it will be useful,
 * but WITHOUT ANY WARRANTY; without even the implied warranty of
 * MERCHANTABILITY or FITNESS FOR A PARTICULAR PURPOSE.  See the
 * GNU General Public License for more details.
 *
 * You should have received a copy of the GNU General Public License
 * along with the NUbots Codebase.  If not, see <http://www.gnu.org/licenses/>.
 *
 * Copyright 2013 NUbots <nubots@nubots.net>
 */

#include "SensorFilter.h"

#include <Eigen/Core>

#include "extension/Configuration.h"

#include "message/input/Sensors.h"
//#include "message/localisation/ResetRobotHypotheses.h"
#include "message/platform/darwin/DarwinSensors.h"

#include "utility/input/LimbID.h"
#include "utility/input/ServoID.h"
#include "utility/math/geometry/UnitQuaternion.h"
#include "utility/math/matrix/Rotation2D.h"
#include "utility/motion/ForwardKinematics.h"
#include "utility/nusight/NUhelpers.h"
#include "utility/platform/darwin/DarwinSensors.h"
#include "utility/support/eigen_armadillo.h"
#include "utility/support/yaml_armadillo.h"

namespace module {
namespace platform {
    namespace darwin {

        using extension::Configuration;

        using message::input::Sensors;
        using message::motion::BodySide;
        using message::platform::darwin::ButtonLeftDown;
        using message::platform::darwin::ButtonLeftUp;
        using message::platform::darwin::ButtonMiddleDown;
        using message::platform::darwin::ButtonMiddleUp;
        using message::platform::darwin::DarwinSensors;

        using utility::input::ServoSide;
        using LimbID  = utility::input::LimbID;
        using ServoID = utility::input::ServoID;
        // using message::localisation::ResetRobotHypotheses;
        using message::motion::KinematicsModel;
        using utility::math::geometry::UnitQuaternion;
        using utility::math::matrix::Rotation2D;
        using utility::math::matrix::Rotation3D;
        using utility::math::matrix::Transform3D;
        using utility::motion::kinematics::calculateAllPositions;
        using utility::motion::kinematics::calculateCentreOfMass;
        using utility::motion::kinematics::calculateInertialTensor;
        using utility::motion::kinematics::calculateRobotToIMU;
        using utility::nusight::drawArrow;
        using utility::nusight::drawSphere;
        using utility::nusight::graph;

        std::string makeErrorString(const std::string& src, uint errorCode) {
            std::stringstream s;

            s << "Error on ";
            s << src;
            s << ":";


            if (errorCode & DarwinSensors::Error::INPUT_VOLTAGE) {
                s << " Input Voltage ";
            }
            if (errorCode & DarwinSensors::Error::ANGLE_LIMIT) {
                s << " Angle Limit ";
            }
            if (errorCode & DarwinSensors::Error::OVERHEATING) {
                s << " Overheating ";
            }
            if (errorCode & DarwinSensors::Error::OVERLOAD) {
                s << " Overloaded ";
            }
            if (errorCode & DarwinSensors::Error::INSTRUCTION) {
                s << " Bad Instruction ";
            }
            if (errorCode & DarwinSensors::Error::CORRUPT_DATA) {
                s << " Corrupt Data ";
            }
            if (errorCode & DarwinSensors::Error::TIMEOUT) {
                s << " Timeout ";
            }

            return s.str();
        }

        SensorFilter::SensorFilter(std::unique_ptr<NUClear::Environment> environment)
            : Reactor(std::move(environment))
            , motionFilter()
            , config()
            , load_sensor()
            , footlanding_rFWw()
            , footlanding_Rfw()
            , footlanding_Rwf()
            , theta(arma::fill::zeros) {

            on<Configuration>("SensorFilter.yaml").then([this](const Configuration& config) {
                this->config.nominal_z = config["nominal_z"].as<float>();

                this->config.debug = config["debug"].as<bool>();

                // Button config
                this->config.buttons.debounceThreshold = config["buttons"]["debounce_threshold"].as<int>();

                // Foot load sensor config
                load_sensor = VirtualLoadSensor(config["foot_load_sensor"]);

                // Motion filter config
                // Update our velocity timestep dekay
                this->config.motionFilter.velocityDecay =
                    config["motion_filter"]["update"]["velocity_decay"].as<arma::vec3>();
                motionFilter.model.timeUpdateVelocityDecay = this->config.motionFilter.velocityDecay;

                // Update our measurement noises
                this->config.motionFilter.noise.measurement.accelerometer =
                    arma::diagmat(config["motion_filter"]["noise"]["measurement"]["accelerometer"].as<arma::vec3>());
                this->config.motionFilter.noise.measurement.accelerometerMagnitude = arma::diagmat(
                    config["motion_filter"]["noise"]["measurement"]["accelerometer_magnitude"].as<arma::vec3>());
                this->config.motionFilter.noise.measurement.gyroscope =
                    arma::diagmat(config["motion_filter"]["noise"]["measurement"]["gyroscope"].as<arma::vec3>());
                this->config.motionFilter.noise.measurement.footUpWithZ =
                    arma::diagmat(config["motion_filter"]["noise"]["measurement"]["foot_up_with_z"].as<arma::vec4>());
                this->config.motionFilter.noise.measurement.flatFootOdometry = arma::diagmat(
                    config["motion_filter"]["noise"]["measurement"]["flat_foot_odometry"].as<arma::vec3>());
                this->config.motionFilter.noise.measurement.flatFootOrientation = arma::diagmat(
                    config["motion_filter"]["noise"]["measurement"]["flat_foot_orientation"].as<arma::vec4>());

                // Update our process noises
                this->config.motionFilter.noise.process.position =
                    config["motion_filter"]["noise"]["process"]["position"].as<arma::vec3>();
                this->config.motionFilter.noise.process.velocity =
                    config["motion_filter"]["noise"]["process"]["velocity"].as<arma::vec3>();
                this->config.motionFilter.noise.process.rotation =
                    config["motion_filter"]["noise"]["process"]["rotation"].as<arma::vec4>();
                this->config.motionFilter.noise.process.rotationalVelocity =
                    config["motion_filter"]["noise"]["process"]["rotational_velocity"].as<arma::vec3>();
                this->config.motionFilter.noise.process.gyroscopeBias =
                    config["motion_filter"]["noise"]["process"]["gyroscope_bias"].as<arma::vec3>();

                // Set our process noise in our filter
                arma::vec::fixed<MotionModel::size> processNoise;
                processNoise.rows(MotionModel::PX, MotionModel::PZ) = this->config.motionFilter.noise.process.position;
                processNoise.rows(MotionModel::VX, MotionModel::VZ) = this->config.motionFilter.noise.process.velocity;
                processNoise.rows(MotionModel::QW, MotionModel::QZ) = this->config.motionFilter.noise.process.rotation;
                processNoise.rows(MotionModel::WX, MotionModel::WZ) =
                    this->config.motionFilter.noise.process.rotationalVelocity;
                processNoise.rows(MotionModel::BX, MotionModel::BZ) =
                    this->config.motionFilter.noise.process.gyroscopeBias;
                motionFilter.model.processNoiseMatrix = arma::diagmat(processNoise);

                // Update our mean configs and if it changed, reset the filter
                this->config.motionFilter.initial.mean.position =
                    config["motion_filter"]["initial"]["mean"]["position"].as<arma::vec3>();
                this->config.motionFilter.initial.mean.velocity =
                    config["motion_filter"]["initial"]["mean"]["velocity"].as<arma::vec3>();
                this->config.motionFilter.initial.mean.rotation =
                    config["motion_filter"]["initial"]["mean"]["rotation"].as<arma::vec4>();
                this->config.motionFilter.initial.mean.rotationalVelocity =
                    config["motion_filter"]["initial"]["mean"]["rotational_velocity"].as<arma::vec3>();
                this->config.motionFilter.initial.mean.gyroscopeBias =
                    config["motion_filter"]["initial"]["mean"]["gyroscope_bias"].as<arma::vec3>();

                this->config.motionFilter.initial.covariance.position =
                    config["motion_filter"]["initial"]["covariance"]["position"].as<arma::vec3>();
                this->config.motionFilter.initial.covariance.velocity =
                    config["motion_filter"]["initial"]["covariance"]["velocity"].as<arma::vec3>();
                this->config.motionFilter.initial.covariance.rotation =
                    config["motion_filter"]["initial"]["covariance"]["rotation"].as<arma::vec4>();
                this->config.motionFilter.initial.covariance.rotationalVelocity =
                    config["motion_filter"]["initial"]["covariance"]["rotational_velocity"].as<arma::vec3>();
                this->config.motionFilter.initial.covariance.gyroscopeBias =
                    config["motion_filter"]["initial"]["covariance"]["gyroscope_bias"].as<arma::vec3>();

                // Calculate our mean and covariance
                arma::vec::fixed<MotionModel::size> mean;
                mean.rows(MotionModel::PX, MotionModel::PZ) = this->config.motionFilter.initial.mean.position;
                mean.rows(MotionModel::VX, MotionModel::VZ) = this->config.motionFilter.initial.mean.velocity;
                mean.rows(MotionModel::QW, MotionModel::QZ) = this->config.motionFilter.initial.mean.rotation;
                mean.rows(MotionModel::WX, MotionModel::WZ) = this->config.motionFilter.initial.mean.rotationalVelocity;
                mean.rows(MotionModel::BX, MotionModel::BZ) = this->config.motionFilter.initial.mean.gyroscopeBias;

                arma::vec::fixed<MotionModel::size> covariance;
                covariance.rows(MotionModel::PX, MotionModel::PZ) =
                    this->config.motionFilter.initial.covariance.position;
                covariance.rows(MotionModel::VX, MotionModel::VZ) =
                    this->config.motionFilter.initial.covariance.velocity;
                covariance.rows(MotionModel::QW, MotionModel::QZ) =
                    this->config.motionFilter.initial.covariance.rotation;
                covariance.rows(MotionModel::WX, MotionModel::WZ) =
                    this->config.motionFilter.initial.covariance.rotationalVelocity;
                covariance.rows(MotionModel::BX, MotionModel::BZ) =
                    this->config.motionFilter.initial.covariance.gyroscopeBias;
                motionFilter.setState(mean, arma::diagmat(covariance));
            });


            // on<Trigger<ResetRobotHypotheses>>()
            //  .then("Localisation ResetRobotHypotheses", [this] {
            //     //this reset's the odometry position when localisation does a reset so that we don't have an odometry
            //     offset form our new position
            //     arma::vec::fixed<MotionModel::size> covariance;
            //     covariance.rows(MotionModel::PX, MotionModel::PZ) =
            //     this->config.motionFilter.initial.covariance.position;
            //     covariance.rows(MotionModel::VX, MotionModel::VZ) =
            //     this->config.motionFilter.initial.covariance.velocity;
            //     covariance.rows(MotionModel::QW, MotionModel::QZ) =
            //     this->config.motionFilter.initial.covariance.rotation;
            //     covariance.rows(MotionModel::WX, MotionModel::WZ) =
            //     this->config.motionFilter.initial.covariance.rotationalVelocity;

            //     arma::vec::fixed<MotionModel::size>  newFilter = motionFilter.get();
            //     newFilter.rows(MotionModel::PX, MotionModel::PY) *= 0.;
            //     motionFilter.setState(newFilter, arma::diagmat(covariance));
            // });

            on<Last<20, Trigger<DarwinSensors>>, Single>().then(
                [this](const std::list<std::shared_ptr<const DarwinSensors>>& sensors) {
                    int leftCount   = 0;
                    int middleCount = 0;

                    // If we have any downs in the last 20 frames then we are button pushed
                    for (const auto& s : sensors) {
                        if (s->buttons.left && !s->cm730ErrorFlags) {
                            ++leftCount;
                        }
                        if (s->buttons.middle && !s->cm730ErrorFlags) {
                            ++middleCount;
                        }
                    }

                    bool newLeftDown   = leftCount > config.buttons.debounceThreshold;
                    bool newMiddleDown = middleCount > config.buttons.debounceThreshold;

                    if (newLeftDown != leftDown) {

                        leftDown = newLeftDown;

                        if (newLeftDown) {
                            log("Left Button Down");
                            emit(std::make_unique<ButtonLeftDown>());
                        }
                        else {
                            log("Left Button Up");
                            emit(std::make_unique<ButtonLeftUp>());
                        }
                    }
                    if (newMiddleDown != middleDown) {

                        middleDown = newMiddleDown;

                        if (newMiddleDown) {
                            log("Middle Button Down");
                            emit(std::make_unique<ButtonMiddleDown>());
                        }
                        else {
                            log("Middle Button Up");
                            emit(std::make_unique<ButtonMiddleUp>());
                        }
                    }
                });

            on<Trigger<DarwinSensors>, Optional<With<Sensors>>, With<KinematicsModel>, Single, Priority::HIGH>().then(
                "Main Sensors Loop",
                [this](const DarwinSensors& input,
                       std::shared_ptr<const Sensors> previousSensors,
                       const KinematicsModel& kinematicsModel) {
                    auto sensors = std::make_unique<Sensors>();

                    /************************************************
                     *                 Raw Sensors                  *
                     ************************************************/

                    // Set our timestamp to when the data was read
                    sensors->timestamp = input.timestamp;

                    sensors->voltage = input.voltage;


                    // This checks for an error on the CM730 and reports it
                    if (input.cm730ErrorFlags != DarwinSensors::Error::OK) {
                        NUClear::log<NUClear::WARN>(makeErrorString("CM730", input.cm730ErrorFlags));
                    }

                    // Output errors on the FSRs
                    if (input.fsr.left.errorFlags != DarwinSensors::Error::OK) {
                        NUClear::log<NUClear::WARN>(makeErrorString("Left FSR", input.fsr.left.errorFlags));
                    }

                    if (input.fsr.right.errorFlags != DarwinSensors::Error::OK) {
                        NUClear::log<NUClear::WARN>(makeErrorString("Right FSR", input.fsr.right.errorFlags));
                    }

                    // Read through all of our sensors
                    for (uint32_t i = 0; i < 20; ++i) {
                        auto& original = utility::platform::darwin::getDarwinServo(i, input);
                        auto& error    = original.errorFlags;

                        // Check for an error on the servo and report it
                        while (error != DarwinSensors::Error::OK) {
                            std::stringstream s;
                            s << "Error on Servo " << (i + 1) << " (" << static_cast<ServoID>(i) << "):";

                            if (error & DarwinSensors::Error::INPUT_VOLTAGE) {
                                s << " Input Voltage - " << original.voltage;
                            }
                            if (error & DarwinSensors::Error::ANGLE_LIMIT) {
                                s << " Angle Limit - " << original.presentPosition;
                            }
                            if (error & DarwinSensors::Error::OVERHEATING) {
                                s << " Overheating - " << original.temperature;
                            }
                            if (error & DarwinSensors::Error::OVERLOAD) {
                                s << " Overloaded - " << original.load;
                            }
                            if (error & DarwinSensors::Error::INSTRUCTION) {
                                s << " Bad Instruction ";
                            }
                            if (error & DarwinSensors::Error::CORRUPT_DATA) {
                                s << " Corrupt Data ";
                            }
                            if (error & DarwinSensors::Error::TIMEOUT) {
                                s << " Timeout ";
                            }

                            NUClear::log<NUClear::WARN>(s.str());
                            break;
                        }

                        // If we have previous sensors and our current sensors have an error
                        // we then use our previous sensor values with some updates
                        if (previousSensors && error != DarwinSensors::Error::OK) {
                            // Add the sensor values to the system properly
                            sensors->servo.push_back({error,
                                                      i,
                                                      original.torqueEnabled,
                                                      original.pGain,
                                                      original.iGain,
                                                      original.dGain,
                                                      original.goalPosition,
                                                      original.movingSpeed,
                                                      previousSensors->servo[i].present_position,
                                                      previousSensors->servo[i].present_velocity,
                                                      previousSensors->servo[i].load,
                                                      previousSensors->servo[i].voltage,
                                                      previousSensors->servo[i].temperature});
                        }
                        // Otherwise we can just use the new values as is
                        else {
                            // Add the sensor values to the system properly
                            sensors->servo.push_back({error,
                                                      i,
                                                      original.torqueEnabled,
                                                      original.pGain,
                                                      original.iGain,
                                                      original.dGain,
                                                      original.goalPosition,
                                                      original.movingSpeed,
                                                      original.presentPosition,
                                                      original.presentSpeed,
                                                      original.load,
                                                      original.voltage,
                                                      float(original.temperature)});
                        }
                    }

                    // gyro_x to the right
                    // gyro_y to the back
                    // gyro_z down

                    // acc_x to the back
                    // acc_y to the left
                    // acc_z up

                    // If we have a previous sensors and our cm730 has errors then reuse our last sensor value
                    if (previousSensors && (input.cm730ErrorFlags)) {
                        sensors->accelerometer = previousSensors->accelerometer;
                    }
                    else {
                        sensors->accelerometer = {-input.accelerometer.x, input.accelerometer.y, input.accelerometer.z};
                    }

                    // If we have a previous sensors and our cm730 has errors then reuse our last sensor value
                    if (previousSensors
                        && (input.cm730ErrorFlags
                            || arma::norm(arma::vec({input.gyroscope.x, input.gyroscope.y, input.gyroscope.z}), 2)
                                   > 4 * M_PI)) {
                        NUClear::log<NUClear::WARN>(
                            "Bad gyroscope value",
                            arma::norm(arma::vec({input.gyroscope.x, input.gyroscope.y, input.gyroscope.z}), 2));
                        sensors->gyroscope = previousSensors->gyroscope;
                    }
                    else {
                        sensors->gyroscope = {input.gyroscope.y, input.gyroscope.x, -input.gyroscope.z};
                    }

                    // Put in our FSR information
                    sensors->fsr.emplace_back();
                    sensors->fsr.emplace_back();

                    sensors->fsr[LimbID::LEFT_LEG - 1].centre << input.fsr.left.centreX, input.fsr.left.centreY;
                    sensors->fsr[LimbID::LEFT_LEG - 1].value.reserve(4);
                    sensors->fsr[LimbID::LEFT_LEG - 1].value.push_back(input.fsr.left.fsr1);
                    sensors->fsr[LimbID::LEFT_LEG - 1].value.push_back(input.fsr.left.fsr2);
                    sensors->fsr[LimbID::LEFT_LEG - 1].value.push_back(input.fsr.left.fsr3);
                    sensors->fsr[LimbID::LEFT_LEG - 1].value.push_back(input.fsr.left.fsr4);

                    sensors->fsr[LimbID::RIGHT_LEG - 1].centre << input.fsr.right.centreX, input.fsr.right.centreY;
                    sensors->fsr[LimbID::RIGHT_LEG - 1].value.reserve(4);
                    sensors->fsr[LimbID::RIGHT_LEG - 1].value.push_back(input.fsr.right.fsr1);
                    sensors->fsr[LimbID::RIGHT_LEG - 1].value.push_back(input.fsr.right.fsr2);
                    sensors->fsr[LimbID::RIGHT_LEG - 1].value.push_back(input.fsr.right.fsr3);
                    sensors->fsr[LimbID::RIGHT_LEG - 1].value.push_back(input.fsr.right.fsr4);

                    /************************************************
                     *               Buttons and LEDs               *
                     ************************************************/
                    sensors->button.reserve(2);
                    sensors->button.push_back(Sensors::Button(0, input.buttons.left));
                    sensors->button.push_back(Sensors::Button(1, input.buttons.middle));
                    sensors->led.reserve(5);
                    sensors->led.push_back(Sensors::LED(0, input.ledPanel.led2 ? 0xFF0000 : 0));
                    sensors->led.push_back(Sensors::LED(1, input.ledPanel.led3 ? 0xFF0000 : 0));
                    sensors->led.push_back(Sensors::LED(2, input.ledPanel.led4 ? 0xFF0000 : 0));
                    sensors->led.push_back(Sensors::LED(3, input.headLED.RGB));  // Head
                    sensors->led.push_back(Sensors::LED(4, input.eyeLED.RGB));   // Eye

                    /************************************************
                     *                  Kinematics                  *
                     ************************************************/

                    auto forward_kinematics = calculateAllPositions(kinematicsModel, *sensors);
                    for (const auto& entry : forward_kinematics) {
                        sensors->forward_kinematics[entry.first] = convert<double, 4, 4>(entry.second);
                    }

                    /************************************************
                     *            Foot down information             *
                     ************************************************/
                    sensors->right_foot_down = false;
                    sensors->left_foot_down  = false;

                    if (previousSensors) {
                        // Use our virtual load sensor class to work out which feet are down
                        arma::frowvec::fixed<12> features = {sensors->servo[ServoID::R_HIP_PITCH].present_velocity,
                                                             sensors->servo[ServoID::R_HIP_PITCH].load,
                                                             sensors->servo[ServoID::L_HIP_PITCH].present_velocity,
                                                             sensors->servo[ServoID::L_HIP_PITCH].load,
                                                             sensors->servo[ServoID::R_KNEE].present_velocity,
                                                             sensors->servo[ServoID::R_KNEE].load,
                                                             sensors->servo[ServoID::L_KNEE].present_velocity,
                                                             sensors->servo[ServoID::L_KNEE].load,
                                                             sensors->servo[ServoID::R_ANKLE_PITCH].present_velocity,
                                                             sensors->servo[ServoID::R_ANKLE_PITCH].load,
                                                             sensors->servo[ServoID::L_ANKLE_PITCH].present_velocity,
                                                             sensors->servo[ServoID::L_ANKLE_PITCH].load};

                        auto feet_down           = load_sensor.updateFeet(features);
                        sensors->left_foot_down  = feet_down[0];
                        sensors->right_foot_down = feet_down[1];
                    }

<<<<<<< HEAD
                    if (this->config.debug) {
                        emit(graph("Foot Down", sensors->leftFootDown ? 1 : 0, sensors->rightFootDown ? 1 : 0));
                        emit(graph("LeftFootDown", sensors->leftFootDown));
                        emit(graph("RightFootDown", sensors->rightFootDown));
                    }
=======
                    emit(graph("Foot Down", sensors->left_foot_down ? 1 : 0, sensors->right_foot_down ? 1 : 0));
>>>>>>> 15a2ff20

                    /************************************************
                     *             Motion (IMU+Odometry)            *
                     ************************************************/

                    // Calculate our time offset from the last read
                    double deltaT =
                        (input.timestamp - (previousSensors ? previousSensors->timestamp : input.timestamp)).count()
                        / double(NUClear::clock::period::den);

                    // Time update
                    motionFilter.timeUpdate(deltaT);

                    // Accelerometer measurment update
                    motionFilter.measurementUpdate(
                        convert<double, 3>(sensors->accelerometer),
                        config.motionFilter.noise.measurement.accelerometer
                            + arma::norm(convert<double, 3>(sensors->accelerometer))
                                  * config.motionFilter.noise.measurement.accelerometerMagnitude,
                        MotionModel::MeasurementType::ACCELEROMETER());

                    // Gyroscope measurement update
                    motionFilter.measurementUpdate(convert<double, 3>(sensors->gyroscope),
                                                   config.motionFilter.noise.measurement.gyroscope,
                                                   MotionModel::MeasurementType::GYROSCOPE());

                    if (sensors->left_foot_down or sensors->right_foot_down) {
                        // pre-calculate common foot-down variables - these are the torso to world transforms.
                        arma::vec3 rTWw = motionFilter.get().rows(MotionModel::PX, MotionModel::PZ);
                        Rotation3D Rtw(UnitQuaternion(motionFilter.get().rows(MotionModel::QW, MotionModel::QZ)));

                        // 3 points on the ground mean that we can assume this foot is flat
                        // We also have to ensure that the previous foot was also down for this to be valid
                        // Check if our foot is flat on the ground
                        for (auto& side : {ServoSide::LEFT, ServoSide::RIGHT}) {

                            auto servoid = side == ServoSide::LEFT ? ServoID::L_ANKLE_ROLL : ServoID::R_ANKLE_ROLL;

                            const bool& footDown =
                                side == ServoSide::LEFT ? sensors->left_foot_down : sensors->right_foot_down;

                            const bool& prevFootDown = previousSensors ? side == ServoSide::LEFT
                                                                             ? previousSensors->left_foot_down
                                                                             : previousSensors->right_foot_down
                                                                       : false;

                            if (footDown) {
                                Transform3D Htf = convert<double, 4, 4>(sensors->forward_kinematics[servoid]);
                                Transform3D Hft = Htf.i();

                                Rotation3D Rtf  = Htf.rotation();
                                arma::vec3 rFTt = Htf.translation();

                                Rotation3D Rft  = Hft.rotation();
                                arma::vec3 rTFf = Hft.translation();


                                if (!prevFootDown) {
                                    // NOTE: footflat measurements assume the foot is flat on the ground. These
                                    // decorrelate the accelerometer and gyro from translation.
                                    Rotation3D footflat_Rwt = Rotation3D::createRotationZ(Rtw.i().yaw());
                                    Rotation3D footflat_Rtf = Rotation3D::createRotationZ(Rtf.yaw());

                                    // Store the robot foot to world transform
                                    footlanding_Rfw[side] = footflat_Rtf.i() * footflat_Rwt.i();
                                    // Store robot foot in world-delta coordinates
                                    footlanding_Rwf[side]  = footflat_Rwt * footflat_Rtf;
                                    footlanding_rFWw[side] = footlanding_Rwf[side] * rTFf - rTWw;

                                    // Z is an absolute measurement, so we make sure it is an absolute offset
                                    footlanding_rFWw[side][2] = 0.;

                                    // NOTE: an optional foot up with Z calculation can be done here
                                }
                                else {
                                    // NOTE: translation and rotation updates are performed separately so that they can
                                    // be turned off independently for debugging

                                    // encode the old->new torso-world rotation as a quaternion
                                    UnitQuaternion Rtw_new(Rotation3D(Rtf * footlanding_Rfw[side]));

                                    // check if we need to reverse our quaternion
                                    if (arma::norm(Rtw_new + motionFilter.get().rows(MotionModel::QW, MotionModel::QZ))
                                        < 1.) {
                                        Rtw_new *= -1;
                                    }

                                    // do a foot based orientation update
                                    motionFilter.measurementUpdate(
                                        Rtw_new,
                                        config.motionFilter.noise.measurement.flatFootOrientation,
                                        MotionModel::MeasurementType::FLAT_FOOT_ORIENTATION());

                                    // calculate the old -> new world foot position updates
                                    arma::vec3 rFWw = footlanding_Rwf[side] * rTFf - footlanding_rFWw[side];


                                    // do a foot based position update
                                    motionFilter.measurementUpdate(
                                        rFWw,
                                        config.motionFilter.noise.measurement.flatFootOdometry,
                                        MotionModel::MeasurementType::FLAT_FOOT_ODOMETRY());
                                }
                            }
                        }
                    }

<<<<<<< HEAD
=======
                    // emit(graph("LeftFootDown", sensors->left_foot_down));
                    // emit(graph("RightFootDown", sensors->right_foot_down));
                    // emit(graph("LeftLoadState", left_foot_down.state));
                    // emit(graph("RightLoadState", right_foot_down.state));

>>>>>>> 15a2ff20
                    // Gives us the quaternion representation
                    const auto& o = motionFilter.get();

                    // Map from world to torso coordinates (Rtw)
                    Transform3D Htw;
                    Htw.eye();
                    Htw.rotation()    = Rotation3D(UnitQuaternion(o.rows(MotionModel::QW, MotionModel::QZ)));
                    Htw.translation() = -(Htw.rotation() * o.rows(MotionModel::PX, MotionModel::PZ));

                    // Htw.translation() = (o.rows(MotionModel::PX, MotionModel::PZ));
                    sensors->Htw = convert<double, 4, 4>(Htw);

<<<<<<< HEAD
                    // Integrate gyro to get angular positions
                    theta += o.rows(MotionModel::WX, MotionModel::WZ) * 1.0 / 90.0;

                    sensors->angularPosition = convert<double, 3>(theta);

                    if (this->config.debug) {
                        log("p_x:", theta[0], "p_y:", theta[1], "p_z:", theta[2]);
                    }

                    sensors->robotToIMU = convert<double, 2, 2>(calculateRobotToIMU(world.rotation()));
=======
                    sensors->robot_to_IMU = convert<double, 2, 2>(calculateRobotToIMU(Htw.rotation()));
>>>>>>> 15a2ff20

                    /************************************************
                     *                  Mass Model                  *
                     ************************************************/
<<<<<<< HEAD
                    sensors->centreOfMass = calculateCentreOfMass(kinematicsModel,
                                                                  sensors->forwardKinematics,
                                                                  true,
                                                                  sensors->world.inverse(),
                                                                  this->config.debug);
                    sensors->inertialTensor =
                        calculateInertialTensor(kinematicsModel, sensors->forwardKinematics, true);
=======
                    // FIXME: Causes crashes
                    // sensors->centre_of_mass =
                    //     convert<double, 4>(calculateCentreOfMass(kinematicsModel, sensors->forward_kinematics,
                    //     true));
>>>>>>> 15a2ff20

                    /************************************************
                     *                  Kinematics Horizon          *
                     ************************************************/
                    sensors->body_centre_height = motionFilter.get()[MotionModel::PZ];

                    Rotation3D Rwt = Htw.rotation().t();  // remove translation components from the transform
                    Rotation3D Rgt = Rotation3D::createRotationZ(-Rwt.yaw()) * Rwt;
                    // sensors->Hgt : Mat size [4x4] (default identity)
                    // createRotationZ : Mat size [3x3]
                    // Rwt : Mat size [3x3]
                    sensors->Hgt = convert<double, 4, 4>(Transform3D(Rgt));
                    auto Htc     = sensors->forward_kinematics[ServoID::HEAD_PITCH];

                    // Get torso to world transform
                    Transform3D Hwt = Htw.i();

                    Rotation3D yawlessWorldInvR =
                        Rotation3D::createRotationZ(-Rotation3D(Hwt.rotation()).yaw()) * Hwt.rotation();
                    Transform3D Hgt   = Hwt;
                    Hgt.translation() = arma::vec3({0, 0, Hgt.translation()[2]});
                    Hgt.rotation()    = yawlessWorldInvR;
                    sensors->Hgc = convert<double, 4, 4>(Transform3D(Hgt * convert<double, 4, 4>(Htc)));  // Rwt * Rth

                    /************************************************
                     *                  CENTRE OF PRESSURE          *
                     ************************************************/
                    sensors->centre_of_pressure = convert<double, 3>(
                        utility::motion::kinematics::calculateCentreOfPressure(kinematicsModel, *sensors));

                    emit(std::move(sensors));
                });
        }
    }  // namespace darwin
}  // namespace platform
}  // namespace module<|MERGE_RESOLUTION|>--- conflicted
+++ resolved
@@ -476,15 +476,11 @@
                         sensors->right_foot_down = feet_down[1];
                     }
 
-<<<<<<< HEAD
                     if (this->config.debug) {
                         emit(graph("Foot Down", sensors->leftFootDown ? 1 : 0, sensors->rightFootDown ? 1 : 0));
                         emit(graph("LeftFootDown", sensors->leftFootDown));
                         emit(graph("RightFootDown", sensors->rightFootDown));
                     }
-=======
-                    emit(graph("Foot Down", sensors->left_foot_down ? 1 : 0, sensors->right_foot_down ? 1 : 0));
->>>>>>> 15a2ff20
 
                     /************************************************
                      *             Motion (IMU+Odometry)            *
@@ -592,14 +588,6 @@
                         }
                     }
 
-<<<<<<< HEAD
-=======
-                    // emit(graph("LeftFootDown", sensors->left_foot_down));
-                    // emit(graph("RightFootDown", sensors->right_foot_down));
-                    // emit(graph("LeftLoadState", left_foot_down.state));
-                    // emit(graph("RightLoadState", right_foot_down.state));
-
->>>>>>> 15a2ff20
                     // Gives us the quaternion representation
                     const auto& o = motionFilter.get();
 
@@ -612,7 +600,6 @@
                     // Htw.translation() = (o.rows(MotionModel::PX, MotionModel::PZ));
                     sensors->Htw = convert<double, 4, 4>(Htw);
 
-<<<<<<< HEAD
                     // Integrate gyro to get angular positions
                     theta += o.rows(MotionModel::WX, MotionModel::WZ) * 1.0 / 90.0;
 
@@ -623,14 +610,10 @@
                     }
 
                     sensors->robotToIMU = convert<double, 2, 2>(calculateRobotToIMU(world.rotation()));
-=======
-                    sensors->robot_to_IMU = convert<double, 2, 2>(calculateRobotToIMU(Htw.rotation()));
->>>>>>> 15a2ff20
 
                     /************************************************
                      *                  Mass Model                  *
                      ************************************************/
-<<<<<<< HEAD
                     sensors->centreOfMass = calculateCentreOfMass(kinematicsModel,
                                                                   sensors->forwardKinematics,
                                                                   true,
@@ -638,12 +621,6 @@
                                                                   this->config.debug);
                     sensors->inertialTensor =
                         calculateInertialTensor(kinematicsModel, sensors->forwardKinematics, true);
-=======
-                    // FIXME: Causes crashes
-                    // sensors->centre_of_mass =
-                    //     convert<double, 4>(calculateCentreOfMass(kinematicsModel, sensors->forward_kinematics,
-                    //     true));
->>>>>>> 15a2ff20
 
                     /************************************************
                      *                  Kinematics Horizon          *
