/*
 * This file is part of the NUbots Codebase.
 *
 * The NUbots Codebase is free software: you can redistribute it and/or modify
 * it under the terms of the GNU General Public License as published by
 * the Free Software Foundation, either version 3 of the License, or
 * (at your option) any later version.
 *
 * The NUbots Codebase is distributed in the hope that it will be useful,
 * but WITHOUT ANY WARRANTY; without even the implied warranty of
 * MERCHANTABILITY or FITNESS FOR A PARTICULAR PURPOSE.  See the
 * GNU General Public License for more details.
 *
 * You should have received a copy of the GNU General Public License
 * along with the NUbots Codebase.  If not, see <http://www.gnu.org/licenses/>.
 *
 * Copyright 2013 NUBots <nubots@nubots.net>
 */

#ifndef MODULES_PLATFORM_DARWIN_SENSORFILTER_H
#define MODULES_PLATFORM_DARWIN_SENSORFILTER_H

#include <nuclear>

#include "message/input/Sensors.h"

#include "utility/math/matrix/Transform3D.h"
#include "utility/math/matrix/Rotation3D.h"
#include "utility/math/filter/UKF.h"
<<<<<<< HEAD
#include "MotionModel.h"
#include "DarwinVirtualLoadSensor.h"
#include "utility/motion/RobotModels.h"
#include "utility/math/matrix/Rotation3D.h"
=======
#include "IMUModel.h"
#include "message/motion/KinematicsModels.h"
>>>>>>> bedd258d

namespace module {
    namespace platform {
        namespace darwin {

            /**
             * TODO document
             *
             * @author Jake Fountain
             * @author Trent Houliston
             */
            class SensorFilter : public NUClear::Reactor {
            public:
                explicit SensorFilter(std::unique_ptr<NUClear::Environment> environment);

                utility::math::filter::UKF<MotionModel> motionFilter;

                struct {
                    struct {
                        float chargedVoltage;
                        float flatVoltage;
                    } battery;

                    struct {
                        arma::vec3 velocityDecay;
                        struct  {
                            struct {
                                arma::mat33 accelerometer;
                                arma::mat33 gyroscope;
                                arma::mat44 footUpWithZ;
                                arma::mat33 flatFootOdometry;
                                arma::mat44 flatFootOrientation;
                            } measurement;
                            struct {
                                arma::vec3 position;
                                arma::vec3 velocity;
                                arma::vec4 rotation;
                                arma::vec3 rotationalVelocity;
                            } process;
                        } noise;
                        struct {
                            struct {
                                arma::vec3 position;
                                arma::vec3 velocity;
                                arma::vec4 rotation;
                                arma::vec3 rotationalVelocity;
                            } mean;
                            struct {
                                arma::vec3 position;
                                arma::vec3 velocity;
                                arma::vec4 rotation;
                                arma::vec3 rotationalVelocity;
                            } covariance;
                        } initial;
                    } motionFilter;

                    struct {
                        int debounceThreshold;
                    } buttons;
                } config;

            private:
<<<<<<< HEAD
                // Current state of the button pushes
=======
                utility::math::matrix::Transform3D calculateOdometryMatrix(
                    const message::input::Sensors& sensors,
                    const message::input::Sensors& previousSensors,
                    message::motion::kinematics::BodySide side);

                // used to debounce button presses
>>>>>>> bedd258d
                bool leftDown = false;
                bool middleDown = false;

                // Our sensor for foot down
                DarwinVirtualLoadSensor leftFootDown;
                DarwinVirtualLoadSensor rightFootDown;

                //World to foot in world rotation when the foot landed
                std::array<arma::vec3, 2> footlanding_rFWw;
                
                //Foot to world in foot-flat rotation when the foot landed
                std::array<utility::math::matrix::Rotation3D, 2> footlanding_Rfw;
                
                //World to foot in foot-flat rotation when the foot landed
                std::array<utility::math::matrix::Rotation3D, 2> footlanding_Rwf;
                
            };
        }
    }
}
#endif  // MODULES_PLATFORM_DARWIN_SENSORFILTER_H
<|MERGE_RESOLUTION|>--- conflicted
+++ resolved
@@ -27,15 +27,12 @@
 #include "utility/math/matrix/Transform3D.h"
 #include "utility/math/matrix/Rotation3D.h"
 #include "utility/math/filter/UKF.h"
-<<<<<<< HEAD
+
 #include "MotionModel.h"
 #include "DarwinVirtualLoadSensor.h"
-#include "utility/motion/RobotModels.h"
 #include "utility/math/matrix/Rotation3D.h"
-=======
-#include "IMUModel.h"
 #include "message/motion/KinematicsModels.h"
->>>>>>> bedd258d
+
 
 namespace module {
     namespace platform {
@@ -98,16 +95,8 @@
                 } config;
 
             private:
-<<<<<<< HEAD
                 // Current state of the button pushes
-=======
-                utility::math::matrix::Transform3D calculateOdometryMatrix(
-                    const message::input::Sensors& sensors,
-                    const message::input::Sensors& previousSensors,
-                    message::motion::kinematics::BodySide side);
-
                 // used to debounce button presses
->>>>>>> bedd258d
                 bool leftDown = false;
                 bool middleDown = false;
 
