/*
 * This file is part of the NUbots Codebase.
 *
 * The NUbots Codebase is free software: you can redistribute it and/or modify
 * it under the terms of the GNU General Public License as published by
 * the Free Software Foundation, either version 3 of the License, or
 * (at your option) any later version.
 *
 * The NUbots Codebase is distributed in the hope that it will be useful,
 * but WITHOUT ANY WARRANTY; without even the implied warranty of
 * MERCHANTABILITY or FITNESS FOR A PARTICULAR PURPOSE.  See the
 * GNU General Public License for more details.
 *
 * You should have received a copy of the GNU General Public License
 * along with the NUbots Codebase.  If not, see <http://www.gnu.org/licenses/>.
 *
 * Copyright 2013 NUbots <nubots@nubots.net>
 */

#include "HardwareIO.h"

#include <iomanip>

<<<<<<< HEAD

#include "message/input/Sensors.h"
#include "message/motion/ServoTarget.h"
#include "message/platform/darwin/DarwinSensors.h"

#include "utility/input/ServoID.h"
=======
#include "Convert.h"
#include "extension/Configuration.h"
#include "message/motion/ServoTarget.h"
#include "message/platform/darwin/DarwinSensors.h"
>>>>>>> 8eac2357
#include "utility/math/angle.h"
#include "utility/math/matrix/Transform3D.h"
#include "utility/platform/darwin/DarwinSensors.h"
#include "utility/support/eigen_armadillo.h"
#include "utility/support/yaml_expression.h"


namespace module {
namespace platform {
    namespace darwin {

        // Declaration of static member variable to avoid linking error
        constexpr int HardwareIO::UPDATE_FREQUENCY;

        using extension::Configuration;
        using message::input::Sensors;
        using message::motion::ServoTarget;
        using message::platform::darwin::DarwinSensors;
        using utility::math::matrix::Transform3D;
        using utility::support::Expression;
        using ServoID = utility::input::ServoID;

        /**********************
         *    REAL HARDWARE   *
         **********************/

        DarwinSensors HardwareIO::parseSensors(const Darwin::BulkReadResults& data) {
            DarwinSensors sensors;

            // Timestamp when our data was taken
            sensors.timestamp = NUClear::clock::now();

            /*
             CM740 Data
             */

            // Read our Error code
            sensors.cm740ErrorFlags = data.cm740ErrorCode == 0xFF ? DarwinSensors::Error::TIMEOUT
                                                                  : DarwinSensors::Error(data.cm740ErrorCode).value;

            // LED Panel
            sensors.ledPanel = cm740State.ledPanel;

            // Head LED
            sensors.headLED = cm740State.headLED;

            // Eye LED
            sensors.eyeLED = cm740State.eyeLED;

            // Buttons
            sensors.buttons.left   = Convert::getBit<0>(data.cm740.buttons);
            sensors.buttons.middle = Convert::getBit<1>(data.cm740.buttons);

            // Voltage (in volts)
            sensors.voltage = Convert::voltage(data.cm740.voltage);

            if (sensors.voltage <= chargedVoltage) {
                sensors.cm740ErrorFlags &= ~DarwinSensors::Error::INPUT_VOLTAGE;
            }

            // Accelerometer (in m/s^2)
            sensors.accelerometer.x = Convert::accelerometer(data.cm740.accelerometer.x);
            sensors.accelerometer.y = Convert::accelerometer(data.cm740.accelerometer.y);
            sensors.accelerometer.z = Convert::accelerometer(data.cm740.accelerometer.z);

            // Gyroscope (in radians/second)
            sensors.gyroscope.x = Convert::gyroscope(data.cm740.gyroscope.x);
            sensors.gyroscope.y = Convert::gyroscope(data.cm740.gyroscope.y);
            sensors.gyroscope.z = Convert::gyroscope(data.cm740.gyroscope.z);

            /*
             Force Sensitive Resistor Data
             */

            // Right Sensor
            // Error
            sensors.fsr.right.errorFlags = data.fsrErrorCodes[0] == 0xFF
                                               ? DarwinSensors::Error::TIMEOUT
                                               : DarwinSensors::Error(data.fsrErrorCodes[0]).value;

            // Sensors
            sensors.fsr.right.fsr1 = Convert::fsrForce(data.fsr[0].fsr1);
            sensors.fsr.right.fsr2 = Convert::fsrForce(data.fsr[0].fsr2);
            sensors.fsr.right.fsr3 = Convert::fsrForce(data.fsr[0].fsr3);
            sensors.fsr.right.fsr4 = Convert::fsrForce(data.fsr[0].fsr4);

            // Centre, swaps X and Y coords to robot
            // see
            // http://support.robotis.com/en/product/darwin-op/references/reference/hardware_specifications/electronics/optional_components/fsr.htm
            sensors.fsr.right.centreX = Convert::fsrCentre(false, data.fsr[0].centreY);
            sensors.fsr.right.centreY = Convert::fsrCentre(false, data.fsr[0].centreX);

            // Left Sensor
            // Error
            sensors.fsr.left.errorFlags = data.fsrErrorCodes[1] == 0xFF
                                              ? DarwinSensors::Error::TIMEOUT
                                              : DarwinSensors::Error(data.fsrErrorCodes[1]).value;

            // Sensors
            sensors.fsr.left.fsr1 = Convert::fsrForce(data.fsr[1].fsr1);
            sensors.fsr.left.fsr2 = Convert::fsrForce(data.fsr[1].fsr2);
            sensors.fsr.left.fsr3 = Convert::fsrForce(data.fsr[1].fsr3);
            sensors.fsr.left.fsr4 = Convert::fsrForce(data.fsr[1].fsr4);

            // Centre, swaps X and Y coords to robot
            // see
            // http://support.robotis.com/en/product/darwin-op/references/reference/hardware_specifications/electronics/optional_components/fsr.htm
            sensors.fsr.left.centreX = Convert::fsrCentre(true, data.fsr[1].centreY);
            sensors.fsr.left.centreY = Convert::fsrCentre(true, data.fsr[1].centreX);

            /*
             Servos
             */

            for (int i = 0; i < 20; ++i) {
                // Get a reference to the servo we are populating
                DarwinSensors::Servo& servo = utility::platform::darwin::getDarwinServo(i, sensors);


                // Booleans
                servo.torqueEnabled = servoState[i].torqueEnabled;

                // Gain
                servo.pGain = servoState[i].pGain;
                servo.iGain = servoState[i].iGain;
                servo.dGain = servoState[i].dGain;

                // Torque
                servo.torque = servoState[i].torque;

                // Targets
                servo.goalPosition = servoState[i].goalPosition;
                servo.movingSpeed  = servoState[i].movingSpeed;

                // If we are faking this hardware, simulate its motion
                if (servoState[i].simulated) {
                    // Work out how fast we should be moving
                    // 5.236 == 50 rpm which is similar to the max speed of the servos
                    float movingSpeed =
                        (servoState[i].movingSpeed == 0 ? 5.236 : servoState[i].movingSpeed) / UPDATE_FREQUENCY;

                    // Get our offset for this servo and apply it
                    // The values are now between -pi and pi around the servos axis
                    auto offset  = Convert::SERVO_OFFSET[i];
                    auto present = utility::math::angle::normalizeAngle(servoState[i].presentPosition - offset);
                    auto goal    = utility::math::angle::normalizeAngle(servoState[i].goalPosition - offset);

                    // We have reached our destination
                    if (std::abs(present - goal) < movingSpeed) {
                        servoState[i].presentPosition = servoState[i].goalPosition;
                        servoState[i].presentSpeed    = 0;
                    }
                    // We have to move towards our destination at moving speed
                    else {
                        servoState[i].presentPosition = utility::math::angle::normalizeAngle(
                            (present + movingSpeed * (goal > present ? 1 : -1)) + offset);
                        servoState[i].presentSpeed = servoState[i].movingSpeed;
                    }

                    // Store our simulated values
                    servo.presentPosition = servoState[i].presentPosition;
                    servo.presentSpeed    = servoState[i].goalPosition;
                    servo.load            = servoState[i].load;
                    servo.voltage         = servoState[i].voltage;
                    servo.temperature     = servoState[i].temperature;
                }

                // If we are using real data, get it from the packet
                else {
                    // Error code

                    servo.errorFlags = data.servoErrorCodes[i] == 0xFF
                                           ? DarwinSensors::Error::TIMEOUT
                                           : DarwinSensors::Error(data.servoErrorCodes[i]).value;

                    // Present Data
                    servo.presentPosition = Convert::servoPosition(i, data.servos[i].presentPosition);
                    servo.presentSpeed    = Convert::servoSpeed(i, data.servos[i].presentSpeed);
                    servo.load            = Convert::servoLoad(i, data.servos[i].load);

                    // Diagnostic Information
                    servo.voltage     = Convert::voltage(data.servos[i].voltage);
                    servo.temperature = Convert::temperature(data.servos[i].temperature);

                    // Clear Overvoltage flag if current voltage is greater than maximum expected voltage
                    if (servo.voltage <= chargedVoltage) {
                        servo.errorFlags &= ~DarwinSensors::Error::INPUT_VOLTAGE;
                    }
                }
            }
            return sensors;
        }

        /**********************
         * SIMULATED HARDWARE *
         **********************/

        void HardwareIO::addNoise(std::unique_ptr<DarwinSensors>& sensors) {
            auto centered_noise = [] { return rand() / float(RAND_MAX) - 0.5f; };

            // TODO: Use a more standard c++ random generator.
            sensors->accelerometer.x += noise.accelerometer.x * centered_noise();
            sensors->accelerometer.y += noise.accelerometer.y * centered_noise();
            sensors->accelerometer.z += noise.accelerometer.z * centered_noise();

            sensors->gyroscope.x += noise.gyroscope.x * centered_noise();
            sensors->gyroscope.y += noise.gyroscope.y * centered_noise();
            sensors->gyroscope.z += noise.gyroscope.z * centered_noise();
        }

        void HardwareIO::setRightFootDown(bool down) {
            // Sensors
            simulatedSensors.fsr.right.fsr1 = down ? 1 : 0;
            simulatedSensors.fsr.right.fsr2 = down ? 1 : 0;
            simulatedSensors.fsr.right.fsr3 = down ? 1 : 0;
            simulatedSensors.fsr.right.fsr4 = down ? 1 : 0;

            // Set the knee loads to something huge to be foot down
            utility::platform::darwin::getDarwinServo(ServoID::R_KNEE, simulatedSensors).load = down ? 1.0 : -1.0;

            // Centre
            simulatedSensors.fsr.right.centreX = down ? 1 : std::numeric_limits<double>::quiet_NaN();
            simulatedSensors.fsr.right.centreY = down ? 1 : std::numeric_limits<double>::quiet_NaN();
        }

        void HardwareIO::setLeftFootDown(bool down) {
            // simulatedSensors
            simulatedSensors.fsr.left.fsr1 = down ? 1 : 0;
            simulatedSensors.fsr.left.fsr2 = down ? 1 : 0;
            simulatedSensors.fsr.left.fsr3 = down ? 1 : 0;
            simulatedSensors.fsr.left.fsr4 = down ? 1 : 0;

            // Set the knee loads to something huge to be foot down
            utility::platform::darwin::getDarwinServo(ServoID::L_KNEE, simulatedSensors).load = down ? 1.0 : -1.0;

            // Centre
            simulatedSensors.fsr.left.centreX = down ? 1 : std::numeric_limits<double>::quiet_NaN();
            simulatedSensors.fsr.left.centreY = down ? 1 : std::numeric_limits<double>::quiet_NaN();
        }

        HardwareIO::HardwareIO(std::unique_ptr<NUClear::Environment> environment)
            : Reactor(std::move(environment))
<<<<<<< HEAD
            , darwin(nullptr)
            , cm730State()
=======
            , darwin("/dev/CM740")
            , cm740State()
>>>>>>> 8eac2357
            , servoState()
            , chargedVoltage(0.0f)
            , flatVoltage(0.0f) {

<<<<<<< HEAD
            /*
             CM730 Data
            */
            // Read our Error code
            simulatedSensors.cm730ErrorFlags = 0;

            // LED Panel
            simulatedSensors.ledPanel.led2 = 0;
            simulatedSensors.ledPanel.led3 = 0;
            simulatedSensors.ledPanel.led4 = 0;

            // Head LED
            simulatedSensors.headLED.RGB = 0;

            // Head LED
            simulatedSensors.eyeLED.RGB = 0;

            // Buttons
            simulatedSensors.buttons.left   = 0;
            simulatedSensors.buttons.middle = 0;

            // Voltage (in volts)
            simulatedSensors.voltage = 0;

            // Gyroscope (in radians/second)
            simulatedSensors.gyroscope.x = 0;
            simulatedSensors.gyroscope.y = 0;
            simulatedSensors.gyroscope.z = 0;

            /*
             Force Sensitive Resistor Data
             */

            // Right Sensor
            // Error
            simulatedSensors.fsr.right.errorFlags = 0;

            // Sensors
            simulatedSensors.fsr.right.fsr1 = 1;
            simulatedSensors.fsr.right.fsr2 = 1;
            simulatedSensors.fsr.right.fsr3 = 1;
            simulatedSensors.fsr.right.fsr4 = 1;

            // Centre
            simulatedSensors.fsr.right.centreX = 0;
            simulatedSensors.fsr.right.centreY = 0;

            // Left Sensor
            // Error
            simulatedSensors.fsr.left.errorFlags = 0;

            // Sensors
            simulatedSensors.fsr.left.fsr1 = 1;
            simulatedSensors.fsr.left.fsr2 = 1;
            simulatedSensors.fsr.left.fsr3 = 1;
            simulatedSensors.fsr.left.fsr4 = 1;

            // Centre
            simulatedSensors.fsr.left.centreX = 0;
            simulatedSensors.fsr.left.centreY = 0;

            /*
             Servos
             */

            for (int i = 0; i < 20; ++i) {
                // Get a reference to the servo we are populating
                DarwinSensors::Servo& servo = utility::platform::darwin::getDarwinServo(i, simulatedSensors);

                // Error code
                servo.errorFlags = 0;

                // Booleans
                servo.torqueEnabled = true;

                // Gain
                servo.dGain = 0;
                servo.iGain = 0;
                servo.pGain = 0;

                // Torque
                servo.torque = 0;

                // Targets
                servo.goalPosition = 0;
                servo.movingSpeed  = M_PI_4;

                // Present Data
                servo.presentPosition = 0;
                servo.presentSpeed    = 0;
                servo.load            = 0;

                // Diagnostic Information
                servo.voltage     = 0;
                servo.temperature = 0;
            }
=======
            on<Startup>().then("HardwareIO Startup", [this] {
                uint16_t CM740Model  = darwin.cm740.read<uint16_t>(Darwin::CM740::Address::MODEL_NUMBER_L);
                uint8_t CM740Version = darwin.cm740.read<uint8_t>(Darwin::CM740::Address::VERSION);
                std::stringstream version, model;
                model << "0x" << std::setw(4) << std::setfill('0') << std::hex << int(CM740Model);
                version << "0x" << std::setw(2) << std::setfill('0') << std::hex << int(CM740Version);
                log<NUClear::INFO>("CM740 Model:", model.str());
                log<NUClear::INFO>("CM740 Firmware Version:", version.str());
            });
>>>>>>> 8eac2357

            on<Configuration>("HardwareIO.yaml").then([this](const Configuration& config) {
                darwinConfiguration = config;

                // Real configuration parameters
                for (size_t i = 0; i < config["servos"].config.size(); ++i) {
                    Convert::SERVO_OFFSET[i]    = config["servos"][i]["offset"].as<Expression>();
                    Convert::SERVO_DIRECTION[i] = config["servos"][i]["direction"].as<Expression>();
                    servoState[i].simulated     = config["servos"][i]["simulated"].as<bool>();
                }

                chargedVoltage = config["battery"]["charged_voltage"].as<float>();
                flatVoltage    = config["battery"]["flat_voltage"].as<float>();

                // Simulation configuration parameters
                imu_drift_rate = config["simulated"]["imu_drift_rate"].as<float>();

                noise.accelerometer.x = config["simulated"]["noise"]["accelerometer"]["x"].as<float>();
                noise.accelerometer.y = config["simulated"]["noise"]["accelerometer"]["y"].as<float>();
                noise.accelerometer.z = config["simulated"]["noise"]["accelerometer"]["z"].as<float>();

                noise.gyroscope.x = config["simulated"]["noise"]["gyroscope"]["x"].as<float>();
                noise.gyroscope.y = config["simulated"]["noise"]["gyroscope"]["y"].as<float>();
                noise.gyroscope.z = config["simulated"]["noise"]["gyroscope"]["z"].as<float>();

                bodyTilt = config["simulated"]["bodyTilt"].as<Expression>();
            });

<<<<<<< HEAD

            // This trigger gets the sensor data from the CM730
            realHardwareHandle =
                on<Every<UPDATE_FREQUENCY, Per<std::chrono::seconds>>, Single, Priority::HIGH>()
                    .then("Hardware Loop",
                          [this] {
                              // Our final sensor output
                              auto sensors = std::make_unique<DarwinSensors>();

                              std::vector<uint8_t> command = {0xFF,
                                                              0xFF,
                                                              Darwin::ID::BROADCAST,
                                                              0x00,  // The size, fill this in later
                                                              Darwin::DarwinDevice::Instruction::SYNC_WRITE,
                                                              Darwin::MX28::Address::D_GAIN,
                                                              0x0A};

                              for (uint i = 0; i < servoState.size(); ++i) {

                                  if (servoState[i].dirty) {

                                      // Clear our dirty flag
                                      servoState[i].dirty = false;

                                      // If our torque should be disabled then we disable our torque
                                      if (servoState[i].torqueEnabled
                                          && (std::isnan(servoState[i].goalPosition) || servoState[i].torque == 0)) {
                                          servoState[i].torqueEnabled = false;
                                          (*darwin)[i + 1].write(Darwin::MX28::Address::TORQUE_ENABLE, false);
                                      }
                                      else {
                                          // If our torque was disabled but is now enabled
                                          if (!servoState[i].torqueEnabled && !std::isnan(servoState[i].goalPosition)
                                              && servoState[i].torque != 0) {
                                              servoState[i].torqueEnabled = true;
                                              (*darwin)[i + 1].write(Darwin::MX28::Address::TORQUE_ENABLE, true);
                                          }

                                          // Get our goal position and speed
                                          uint16_t goalPosition =
                                              Convert::servoPositionInverse(i, servoState[i].goalPosition);
                                          uint16_t movingSpeed = Convert::servoSpeedInverse(servoState[i].movingSpeed);
                                          uint16_t torque      = Convert::torqueLimitInverse(servoState[i].torque);

                                          // Add to our sync write command
                                          command.insert(command.end(),
                                                         {
                                                             uint8_t(i + 1),
                                                             Convert::gainInverse(servoState[i].dGain),  // D Gain
                                                             Convert::gainInverse(servoState[i].iGain),  // I Gain
                                                             Convert::gainInverse(servoState[i].pGain),  // P Gain
                                                             0,                                          // Reserved
                                                             uint8_t(0xFF & goalPosition),         // Goal Position L
                                                             uint8_t(0xFF & (goalPosition >> 8)),  // Goal Position H
                                                             uint8_t(0xFF & movingSpeed),          // Goal Speed L
                                                             uint8_t(0xFF & (movingSpeed >> 8)),   // Goal Speed H
                                                             uint8_t(0xFF & torque),               // Torque Limit L
                                                             uint8_t(0xFF & (torque >> 8))         // Torque Limit H
                                                         });
                                      }
                                  }
                              }

                              // Write our data (if we need to)
                              if (command.size() > 7) {
                                  // Calculate our length
                                  command[Darwin::Packet::LENGTH] = command.size() - 3;

                                  // Do a checksum
                                  command.push_back(0);
                                  command.back() = Darwin::calculateChecksum(command.data());

                                  darwin->sendRawCommand(command);
                              }

                              // Read our data
                              Darwin::BulkReadResults data = darwin->bulkRead();

                              // Parse our data
                              *sensors = parseSensors(data);

                              // Work out a battery charged percentage
                              sensors->voltage =
                                  std::max(0.0f, (sensors->voltage - flatVoltage) / (chargedVoltage - flatVoltage));

                              // cm730 leds to display battery voltage
                              uint32_t ledl            = 0;
                              uint32_t ledr            = 0;
                              std::array<bool, 3> ledp = {false, false, false};

                              if (sensors->voltage > 0.9) {
                                  ledp = {true, true, true};
                                  ledl = (uint8_t(0x00) << 16) | (uint8_t(0xFF) << 8) | uint8_t(0x00);
                                  ledr = (uint8_t(0x00) << 16) | (uint8_t(0xFF) << 8) | uint8_t(0x00);
                              }
                              else if (sensors->voltage > 0.7) {
                                  ledp = {false, true, true};
                                  ledl = (uint8_t(0x00) << 16) | (uint8_t(0xFF) << 8) | uint8_t(0x00);
                                  ledr = (uint8_t(0x00) << 16) | (uint8_t(0xFF) << 8) | uint8_t(0x00);
                              }
                              else if (sensors->voltage > 0.5) {
                                  ledp = {false, false, true};
                                  ledl = (uint8_t(0x00) << 16) | (uint8_t(0xFF) << 8) | uint8_t(0x00);
                                  ledr = (uint8_t(0x00) << 16) | (uint8_t(0xFF) << 8) | uint8_t(0x00);
                              }
                              else if (sensors->voltage > 0.3) {
                                  ledp = {false, false, false};
                                  ledl = (uint8_t(0x00) << 16) | (uint8_t(0xFF) << 8) | uint8_t(0x00);
                                  ledr = (uint8_t(0x00) << 16) | (uint8_t(0xFF) << 8) | uint8_t(0x00);
                              }
                              else if (sensors->voltage > 0.2) {
                                  ledp = {false, false, false};
                                  ledl = (uint8_t(0x00) << 16) | (uint8_t(0xFF) << 8) | uint8_t(0x00);
                                  ledr = (uint8_t(0xFF) << 16) | (uint8_t(0x00) << 8) | uint8_t(0x00);
                              }
                              else if (sensors->voltage > 0) {
                                  ledp = {false, false, false};
                                  ledl = (uint8_t(0xFF) << 16) | (uint8_t(0x00) << 8) | uint8_t(0x00);
                                  ledr = (uint8_t(0xFF) << 16) | (uint8_t(0x00) << 8) | uint8_t(0x00);
                              }
                              // Error in reading voltage blue
                              else {
                                  ledp = {false, false, false};
                                  ledl = (uint8_t(0x00) << 16) | (uint8_t(0x00) << 8) | uint8_t(0xFF);
                                  ledr = (uint8_t(0x00) << 16) | (uint8_t(0x00) << 8) | uint8_t(0xFF);
                              }
                              emit(std::make_unique<DarwinSensors::LEDPanel>(ledp[2], ledp[1], ledp[0]));
                              emit(std::make_unique<DarwinSensors::EyeLED>(ledl));
                              emit(std::make_unique<DarwinSensors::HeadLED>(ledr));

                              // Send our nicely computed sensor data out to the world
                              emit(std::move(sensors));
                          })
                    .disable();

            simulatedHardwareHandle =
                on<Every<UPDATE_FREQUENCY, Per<std::chrono::seconds>>, Optional<With<Sensors>>, Single>()
                    .then([this](std::shared_ptr<const Sensors> previousSensors) {
                        if (previousSensors) {
                            Eigen::Matrix4d rightFootPose =
                                previousSensors->forward_kinematics.at(ServoID::R_ANKLE_ROLL);
                            Eigen::Matrix4d leftFootPose =
                                previousSensors->forward_kinematics.at(ServoID::L_ANKLE_ROLL);
                            Eigen::Vector3d torsoFromRightFoot =
                                -rightFootPose.topLeftCorner<3, 3>().transpose() * rightFootPose.topRightCorner<3, 1>();
                            Eigen::Vector3d torsoFromLeftFoot =
                                -leftFootPose.topLeftCorner<3, 3>().transpose() * leftFootPose.topRightCorner<3, 1>();

                            if (torsoFromRightFoot(2) > torsoFromLeftFoot(2)) {
                                setLeftFootDown(false);
                                setRightFootDown(true);
                            }
                            else if (torsoFromRightFoot(2) < torsoFromLeftFoot(2)) {
                                setLeftFootDown(true);
                                setRightFootDown(false);
=======
            // This trigger gets the sensor data from the CM740
            on<Every<UPDATE_FREQUENCY, Per<std::chrono::seconds>>, Single, Priority::HIGH>().then(
                "Hardware Loop", [this] {
                    // Our final sensor output
                    auto sensors = std::make_unique<DarwinSensors>();

                    std::vector<uint8_t> command = {0xFF,
                                                    0xFF,
                                                    Darwin::ID::BROADCAST,
                                                    0x00,  // The size, fill this in later
                                                    Darwin::DarwinDevice::Instruction::SYNC_WRITE,
                                                    Darwin::MX28::Address::D_GAIN,
                                                    0x0A};

                    for (uint i = 0; i < servoState.size(); ++i) {

                        if (servoState[i].dirty) {

                            // Clear our dirty flag
                            servoState[i].dirty = false;

                            // If our torque should be disabled then we disable our torque
                            if (servoState[i].torqueEnabled
                                && (std::isnan(servoState[i].goalPosition) || servoState[i].torque == 0)) {
                                servoState[i].torqueEnabled = false;
                                darwin[i + 1].write(Darwin::MX28::Address::TORQUE_ENABLE, false);
>>>>>>> 8eac2357
                            }
                            else {
                                setLeftFootDown(true);
                                setRightFootDown(true);
                            }
                        }

                        for (int i = 0; i < 20; ++i) {

                            auto& servo       = utility::platform::darwin::getDarwinServo(i, simulatedSensors);
                            float movingSpeed = servo.movingSpeed == 0 ? 0.1 : servo.movingSpeed / UPDATE_FREQUENCY;
                            movingSpeed       = movingSpeed > 0.1 ? 0.1 : movingSpeed;


                            if (std::abs(servo.presentPosition - servo.goalPosition) < movingSpeed) {
                                servo.presentPosition = servo.goalPosition;
                            }
                            else {
                                Eigen::Vector3f present(cos(servo.presentPosition), sin(servo.presentPosition), 0);
                                Eigen::Vector3f goal(cos(servo.goalPosition), sin(servo.goalPosition), 0);

                                Eigen::Vector3f cross = present.cross(goal);
                                if (cross[2] > 0) {
                                    servo.presentPosition =
                                        utility::math::angle::normalizeAngle(servo.presentPosition + movingSpeed);
                                }
                                else {
                                    servo.presentPosition =
                                        utility::math::angle::normalizeAngle(servo.presentPosition - movingSpeed);
                                }
                            }
                        }

                        // Gyro:
                        // Note: This reaction is not (and should not be) synced with the
                        // 'Receive Simulated Gyroscope' reaction above, so we can't
                        // reliably query the size of the gyroQueue.
                        Eigen::Vector3f sumGyro = Eigen::Vector3f::Zero();
                        {
                            // std::lock_guard<std::mutex> lock(gyroQueueMutex);
                            while (!gyroQueue.empty()) {
                                DarwinSensors::Gyroscope g = gyroQueue.front();
                                sumGyro += Eigen::Vector3f(g.x, g.y, g.z);

                                std::lock_guard<std::mutex> lock(gyroQueueMutex);
                                gyroQueue.pop();
                            }
                        }
                        sumGyro = (sumGyro * UPDATE_FREQUENCY + Eigen::Vector3f(0, 0, imu_drift_rate));
                        simulatedSensors.gyroscope.x = sumGyro[0];
                        simulatedSensors.gyroscope.y = sumGyro[1];
                        simulatedSensors.gyroscope.z = sumGyro[2];

<<<<<<< HEAD
                        simulatedSensors.accelerometer.x = 0;
                        simulatedSensors.accelerometer.y = -9.8 * std::sin(bodyTilt);
                        simulatedSensors.accelerometer.z = 9.8 * std::cos(bodyTilt);
=======
                    // cm740 leds to display battery voltage
                    uint32_t ledl            = 0;
                    uint32_t ledr            = 0;
                    std::array<bool, 3> ledp = {false, false, false};
>>>>>>> 8eac2357

                        simulatedSensors.timestamp = NUClear::clock::now();

                        // Add some noise so that sensor fusion doesnt converge to a singularity
                        auto sensors_message = std::make_unique<DarwinSensors>(simulatedSensors);
                        addNoise(sensors_message);
                        // Send our nicely computed sensor data out to the world
                        emit(std::move(sensors_message));
                    })
                    .disable();

            // This trigger writes the servo positions to the hardware
            on<Trigger<std::vector<ServoTarget>>, With<DarwinSensors>>().then(
                [this](const std::vector<ServoTarget>& commands, const DarwinSensors& sensors) {
                    if (darwin) {
                        // Loop through each of our commands
                        for (const auto& command : commands) {
                            float diff = utility::math::angle::difference(
                                command.position,
                                utility::platform::darwin::getDarwinServo(command.id, sensors).presentPosition);
                            NUClear::clock::duration duration = command.time - NUClear::clock::now();

                            float speed;
                            if (duration.count() > 0) {
                                speed = diff / (double(duration.count()) / double(NUClear::clock::period::den));
                            }
                            else {
                                speed = 0;
                            }

                            // Update our internal state
                            if (servoState[command.id].pGain != command.gain
                                || servoState[command.id].iGain != command.gain * 0
                                || servoState[command.id].dGain != command.gain * 0
                                || servoState[command.id].movingSpeed != speed
                                || servoState[command.id].goalPosition != command.position
                                || servoState[command.id].torque != command.torque) {

                                servoState[command.id].dirty = true;

                                servoState[command.id].pGain = command.gain;
                                servoState[command.id].iGain = command.gain * 0;
                                servoState[command.id].dGain = command.gain * 0;

                                servoState[command.id].movingSpeed  = speed;
                                servoState[command.id].goalPosition = command.position;

                                servoState[command.id].torque       = command.torque;
                                servoState[uint(command.id)].torque = command.torque;
                            }
                        }
                    }
                    else {
                        for (auto& command : commands) {

                            // Calculate our moving speed
                            float diff = utility::math::angle::difference(
                                command.position,
                                utility::platform::darwin::getDarwinServo(command.id, simulatedSensors)
                                    .presentPosition);
                            NUClear::clock::duration duration = command.time - NUClear::clock::now();

                            float speed;
                            if (duration.count() > 0) {
                                speed = diff / (double(duration.count()) / double(NUClear::clock::period::den));
                            }
                            else {
                                speed = 0;
                            }

                            // Set our variables
                            auto& servo       = utility::platform::darwin::getDarwinServo(command.id, simulatedSensors);
                            servo.movingSpeed = speed;
                            servo.goalPosition = utility::math::angle::normalizeAngle(command.position);
                            // std::cout << __LINE__ << std::endl;
                        }
                    }
                });

            // Periodically checks connection to CM730, otherwise uses simulated hardware reaction
            cm730PollHandle = on<Every<CM730_POLL_PERIOD, std::chrono::seconds>>().then("CM730 Device Check", [this] {
                try {
                    darwin = std::make_unique<Darwin::Darwin>("/dev/CM730");
                    // Disable simulated hardware reaction if we can connect to CM730
                    simulatedHardwareHandle.disable();

                    // Set config for the packet waiting
                    darwin->setConfig(darwinConfiguration);

                    uint16_t CM730Model  = darwin->cm730.read<uint16_t>(Darwin::CM730::Address::MODEL_NUMBER_L);
                    uint8_t CM730Version = darwin->cm730.read<uint8_t>(Darwin::CM730::Address::VERSION);
                    std::stringstream version, model;
                    model << "0x" << std::setw(4) << std::setfill('0') << std::hex << int(CM730Model);
                    version << "0x" << std::setw(2) << std::setfill('0') << std::hex << int(CM730Version);
                    log<NUClear::INFO>("CM730 Model:", model.str());
                    log<NUClear::INFO>("CM730 Firmware Version:", version.str());

                    realHardwareHandle.enable();
                }
                catch (std::runtime_error& e) {
                    // Disable real hardware reaction if we cannot connect to CM730
                    realHardwareHandle.disable();
                    simulatedHardwareHandle.enable();
                }
            });

            on<Trigger<ServoTarget>>().then([this](const ServoTarget command) {
                auto commandList = std::make_unique<std::vector<ServoTarget>>();
                commandList->push_back(command);

                // Emit it so it's captured by the reaction above
                emit<Scope::DIRECT>(std::move(commandList));
            });

            // If we get a HeadLED command then write it
            on<Trigger<DarwinSensors::HeadLED>>().then([this](const DarwinSensors::HeadLED& led) {
                // Update our internal state
                cm740State.headLED = led;

<<<<<<< HEAD
                darwin->cm730.write(Darwin::CM730::Address::LED_HEAD_L,
                                    Convert::colourLEDInverse(static_cast<uint8_t>((led.RGB & 0x00FF0000) >> 24),
                                                              static_cast<uint8_t>((led.RGB & 0x0000FF00) >> 8),
                                                              static_cast<uint8_t>(led.RGB & 0x000000FF)));
=======
                darwin.cm740.write(Darwin::CM740::Address::LED_HEAD_L,
                                   Convert::colourLEDInverse(static_cast<uint8_t>((led.RGB & 0x00FF0000) >> 24),
                                                             static_cast<uint8_t>((led.RGB & 0x0000FF00) >> 8),
                                                             static_cast<uint8_t>(led.RGB & 0x000000FF)));
>>>>>>> 8eac2357
            });

            // If we get a EyeLED command then write it
            on<Trigger<DarwinSensors::EyeLED>>().then([this](const DarwinSensors::EyeLED& led) {
                // Update our internal state
                cm740State.eyeLED = led;

<<<<<<< HEAD
                darwin->cm730.write(Darwin::CM730::Address::LED_EYE_L,
                                    Convert::colourLEDInverse(static_cast<uint8_t>((led.RGB & 0x00FF0000) >> 24),
                                                              static_cast<uint8_t>((led.RGB & 0x0000FF00) >> 8),
                                                              static_cast<uint8_t>(led.RGB & 0x000000FF)));
=======
                darwin.cm740.write(Darwin::CM740::Address::LED_EYE_L,
                                   Convert::colourLEDInverse(static_cast<uint8_t>((led.RGB & 0x00FF0000) >> 24),
                                                             static_cast<uint8_t>((led.RGB & 0x0000FF00) >> 8),
                                                             static_cast<uint8_t>(led.RGB & 0x000000FF)));
>>>>>>> 8eac2357
            });

            // If we get a EyeLED command then write it
            on<Trigger<DarwinSensors::LEDPanel>>().then([this](const DarwinSensors::LEDPanel& led) {
                // Update our internal state
                cm740State.ledPanel = led;

<<<<<<< HEAD
                darwin->cm730.write(Darwin::CM730::Address::LED_PANNEL,
                                    (static_cast<uint8_t>((led.led2 << 2) | (led.led3 << 1) | (led.led4))));
=======
                darwin.cm740.write(Darwin::CM740::Address::LED_PANNEL,
                                   (static_cast<uint8_t>((led.led2 << 2) | (led.led3 << 1) | (led.led4))));
>>>>>>> 8eac2357
            });
        }
    }  // namespace darwin
}  // namespace platform
}  // namespace module<|MERGE_RESOLUTION|>--- conflicted
+++ resolved
@@ -21,19 +21,10 @@
 
 #include <iomanip>
 
-<<<<<<< HEAD
-
-#include "message/input/Sensors.h"
-#include "message/motion/ServoTarget.h"
-#include "message/platform/darwin/DarwinSensors.h"
-
-#include "utility/input/ServoID.h"
-=======
 #include "Convert.h"
 #include "extension/Configuration.h"
 #include "message/motion/ServoTarget.h"
 #include "message/platform/darwin/DarwinSensors.h"
->>>>>>> 8eac2357
 #include "utility/math/angle.h"
 #include "utility/math/matrix/Transform3D.h"
 #include "utility/platform/darwin/DarwinSensors.h"
@@ -276,23 +267,17 @@
 
         HardwareIO::HardwareIO(std::unique_ptr<NUClear::Environment> environment)
             : Reactor(std::move(environment))
-<<<<<<< HEAD
             , darwin(nullptr)
-            , cm730State()
-=======
-            , darwin("/dev/CM740")
             , cm740State()
->>>>>>> 8eac2357
             , servoState()
             , chargedVoltage(0.0f)
             , flatVoltage(0.0f) {
 
-<<<<<<< HEAD
             /*
-             CM730 Data
+             CM740 Data
             */
             // Read our Error code
-            simulatedSensors.cm730ErrorFlags = 0;
+            simulatedSensors.cm740ErrorFlags = 0;
 
             // LED Panel
             simulatedSensors.ledPanel.led2 = 0;
@@ -384,17 +369,6 @@
                 servo.voltage     = 0;
                 servo.temperature = 0;
             }
-=======
-            on<Startup>().then("HardwareIO Startup", [this] {
-                uint16_t CM740Model  = darwin.cm740.read<uint16_t>(Darwin::CM740::Address::MODEL_NUMBER_L);
-                uint8_t CM740Version = darwin.cm740.read<uint8_t>(Darwin::CM740::Address::VERSION);
-                std::stringstream version, model;
-                model << "0x" << std::setw(4) << std::setfill('0') << std::hex << int(CM740Model);
-                version << "0x" << std::setw(2) << std::setfill('0') << std::hex << int(CM740Version);
-                log<NUClear::INFO>("CM740 Model:", model.str());
-                log<NUClear::INFO>("CM740 Firmware Version:", version.str());
-            });
->>>>>>> 8eac2357
 
             on<Configuration>("HardwareIO.yaml").then([this](const Configuration& config) {
                 darwinConfiguration = config;
@@ -423,7 +397,6 @@
                 bodyTilt = config["simulated"]["bodyTilt"].as<Expression>();
             });
 
-<<<<<<< HEAD
 
             // This trigger gets the sensor data from the CM730
             realHardwareHandle =
@@ -563,10 +536,8 @@
                 on<Every<UPDATE_FREQUENCY, Per<std::chrono::seconds>>, Optional<With<Sensors>>, Single>()
                     .then([this](std::shared_ptr<const Sensors> previousSensors) {
                         if (previousSensors) {
-                            Eigen::Matrix4d rightFootPose =
-                                previousSensors->forward_kinematics.at(ServoID::R_ANKLE_ROLL);
-                            Eigen::Matrix4d leftFootPose =
-                                previousSensors->forward_kinematics.at(ServoID::L_ANKLE_ROLL);
+                            Eigen::Matrix4d rightFootPose = previousSensors->forward_kinematics[ServoID::R_ANKLE_ROLL];
+                            Eigen::Matrix4d leftFootPose  = previousSensors->forward_kinematics[ServoID::L_ANKLE_ROLL];
                             Eigen::Vector3d torsoFromRightFoot =
                                 -rightFootPose.topLeftCorner<3, 3>().transpose() * rightFootPose.topRightCorner<3, 1>();
                             Eigen::Vector3d torsoFromLeftFoot =
@@ -579,34 +550,6 @@
                             else if (torsoFromRightFoot(2) < torsoFromLeftFoot(2)) {
                                 setLeftFootDown(true);
                                 setRightFootDown(false);
-=======
-            // This trigger gets the sensor data from the CM740
-            on<Every<UPDATE_FREQUENCY, Per<std::chrono::seconds>>, Single, Priority::HIGH>().then(
-                "Hardware Loop", [this] {
-                    // Our final sensor output
-                    auto sensors = std::make_unique<DarwinSensors>();
-
-                    std::vector<uint8_t> command = {0xFF,
-                                                    0xFF,
-                                                    Darwin::ID::BROADCAST,
-                                                    0x00,  // The size, fill this in later
-                                                    Darwin::DarwinDevice::Instruction::SYNC_WRITE,
-                                                    Darwin::MX28::Address::D_GAIN,
-                                                    0x0A};
-
-                    for (uint i = 0; i < servoState.size(); ++i) {
-
-                        if (servoState[i].dirty) {
-
-                            // Clear our dirty flag
-                            servoState[i].dirty = false;
-
-                            // If our torque should be disabled then we disable our torque
-                            if (servoState[i].torqueEnabled
-                                && (std::isnan(servoState[i].goalPosition) || servoState[i].torque == 0)) {
-                                servoState[i].torqueEnabled = false;
-                                darwin[i + 1].write(Darwin::MX28::Address::TORQUE_ENABLE, false);
->>>>>>> 8eac2357
                             }
                             else {
                                 setLeftFootDown(true);
@@ -625,11 +568,12 @@
                                 servo.presentPosition = servo.goalPosition;
                             }
                             else {
-                                Eigen::Vector3f present(cos(servo.presentPosition), sin(servo.presentPosition), 0);
-                                Eigen::Vector3f goal(cos(servo.goalPosition), sin(servo.goalPosition), 0);
+                                Eigen::Vector3f present(
+                                    std::cos(servo.presentPosition), std::sin(servo.presentPosition), 0.0f);
+                                Eigen::Vector3f goal(std::cos(servo.goalPosition), std::sin(servo.goalPosition), 0.0f);
 
                                 Eigen::Vector3f cross = present.cross(goal);
-                                if (cross[2] > 0) {
+                                if (cross.z() > 0.0f) {
                                     servo.presentPosition =
                                         utility::math::angle::normalizeAngle(servo.presentPosition + movingSpeed);
                                 }
@@ -655,21 +599,14 @@
                                 gyroQueue.pop();
                             }
                         }
-                        sumGyro = (sumGyro * UPDATE_FREQUENCY + Eigen::Vector3f(0, 0, imu_drift_rate));
-                        simulatedSensors.gyroscope.x = sumGyro[0];
-                        simulatedSensors.gyroscope.y = sumGyro[1];
-                        simulatedSensors.gyroscope.z = sumGyro[2];
-
-<<<<<<< HEAD
+                        sumGyro = (sumGyro * UPDATE_FREQUENCY + Eigen::Vector3f(0.0f, 0.0f, imu_drift_rate));
+                        simulatedSensors.gyroscope.x = sumGyro.x();
+                        simulatedSensors.gyroscope.y = sumGyro.y();
+                        simulatedSensors.gyroscope.z = sumGyro.z();
+
                         simulatedSensors.accelerometer.x = 0;
                         simulatedSensors.accelerometer.y = -9.8 * std::sin(bodyTilt);
                         simulatedSensors.accelerometer.z = 9.8 * std::cos(bodyTilt);
-=======
-                    // cm740 leds to display battery voltage
-                    uint32_t ledl            = 0;
-                    uint32_t ledr            = 0;
-                    std::array<bool, 3> ledp = {false, false, false};
->>>>>>> 8eac2357
 
                         simulatedSensors.timestamp = NUClear::clock::now();
 
@@ -749,23 +686,23 @@
                     }
                 });
 
-            // Periodically checks connection to CM730, otherwise uses simulated hardware reaction
-            cm730PollHandle = on<Every<CM730_POLL_PERIOD, std::chrono::seconds>>().then("CM730 Device Check", [this] {
+            // Periodically checks connection to CM740, otherwise uses simulated hardware reaction
+            cm730PollHandle = on<Every<CM740_POLL_PERIOD, std::chrono::seconds>>().then("CM740 Device Check", [this] {
                 try {
-                    darwin = std::make_unique<Darwin::Darwin>("/dev/CM730");
+                    darwin = std::make_unique<Darwin::Darwin>("/dev/CM740");
                     // Disable simulated hardware reaction if we can connect to CM730
                     simulatedHardwareHandle.disable();
 
                     // Set config for the packet waiting
                     darwin->setConfig(darwinConfiguration);
 
-                    uint16_t CM730Model  = darwin->cm730.read<uint16_t>(Darwin::CM730::Address::MODEL_NUMBER_L);
-                    uint8_t CM730Version = darwin->cm730.read<uint8_t>(Darwin::CM730::Address::VERSION);
+                    uint16_t CM740Model  = darwin->cm740.read<uint16_t>(Darwin::CM740::Address::MODEL_NUMBER_L);
+                    uint8_t CM740Version = darwin->cm740.read<uint8_t>(Darwin::CM740::Address::VERSION);
                     std::stringstream version, model;
-                    model << "0x" << std::setw(4) << std::setfill('0') << std::hex << int(CM730Model);
-                    version << "0x" << std::setw(2) << std::setfill('0') << std::hex << int(CM730Version);
-                    log<NUClear::INFO>("CM730 Model:", model.str());
-                    log<NUClear::INFO>("CM730 Firmware Version:", version.str());
+                    model << "0x" << std::setw(4) << std::setfill('0') << std::hex << int(CM740Model);
+                    version << "0x" << std::setw(2) << std::setfill('0') << std::hex << int(CM740Version);
+                    log<NUClear::INFO>("CM740 Model:", model.str());
+                    log<NUClear::INFO>("CM740 Firmware Version:", version.str());
 
                     realHardwareHandle.enable();
                 }
@@ -789,17 +726,10 @@
                 // Update our internal state
                 cm740State.headLED = led;
 
-<<<<<<< HEAD
-                darwin->cm730.write(Darwin::CM730::Address::LED_HEAD_L,
-                                    Convert::colourLEDInverse(static_cast<uint8_t>((led.RGB & 0x00FF0000) >> 24),
-                                                              static_cast<uint8_t>((led.RGB & 0x0000FF00) >> 8),
-                                                              static_cast<uint8_t>(led.RGB & 0x000000FF)));
-=======
                 darwin.cm740.write(Darwin::CM740::Address::LED_HEAD_L,
                                    Convert::colourLEDInverse(static_cast<uint8_t>((led.RGB & 0x00FF0000) >> 24),
                                                              static_cast<uint8_t>((led.RGB & 0x0000FF00) >> 8),
                                                              static_cast<uint8_t>(led.RGB & 0x000000FF)));
->>>>>>> 8eac2357
             });
 
             // If we get a EyeLED command then write it
@@ -807,17 +737,10 @@
                 // Update our internal state
                 cm740State.eyeLED = led;
 
-<<<<<<< HEAD
-                darwin->cm730.write(Darwin::CM730::Address::LED_EYE_L,
-                                    Convert::colourLEDInverse(static_cast<uint8_t>((led.RGB & 0x00FF0000) >> 24),
-                                                              static_cast<uint8_t>((led.RGB & 0x0000FF00) >> 8),
-                                                              static_cast<uint8_t>(led.RGB & 0x000000FF)));
-=======
                 darwin.cm740.write(Darwin::CM740::Address::LED_EYE_L,
                                    Convert::colourLEDInverse(static_cast<uint8_t>((led.RGB & 0x00FF0000) >> 24),
                                                              static_cast<uint8_t>((led.RGB & 0x0000FF00) >> 8),
                                                              static_cast<uint8_t>(led.RGB & 0x000000FF)));
->>>>>>> 8eac2357
             });
 
             // If we get a EyeLED command then write it
@@ -825,13 +748,8 @@
                 // Update our internal state
                 cm740State.ledPanel = led;
 
-<<<<<<< HEAD
-                darwin->cm730.write(Darwin::CM730::Address::LED_PANNEL,
-                                    (static_cast<uint8_t>((led.led2 << 2) | (led.led3 << 1) | (led.led4))));
-=======
                 darwin.cm740.write(Darwin::CM740::Address::LED_PANNEL,
                                    (static_cast<uint8_t>((led.led2 << 2) | (led.led3 << 1) | (led.led4))));
->>>>>>> 8eac2357
             });
         }
     }  // namespace darwin
