--- conflicted
+++ resolved
@@ -46,7 +46,6 @@
             float dGain = 0;
             float iGain = 0;
             float pGain = 0;
-<<<<<<< HEAD
 
 
             struct CM730State {
@@ -75,38 +74,6 @@
             /// @brief Our state for or MX28s for variables we send to it
             std::array<ServoState, 20> servoState;
 
-            ReactionHandle hardwareLoop;
-
-=======
-
-
-            struct CM730State {
-                message::platform::darwin::DarwinSensors::LEDPanel ledPanel = {false, false, false};
-                //  0x00, 0xRR, 0xGG, 0xBB
-                message::platform::darwin::DarwinSensors::HeadLED headLED = {0x0000FF00};
-                message::platform::darwin::DarwinSensors::EyeLED eyeLED   = {0x000000FF};
-            };
-
-            struct ServoState {
-                bool dirty = false;
-
-                bool torqueEnabled = true;
-
-                float pGain        = 32.0 / 255.0;
-                float iGain        = 0;
-                float dGain        = 0;
-                float torque       = 0;  // 0.0 to 1.0
-                float movingSpeed  = 0;
-                float goalPosition = 0;
-            };
-
-            /// @brief Our state for our CM730 for variables we send to it
-            CM730State cm730State;
-
-            /// @brief Our state for or MX28s for variables we send to it
-            std::array<ServoState, 20> servoState;
-
->>>>>>> 5340b184
         public:
             /// @brief called by a Powerplant to construct this reactor
             explicit HardwareIO(std::unique_ptr<NUClear::Environment> environment);
