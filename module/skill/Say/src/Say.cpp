--- conflicted
+++ resolved
@@ -71,13 +71,8 @@
                     sanitized_text.erase(std::remove(sanitized_text.begin(), sanitized_text.end(), c),
                                          sanitized_text.end());
                 }
-<<<<<<< HEAD
                 log<NUClear::DEBUG>("Saying: ", sanitized_text);
                 system(std::string("echo '" + sanitized_text + "' | piper --model en_US-lessac-medium | aplay -D "
-=======
-                log<DEBUG>("Saying: ", sanitized_text);
-                system(std::string("mimic3 '" + sanitized_text + "' --voice '" + cfg.voice + "' | aplay -D"
->>>>>>> ca53b142
                                    + cfg.device_name)
                            .c_str());
 
