/*
 * MIT License
 *
 * Copyright (c) 2023 NUbots
 *
 * This file is part of the NUbots codebase.
 * See https://github.com/NUbots/NUbots for further info.
 *
 * Permission is hereby granted, free of charge, to any person obtaining a copy
 * of this software and associated documentation files (the "Software"), to deal
 * in the Software without restriction, including without limitation the rights
 * to use, copy, modify, merge, publish, distribute, sublicense, and/or sell
 * copies of the Software, and to permit persons to whom the Software is
 * furnished to do so, subject to the following conditions:
 *
 * The above copyright notice and this permission notice shall be included in all
 * copies or substantial portions of the Software.
 *
 * THE SOFTWARE IS PROVIDED "AS IS", WITHOUT WARRANTY OF ANY KIND, EXPRESS OR
 * IMPLIED, INCLUDING BUT NOT LIMITED TO THE WARRANTIES OF MERCHANTABILITY,
 * FITNESS FOR A PARTICULAR PURPOSE AND NONINFRINGEMENT. IN NO EVENT SHALL THE
 * AUTHORS OR COPYRIGHT HOLDERS BE LIABLE FOR ANY CLAIM, DAMAGES OR OTHER
 * LIABILITY, WHETHER IN AN ACTION OF CONTRACT, TORT OR OTHERWISE, ARISING FROM,
 * OUT OF OR IN CONNECTION WITH THE SOFTWARE OR THE USE OR OTHER DEALINGS IN THE
 * SOFTWARE.
 */
#ifndef MODULE_SKILL_WALK_HPP
#define MODULE_SKILL_WALK_HPP

#include <nuclear>

#include "extension/Behaviour.hpp"
#include "extension/Configuration.hpp"

#include "message/actuation/ServoCommand.hpp"
#include "message/behaviour/state/Stability.hpp"
#include "message/behaviour/state/WalkState.hpp"

#include "utility/input/ServoID.hpp"
#include "utility/skill/WalkGenerator.hpp"

namespace module::skill {

    class Walk : public ::extension::behaviour::BehaviourReactor {

    public:
        /// @brief Called by the powerplant to build and setup the Walk reactor
        explicit Walk(std::unique_ptr<NUClear::Environment> environment);

        /// @brief Frequency of walk engine updates
        static constexpr int UPDATE_FREQUENCY = 100;

    private:
        struct Config {
            /// @brief Stores the gains for each servo
            std::map<utility::input::ServoID, message::actuation::ServoState> servo_states{};

            /// @brief Desired arm positions while walking
            std::vector<std::pair<utility::input::ServoID, double>> arm_positions{};

            /// @brief Walk engine parameters
            utility::skill::WalkGenerator<double>::WalkParameters walk_generator_parameters{};

            /// @brief The velocity to kick the ball with (x direction)
            double kick_velocity_x = 0.0;
            /// @brief The velocity to kick the ball with (y direction)
            double kick_velocity_y = 0.0;
            /// @brief Buffer time before the kick starts
            double kick_timing_offset = 0.0;
<<<<<<< HEAD

            /// @brief Max acceleration for smoothing walk commands
            Eigen::Vector3d acceleration = Eigen::Vector3d(0.0, 0.0, 0.0);
=======
            /// @brief Option to use balance control when walking
            bool use_balance_control = false;
>>>>>>> e965cb3d
        } cfg;

        /// @brief Last time we updated the walk engine
        NUClear::clock::time_point last_update_time{};

        /// @brief Generates swing foot and torso trajectories for given walk velocity target
        utility::skill::WalkGenerator<double> walk_generator{};

        /// @brief Used to track the step phase for the step kick
        bool kick_step_in_progress = false;
    };
}  // namespace module::skill

#endif  // MODULE_SKILL_WALK_HPP<|MERGE_RESOLUTION|>--- conflicted
+++ resolved
@@ -67,14 +67,11 @@
             double kick_velocity_y = 0.0;
             /// @brief Buffer time before the kick starts
             double kick_timing_offset = 0.0;
-<<<<<<< HEAD
 
             /// @brief Max acceleration for smoothing walk commands
             Eigen::Vector3d acceleration = Eigen::Vector3d(0.0, 0.0, 0.0);
-=======
             /// @brief Option to use balance control when walking
             bool use_balance_control = false;
->>>>>>> e965cb3d
         } cfg;
 
         /// @brief Last time we updated the walk engine
