--- conflicted
+++ resolved
@@ -2,11 +2,7 @@
 log_level: INFO
 
 # The settings for each decompressor
-<<<<<<< HEAD
-# These decompressors will be tried in order per camera id until a free compressor is found
-=======
 # These decompressors will be tried in order per camera id until a free decompressor is found
->>>>>>> 9bf5f38a
 decompressors:
   - name: turbojpeg
     concurrent: 2
