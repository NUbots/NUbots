--- conflicted
+++ resolved
@@ -42,6 +42,10 @@
 
         std::string deviceID = config["deviceID"];
         V4L2Camera camera    = V4L2Camera(config, deviceID);
+
+        camera.gpio_path      = config["gpio"]["path"].as<std::string>();
+        camera.gpio_on_state  = config["gpio"]["on_state"].as<bool>();
+        camera.gpio_wait_time = std::chrono::milliseconds(config["gpio"]["wait_time"].as<uint64_t>());
 
         V4L2SettingsHandle =
             on<Every<1, std::chrono::seconds>>().then("V4L2 Camera Setting Applicator", [this, config] {
@@ -220,13 +224,7 @@
             width    = w;
             height   = h;
 
-<<<<<<< HEAD
             // Open the camera device
-=======
-        while (fd < 0 && resetCount < 10) {
-            std::cout << "Toggling GPIO" << std::endl;
-            system("/bin/bash /home/nubots/gpio_toggle.sh");
->>>>>>> 4f22bdd1
             fd = open(deviceID.c_str(), O_RDWR);
             if (fd >= 0) {
                 NUClear::log<NUClear::INFO>("Reopened Camera");
@@ -236,10 +234,10 @@
             int toggleCount = 0;
 
             while (fd < 0 && toggleCount < 10) {
-                NUClear::log<NUClear::ERROR>("Toggling GPIO");
+                NUClear::log<NUClear::INFO>("Toggling GPIO");
 
                 // Open our GPIO file
-                int gpio = ::open(gpio_path.c_str(), O_RDWR);
+                int gpio = ::open(gpio_path.c_str(), O_WRONLY);
 
                 if (gpio < 0) {
 
