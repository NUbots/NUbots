#include "V4L2Camera.h"
#include "Camera.h"
#include "V4L2Camera.h"

#include "extension/FileWatch.h"

<<<<<<< HEAD
namespace module
{
	namespace input
	{
		using extension::Configuration;
        using extension::FileWatch;
=======
#include "extension/FileWatch.h"
>>>>>>> 2d3d236e

namespace module {
namespace input {
    using extension::Configuration;
    using extension::FileWatch;

    using message::input::CameraParameters;
    using message::input::Image;

<<<<<<< HEAD

        V4L2Camera Camera::initiateV4L2Camera(const Configuration& config)
        {
            // This trigger gets us as close as we can to the frame rate as possible (as high resolution as we can)
            V4L2FrameRateHandle = on<Every<V4L2Camera::FRAMERATE, Per<std::chrono::seconds>>, Single>().then("Read V4L2Camera", [this] {

                for (auto& camera : V4L2Cameras)
                {
                    try{
                        // If the camera is ready, get an image and emit it
                        if (camera.second.isStreaming())
                        {
                            emit(std::make_unique<Image>(camera.second.getImage()));
                        }
                    }
                    catch (std::system_error& e)
                    {
=======
    using FOURCC = utility::vision::FOURCC;


    V4L2Camera Camera::initiateV4L2Camera(const Configuration& config) {
        // This trigger gets us as close as we can to the frame rate as possible (as high resolution as we can)
        V4L2FrameRateHandle =
            on<Every<V4L2Camera::FRAMERATE, Per<std::chrono::seconds>>, Single>().then("Read V4L2Camera", [this] {

                for (auto& camera : V4L2Cameras) {
                    try {
                        // If the camera is ready, get an image and emit it
                        if (camera.second.isStreaming()) {
                            emit(std::make_unique<Image>(camera.second.getImage()));
                        }
                        log(camera.second.isStreaming());
                    }
                    catch (std::system_error& e) {
>>>>>>> 2d3d236e
                        log<NUClear::ERROR>(e.what());
                        log("Resetting Camera");
                        V4L2FrameRateHandle.disable();
                        V4L2SettingsHandle.disable();
                        camera.second.resetCamera();
                        camera.second.startStreaming();
                        V4L2SettingsHandle.enable();
                        V4L2FrameRateHandle.enable();
                        log("Camera Reset");
                    }
                }
            });

<<<<<<< HEAD
            std::string deviceID = config["deviceID"];
            V4L2Camera camera = V4L2Camera(config, deviceID);

            V4L2SettingsHandle = on<Every<1, std::chrono::seconds>>().then("V4L2 Camera Setting Applicator", [this] {

                for (auto& camera : V4L2Cameras)
                {
                    try {
                        if (camera.second.isStreaming())
                        {
                            // Set all other camera settings
                            for (auto& setting : camera.second.getConfig().config)
                            {
                                auto& settings = camera.second.getSettings();
                                auto it = settings.find(setting.first.as<std::string>());

                                if (it != settings.end())
                                {
                                    if (camera.second.setSetting(it->second, setting.second.as<int>()) == false)
                                    {
                                        log<NUClear::DEBUG>("Failed to set", it->first, "on camera", camera.first);
=======
        std::string deviceID = config["deviceID"];
        V4L2Camera camera    = V4L2Camera(config, deviceID);

        V4L2SettingsHandle =
            on<Every<1, std::chrono::seconds>>().then("V4L2 Camera Setting Applicator", [this, config] {

                for (auto& camera : V4L2Cameras) {


                    try {
                        static uint errorCount = 0;

                        if (camera.second.isStreaming()) {
                            // Set all other camera settings
                            for (auto& setting : camera.second.getConfig().config) {

                                auto& settings = camera.second.getSettings();
                                auto it        = settings.find(setting.first.as<std::string>());

                                if (it != settings.end()) {
                                    if (camera.second.setSetting(it->second, setting.second.as<int>()) == false) {
                                        log<NUClear::DEBUG>("Failed to set", it->first, "on camera", camera.first);
                                        errorCount++;
>>>>>>> 2d3d236e
                                    }
                                }
                            }
                            if (errorCount > config["max_error_count"].as<uint>()) {
                                errorCount = 0;
                                throw std::system_error(
                                    errno, std::system_category(), ("Camerea Settings Unresponsive"));
                            }
                        }
                    }
<<<<<<< HEAD
                    catch (std::system_error& e)
                    {
=======
                    catch (std::system_error& e) {
>>>>>>> 2d3d236e
                        log<NUClear::ERROR>(e.what());
                        log("Resetting Camera");
                        V4L2FrameRateHandle.disable();
                        V4L2SettingsHandle.disable();
                        camera.second.resetCamera();
                        camera.second.startStreaming();
                        V4L2SettingsHandle.enable();
                        V4L2FrameRateHandle.enable();
                        log("Camera Reset");
                    }
                }
            });

<<<<<<< HEAD
            camera.setSettingsHandle(V4L2SettingsHandle);
            auto cameraParameters = std::make_unique<CameraParameters>();
            double tanHalfFOV[2], imageCentre[2];

            cameraParameters->imageSizePixels << config["imageWidth"].as<uint>(), config["imageHeight"].as<uint>();
            cameraParameters->FOV << config["FOV_X"].as<double>(), config["FOV_Y"].as<double>();
            cameraParameters->distortionFactor = config["DISTORTION_FACTOR"].as<double>();
            tanHalfFOV[0]  = std::tan(cameraParameters->FOV[0] * 0.5);
            tanHalfFOV[1]  = std::tan(cameraParameters->FOV[1] * 0.5);
            imageCentre[0] = cameraParameters->imageSizePixels[0] * 0.5;
            imageCentre[1] = cameraParameters->imageSizePixels[1] * 0.5;
            cameraParameters->pixelsToTanThetaFactor << (tanHalfFOV[0] / imageCentre[0]), (tanHalfFOV[1] / imageCentre[1]);
            cameraParameters->focalLengthPixels = imageCentre[0] / tanHalfFOV[0];

            emit<Scope::DIRECT>(std::move(cameraParameters));

            log("Emitted camera parameters for camera", config["deviceID"].as<std::string>());

            try
            {
                // Recreate the camera device at the required resolution
                int width  = config["imageWidth"].as<uint>();
                int height = config["imageHeight"].as<uint>();
                std::string deviceID = config["deviceID"].as<std::string>();
                std::string format   = config["imageFormat"].as<std::string>();
                FOURCC fourcc = utility::vision::getFourCCFromDescription(format);

                log("Initialising driver for camera", deviceID);

                //V4L2Camera camera(config, deviceID);

                camera.resetCamera(deviceID, format, fourcc, width, height);

                log("Applying settings for camera", deviceID);

                // Set all other camera settings
                for(auto& setting : config.config)
                {
                    auto& settings = camera.getSettings();
                    auto it = settings.find(setting.first.as<std::string>());

                    if(it != settings.end())
                    {
                        if (camera.setSetting(it->second, setting.second.as<int>()) == false)
                        {
                            log<NUClear::DEBUG>("Failed to set", it->first, "on camera", deviceID);
                        }
=======
        camera.setSettingsHandle(V4L2SettingsHandle);
        auto cameraParameters = std::make_unique<CameraParameters>();
        double tanHalfFOV[2], imageCentre[2];

        cameraParameters->imageSizePixels << config["imageWidth"].as<uint>(), config["imageHeight"].as<uint>();
        cameraParameters->FOV << config["FOV_X"].as<double>(), config["FOV_Y"].as<double>();
        cameraParameters->distortionFactor = config["DISTORTION_FACTOR"].as<double>();
        tanHalfFOV[0]                      = std::tan(cameraParameters->FOV[0] * 0.5);
        tanHalfFOV[1]                      = std::tan(cameraParameters->FOV[1] * 0.5);
        imageCentre[0]                     = cameraParameters->imageSizePixels[0] * 0.5;
        imageCentre[1]                     = cameraParameters->imageSizePixels[1] * 0.5;
        cameraParameters->pixelsToTanThetaFactor << (tanHalfFOV[0] / imageCentre[0]), (tanHalfFOV[1] / imageCentre[1]);
        cameraParameters->focalLengthPixels = imageCentre[0] / tanHalfFOV[0];

        emit<Scope::DIRECT>(std::move(cameraParameters));

        log("Emitted camera parameters for camera", config["deviceID"].as<std::string>());

        try {
            // Recreate the camera device at the required resolution
            int width            = config["imageWidth"].as<uint>();
            int height           = config["imageHeight"].as<uint>();
            std::string deviceID = config["deviceID"].as<std::string>();
            std::string format   = config["imageFormat"].as<std::string>();
            FOURCC fourcc        = utility::vision::getFourCCFromDescription(format);

            log("Initialising driver for camera", deviceID);

            // V4L2Camera camera(config, deviceID);

            camera.resetCamera(deviceID, format, fourcc, width, height);

            log("Applying settings for camera", deviceID);

            // Set all other camera settings
            for (auto& setting : config.config) {
                auto& settings = camera.getSettings();
                auto it        = settings.find(setting.first.as<std::string>());

                if (it != settings.end()) {
                    if (camera.setSetting(it->second, setting.second.as<int>()) == false) {
                        throw std::system_error(
                            errno, std::system_category(), ("Failed to set", it->first, "on camera", deviceID));
>>>>>>> 2d3d236e
                    }
                }
            }

            // Start the camera streaming video
            camera.startStreaming();

            log("Camera", deviceID, "is now streaming.");

<<<<<<< HEAD
                camera.enableHandles();
=======
            camera.enableHandles();

            return (std::move(camera));
        }

        catch (const std::exception& e) {
            NUClear::log<NUClear::DEBUG>(std::string("Exception while setting camera configuration: ") + e.what());
            throw e;
        }
    }
>>>>>>> 2d3d236e

    message::input::Image V4L2Camera::getImage() {
        if (!streaming) {
            throw std::runtime_error("The camera is currently not streaming");
        }

        // Extract our buffer from the driver
        v4l2_buffer current;
        memset(&current, 0, sizeof(current));
        current.type   = V4L2_BUF_TYPE_VIDEO_CAPTURE;
        current.memory = V4L2_MEMORY_USERPTR;

        if (ioctl(fd, VIDIOC_DQBUF, &current) == -1) {
            throw std::system_error(errno, std::system_category(), "There was an error while de-queuing a buffer");
        }

        // Extract our data and create a new fresh buffer
        std::vector<uint8_t> data(buffers[current.index].size());
        std::swap(data, buffers[current.index]);
        data.resize(current.bytesused);

        // Calculate the timestamp in terms of NUClear clock
        auto monotonicTime =
            std::chrono::microseconds(current.timestamp.tv_usec) + std::chrono::seconds(current.timestamp.tv_sec);
        auto mclock =
            std::chrono::duration_cast<std::chrono::microseconds>(std::chrono::steady_clock::now().time_since_epoch());
        auto nclock = std::chrono::duration_cast<std::chrono::microseconds>(NUClear::clock::now().time_since_epoch());
        auto timestamp = NUClear::clock::time_point(monotonicTime + (nclock - mclock));

        // Requeue our buffer
        v4l2_buffer requeue;
        memset(&requeue, 0, sizeof(requeue));
        requeue.type      = V4L2_BUF_TYPE_VIDEO_CAPTURE;
        requeue.memory    = V4L2_MEMORY_USERPTR;
        requeue.index     = current.index;
        requeue.m.userptr = reinterpret_cast<unsigned long int>(buffers[current.index].data());
        requeue.length    = buffers[current.index].capacity();

        if (ioctl(fd, VIDIOC_QBUF, &requeue) == -1) {
            throw std::system_error(errno, std::system_category(), "There was an error while re-queuing a buffer");
        };

        // Move this data into the image
        Image image;
        image.dimensions << width, height;
        image.format       = fourcc;
        image.serialNumber = deviceID;
        image.timestamp    = timestamp;
        image.data         = std::move(data);
        return image;
    }

    void V4L2Camera::resetCamera(const std::string& device,
                                 const std::string& fmt,
                                 const FOURCC& cc,
                                 size_t w,
                                 size_t h) {
        // if the camera device is already open, close it
        closeCamera();

        // Store our new state
        deviceID = device;
        format   = fmt;
        fourcc   = cc;
        width    = w;
        height   = h;

        // Open the camera device
        fd = open(deviceID.c_str(), O_RDWR);
        if (fd >= 0) {
            std::cout << "Reopened Camera" << std::endl;
        }

        // Check if we managed to open our file descriptor
        int resetCount = 0;

        while (fd < 0 && resetCount < 10) {
            std::cout << "Toggling GPIO" << std::endl;
            system("/home/nubots/gpio_toggle.sh");
            fd = open(deviceID.c_str(), O_RDWR);
            resetCount++;
        }
        if (fd < 0) {
            throw std::runtime_error(std::string("We were unable to access the camera device on ") + deviceID);
        }

        // Here we set the "Format" of the device (the type of data we are getting)
        v4l2_format format;
        memset(&format, 0, sizeof(format));
        format.type           = V4L2_BUF_TYPE_VIDEO_CAPTURE;
        format.fmt.pix.width  = width;
        format.fmt.pix.height = height;

        // We have to choose YUYV or MJPG here
        if (fmt == "YUYV") {
            format.fmt.pix.pixelformat = V4L2_PIX_FMT_YUYV;
        }

        else if (fmt == "MJPG") {
            format.fmt.pix.pixelformat = V4L2_PIX_FMT_MJPEG;
        }

        else {
            throw std::runtime_error("The format must be either YUYV or MJPG");
        }

        format.fmt.pix.field = V4L2_FIELD_NONE;
        if (ioctl(fd, VIDIOC_S_FMT, &format) == -1) {
            throw std::system_error(
                errno, std::system_category(), "There was an error while setting the cameras format");
        }

        // Set the frame rate
        v4l2_streamparm param;
        memset(&param, 0, sizeof(param));
        param.type = V4L2_BUF_TYPE_VIDEO_CAPTURE;

        // Get the current parameters (populate our fields)
        if (ioctl(fd, VIDIOC_G_PARM, &param) == -1) {
            throw std::system_error(
                errno, std::system_category(), "We were unable to get the current camera FPS parameters");
        }

        param.parm.capture.timeperframe.numerator   = 1;
        param.parm.capture.timeperframe.denominator = FRAMERATE;

        if (ioctl(fd, VIDIOC_S_PARM, &param) == -1) {
            throw std::system_error(
                errno, std::system_category(), "We were unable to get the current camera FPS parameters");
        }

        // Tell V4L2 that we are using 2 userspace buffers
        v4l2_requestbuffers rb;
        memset(&rb, 0, sizeof(rb));
        rb.count  = NUM_BUFFERS;
        rb.type   = V4L2_BUF_TYPE_VIDEO_CAPTURE;
        rb.memory = V4L2_MEMORY_USERPTR;

        if (ioctl(fd, VIDIOC_REQBUFS, &rb) == -1) {
            throw std::system_error(errno, std::system_category(), "There was an error configuring user buffers");
        }

        settings.insert(std::make_pair("brightness", V4L2_CID_BRIGHTNESS));
        settings.insert(std::make_pair("gain", V4L2_CID_GAIN));
        settings.insert(std::make_pair("gamma", V4L2_CID_GAMMA));
        settings.insert(std::make_pair("contrast", V4L2_CID_CONTRAST));
        settings.insert(std::make_pair("saturation", V4L2_CID_SATURATION));
        settings.insert(std::make_pair("power_line_frequency", V4L2_CID_POWER_LINE_FREQUENCY));
        settings.insert(std::make_pair("auto_white_balance", V4L2_CID_AUTO_WHITE_BALANCE));
        settings.insert(std::make_pair("white_balance_temperature", V4L2_CID_WHITE_BALANCE_TEMPERATURE));
        settings.insert(std::make_pair("auto_exposure", V4L2_CID_EXPOSURE_AUTO));
        settings.insert(std::make_pair("auto_exposure_priority", V4L2_CID_EXPOSURE_AUTO_PRIORITY));
        settings.insert(std::make_pair("absolute_exposure", V4L2_CID_EXPOSURE_ABSOLUTE));
        settings.insert(std::make_pair("backlight_compensation", V4L2_CID_BACKLIGHT_COMPENSATION));
        settings.insert(std::make_pair("auto_focus", V4L2_CID_FOCUS_AUTO));
        // settings.insert(std::make_pair("absolute_focus",             V4L2_CID_FOCUS_ABSOLUTE));
        settings.insert(std::make_pair("absolute_zoom", V4L2_CID_ZOOM_ABSOLUTE));
        settings.insert(std::make_pair("absolute_pan", V4L2_CID_PAN_ABSOLUTE));
        settings.insert(std::make_pair("absolute_tilt", V4L2_CID_TILT_ABSOLUTE));
        settings.insert(std::make_pair("sharpness", V4L2_CID_SHARPNESS));
    }

    void V4L2Camera::resetCamera() {
        resetCamera(deviceID, format, fourcc, width, height);
    }

    void V4L2Camera::startStreaming() {
        if (!streaming) {
            // Start streaming data
            int command = V4L2_BUF_TYPE_VIDEO_CAPTURE;

            if (ioctl(fd, VIDIOC_STREAMON, &command) == -1) {
                throw std::system_error(errno, std::system_category(), "Unable to start camera streaming");
            }

            // Calculate how big our buffers must be
            size_t bufferlength = width * height * 2;

            // Enqueue 2 buffers
            for (uint i = 0; i < NUM_BUFFERS; ++i) {
                buffers[i].resize(bufferlength);

                v4l2_buffer buff;
                memset(&buff, 0, sizeof(buff));
                buff.type      = V4L2_BUF_TYPE_VIDEO_CAPTURE;
                buff.memory    = V4L2_MEMORY_USERPTR;
                buff.index     = i;
                buff.m.userptr = reinterpret_cast<unsigned long int>(buffers[i].data());
                buff.length    = buffers[i].capacity();

                if (ioctl(fd, VIDIOC_QBUF, &buff) == -1) {
                    throw std::system_error(errno, std::system_category(), "Unable to queue buffers");
                }
            }

<<<<<<< HEAD
            catch(const std::exception& e)
            {
                NUClear::log<NUClear::DEBUG>(std::string("Exception while setting camera configuration: ") + e.what());
                throw e;
=======
            streaming = true;
        }
    }

    void V4L2Camera::stopStreaming() {
        if (streaming) {
            // Dequeue all buffers
            for (bool done = false; !done;) {
                if (ioctl(fd, VIDIOC_DQBUF) == -1) {
                    done = true;
                }
>>>>>>> 2d3d236e
            }

            // Stop streaming data
            int command = V4L2_BUF_TYPE_VIDEO_CAPTURE;

            if (ioctl(fd, VIDIOC_STREAMOFF, &command) == -1) {
                throw std::system_error(errno, std::system_category(), "Unable to stop camera streaming");
            }

            streaming = false;
        }
    }

<<<<<<< HEAD
        message::input::Image V4L2Camera::getImage()
        {
            if (!streaming)
            {
                throw std::runtime_error("The camera is currently not streaming");
            }

            // Extract our buffer from the driver
            v4l2_buffer current;
            memset(&current, 0, sizeof(current));
            current.type = V4L2_BUF_TYPE_VIDEO_CAPTURE;
            current.memory = V4L2_MEMORY_USERPTR;

            if (ioctl(fd, VIDIOC_DQBUF, &current) == -1)
            {
                throw std::system_error(errno, std::system_category(), "There was an error while de-queuing a buffer");
            }

            // Extract our data and create a new fresh buffer
            std::vector<uint8_t> data(buffers[current.index].size());
            std::swap(data, buffers[current.index]);
            data.resize(current.bytesused);

            // Calculate the timestamp in terms of NUClear clock
            auto monotonicTime = std::chrono::microseconds(current.timestamp.tv_usec) + std::chrono::seconds(current.timestamp.tv_sec);
            auto mclock = std::chrono::duration_cast<std::chrono::microseconds>(std::chrono::steady_clock::now().time_since_epoch());
            auto nclock = std::chrono::duration_cast<std::chrono::microseconds>(NUClear::clock::now().time_since_epoch());
            auto timestamp = NUClear::clock::time_point(monotonicTime + (nclock - mclock));

            // Requeue our buffer
            v4l2_buffer requeue;
            memset(&requeue, 0, sizeof(requeue));
            requeue.type = V4L2_BUF_TYPE_VIDEO_CAPTURE;
            requeue.memory = V4L2_MEMORY_USERPTR;
            requeue.index = current.index;
            requeue.m.userptr = reinterpret_cast<unsigned long int>(buffers[current.index].data());
            requeue.length = buffers[current.index].capacity();

            if (ioctl(fd, VIDIOC_QBUF, &requeue) == -1)
            {
                throw std::system_error(errno, std::system_category(), "There was an error while re-queuing a buffer");
            };

            // Move this data into the image
            Image image;
            image.dimensions   << width, height;
            image.format       = fourcc;
            image.serialNumber = deviceID;
            image.timestamp    = timestamp;
            image.data         = std::move(data);
            return image;
        }

        void V4L2Camera::resetCamera(const std::string& device, const std::string& fmt, const FOURCC& cc, size_t w, size_t h)
        {
            // if the camera device is already open, close it
            closeCamera();

            // Store our new state
            deviceID = device;
            format   = fmt;
            fourcc   = cc;
            width    = w;
            height   = h;

            // Open the camera device
            fd = open(deviceID.c_str(), O_RDWR);

            // Check if we managed to open our file descriptor
            int resetCount = 0;

            while (fd < 0 && resetCount < 100)
            {
                    std::cout << "Toggling GPIO" << std::endl;
                    std::ofstream gpio;
                    gpio.open ("/sys/class/gpio/gpio8/value");
                    gpio << "0";
                    std::this_thread::sleep_for(std::chrono::milliseconds(150));
                    gpio << "1";
                    std::this_thread::sleep_for(std::chrono::milliseconds(100));
                    gpio.close();
                    fd = open(deviceID.c_str(), O_RDWR);
                    resetCount++;
            }
            if (fd < 0)
            {
                throw std::runtime_error(std::string("We were unable to access the camera device on ") + deviceID);
            }

            // Here we set the "Format" of the device (the type of data we are getting)
            v4l2_format format;
            memset(&format, 0, sizeof (format));
            format.type = V4L2_BUF_TYPE_VIDEO_CAPTURE;
            format.fmt.pix.width = width;
            format.fmt.pix.height = height;

            // We have to choose YUYV or MJPG here
            if(fmt == "YUYV")
            {
                format.fmt.pix.pixelformat = V4L2_PIX_FMT_YUYV;
            }

            else if(fmt == "MJPG")
            {
                format.fmt.pix.pixelformat = V4L2_PIX_FMT_MJPEG;
            }

            else
            {
                throw std::runtime_error("The format must be either YUYV or MJPG");
            }

            format.fmt.pix.field = V4L2_FIELD_NONE;
            if (ioctl(fd, VIDIOC_S_FMT, &format) == -1)
            {
                throw std::system_error(errno, std::system_category(), "There was an error while setting the cameras format");
            }

            // Set the frame rate
            v4l2_streamparm param;
            memset(&param, 0, sizeof(param));
            param.type = V4L2_BUF_TYPE_VIDEO_CAPTURE;

            // Get the current parameters (populate our fields)
            if (ioctl(fd, VIDIOC_G_PARM, &param) == -1)
            {
                throw std::system_error(errno, std::system_category(), "We were unable to get the current camera FPS parameters");
            }

            param.parm.capture.timeperframe.numerator = 1;
            param.parm.capture.timeperframe.denominator = FRAMERATE;

            if (ioctl(fd, VIDIOC_S_PARM, &param) == -1)
            {
                throw std::system_error(errno, std::system_category(), "We were unable to get the current camera FPS parameters");
            }

            // Tell V4L2 that we are using 2 userspace buffers
            v4l2_requestbuffers rb;
            memset(&rb, 0, sizeof(rb));
            rb.count = NUM_BUFFERS;
            rb.type = V4L2_BUF_TYPE_VIDEO_CAPTURE;
            rb.memory = V4L2_MEMORY_USERPTR;

            if (ioctl(fd, VIDIOC_REQBUFS, &rb) == -1)
            {
                throw std::system_error(errno, std::system_category(), "There was an error configuring user buffers");
            }

            settings.insert(std::make_pair("brightness",                 V4L2_CID_BRIGHTNESS));
            settings.insert(std::make_pair("gain",                       V4L2_CID_GAIN));
            settings.insert(std::make_pair("gamma",                      V4L2_CID_GAMMA));
            settings.insert(std::make_pair("contrast",                   V4L2_CID_CONTRAST));
            settings.insert(std::make_pair("saturation",                 V4L2_CID_SATURATION));
            settings.insert(std::make_pair("power_line_frequency",       V4L2_CID_POWER_LINE_FREQUENCY));
            settings.insert(std::make_pair("auto_white_balance",         V4L2_CID_AUTO_WHITE_BALANCE));
            settings.insert(std::make_pair("white_balance_temperature",  V4L2_CID_WHITE_BALANCE_TEMPERATURE));
            settings.insert(std::make_pair("auto_exposure",              V4L2_CID_EXPOSURE_AUTO));
            settings.insert(std::make_pair("auto_exposure_priority",     V4L2_CID_EXPOSURE_AUTO_PRIORITY));
            settings.insert(std::make_pair("absolute_exposure",          V4L2_CID_EXPOSURE_ABSOLUTE));
            settings.insert(std::make_pair("backlight_compensation",     V4L2_CID_BACKLIGHT_COMPENSATION));
            settings.insert(std::make_pair("auto_focus",                 V4L2_CID_FOCUS_AUTO));
            // settings.insert(std::make_pair("absolute_focus",             V4L2_CID_FOCUS_ABSOLUTE));
            settings.insert(std::make_pair("absolute_zoom",              V4L2_CID_ZOOM_ABSOLUTE));
            settings.insert(std::make_pair("absolute_pan",               V4L2_CID_PAN_ABSOLUTE));
            settings.insert(std::make_pair("absolute_tilt",              V4L2_CID_TILT_ABSOLUTE));
            settings.insert(std::make_pair("sharpness",                  V4L2_CID_SHARPNESS));
        }

        void V4L2Camera::resetCamera()
        {
            resetCamera(deviceID,format,fourcc,width,height);
        }

        void V4L2Camera::startStreaming()
        {
           if (!streaming)
           {
                // Start streaming data
                int command = V4L2_BUF_TYPE_VIDEO_CAPTURE;

                if (ioctl(fd, VIDIOC_STREAMON, &command) == -1)
                {
                    throw std::system_error(errno, std::system_category(), "Unable to start camera streaming");
                }

                // Calculate how big our buffers must be
                size_t bufferlength = width * height * 2;

                // Enqueue 2 buffers
                for(uint i = 0; i < NUM_BUFFERS; ++i)
                {
                    buffers[i].resize(bufferlength);

                    v4l2_buffer buff;
                    memset(&buff, 0, sizeof(buff));
                    buff.type = V4L2_BUF_TYPE_VIDEO_CAPTURE;
                    buff.memory = V4L2_MEMORY_USERPTR;
                    buff.index = i;
                    buff.m.userptr = reinterpret_cast<unsigned long int>(buffers[i].data());
                    buff.length = buffers[i].capacity();

                    if (ioctl(fd, VIDIOC_QBUF, &buff) == -1)
                    {
                        throw std::system_error(errno, std::system_category(), "Unable to queue buffers");
                    }
                }

                streaming = true;
            }
        }

        void V4L2Camera::stopStreaming()
        {
            if (streaming)
            {
                // Dequeue all buffers
                for(bool done = false; !done;)
                {
                    if(ioctl(fd, VIDIOC_DQBUF) == -1)
                    {
                        done = true;
                    }
                }

                // Stop streaming data
                int command = V4L2_BUF_TYPE_VIDEO_CAPTURE;

                if (ioctl(fd, VIDIOC_STREAMOFF, &command) == -1)
                {
                    throw std::system_error(errno, std::system_category(), "Unable to stop camera streaming");
                }

                streaming = false;
            }
        }

        void V4L2Camera::closeCamera()
            {
                if (fd != -1)
                {
                    try{
                        stopStreaming();
                    }
                    catch (std::system_error)
                    {
                        streaming = false;
                    }
                    close(fd);
                    fd = -1;
                }
            }

        void V4L2Camera::setConfig(const ::extension::Configuration& _config)
        {
            config = _config;

            int w  = config["imageWidth"].as<uint>();
            int h  = config["imageHeight"].as<uint>();
            std::string ID  = config["deviceID"].as<std::string>();
            std::string fmt = config["imageFormat"].as<std::string>();
            FOURCC cc = utility::vision::getFourCCFromDescription(format);

            if (width    != static_cast<size_t>(w) ||
                height   != static_cast<size_t>(h) ||
                format   != fmt ||
                deviceID != ID)
            {
                resetCamera(ID, fmt, cc, w, h);
            }
        }

        int32_t V4L2Camera::getSetting(unsigned int id)
        {
            // Check if we can access the value
            struct v4l2_queryctrl queryctrl;
            queryctrl.id = id;

            if (ioctl(fd, VIDIOC_QUERYCTRL, &queryctrl) == -1)
            {
                throw std::system_error(errno, std::system_category(), "There was an error while attempting to get the status of this camera value");
            }

            if (queryctrl.flags & V4L2_CTRL_FLAG_DISABLED)
            {
                throw std::runtime_error("Requested camera value is not available");
=======
    void V4L2Camera::closeCamera() {
        if (fd != -1) {
            try {
                stopStreaming();
>>>>>>> 2d3d236e
            }
            catch (std::system_error) {
                streaming = false;
            }
            close(fd);
            fd = -1;
        }
    }

<<<<<<< HEAD
            if (queryctrl.type != V4L2_CTRL_TYPE_BOOLEAN && queryctrl.type != V4L2_CTRL_TYPE_INTEGER && queryctrl.type != V4L2_CTRL_TYPE_MENU)
            {
                throw std::runtime_error("Requested camera value is not supported");
            }

            // Try to get the value
            struct v4l2_control control_s;
            control_s.id = id;

            if (ioctl(fd, VIDIOC_G_CTRL, &control_s) < 0)
            {
                throw std::system_error(errno, std::system_category(), "There was an error while trying to get the current value");
            }

            return control_s.value;
        }

        bool V4L2Camera::setSetting(unsigned int id, int32_t value)
        {
            // Check if we can access the value
            struct v4l2_queryctrl queryctrl;
            queryctrl.id = id;

            if (ioctl(fd, VIDIOC_QUERYCTRL, &queryctrl) < 0)
            {
                return false;
            }

            if (queryctrl.flags & V4L2_CTRL_FLAG_DISABLED)
            {
                return false;
            }

            if (queryctrl.type != V4L2_CTRL_TYPE_BOOLEAN && queryctrl.type != V4L2_CTRL_TYPE_INTEGER && queryctrl.type != V4L2_CTRL_TYPE_MENU)
            {
                return false;
            }

            // Shape the value if it's above or below our limits
            if (value < queryctrl.minimum)
            {
                value = queryctrl.minimum;
            }

            if (value > queryctrl.maximum)
            {
                value = queryctrl.maximum;
            }

            // Attempt to write the value
            struct v4l2_control control_s;
            control_s.id = id;
            control_s.value = value;

            if (ioctl(fd, VIDIOC_S_CTRL, &control_s) < 0)
            {
                return false;
            }

            // We succeeded
            return true;
        }

	}
}
=======
    void V4L2Camera::setConfig(const ::extension::Configuration& _config) {
        config = _config;

        int w           = config["imageWidth"].as<uint>();
        int h           = config["imageHeight"].as<uint>();
        std::string ID  = config["deviceID"].as<std::string>();
        std::string fmt = config["imageFormat"].as<std::string>();
        FOURCC cc       = utility::vision::getFourCCFromDescription(format);

        if (width != static_cast<size_t>(w) || height != static_cast<size_t>(h) || format != fmt || deviceID != ID) {
            resetCamera(ID, fmt, cc, w, h);
        }
    }

    int32_t V4L2Camera::getSetting(unsigned int id) {
        // Check if we can access the value
        struct v4l2_queryctrl queryctrl;
        queryctrl.id = id;

        if (ioctl(fd, VIDIOC_QUERYCTRL, &queryctrl) == -1) {
            throw std::system_error(errno,
                                    std::system_category(),
                                    "There was an error while attempting to get the status of this camera value");
        }

        if (queryctrl.flags & V4L2_CTRL_FLAG_DISABLED) {
            throw std::runtime_error("Requested camera value is not available");
        }

        if (queryctrl.type != V4L2_CTRL_TYPE_BOOLEAN && queryctrl.type != V4L2_CTRL_TYPE_INTEGER
            && queryctrl.type != V4L2_CTRL_TYPE_MENU) {
            throw std::runtime_error("Requested camera value is not supported");
        }

        // Try to get the value
        struct v4l2_control control_s;
        control_s.id = id;

        if (ioctl(fd, VIDIOC_G_CTRL, &control_s) < 0) {
            throw std::system_error(
                errno, std::system_category(), "There was an error while trying to get the current value");
        }

        return control_s.value;
    }

    bool V4L2Camera::setSetting(unsigned int id, int32_t value) {
        // Check if we can access the value
        struct v4l2_queryctrl queryctrl;
        queryctrl.id = id;

        if (ioctl(fd, VIDIOC_QUERYCTRL, &queryctrl) < 0) {
            return false;
        }

        if (queryctrl.flags & V4L2_CTRL_FLAG_DISABLED) {
            return false;
        }

        if (queryctrl.type != V4L2_CTRL_TYPE_BOOLEAN && queryctrl.type != V4L2_CTRL_TYPE_INTEGER
            && queryctrl.type != V4L2_CTRL_TYPE_MENU) {
            return false;
        }

        // Shape the value if it's above or below our limits
        if (value < queryctrl.minimum) {
            value = queryctrl.minimum;
        }

        if (value > queryctrl.maximum) {
            value = queryctrl.maximum;
        }

        // Attempt to write the value
        struct v4l2_control control_s;
        control_s.id    = id;
        control_s.value = value;

        if (ioctl(fd, VIDIOC_S_CTRL, &control_s) < 0) {
            return false;
        }

        // We succeeded
        return true;
    }
}  // namespace input
}  // namespace module
>>>>>>> 2d3d236e
<|MERGE_RESOLUTION|>--- conflicted
+++ resolved
@@ -1,19 +1,7 @@
 #include "V4L2Camera.h"
 #include "Camera.h"
-#include "V4L2Camera.h"
 
 #include "extension/FileWatch.h"
-
-<<<<<<< HEAD
-namespace module
-{
-	namespace input
-	{
-		using extension::Configuration;
-        using extension::FileWatch;
-=======
-#include "extension/FileWatch.h"
->>>>>>> 2d3d236e
 
 namespace module {
 namespace input {
@@ -23,25 +11,6 @@
     using message::input::CameraParameters;
     using message::input::Image;
 
-<<<<<<< HEAD
-
-        V4L2Camera Camera::initiateV4L2Camera(const Configuration& config)
-        {
-            // This trigger gets us as close as we can to the frame rate as possible (as high resolution as we can)
-            V4L2FrameRateHandle = on<Every<V4L2Camera::FRAMERATE, Per<std::chrono::seconds>>, Single>().then("Read V4L2Camera", [this] {
-
-                for (auto& camera : V4L2Cameras)
-                {
-                    try{
-                        // If the camera is ready, get an image and emit it
-                        if (camera.second.isStreaming())
-                        {
-                            emit(std::make_unique<Image>(camera.second.getImage()));
-                        }
-                    }
-                    catch (std::system_error& e)
-                    {
-=======
     using FOURCC = utility::vision::FOURCC;
 
 
@@ -59,7 +28,6 @@
                         log(camera.second.isStreaming());
                     }
                     catch (std::system_error& e) {
->>>>>>> 2d3d236e
                         log<NUClear::ERROR>(e.what());
                         log("Resetting Camera");
                         V4L2FrameRateHandle.disable();
@@ -73,29 +41,6 @@
                 }
             });
 
-<<<<<<< HEAD
-            std::string deviceID = config["deviceID"];
-            V4L2Camera camera = V4L2Camera(config, deviceID);
-
-            V4L2SettingsHandle = on<Every<1, std::chrono::seconds>>().then("V4L2 Camera Setting Applicator", [this] {
-
-                for (auto& camera : V4L2Cameras)
-                {
-                    try {
-                        if (camera.second.isStreaming())
-                        {
-                            // Set all other camera settings
-                            for (auto& setting : camera.second.getConfig().config)
-                            {
-                                auto& settings = camera.second.getSettings();
-                                auto it = settings.find(setting.first.as<std::string>());
-
-                                if (it != settings.end())
-                                {
-                                    if (camera.second.setSetting(it->second, setting.second.as<int>()) == false)
-                                    {
-                                        log<NUClear::DEBUG>("Failed to set", it->first, "on camera", camera.first);
-=======
         std::string deviceID = config["deviceID"];
         V4L2Camera camera    = V4L2Camera(config, deviceID);
 
@@ -119,7 +64,6 @@
                                     if (camera.second.setSetting(it->second, setting.second.as<int>()) == false) {
                                         log<NUClear::DEBUG>("Failed to set", it->first, "on camera", camera.first);
                                         errorCount++;
->>>>>>> 2d3d236e
                                     }
                                 }
                             }
@@ -130,12 +74,7 @@
                             }
                         }
                     }
-<<<<<<< HEAD
-                    catch (std::system_error& e)
-                    {
-=======
                     catch (std::system_error& e) {
->>>>>>> 2d3d236e
                         log<NUClear::ERROR>(e.what());
                         log("Resetting Camera");
                         V4L2FrameRateHandle.disable();
@@ -149,55 +88,6 @@
                 }
             });
 
-<<<<<<< HEAD
-            camera.setSettingsHandle(V4L2SettingsHandle);
-            auto cameraParameters = std::make_unique<CameraParameters>();
-            double tanHalfFOV[2], imageCentre[2];
-
-            cameraParameters->imageSizePixels << config["imageWidth"].as<uint>(), config["imageHeight"].as<uint>();
-            cameraParameters->FOV << config["FOV_X"].as<double>(), config["FOV_Y"].as<double>();
-            cameraParameters->distortionFactor = config["DISTORTION_FACTOR"].as<double>();
-            tanHalfFOV[0]  = std::tan(cameraParameters->FOV[0] * 0.5);
-            tanHalfFOV[1]  = std::tan(cameraParameters->FOV[1] * 0.5);
-            imageCentre[0] = cameraParameters->imageSizePixels[0] * 0.5;
-            imageCentre[1] = cameraParameters->imageSizePixels[1] * 0.5;
-            cameraParameters->pixelsToTanThetaFactor << (tanHalfFOV[0] / imageCentre[0]), (tanHalfFOV[1] / imageCentre[1]);
-            cameraParameters->focalLengthPixels = imageCentre[0] / tanHalfFOV[0];
-
-            emit<Scope::DIRECT>(std::move(cameraParameters));
-
-            log("Emitted camera parameters for camera", config["deviceID"].as<std::string>());
-
-            try
-            {
-                // Recreate the camera device at the required resolution
-                int width  = config["imageWidth"].as<uint>();
-                int height = config["imageHeight"].as<uint>();
-                std::string deviceID = config["deviceID"].as<std::string>();
-                std::string format   = config["imageFormat"].as<std::string>();
-                FOURCC fourcc = utility::vision::getFourCCFromDescription(format);
-
-                log("Initialising driver for camera", deviceID);
-
-                //V4L2Camera camera(config, deviceID);
-
-                camera.resetCamera(deviceID, format, fourcc, width, height);
-
-                log("Applying settings for camera", deviceID);
-
-                // Set all other camera settings
-                for(auto& setting : config.config)
-                {
-                    auto& settings = camera.getSettings();
-                    auto it = settings.find(setting.first.as<std::string>());
-
-                    if(it != settings.end())
-                    {
-                        if (camera.setSetting(it->second, setting.second.as<int>()) == false)
-                        {
-                            log<NUClear::DEBUG>("Failed to set", it->first, "on camera", deviceID);
-                        }
-=======
         camera.setSettingsHandle(V4L2SettingsHandle);
         auto cameraParameters = std::make_unique<CameraParameters>();
         double tanHalfFOV[2], imageCentre[2];
@@ -241,7 +131,6 @@
                     if (camera.setSetting(it->second, setting.second.as<int>()) == false) {
                         throw std::system_error(
                             errno, std::system_category(), ("Failed to set", it->first, "on camera", deviceID));
->>>>>>> 2d3d236e
                     }
                 }
             }
@@ -251,9 +140,6 @@
 
             log("Camera", deviceID, "is now streaming.");
 
-<<<<<<< HEAD
-                camera.enableHandles();
-=======
             camera.enableHandles();
 
             return (std::move(camera));
@@ -264,7 +150,6 @@
             throw e;
         }
     }
->>>>>>> 2d3d236e
 
     message::input::Image V4L2Camera::getImage() {
         if (!streaming) {
@@ -460,12 +345,6 @@
                 }
             }
 
-<<<<<<< HEAD
-            catch(const std::exception& e)
-            {
-                NUClear::log<NUClear::DEBUG>(std::string("Exception while setting camera configuration: ") + e.what());
-                throw e;
-=======
             streaming = true;
         }
     }
@@ -477,7 +356,6 @@
                 if (ioctl(fd, VIDIOC_DQBUF) == -1) {
                     done = true;
                 }
->>>>>>> 2d3d236e
             }
 
             // Stop streaming data
@@ -491,299 +369,10 @@
         }
     }
 
-<<<<<<< HEAD
-        message::input::Image V4L2Camera::getImage()
-        {
-            if (!streaming)
-            {
-                throw std::runtime_error("The camera is currently not streaming");
-            }
-
-            // Extract our buffer from the driver
-            v4l2_buffer current;
-            memset(&current, 0, sizeof(current));
-            current.type = V4L2_BUF_TYPE_VIDEO_CAPTURE;
-            current.memory = V4L2_MEMORY_USERPTR;
-
-            if (ioctl(fd, VIDIOC_DQBUF, &current) == -1)
-            {
-                throw std::system_error(errno, std::system_category(), "There was an error while de-queuing a buffer");
-            }
-
-            // Extract our data and create a new fresh buffer
-            std::vector<uint8_t> data(buffers[current.index].size());
-            std::swap(data, buffers[current.index]);
-            data.resize(current.bytesused);
-
-            // Calculate the timestamp in terms of NUClear clock
-            auto monotonicTime = std::chrono::microseconds(current.timestamp.tv_usec) + std::chrono::seconds(current.timestamp.tv_sec);
-            auto mclock = std::chrono::duration_cast<std::chrono::microseconds>(std::chrono::steady_clock::now().time_since_epoch());
-            auto nclock = std::chrono::duration_cast<std::chrono::microseconds>(NUClear::clock::now().time_since_epoch());
-            auto timestamp = NUClear::clock::time_point(monotonicTime + (nclock - mclock));
-
-            // Requeue our buffer
-            v4l2_buffer requeue;
-            memset(&requeue, 0, sizeof(requeue));
-            requeue.type = V4L2_BUF_TYPE_VIDEO_CAPTURE;
-            requeue.memory = V4L2_MEMORY_USERPTR;
-            requeue.index = current.index;
-            requeue.m.userptr = reinterpret_cast<unsigned long int>(buffers[current.index].data());
-            requeue.length = buffers[current.index].capacity();
-
-            if (ioctl(fd, VIDIOC_QBUF, &requeue) == -1)
-            {
-                throw std::system_error(errno, std::system_category(), "There was an error while re-queuing a buffer");
-            };
-
-            // Move this data into the image
-            Image image;
-            image.dimensions   << width, height;
-            image.format       = fourcc;
-            image.serialNumber = deviceID;
-            image.timestamp    = timestamp;
-            image.data         = std::move(data);
-            return image;
-        }
-
-        void V4L2Camera::resetCamera(const std::string& device, const std::string& fmt, const FOURCC& cc, size_t w, size_t h)
-        {
-            // if the camera device is already open, close it
-            closeCamera();
-
-            // Store our new state
-            deviceID = device;
-            format   = fmt;
-            fourcc   = cc;
-            width    = w;
-            height   = h;
-
-            // Open the camera device
-            fd = open(deviceID.c_str(), O_RDWR);
-
-            // Check if we managed to open our file descriptor
-            int resetCount = 0;
-
-            while (fd < 0 && resetCount < 100)
-            {
-                    std::cout << "Toggling GPIO" << std::endl;
-                    std::ofstream gpio;
-                    gpio.open ("/sys/class/gpio/gpio8/value");
-                    gpio << "0";
-                    std::this_thread::sleep_for(std::chrono::milliseconds(150));
-                    gpio << "1";
-                    std::this_thread::sleep_for(std::chrono::milliseconds(100));
-                    gpio.close();
-                    fd = open(deviceID.c_str(), O_RDWR);
-                    resetCount++;
-            }
-            if (fd < 0)
-            {
-                throw std::runtime_error(std::string("We were unable to access the camera device on ") + deviceID);
-            }
-
-            // Here we set the "Format" of the device (the type of data we are getting)
-            v4l2_format format;
-            memset(&format, 0, sizeof (format));
-            format.type = V4L2_BUF_TYPE_VIDEO_CAPTURE;
-            format.fmt.pix.width = width;
-            format.fmt.pix.height = height;
-
-            // We have to choose YUYV or MJPG here
-            if(fmt == "YUYV")
-            {
-                format.fmt.pix.pixelformat = V4L2_PIX_FMT_YUYV;
-            }
-
-            else if(fmt == "MJPG")
-            {
-                format.fmt.pix.pixelformat = V4L2_PIX_FMT_MJPEG;
-            }
-
-            else
-            {
-                throw std::runtime_error("The format must be either YUYV or MJPG");
-            }
-
-            format.fmt.pix.field = V4L2_FIELD_NONE;
-            if (ioctl(fd, VIDIOC_S_FMT, &format) == -1)
-            {
-                throw std::system_error(errno, std::system_category(), "There was an error while setting the cameras format");
-            }
-
-            // Set the frame rate
-            v4l2_streamparm param;
-            memset(&param, 0, sizeof(param));
-            param.type = V4L2_BUF_TYPE_VIDEO_CAPTURE;
-
-            // Get the current parameters (populate our fields)
-            if (ioctl(fd, VIDIOC_G_PARM, &param) == -1)
-            {
-                throw std::system_error(errno, std::system_category(), "We were unable to get the current camera FPS parameters");
-            }
-
-            param.parm.capture.timeperframe.numerator = 1;
-            param.parm.capture.timeperframe.denominator = FRAMERATE;
-
-            if (ioctl(fd, VIDIOC_S_PARM, &param) == -1)
-            {
-                throw std::system_error(errno, std::system_category(), "We were unable to get the current camera FPS parameters");
-            }
-
-            // Tell V4L2 that we are using 2 userspace buffers
-            v4l2_requestbuffers rb;
-            memset(&rb, 0, sizeof(rb));
-            rb.count = NUM_BUFFERS;
-            rb.type = V4L2_BUF_TYPE_VIDEO_CAPTURE;
-            rb.memory = V4L2_MEMORY_USERPTR;
-
-            if (ioctl(fd, VIDIOC_REQBUFS, &rb) == -1)
-            {
-                throw std::system_error(errno, std::system_category(), "There was an error configuring user buffers");
-            }
-
-            settings.insert(std::make_pair("brightness",                 V4L2_CID_BRIGHTNESS));
-            settings.insert(std::make_pair("gain",                       V4L2_CID_GAIN));
-            settings.insert(std::make_pair("gamma",                      V4L2_CID_GAMMA));
-            settings.insert(std::make_pair("contrast",                   V4L2_CID_CONTRAST));
-            settings.insert(std::make_pair("saturation",                 V4L2_CID_SATURATION));
-            settings.insert(std::make_pair("power_line_frequency",       V4L2_CID_POWER_LINE_FREQUENCY));
-            settings.insert(std::make_pair("auto_white_balance",         V4L2_CID_AUTO_WHITE_BALANCE));
-            settings.insert(std::make_pair("white_balance_temperature",  V4L2_CID_WHITE_BALANCE_TEMPERATURE));
-            settings.insert(std::make_pair("auto_exposure",              V4L2_CID_EXPOSURE_AUTO));
-            settings.insert(std::make_pair("auto_exposure_priority",     V4L2_CID_EXPOSURE_AUTO_PRIORITY));
-            settings.insert(std::make_pair("absolute_exposure",          V4L2_CID_EXPOSURE_ABSOLUTE));
-            settings.insert(std::make_pair("backlight_compensation",     V4L2_CID_BACKLIGHT_COMPENSATION));
-            settings.insert(std::make_pair("auto_focus",                 V4L2_CID_FOCUS_AUTO));
-            // settings.insert(std::make_pair("absolute_focus",             V4L2_CID_FOCUS_ABSOLUTE));
-            settings.insert(std::make_pair("absolute_zoom",              V4L2_CID_ZOOM_ABSOLUTE));
-            settings.insert(std::make_pair("absolute_pan",               V4L2_CID_PAN_ABSOLUTE));
-            settings.insert(std::make_pair("absolute_tilt",              V4L2_CID_TILT_ABSOLUTE));
-            settings.insert(std::make_pair("sharpness",                  V4L2_CID_SHARPNESS));
-        }
-
-        void V4L2Camera::resetCamera()
-        {
-            resetCamera(deviceID,format,fourcc,width,height);
-        }
-
-        void V4L2Camera::startStreaming()
-        {
-           if (!streaming)
-           {
-                // Start streaming data
-                int command = V4L2_BUF_TYPE_VIDEO_CAPTURE;
-
-                if (ioctl(fd, VIDIOC_STREAMON, &command) == -1)
-                {
-                    throw std::system_error(errno, std::system_category(), "Unable to start camera streaming");
-                }
-
-                // Calculate how big our buffers must be
-                size_t bufferlength = width * height * 2;
-
-                // Enqueue 2 buffers
-                for(uint i = 0; i < NUM_BUFFERS; ++i)
-                {
-                    buffers[i].resize(bufferlength);
-
-                    v4l2_buffer buff;
-                    memset(&buff, 0, sizeof(buff));
-                    buff.type = V4L2_BUF_TYPE_VIDEO_CAPTURE;
-                    buff.memory = V4L2_MEMORY_USERPTR;
-                    buff.index = i;
-                    buff.m.userptr = reinterpret_cast<unsigned long int>(buffers[i].data());
-                    buff.length = buffers[i].capacity();
-
-                    if (ioctl(fd, VIDIOC_QBUF, &buff) == -1)
-                    {
-                        throw std::system_error(errno, std::system_category(), "Unable to queue buffers");
-                    }
-                }
-
-                streaming = true;
-            }
-        }
-
-        void V4L2Camera::stopStreaming()
-        {
-            if (streaming)
-            {
-                // Dequeue all buffers
-                for(bool done = false; !done;)
-                {
-                    if(ioctl(fd, VIDIOC_DQBUF) == -1)
-                    {
-                        done = true;
-                    }
-                }
-
-                // Stop streaming data
-                int command = V4L2_BUF_TYPE_VIDEO_CAPTURE;
-
-                if (ioctl(fd, VIDIOC_STREAMOFF, &command) == -1)
-                {
-                    throw std::system_error(errno, std::system_category(), "Unable to stop camera streaming");
-                }
-
-                streaming = false;
-            }
-        }
-
-        void V4L2Camera::closeCamera()
-            {
-                if (fd != -1)
-                {
-                    try{
-                        stopStreaming();
-                    }
-                    catch (std::system_error)
-                    {
-                        streaming = false;
-                    }
-                    close(fd);
-                    fd = -1;
-                }
-            }
-
-        void V4L2Camera::setConfig(const ::extension::Configuration& _config)
-        {
-            config = _config;
-
-            int w  = config["imageWidth"].as<uint>();
-            int h  = config["imageHeight"].as<uint>();
-            std::string ID  = config["deviceID"].as<std::string>();
-            std::string fmt = config["imageFormat"].as<std::string>();
-            FOURCC cc = utility::vision::getFourCCFromDescription(format);
-
-            if (width    != static_cast<size_t>(w) ||
-                height   != static_cast<size_t>(h) ||
-                format   != fmt ||
-                deviceID != ID)
-            {
-                resetCamera(ID, fmt, cc, w, h);
-            }
-        }
-
-        int32_t V4L2Camera::getSetting(unsigned int id)
-        {
-            // Check if we can access the value
-            struct v4l2_queryctrl queryctrl;
-            queryctrl.id = id;
-
-            if (ioctl(fd, VIDIOC_QUERYCTRL, &queryctrl) == -1)
-            {
-                throw std::system_error(errno, std::system_category(), "There was an error while attempting to get the status of this camera value");
-            }
-
-            if (queryctrl.flags & V4L2_CTRL_FLAG_DISABLED)
-            {
-                throw std::runtime_error("Requested camera value is not available");
-=======
     void V4L2Camera::closeCamera() {
         if (fd != -1) {
             try {
                 stopStreaming();
->>>>>>> 2d3d236e
             }
             catch (std::system_error) {
                 streaming = false;
@@ -793,73 +382,6 @@
         }
     }
 
-<<<<<<< HEAD
-            if (queryctrl.type != V4L2_CTRL_TYPE_BOOLEAN && queryctrl.type != V4L2_CTRL_TYPE_INTEGER && queryctrl.type != V4L2_CTRL_TYPE_MENU)
-            {
-                throw std::runtime_error("Requested camera value is not supported");
-            }
-
-            // Try to get the value
-            struct v4l2_control control_s;
-            control_s.id = id;
-
-            if (ioctl(fd, VIDIOC_G_CTRL, &control_s) < 0)
-            {
-                throw std::system_error(errno, std::system_category(), "There was an error while trying to get the current value");
-            }
-
-            return control_s.value;
-        }
-
-        bool V4L2Camera::setSetting(unsigned int id, int32_t value)
-        {
-            // Check if we can access the value
-            struct v4l2_queryctrl queryctrl;
-            queryctrl.id = id;
-
-            if (ioctl(fd, VIDIOC_QUERYCTRL, &queryctrl) < 0)
-            {
-                return false;
-            }
-
-            if (queryctrl.flags & V4L2_CTRL_FLAG_DISABLED)
-            {
-                return false;
-            }
-
-            if (queryctrl.type != V4L2_CTRL_TYPE_BOOLEAN && queryctrl.type != V4L2_CTRL_TYPE_INTEGER && queryctrl.type != V4L2_CTRL_TYPE_MENU)
-            {
-                return false;
-            }
-
-            // Shape the value if it's above or below our limits
-            if (value < queryctrl.minimum)
-            {
-                value = queryctrl.minimum;
-            }
-
-            if (value > queryctrl.maximum)
-            {
-                value = queryctrl.maximum;
-            }
-
-            // Attempt to write the value
-            struct v4l2_control control_s;
-            control_s.id = id;
-            control_s.value = value;
-
-            if (ioctl(fd, VIDIOC_S_CTRL, &control_s) < 0)
-            {
-                return false;
-            }
-
-            // We succeeded
-            return true;
-        }
-
-	}
-}
-=======
     void V4L2Camera::setConfig(const ::extension::Configuration& _config) {
         config = _config;
 
@@ -946,5 +468,4 @@
         return true;
     }
 }  // namespace input
-}  // namespace module
->>>>>>> 2d3d236e
+}  // namespace module