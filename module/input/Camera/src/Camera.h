--- conflicted
+++ resolved
@@ -1,27 +1,6 @@
 #ifndef MODULE_INPUT_CAMERA_H
 #define MODULE_INPUT_CAMERA_H
 
-<<<<<<< HEAD
-=======
-#include <fcntl.h>
-// clang-format off
-// We need to include stdio.h before jpeglib.h because jpeglib.h doesn't do it.
-#include <stdio.h>
-#include <jpeglib.h>
-// clang-format on
-#include <linux/videodev2.h>
-#include <sys/ioctl.h>
-#include <sys/mman.h>
-#include <unistd.h>
-
-#include <nuclear>
-#include <sstream>
-#include <stdexcept>
-#include <string>
-#include <system_error>
-
-// clang-format off
->>>>>>> 8bad5d16
 extern "C" {
 #include <aravis-0.8/arv.h>
 }
