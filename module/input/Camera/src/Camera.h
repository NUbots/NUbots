#ifndef MODULE_INPUT_CAMERA_H
#define MODULE_INPUT_CAMERA_H

#include <sstream>
#include <stdexcept>
#include <string>
#include <system_error>

#include <fcntl.h>
#include <jpeglib.h>
#include <linux/videodev2.h>
#include <sys/ioctl.h>
#include <sys/mman.h>
#include <unistd.h>

#include <SpinGenApi/SpinnakerGenApi.h>
#include <Spinnaker.h>

#include <nuclear>

#include "extension/Configuration.h"

#include "message/input/CameraParameters.h"
#include "message/input/Image.h"

#include "utility/vision/fourcc.h"

#include "SpinnakerCamera.h"
#include "V4L2Camera.h"

namespace module {
namespace input {

    class Camera : public NUClear::Reactor {

    public:
        /// @brief Called by the powerplant to build and setup the Camera reactor.
        explicit Camera(std::unique_ptr<NUClear::Environment> environment);

    private:
        // V4L2 Camera details
        V4L2Camera initiateV4L2Camera(const ::extension::Configuration& config);
        void ShutdownV4L2Camera();

        ReactionHandle V4L2FrameRateHandle;
        ReactionHandle V4L2SettingsHandle;

        std::map<std::string, V4L2Camera> V4L2Cameras;


        // Spinnaker Camera details
        void initiateSpinnakerCamera(const ::extension::Configuration& config);
        void resetSpinnakerCamera(std::map<std::string, std::unique_ptr<SpinnakerImageEvent>>::iterator& camera,
                                  const ::extension::Configuration& config);
        void ShutdownSpinnakerCamera();

        Spinnaker::SystemPtr SpinnakerSystem;
        Spinnaker::CameraList SpinnakerCamList;
        std::map<std::string, std::unique_ptr<SpinnakerImageEvent>> SpinnakerCameras;

        static uint cameraCount;
    };
<<<<<<< HEAD
}
}
=======
}  // namespace input
}  // namespace module
>>>>>>> cbb5d3eb

#endif  // MODULE_INPUT_CAMERA_H<|MERGE_RESOLUTION|>--- conflicted
+++ resolved
@@ -60,12 +60,8 @@
 
         static uint cameraCount;
     };
-<<<<<<< HEAD
-}
-}
-=======
 }  // namespace input
 }  // namespace module
->>>>>>> cbb5d3eb
+
 
 #endif  // MODULE_INPUT_CAMERA_H