--- conflicted
+++ resolved
@@ -61,18 +61,11 @@
 
         on<Shutdown>().then([this] {
             ShutdownV4L2Camera();
-<<<<<<< HEAD
-
-=======
->>>>>>> 5340b184
             ShutdownSpinnakerCamera();
         });
     }
 
-<<<<<<< HEAD
-=======
     // When we shutdown, we must tell our camera class to close (stop streaming)
->>>>>>> 5340b184
     void Camera::ShutdownV4L2Camera() {
         for (auto& camera : V4L2Cameras) {
             camera.second.closeCamera();
@@ -81,10 +74,5 @@
 
         V4L2Cameras.clear();
     }
-<<<<<<< HEAD
-
-    // When we shutdown, we must tell our camera class to close (stop streaming)
-=======
->>>>>>> 5340b184
 }  // namespace input
 }  // namespace module