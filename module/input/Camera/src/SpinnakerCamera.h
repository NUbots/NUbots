--- conflicted
+++ resolved
@@ -57,18 +57,11 @@
 
                 reactor.emit(msg);
             }
-<<<<<<< HEAD
 
             image->Release();
         }
     };
-}
-}
-=======
-        }
-    };
 }  // namespace input
 }  // namespace module
->>>>>>> 204fc18f
 
 #endif  // MODULE_INPUT_CMAERA_SPINNAKERCAMERA_H