/*
 * This file is part of the NUbots Codebase.
 *
 * The NUbots Codebase is free software: you can redistribute it and/or modify
 * it under the terms of the GNU General Public License as published by
 * the Free Software Foundation, either version 3 of the License, or
 * (at your option) any later version.
 *
 * The NUbots Codebase is distributed in the hope that it will be useful,
 * but WITHOUT ANY WARRANTY; without even the implied warranty of
 * MERCHANTABILITY or FITNESS FOR A PARTICULAR PURPOSE.  See the
 * GNU General Public License for more details.
 *
 * You should have received a copy of the GNU General Public License
 * along with the NUbots Codebase.  If not, see <http://www.gnu.org/licenses/>.
 *
 * Copyright 2013 NUbots <nubots@nubots.net>
 */

#ifndef MODULES_INPUT_V4L2CAMERA_H
#define MODULES_INPUT_V4L2CAMERA_H

#include <map>
#include <memory>
#include <nuclear>
#include <string>
#include <nuclear>

#include "extension/Configuration.h"

#include "message/input/Image.h"

#include "utility/vision/fourcc.h"

namespace module {
namespace input {
    using message::input::Image;

    using FOURCC = utility::vision::FOURCC;

    constexpr size_t NUM_BUFFERS = 2;

    /**
     * @brief This struct encapsulates the physical camera device. It will setup a camera device and begin streaming
     *    images
     *
     * @details
     *    This class uses the Video4Linux2 kernel drivers in order to connect to and get data from the darwins built in
     *    webcam. It allocates 2 kernel mode buffers which are mapped into user space. These buffers are alternated and
     *  the data from the most recently filled one is used to construct an image object. This class also provides easy
     *  access to all the settings that are available on the camera. It is provided as a map in order to make accessing
     *  the paramters by name (from a config file) easier
     *
     * @author Michael Burton
     * @author Jake Woods
     * @author Trent Houliston
     * @author Matthew Amos
     */
    struct V4L2Camera {
    private:
        /// @brief Our two arrays of data that will be populated
        std::array<std::vector<uint8_t>, NUM_BUFFERS> buffers;

        /// @brief the width of the image being retrieved from the camera
        size_t width;

        /// @brief the height of the image being retrieved from the camera
        size_t height;

        /// @brief this map is used to hold several ioctl wrappers that let us set settings easily
        std::map<std::string, unsigned int> settings;

        /// @brief The name of the device to read camera data from
        std::string deviceID;

        /// @brief the format that we are reading in from the camera
        std::string format;
        FOURCC fourcc;

        /// @brief Whether the camera is currently in streaming mode
        bool streaming;

        NUClear::threading::ReactionHandle cameraHandle;
        NUClear::threading::ReactionHandle settingsHandle;

        /// @brief Configuration information for this camera.
        ::extension::Configuration config;

    public:
        /// @brief this file descriptor points to the camera object
        int fd;

        /// @brief this enum holds important constants (we are c++ we don't use defines for this kind of thing)
        enum {
            /// @brief the framerate we are requesting
            FRAMERATE = 30
        };

        /**
         * @brief Constructs a new DarwinCamera class using the passed string as the device
         *
         * @param device the path to the video device to use (e.g. /dev/video0)
         */
        V4L2Camera(const ::extension::Configuration& config, const std::string& deviceID)
            : buffers()
            , width(0)
            , height(0)
            , settings()
            , deviceID(deviceID)
            , format("")
            , fourcc(FOURCC::UNKNOWN)
            , streaming(false)
            , cameraHandle()
            , settingsHandle()
            , config(config)
            , fd(-1) {}

        /**
         * @brief Gets a pointer to the latest image from the camera so that it can be sent out to the rest of the
         * system
         *
         * @details
         *   This function blocks until the camera device provides a new frame of video
         *   data, at which point it copies the frame into a new Image and returns. The
         *   camera device must already be set up (using resetCamera) and
         *
<<<<<<< HEAD
         * @author Michael Burton
         * @author Jake Woods
         * @author Trent Houliston
         * @author Matthew Amos
         */
        struct V4L2Camera 
        {
        private:
            /// @brief Our two arrays of data that will be populated
            std::array<std::vector<uint8_t>, NUM_BUFFERS> buffers;

            /// @brief the width of the image being retrieved from the camera
            size_t width;

            /// @brief the height of the image being retrieved from the camera
            size_t height;

            /// @brief this map is used to hold several ioctl wrappers that let us set settings easily
            std::map<std::string, unsigned int> settings;

            /// @brief The name of the device to read camera data from
            std::string deviceID;

            /// @brief the format that we are reading in from the camera
            std::string format;
            FOURCC fourcc;

            /// @brief Whether the camera is currently in streaming mode
            bool streaming;

            NUClear::threading::ReactionHandle cameraHandle;

            NUClear::threading::ReactionHandle settingsHandle;

            /// @brief Configuration information for this camera.
            ::extension::Configuration config;

        public:
            /// @brief this file descriptor points to the camera object
            int fd;

            /// @brief this enum holds important constants (we are c++ we don't use defines for this kind of thing)
            enum {
                /// @brief the framerate we are requesting
                FRAMERATE = 30
            };

            /**
             * @brief Constructs a new DarwinCamera class using the passed string as the device
             *
             * @param device the path to the video device to use (e.g. /dev/video0)
             */
            V4L2Camera(const ::extension::Configuration& config, const std::string& deviceID) 
                : buffers()
                , width(0)
                , height(0)
                , settings()
                , deviceID(deviceID)
                , format("")
                , fourcc(FOURCC::UNKNOWN)
                , streaming(false)
                , cameraHandle()
                , settingsHandle()
                , config(config) 
                , fd(-1) {}

            /**
             * @brief Gets a pointer to the latest image from the camera so that it can be sent out to the rest of the system
             *
             * @details
             *   This function blocks until the camera device provides a new frame of video
             *   data, at which point it copies the frame into a new Image and returns. The
             *   camera device must already be set up (using resetCamera) and
             *
             * @return a pointer to the latest image from the camera
             */
            message::input::Image getImage();

            /**
             * @brief Sets up the camera at a given resolution
             *
             * @param name the name of the camera device
             * @param w the image's width
             * @param h the image's height
             * @param f whether the camera is mounted upside down
             */
            void resetCamera(const std::string& device, const std::string& fmt, const FOURCC& cc, size_t w, size_t h);

            /**
             * @brief Sets up the camera with previously set values
             */
            void resetCamera();

            /**
             * @brief Returns a map of all configurable settings
             */
            std::map<std::string, unsigned int>& getSettings() { return settings; }

            NUClear::threading::ReactionHandle& setCameraHandle(){
                return cameraHandle;
            }

            void unbindCameraHandle()
            {
                cameraHandle.disable();
                cameraHandle.unbind();
            }

            void enableHandles()
            {
                settingsHandle.enable();
                cameraHandle.enable();
            }

            void disableHandles()
            {
                settingsHandle.disable();
                cameraHandle.disable();
            }

            NUClear::threading::ReactionHandle& getSettingsHandle(){
                return settingsHandle;
            }   

            void setCameraHandle(NUClear::threading::ReactionHandle camH){
                cameraHandle = camH;
            }

            void setSettingsHandle(NUClear::threading::ReactionHandle setH){
                settingsHandle = setH;
            }         

            /**
             * @brief Returns the horizontal resolution the camera is currently set to
             */
            size_t getWidth() const { return width; }

            /**
             * @brief Returns the vertical resolution the camera is currently set to
             */
            size_t getHeight() const { return height; }

            /**
             * @brief Returns the device id that is currently used as the camera
             */
            const std::string& getDeviceID() const { return deviceID; }

            /**
             * @brief returns the format that the camera is currently reading (YUYV or MJPG)
             */
            const std::string& getFormat() const { return format; }

            int getFile() { return fd; }

            /**
             * @brief This method is to be called when shutting down the system. It does cleanup on the cameras resources
             */
            void closeCamera();

            /**
             * @brief Starts the camera streaming video
             */
            void startStreaming();
            
            /**
             * @brief Stops the camera streaming video
             */
            void stopStreaming();

            /**
             * @brief Check whether the camera is actively streaming video
             */
            bool isStreaming() const { return streaming; }

            /**
             * @brief Return configuration information for this camera.
             */
            const ::extension::Configuration& getConfig() const { return config; }

            /**
             * @brief Set configuration information for this camera.
             */
            void setConfig(const ::extension::Configuration& _config);


            int32_t getSetting(unsigned int id);

            bool setSetting(unsigned int id, int32_t value);
        };
=======
         * @return a pointer to the latest image from the camera
         */
        message::input::Image getImage();

        /**
         * @brief Sets up the camera at a given resolution
         *
         * @param name the name of the camera device
         * @param w the image's width
         * @param h the image's height
         * @param f whether the camera is mounted upside down
         */
        void resetCamera(const std::string& device, const std::string& fmt, const FOURCC& cc, size_t w, size_t h);

        /**
         * @brief Sets up the camera with previously set values
         */
        void resetCamera();

        /**
         * @brief Returns a map of all configurable settings
         */
        std::map<std::string, unsigned int>& getSettings() {
            return settings;
        }

        NUClear::threading::ReactionHandle& setCameraHandle() {
            return cameraHandle;
        }

        void unbindCameraHandle() {
            cameraHandle.disable();
            cameraHandle.unbind();
        }

        void enableHandles() {
            settingsHandle.enable();
            cameraHandle.enable();
        }

        void disableHandles() {
            settingsHandle.disable();
            cameraHandle.disable();
        }

        NUClear::threading::ReactionHandle& getSettingsHandle() {
            return settingsHandle;
        }

        void setCameraHandle(NUClear::threading::ReactionHandle camH) {
            cameraHandle = camH;
        }

        void setSettingsHandle(NUClear::threading::ReactionHandle setH) {
            settingsHandle = setH;
        }

        /**
         * @brief Returns the horizontal resolution the camera is currently set to
         */
        size_t getWidth() const {
            return width;
        }

        /**
         * @brief Returns the vertical resolution the camera is currently set to
         */
        size_t getHeight() const {
            return height;
        }

        /**
         * @brief Returns the device id that is currently used as the camera
         */
        const std::string& getDeviceID() const {
            return deviceID;
        }

        /**
         * @brief returns the format that the camera is currently reading (YUYV or MJPG)
         */
        const std::string& getFormat() const {
            return format;
        }

        int getFile() {
            return fd;
        }

        /**
         * @brief This method is to be called when shutting down the system. It does cleanup on the cameras resources
         */
        void closeCamera();

        /**
         * @brief Starts the camera streaming video
         */
        void startStreaming();

        /**
         * @brief Stops the camera streaming video
         */
        void stopStreaming();

        /**
         * @brief Check whether the camera is actively streaming video
         */
        bool isStreaming() const {
            return streaming;
        }

        /**
         * @brief Return configuration information for this camera.
         */
        const ::extension::Configuration& getConfig() const {
            return config;
        }

        /**
         * @brief Set configuration information for this camera.
         */
        void setConfig(const ::extension::Configuration& _config);


        int32_t getSetting(unsigned int id);

        bool setSetting(unsigned int id, int32_t value);
    };
}  // namespace input
}  // namespace module
>>>>>>> 2d3d236e


#endif  // MODULES_INPUT_V4L2CAMERA_H<|MERGE_RESOLUTION|>--- conflicted
+++ resolved
@@ -24,7 +24,6 @@
 #include <memory>
 #include <nuclear>
 #include <string>
-#include <nuclear>
 
 #include "extension/Configuration.h"
 
@@ -124,197 +123,6 @@
          *   data, at which point it copies the frame into a new Image and returns. The
          *   camera device must already be set up (using resetCamera) and
          *
-<<<<<<< HEAD
-         * @author Michael Burton
-         * @author Jake Woods
-         * @author Trent Houliston
-         * @author Matthew Amos
-         */
-        struct V4L2Camera 
-        {
-        private:
-            /// @brief Our two arrays of data that will be populated
-            std::array<std::vector<uint8_t>, NUM_BUFFERS> buffers;
-
-            /// @brief the width of the image being retrieved from the camera
-            size_t width;
-
-            /// @brief the height of the image being retrieved from the camera
-            size_t height;
-
-            /// @brief this map is used to hold several ioctl wrappers that let us set settings easily
-            std::map<std::string, unsigned int> settings;
-
-            /// @brief The name of the device to read camera data from
-            std::string deviceID;
-
-            /// @brief the format that we are reading in from the camera
-            std::string format;
-            FOURCC fourcc;
-
-            /// @brief Whether the camera is currently in streaming mode
-            bool streaming;
-
-            NUClear::threading::ReactionHandle cameraHandle;
-
-            NUClear::threading::ReactionHandle settingsHandle;
-
-            /// @brief Configuration information for this camera.
-            ::extension::Configuration config;
-
-        public:
-            /// @brief this file descriptor points to the camera object
-            int fd;
-
-            /// @brief this enum holds important constants (we are c++ we don't use defines for this kind of thing)
-            enum {
-                /// @brief the framerate we are requesting
-                FRAMERATE = 30
-            };
-
-            /**
-             * @brief Constructs a new DarwinCamera class using the passed string as the device
-             *
-             * @param device the path to the video device to use (e.g. /dev/video0)
-             */
-            V4L2Camera(const ::extension::Configuration& config, const std::string& deviceID) 
-                : buffers()
-                , width(0)
-                , height(0)
-                , settings()
-                , deviceID(deviceID)
-                , format("")
-                , fourcc(FOURCC::UNKNOWN)
-                , streaming(false)
-                , cameraHandle()
-                , settingsHandle()
-                , config(config) 
-                , fd(-1) {}
-
-            /**
-             * @brief Gets a pointer to the latest image from the camera so that it can be sent out to the rest of the system
-             *
-             * @details
-             *   This function blocks until the camera device provides a new frame of video
-             *   data, at which point it copies the frame into a new Image and returns. The
-             *   camera device must already be set up (using resetCamera) and
-             *
-             * @return a pointer to the latest image from the camera
-             */
-            message::input::Image getImage();
-
-            /**
-             * @brief Sets up the camera at a given resolution
-             *
-             * @param name the name of the camera device
-             * @param w the image's width
-             * @param h the image's height
-             * @param f whether the camera is mounted upside down
-             */
-            void resetCamera(const std::string& device, const std::string& fmt, const FOURCC& cc, size_t w, size_t h);
-
-            /**
-             * @brief Sets up the camera with previously set values
-             */
-            void resetCamera();
-
-            /**
-             * @brief Returns a map of all configurable settings
-             */
-            std::map<std::string, unsigned int>& getSettings() { return settings; }
-
-            NUClear::threading::ReactionHandle& setCameraHandle(){
-                return cameraHandle;
-            }
-
-            void unbindCameraHandle()
-            {
-                cameraHandle.disable();
-                cameraHandle.unbind();
-            }
-
-            void enableHandles()
-            {
-                settingsHandle.enable();
-                cameraHandle.enable();
-            }
-
-            void disableHandles()
-            {
-                settingsHandle.disable();
-                cameraHandle.disable();
-            }
-
-            NUClear::threading::ReactionHandle& getSettingsHandle(){
-                return settingsHandle;
-            }   
-
-            void setCameraHandle(NUClear::threading::ReactionHandle camH){
-                cameraHandle = camH;
-            }
-
-            void setSettingsHandle(NUClear::threading::ReactionHandle setH){
-                settingsHandle = setH;
-            }         
-
-            /**
-             * @brief Returns the horizontal resolution the camera is currently set to
-             */
-            size_t getWidth() const { return width; }
-
-            /**
-             * @brief Returns the vertical resolution the camera is currently set to
-             */
-            size_t getHeight() const { return height; }
-
-            /**
-             * @brief Returns the device id that is currently used as the camera
-             */
-            const std::string& getDeviceID() const { return deviceID; }
-
-            /**
-             * @brief returns the format that the camera is currently reading (YUYV or MJPG)
-             */
-            const std::string& getFormat() const { return format; }
-
-            int getFile() { return fd; }
-
-            /**
-             * @brief This method is to be called when shutting down the system. It does cleanup on the cameras resources
-             */
-            void closeCamera();
-
-            /**
-             * @brief Starts the camera streaming video
-             */
-            void startStreaming();
-            
-            /**
-             * @brief Stops the camera streaming video
-             */
-            void stopStreaming();
-
-            /**
-             * @brief Check whether the camera is actively streaming video
-             */
-            bool isStreaming() const { return streaming; }
-
-            /**
-             * @brief Return configuration information for this camera.
-             */
-            const ::extension::Configuration& getConfig() const { return config; }
-
-            /**
-             * @brief Set configuration information for this camera.
-             */
-            void setConfig(const ::extension::Configuration& _config);
-
-
-            int32_t getSetting(unsigned int id);
-
-            bool setSetting(unsigned int id, int32_t value);
-        };
-=======
          * @return a pointer to the latest image from the camera
          */
         message::input::Image getImage();
@@ -445,7 +253,6 @@
     };
 }  // namespace input
 }  // namespace module
->>>>>>> 2d3d236e
 
 
 #endif  // MODULES_INPUT_V4L2CAMERA_H