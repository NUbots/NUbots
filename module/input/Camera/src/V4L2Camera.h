--- conflicted
+++ resolved
@@ -80,10 +80,6 @@
         bool streaming;
 
         NUClear::threading::ReactionHandle cameraHandle;
-<<<<<<< HEAD
-
-=======
->>>>>>> 5340b184
         NUClear::threading::ReactionHandle settingsHandle;
 
         /// @brief Configuration information for this camera.
@@ -255,14 +251,8 @@
 
         bool setSetting(unsigned int id, int32_t value);
     };
-<<<<<<< HEAD
-
 }  // namespace input
 }  // namespace module
-=======
-}  // namespace input
-}  // namespace module
-
->>>>>>> 5340b184
+
 
 #endif  // MODULES_INPUT_V4L2CAMERA_H