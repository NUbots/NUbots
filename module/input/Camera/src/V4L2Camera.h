--- conflicted
+++ resolved
@@ -53,22 +53,13 @@
      * @author Michael Burton
      * @author Jake Woods
      * @author Trent Houliston
-<<<<<<< HEAD
      * @author Matthew Amos
-=======
->>>>>>> cbb5d3eb
      */
     struct V4L2Camera {
     private:
         /// @brief Our two arrays of data that will be populated
         std::array<std::vector<uint8_t>, NUM_BUFFERS> buffers;
 
-<<<<<<< HEAD
-=======
-        /// @brief this file descriptor points to the camera object
-        int fd;
-
->>>>>>> cbb5d3eb
         /// @brief the width of the image being retrieved from the camera
         size_t width;
 
@@ -88,25 +79,16 @@
         /// @brief Whether the camera is currently in streaming mode
         bool streaming;
 
-<<<<<<< HEAD
         NUClear::threading::ReactionHandle cameraHandle;
-
         NUClear::threading::ReactionHandle settingsHandle;
-=======
-        /// @brief The ID of this camera.
-        int cameraID;
->>>>>>> cbb5d3eb
-
+      
         /// @brief Configuration information for this camera.
         ::extension::Configuration config;
 
     public:
-<<<<<<< HEAD
         /// @brief this file descriptor points to the camera object
         int fd;
 
-=======
->>>>>>> cbb5d3eb
         /// @brief this enum holds important constants (we are c++ we don't use defines for this kind of thing)
         enum {
             /// @brief the framerate we are requesting
@@ -118,14 +100,8 @@
          *
          * @param device the path to the video device to use (e.g. /dev/video0)
          */
-<<<<<<< HEAD
         V4L2Camera(const ::extension::Configuration& config, const std::string& deviceID)
             : buffers()
-=======
-        V4L2Camera(const ::extension::Configuration& config, const std::string& deviceID, int cameraID)
-            : buffers()
-            , fd(-1)
->>>>>>> cbb5d3eb
             , width(0)
             , height(0)
             , settings()
@@ -133,15 +109,10 @@
             , format("")
             , fourcc(FOURCC::UNKNOWN)
             , streaming(false)
-<<<<<<< HEAD
             , cameraHandle()
             , settingsHandle()
             , config(config)
             , fd(-1) {}
-=======
-            , cameraID(cameraID)
-            , config(config) {}
->>>>>>> cbb5d3eb
 
         /**
          * @brief Gets a pointer to the latest image from the camera so that it can be sent out to the rest of the
@@ -154,62 +125,7 @@
          *
          * @return a pointer to the latest image from the camera
          */
-<<<<<<< HEAD
         message::input::Image getImage();
-=======
-        message::input::Image getImage() {
-            if (!streaming) {
-                throw std::runtime_error("The camera is currently not streaming");
-            }
-
-            // Extract our buffer from the driver
-            v4l2_buffer current;
-            memset(&current, 0, sizeof(current));
-            current.type   = V4L2_BUF_TYPE_VIDEO_CAPTURE;
-            current.memory = V4L2_MEMORY_USERPTR;
-
-            if (ioctl(fd, VIDIOC_DQBUF, &current) == -1) {
-                throw std::system_error(errno, std::system_category(), "There was an error while de-queuing a buffer");
-            }
-
-            // Extract our data and create a new fresh buffer
-            std::vector<uint8_t> data(buffers[current.index].size());
-            std::swap(data, buffers[current.index]);
-            data.resize(current.bytesused);
-
-            // Calculate the timestamp in terms of NUClear clock
-            auto monotonicTime =
-                std::chrono::microseconds(current.timestamp.tv_usec) + std::chrono::seconds(current.timestamp.tv_sec);
-            auto mclock = std::chrono::duration_cast<std::chrono::microseconds>(
-                std::chrono::steady_clock::now().time_since_epoch());
-            auto nclock =
-                std::chrono::duration_cast<std::chrono::microseconds>(NUClear::clock::now().time_since_epoch());
-            auto timestamp = NUClear::clock::time_point(monotonicTime + (nclock - mclock));
-
-            // Requeue our buffer
-            v4l2_buffer requeue;
-            memset(&requeue, 0, sizeof(requeue));
-            requeue.type      = V4L2_BUF_TYPE_VIDEO_CAPTURE;
-            requeue.memory    = V4L2_MEMORY_USERPTR;
-            requeue.index     = current.index;
-            requeue.m.userptr = reinterpret_cast<unsigned long int>(buffers[current.index].data());
-            requeue.length    = buffers[current.index].capacity();
-
-            if (ioctl(fd, VIDIOC_QBUF, &requeue) == -1) {
-                throw std::system_error(errno, std::system_category(), "There was an error while re-queuing a buffer");
-            };
-
-            // Move this data into the image
-            Image image;
-            image.dimensions << width, height;
-            image.format       = fourcc;
-            image.serialNumber = deviceID;
-            image.timestamp    = timestamp;
-            image.data         = std::move(data);
-            image.camera_id    = cameraID;
-            return image;
-        }
->>>>>>> cbb5d3eb
 
         /**
          * @brief Sets up the camera at a given resolution
@@ -219,7 +135,6 @@
          * @param h the image's height
          * @param f whether the camera is mounted upside down
          */
-<<<<<<< HEAD
         void resetCamera(const std::string& device, const std::string& fmt, const FOURCC& cc, size_t w, size_t h);
 
         /**
@@ -263,108 +178,6 @@
 
         void setSettingsHandle(NUClear::threading::ReactionHandle setH) {
             settingsHandle = setH;
-=======
-        void resetCamera(const std::string& device, const std::string& fmt, const FOURCC& cc, size_t w, size_t h) {
-            // if the camera device is already open, close it
-            closeCamera();
-
-            // Store our new state
-            deviceID = device;
-            format   = fmt;
-            fourcc   = cc;
-            width    = w;
-            height   = h;
-
-            // Open the camera device
-            fd = open(deviceID.c_str(), O_RDWR);
-
-            // Check if we managed to open our file descriptor
-            if (fd < 0) {
-                throw std::runtime_error(std::string("We were unable to access the camera device on ") + deviceID);
-            }
-
-            // Here we set the "Format" of the device (the type of data we are getting)
-            v4l2_format format;
-            memset(&format, 0, sizeof(format));
-            format.type           = V4L2_BUF_TYPE_VIDEO_CAPTURE;
-            format.fmt.pix.width  = width;
-            format.fmt.pix.height = height;
-
-            // We have to choose YUYV or MJPG here
-            if (fmt == "YUYV") {
-                format.fmt.pix.pixelformat = V4L2_PIX_FMT_YUYV;
-            }
-
-            else if (fmt == "MJPG") {
-                format.fmt.pix.pixelformat = V4L2_PIX_FMT_MJPEG;
-            }
-
-            else {
-                throw std::runtime_error("The format must be either YUYV or MJPG");
-            }
-
-            format.fmt.pix.field = V4L2_FIELD_NONE;
-            if (ioctl(fd, VIDIOC_S_FMT, &format) == -1) {
-                throw std::system_error(
-                    errno, std::system_category(), "There was an error while setting the cameras format");
-            }
-
-            // Set the frame rate
-            v4l2_streamparm param;
-            memset(&param, 0, sizeof(param));
-            param.type = V4L2_BUF_TYPE_VIDEO_CAPTURE;
-
-            // Get the current parameters (populate our fields)
-            if (ioctl(fd, VIDIOC_G_PARM, &param) == -1) {
-                throw std::system_error(
-                    errno, std::system_category(), "We were unable to get the current camera FPS parameters");
-            }
-
-            param.parm.capture.timeperframe.numerator   = 1;
-            param.parm.capture.timeperframe.denominator = FRAMERATE;
-
-            if (ioctl(fd, VIDIOC_S_PARM, &param) == -1) {
-                throw std::system_error(
-                    errno, std::system_category(), "We were unable to get the current camera FPS parameters");
-            }
-
-            // Tell V4L2 that we are using 2 userspace buffers
-            v4l2_requestbuffers rb;
-            memset(&rb, 0, sizeof(rb));
-            rb.count  = NUM_BUFFERS;
-            rb.type   = V4L2_BUF_TYPE_VIDEO_CAPTURE;
-            rb.memory = V4L2_MEMORY_USERPTR;
-
-            if (ioctl(fd, VIDIOC_REQBUFS, &rb) == -1) {
-                throw std::system_error(errno, std::system_category(), "There was an error configuring user buffers");
-            }
-
-            settings.insert(std::make_pair("brightness", V4L2_CID_BRIGHTNESS));
-            settings.insert(std::make_pair("gain", V4L2_CID_GAIN));
-            settings.insert(std::make_pair("gamma", V4L2_CID_GAMMA));
-            settings.insert(std::make_pair("contrast", V4L2_CID_CONTRAST));
-            settings.insert(std::make_pair("saturation", V4L2_CID_SATURATION));
-            settings.insert(std::make_pair("power_line_frequency", V4L2_CID_POWER_LINE_FREQUENCY));
-            settings.insert(std::make_pair("auto_white_balance", V4L2_CID_AUTO_WHITE_BALANCE));
-            settings.insert(std::make_pair("white_balance_temperature", V4L2_CID_WHITE_BALANCE_TEMPERATURE));
-            settings.insert(std::make_pair("auto_exposure", V4L2_CID_EXPOSURE_AUTO));
-            settings.insert(std::make_pair("auto_exposure_priority", V4L2_CID_EXPOSURE_AUTO_PRIORITY));
-            settings.insert(std::make_pair("absolute_exposure", V4L2_CID_EXPOSURE_ABSOLUTE));
-            settings.insert(std::make_pair("backlight_compensation", V4L2_CID_BACKLIGHT_COMPENSATION));
-            settings.insert(std::make_pair("auto_focus", V4L2_CID_FOCUS_AUTO));
-            // settings.insert(std::make_pair("absolute_focus",             V4L2_CID_FOCUS_ABSOLUTE));
-            settings.insert(std::make_pair("absolute_zoom", V4L2_CID_ZOOM_ABSOLUTE));
-            settings.insert(std::make_pair("absolute_pan", V4L2_CID_PAN_ABSOLUTE));
-            settings.insert(std::make_pair("absolute_tilt", V4L2_CID_TILT_ABSOLUTE));
-            settings.insert(std::make_pair("sharpness", V4L2_CID_SHARPNESS));
-        }
-
-        /**
-         * @brief Returns a map of all configurable settings
-         */
-        std::map<std::string, unsigned int>& getSettings() {
-            return settings;
->>>>>>> cbb5d3eb
         }
 
         /**
@@ -395,7 +208,6 @@
             return format;
         }
 
-<<<<<<< HEAD
         int getFile() {
             return fd;
         }
@@ -404,64 +216,16 @@
          * @brief This method is to be called when shutting down the system. It does cleanup on the cameras resources
          */
         void closeCamera();
-=======
-        /**
-         * @brief This method is to be called when shutting down the system. It does cleanup on the cameras resources
-         */
-        void closeCamera() {
-            if (fd != -1) {
-                stopStreaming();
-
-                close(fd);
-                fd = -1;
-            }
-        }
->>>>>>> cbb5d3eb
 
         /**
          * @brief Starts the camera streaming video
          */
-<<<<<<< HEAD
         void startStreaming();
 
         /**
          * @brief Stops the camera streaming video
          */
         void stopStreaming();
-=======
-        void startStreaming() {
-            if (!streaming) {
-                // Start streaming data
-                int command = V4L2_BUF_TYPE_VIDEO_CAPTURE;
-
-                if (ioctl(fd, VIDIOC_STREAMON, &command) == -1) {
-                    throw std::system_error(errno, std::system_category(), "Unable to start camera streaming");
-                }
-
-                // Calculate how big our buffers must be
-                size_t bufferlength = width * height * 2;
-
-                // Enqueue 2 buffers
-                for (uint i = 0; i < NUM_BUFFERS; ++i) {
-                    buffers[i].resize(bufferlength);
-
-                    v4l2_buffer buff;
-                    memset(&buff, 0, sizeof(buff));
-                    buff.type      = V4L2_BUF_TYPE_VIDEO_CAPTURE;
-                    buff.memory    = V4L2_MEMORY_USERPTR;
-                    buff.index     = i;
-                    buff.m.userptr = reinterpret_cast<unsigned long int>(buffers[i].data());
-                    buff.length    = buffers[i].capacity();
-
-                    if (ioctl(fd, VIDIOC_QBUF, &buff) == -1) {
-                        throw std::system_error(errno, std::system_category(), "Unable to queue buffers");
-                    }
-                }
-
-                streaming = true;
-            }
-        }
->>>>>>> cbb5d3eb
 
         /**
          * @brief Check whether the camera is actively streaming video
@@ -480,7 +244,6 @@
         /**
          * @brief Set configuration information for this camera.
          */
-<<<<<<< HEAD
         void setConfig(const ::extension::Configuration& _config);
 
 
@@ -488,123 +251,8 @@
 
         bool setSetting(unsigned int id, int32_t value);
     };
-
-}  // input
-}  // modules
-=======
-        void setConfig(const ::extension::Configuration& _config) {
-            config = _config;
-
-            int w           = config["imageWidth"].as<uint>();
-            int h           = config["imageHeight"].as<uint>();
-            std::string ID  = config["deviceID"].as<std::string>();
-            std::string fmt = config["imageFormat"].as<std::string>();
-            FOURCC cc       = utility::vision::getFourCCFromDescription(format);
-
-            if (width != static_cast<size_t>(w) || height != static_cast<size_t>(h) || format != fmt
-                || deviceID != ID) {
-                resetCamera(ID, fmt, cc, w, h);
-            }
-        }
-
-        /**
-         * @brief Stops the camera streaming video
-         */
-        void stopStreaming() {
-            if (streaming) {
-                // Dequeue all buffers
-                for (bool done = false; !done;) {
-                    if (ioctl(fd, VIDIOC_DQBUF) == -1) {
-                        done = true;
-                    }
-                }
-
-                // Stop streaming data
-                int command = V4L2_BUF_TYPE_VIDEO_CAPTURE;
-
-                if (ioctl(fd, VIDIOC_STREAMOFF, &command) == -1) {
-                    throw std::system_error(errno, std::system_category(), "Unable to stop camera streaming");
-                }
-
-                streaming = false;
-            }
-        }
-
-        int32_t getSetting(unsigned int id) {
-            // Check if we can access the value
-            struct v4l2_queryctrl queryctrl;
-            queryctrl.id = id;
-
-            if (ioctl(fd, VIDIOC_QUERYCTRL, &queryctrl) == -1) {
-                throw std::system_error(errno,
-                                        std::system_category(),
-                                        "There was an error while attempting to get the status of this camera value");
-            }
-
-            if (queryctrl.flags & V4L2_CTRL_FLAG_DISABLED) {
-                throw std::runtime_error("Requested camera value is not available");
-            }
-
-            if (queryctrl.type != V4L2_CTRL_TYPE_BOOLEAN && queryctrl.type != V4L2_CTRL_TYPE_INTEGER
-                && queryctrl.type != V4L2_CTRL_TYPE_MENU) {
-                throw std::runtime_error("Requested camera value is not supported");
-            }
-
-            // Try to get the value
-            struct v4l2_control control_s;
-            control_s.id = id;
-
-            if (ioctl(fd, VIDIOC_G_CTRL, &control_s) < 0) {
-                throw std::system_error(
-                    errno, std::system_category(), "There was an error while trying to get the current value");
-            }
-
-            return control_s.value;
-        }
-
-        bool setSetting(unsigned int id, int32_t value) {
-            // Check if we can access the value
-            struct v4l2_queryctrl queryctrl;
-            queryctrl.id = id;
-
-            if (ioctl(fd, VIDIOC_QUERYCTRL, &queryctrl) < 0) {
-                return false;
-            }
-
-            if (queryctrl.flags & V4L2_CTRL_FLAG_DISABLED) {
-                return false;
-            }
-
-            if (queryctrl.type != V4L2_CTRL_TYPE_BOOLEAN && queryctrl.type != V4L2_CTRL_TYPE_INTEGER
-                && queryctrl.type != V4L2_CTRL_TYPE_MENU) {
-                return false;
-            }
-
-            // Shape the value if it's above or below our limits
-            if (value < queryctrl.minimum) {
-                value = queryctrl.minimum;
-            }
-
-            if (value > queryctrl.maximum) {
-                value = queryctrl.maximum;
-            }
-
-            // Attempt to write the value
-            struct v4l2_control control_s;
-            control_s.id    = id;
-            control_s.value = value;
-
-            if (ioctl(fd, VIDIOC_S_CTRL, &control_s) < 0) {
-                return false;
-            }
-
-            // We succeeded
-            return true;
-        }
-    };
-
 }  // namespace input
 }  // namespace module
->>>>>>> cbb5d3eb
+
 
 #endif  // MODULES_INPUT_V4L2CAMERA_H