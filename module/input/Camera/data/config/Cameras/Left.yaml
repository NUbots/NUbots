--- conflicted
+++ resolved
@@ -19,14 +19,9 @@
   GainAuto: Continuous # Options: Off, Once, Continuous
 
   AcquisitionFrameRateEnable: true
-<<<<<<< HEAD
-  AcquisitionFrameRate: 25.00 # Adjusting frame rate can help remove flickering from lighting
+  AcquisitionFrameRate: 40.00 # Adjusting frame rate can help remove flickering from lighting
   DeviceLinkThroughputLimit: 60000000 # Throughput can limit the framerate
 
 roll_offset: 0.0 * pi / 180
 pitch_offset: -2.550 * pi / 180
-yaw_offset: -2 * pi / 180
-=======
-  AcquisitionFrameRate: 40.00 # Adjusting frame rate can help remove flickering from lighting
-  DeviceLinkThroughputLimit: 60000000 # Throughput can limit the framerate
->>>>>>> 294c42e1
+yaw_offset: -2 * pi / 180