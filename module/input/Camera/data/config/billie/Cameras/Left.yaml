serial_number: 01188260

lens:
  # Lens: Lensagon BF10M19828S118C
  # Camera: FLIR BFS-U3-13Y3C-C

  # Theoretical normalised focal length
  # Lens Focal Length = 1.98mm
  # Camera Pixel Size = 4.8µm
  # focal_length / (camera_pixel_size * width)
  # 1.98mm / (4.8µm * 1280px) = 0.322265625

  # NOTE: all lens parameters are based on a full size image (without width/height/offset values)

  # Lens projection type
  projection: EQUIDISTANT
  # Normalised focal length: focal length in pixels / image width
  focal_length: 0.39
  # Normalised image centre offset: pixels from centre to optical axis / image width
  centre: [-0.01370165657132854, -0.013645629277120971]
  # The polynomial distortion coefficients for the lens
  k: [0.4667339, 0.150171181]
  # The angular diameter that the lens covers (the area that light hits on the sensor) or auto for the entire sensor
  fov: 180 * pi / 180

# Camera kinematics
urdf_path: "models/robot.urdf"

is_left_camera: true

<<<<<<< HEAD
roll_offset: 2.0 * pi / 180
=======
roll_offset: 0.0 * pi / 180
>>>>>>> 3d236114

pitch_offset: 3.0 * pi / 180<|MERGE_RESOLUTION|>--- conflicted
+++ resolved
@@ -28,10 +28,6 @@
 
 is_left_camera: true
 
-<<<<<<< HEAD
-roll_offset: 2.0 * pi / 180
-=======
 roll_offset: 0.0 * pi / 180
->>>>>>> 3d236114
 
 pitch_offset: 3.0 * pi / 180