log_level: DEBUG

buttons:
  debounce_threshold: 7

foot_down:
  # Either (Z_HEIGHT or FSR)
  method: Z_HEIGHT # Foot sensor reading
  threshold: 0.01 # Height difference of the Z for the Z height method

# Mahony filter for roll + pitch
mahony:
  # Proportional gain
  Kp: 0.2
  # Integral gain
  Ki: 0.1
  # Initial bias
  initial_bias: [0, 0, 0]
  # Initial orientation (roll, pitch, yaw)
  initial_rpy: [0, 0.178, 0]

# Yaw complementary filter for fusing gyroscope and kinematic estimates
yaw_filter:
  # Complementary filter coefficient (0-1)
  # Higher values give more weight to kinematic measurement, lower values to gyroscope prediction
  alpha: 0.01
  # Bias learning rate (0-1)
  # Higher values allow faster bias adaptation, lower values provide more stability
  # The filter automatically estimates and corrects for gyroscope bias drift
  beta: 0.005
<<<<<<< HEAD
=======
  # Maximum allowed bias
  max_bias: 0.1
>>>>>>> 6028c37a

# Cut off frequency for low-pass filter on torso velocity
velocity_low_pass:
  y_cut_off_frequency: 0.01
  x_cut_off_frequency: 0.05

# Specify whether or not to use ground truth odometry from simulator
use_ground_truth: false

# Path to URDF file
urdf_path: "models/robot.urdf"<|MERGE_RESOLUTION|>--- conflicted
+++ resolved
@@ -28,11 +28,8 @@
   # Higher values allow faster bias adaptation, lower values provide more stability
   # The filter automatically estimates and corrects for gyroscope bias drift
   beta: 0.005
-<<<<<<< HEAD
-=======
   # Maximum allowed bias
   max_bias: 0.1
->>>>>>> 6028c37a
 
 # Cut off frequency for low-pass filter on torso velocity
 velocity_low_pass:
