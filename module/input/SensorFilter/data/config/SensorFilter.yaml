debug: False

buttons:
  debounce_threshold: 7

foot_down:
<<<<<<< HEAD
  method: FSR
  known_methods:
    - name: FSR
      certainty_threshold: 30
    - name: Z_HEIGHT
      certainty_threshold: 0.01 # Height difference of the Z for the Z height method
    - name: LOAD
      noise_factor: 1e-4
      certainty_threshold: 0.5
      uncertainty_threshold: 0.5
=======
  from_load: true # If true uses the virtual load foot down, if false use the Z height method
  certainty_threshold: 0.01 # Height difference of the Z for the Z height method

foot_load_sensor:
  noise_factor: 0.1
  certainty_threshold: 0.5
  uncertainty_threshold: 0.5
>>>>>>> c7519704

motion_filter:
  update:
    velocity_decay: [0.5, 0.5, 0.5]
  noise:
    measurement:
      accelerometer: [0.1, 0.1, 0.1] # x, y, z
      accelerometer_magnitude: [0.1, 0.1, 0.1] # x, y, z
      gyroscope: [0.1, 0.1, 0.1] # x, y, z
      flat_foot_odometry: [5e-8, 5e-8, 5e-8] # x, y, z
      flat_foot_orientation: [0.1, 0.1, 0.1, 0.1] # QX, QY, QZ, QW
    process:
      position: [1e-2, 1e-2, 1e-2]
      velocity: [1e-2, 1e-2, 1e-2]
      rotational_velocity: [1e-5, 1e-5, 1e-5]
      rotation: [1e-3, 1e-3, 1e-3, 1e-3]

  initial:
    mean:
      position: [0, 0, 0.49] # A little above the ground
      velocity: [0, 0, 0] # Not moving
      rotational_velocity: [0, 0, 0] # Not spinning
      rotation: [0, 0, 0, 1] # Upright (QX, QY, QZ, QW)
    covariance:
      position: [1e-3, 1e-3, 1] # We are pretty sure of our x,y when we start
      velocity: [1e-3, 1e-3, 1e-3] # We are unsure of our velocity
      rotational_velocity: [0.1, 0.1, 0.1] # Fairly unsure about our rotational velocity
      rotation: [0.01, 0.01, 0.01, 0.01] # Not very sure of rotation (QX, QY, QZ, QW)<|MERGE_RESOLUTION|>--- conflicted
+++ resolved
@@ -4,7 +4,6 @@
   debounce_threshold: 7
 
 foot_down:
-<<<<<<< HEAD
   method: FSR
   known_methods:
     - name: FSR
@@ -15,15 +14,6 @@
       noise_factor: 1e-4
       certainty_threshold: 0.5
       uncertainty_threshold: 0.5
-=======
-  from_load: true # If true uses the virtual load foot down, if false use the Z height method
-  certainty_threshold: 0.01 # Height difference of the Z for the Z height method
-
-foot_load_sensor:
-  noise_factor: 0.1
-  certainty_threshold: 0.5
-  uncertainty_threshold: 0.5
->>>>>>> c7519704
 
 motion_filter:
   update:
