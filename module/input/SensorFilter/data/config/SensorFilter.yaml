debug: False

buttons:
  debounce_threshold: 7

foot_down:
  from_load: true # If true uses the virtual load foot down, if false use the Z height method
  certainty_threshold: 0.01 # Height difference of the Z for the Z height method

foot_load_sensor:
  noise_factor: 0.1
  certainty_threshold: 0.5
  uncertainty_threshold: 0.5

motion_filter:
  update:
    velocity_decay: [0.5, 0.5, 0.5]
  noise:
    measurement:
<<<<<<< HEAD
      accelerometer: [1e-3, 1e-3, 1e-3] # x, y, z
      accelerometer_magnitude: [1e-4, 1e-4, 1e-4] # x, y, z
      gyroscope: [1e-5, 1e-5, 1e-5] # x, y, z
      # Covariance of a foot's translation
      flat_foot_odometry: [5e-8, 5e-8, 5e-8] # x, y, z
      # Covariance of each value of the quaternion which is the
      # rotation of the foot, when both feet are down
      flat_foot_orientation: [5e-6, 5e-6, 5e-6, 5e-6] # QX, QY, QZ, QW
=======
      accelerometer: [0.1, 0.1, 0.1] # x, y, z
      accelerometer_magnitude: [0.1, 0.1, 0.1] # x, y, z
      gyroscope: [0.1, 0.1, 0.1] # x, y, z
      flat_foot_odometry: [5e-8, 5e-8, 5e-8] # x, y, z
      flat_foot_orientation: [0.1, 0.1, 0.1, 0.1] # QX, QY, QZ, QW
>>>>>>> 7ed5e1cb
    process:
      position: [1e-2, 1e-2, 1e-2]
      velocity: [1e-2, 1e-2, 1e-2]
      rotational_velocity: [1e-5, 1e-5, 1e-5]
      rotation: [1e-3, 1e-3, 1e-3, 1e-3]

  initial:
    mean:
      position: [0, 0, 0.49] # A little above the ground
      velocity: [0, 0, 0] # Not moving
      rotational_velocity: [0, 0, 0] # Not spinning
      rotation: [0, 0, 0, 1] # Upright (QX, QY, QZ, QW)
    covariance:
      position: [1e-3, 1e-3, 1] # We are pretty sure of our x,y when we start
      velocity: [1e-3, 1e-3, 1e-3] # We are unsure of our velocity
      rotational_velocity: [0.1, 0.1, 0.1] # Fairly unsure about our rotational velocity
      rotation: [0.01, 0.01, 0.01, 0.01] # Not very sure of rotation (QX, QY, QZ, QW)<|MERGE_RESOLUTION|>--- conflicted
+++ resolved
@@ -17,22 +17,14 @@
     velocity_decay: [0.5, 0.5, 0.5]
   noise:
     measurement:
-<<<<<<< HEAD
-      accelerometer: [1e-3, 1e-3, 1e-3] # x, y, z
-      accelerometer_magnitude: [1e-4, 1e-4, 1e-4] # x, y, z
-      gyroscope: [1e-5, 1e-5, 1e-5] # x, y, z
+      accelerometer: [0.1, 0.1, 0.1] # x, y, z
+      accelerometer_magnitude: [0.1, 0.1, 0.1] # x, y, z
+      gyroscope: [0.1, 0.1, 0.1] # x, y, z
       # Covariance of a foot's translation
       flat_foot_odometry: [5e-8, 5e-8, 5e-8] # x, y, z
       # Covariance of each value of the quaternion which is the
       # rotation of the foot, when both feet are down
-      flat_foot_orientation: [5e-6, 5e-6, 5e-6, 5e-6] # QX, QY, QZ, QW
-=======
-      accelerometer: [0.1, 0.1, 0.1] # x, y, z
-      accelerometer_magnitude: [0.1, 0.1, 0.1] # x, y, z
-      gyroscope: [0.1, 0.1, 0.1] # x, y, z
-      flat_foot_odometry: [5e-8, 5e-8, 5e-8] # x, y, z
       flat_foot_orientation: [0.1, 0.1, 0.1, 0.1] # QX, QY, QZ, QW
->>>>>>> 7ed5e1cb
     process:
       position: [1e-2, 1e-2, 1e-2]
       velocity: [1e-2, 1e-2, 1e-2]
