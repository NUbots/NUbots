--- conflicted
+++ resolved
@@ -11,15 +11,9 @@
 # Mahony filter for roll + pitch
 mahony:
   # Proportional gain
-<<<<<<< HEAD
-  Kp: 0.23
-  # Integral gain
-  Ki: 0.19
-=======
   Kp: 0.05269687999198378
   # Integral gain
   Ki: 0.011177516039784454
->>>>>>> 4fc5184e
   # Initial bias
   initial_bias:
     - 0
