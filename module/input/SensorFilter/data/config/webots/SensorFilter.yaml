foot_down:
  method: FSR
  known_methods:
    - name: FSR # Literal FSR
      certainty_threshold: 30 # Webots uses a bool sensor, this could be anything > 0. Normal robot uses FSR which is non bool
    - name: Z_HEIGHT # This uses the difference in Z height of the feet
      certainty_threshold: 0.01 # Height difference of the Z for the Z height method
    - name: LOAD # This uses the loads from the servos through a NN
      noise_factor: 1e-4
      certainty_threshold: 0.5
      uncertainty_threshold: 0.5

ukf:
  update:
    velocity_decay: [0.5, 0.5, 0.5]
  noise:
    measurement:
      accelerometer: [0.1, 0.1, 0.1] # x, y, z
      accelerometer_magnitude: [0.1, 0.1, 0.1] # x, y, z
      gyroscope: [0.1, 0.1, 0.1] # x, y, z
      # Covariance of a foot's translation
      flat_foot_odometry: [5e-8, 5e-8, 5e-8] # x, y, z
      # Covariance of the rotation quaternion of the foot, when both feet are down
      flat_foot_orientation: [0.1, 0.1, 0.1, 0.1] # QX, QY, QZ, QW
    process:
      position: [1e-2, 1e-2, 1e-2]
      velocity: [1e-2, 1e-2, 1e-2]
      rotational_velocity: [1e-5, 1e-5, 1e-5]
      rotation: [1e-3, 1e-3, 1e-3, 1e-3]

  initial:
    mean:
      position: [0, 0, 0.49] # A little above the ground
      velocity: [0, 0, 0] # Not moving
      rotational_velocity: [0, 0, 0] # Not spinning
      rotation: [0, 0, 0, 1] # Upright (QX, QY, QZ, QW)
    covariance:
      position: [1e-3, 1e-3, 1] # We are pretty sure of our x,y when we start
      velocity: [1e-3, 1e-3, 1e-3] # We are unsure of our velocity
      rotational_velocity: [0.1, 0.1, 0.1] # Fairly unsure about our rotational velocity
      rotation: [0.01, 0.01, 0.01, 0.01] # Not very sure of rotation (QX, QY, QZ, QW)

# State = [roll, pitch, roll rate, pitch rate]'
kalman:
  # Continuous time process model: dx = Ac*x Essentially results in dx = [roll rate, pitch rate, 0, 0]'
  Ac:
    - [0, 0, 1, 0]
    - [0, 0, 0, 1]
    - [0, 0, 0, 0]
    - [0, 0, 0, 0]
  # Continuous time input model: No inputs
  Bc: []
  # Continuous time measurement model: Essentially selects states from state vector which we measure
  # We can measure all our states so: y = I*x = [roll, pitch, roll rate, pitch rate]'
  C:
    - [1, 0, 0, 0]
    - [0, 1, 0, 0]
    - [0, 0, 1, 0]
    - [0, 0, 0, 1]
  # Process model noise
  Q: [1e-6, 1e-6, 1e-5, 1e-5]
  # Measurement model noise
  R: [0.000011025, 0.000011025, 0.0018284176, 0.0018284176]
  # Mahony Filter initial deadreckoned position and height
  initial_rTWw: [0, 0, 0.49]

mahony:
  # Mahony "Proportional" Gain on error
  Kp: 1
  # Mahony "Integral" Gain used to compute bias
  Ki: 0.3
  # Mahony Filter initial bias
  bias: [0, 0, 0]
  # Mahony Filter initial deadreckoned position and height
  initial_rTWw: [0, 0, 0.49]

# Tuning parameters to scale walk command to match actual achieved velocity for deckreckoning x, y, theta
deadreckoning_scale: [1, 1, 0.6]

<<<<<<< HEAD
# Specify which filtering method to use, either UKF, KF or MAHONY
filtering_method: MAHONY

urdf_path: "/home/nubots/NUbots/module/actuation/Kinematics/data/nugus.urdf"
=======
# Specify which filtering method to use, either UKF, KF, MAHONY or GROUND_TRUTH
filtering_method: MAHONY
>>>>>>> cd1f99eb
<|MERGE_RESOLUTION|>--- conflicted
+++ resolved
@@ -77,12 +77,7 @@
 # Tuning parameters to scale walk command to match actual achieved velocity for deckreckoning x, y, theta
 deadreckoning_scale: [1, 1, 0.6]
 
-<<<<<<< HEAD
-# Specify which filtering method to use, either UKF, KF or MAHONY
+# Specify which filtering method to use, either UKF, KF, MAHONY or GROUND_TRUTH
 filtering_method: MAHONY
 
-urdf_path: "/home/nubots/NUbots/module/actuation/Kinematics/data/nugus.urdf"
-=======
-# Specify which filtering method to use, either UKF, KF, MAHONY or GROUND_TRUTH
-filtering_method: MAHONY
->>>>>>> cd1f99eb
+urdf_path: "/home/nubots/NUbots/module/actuation/Kinematics/data/nugus.urdf"