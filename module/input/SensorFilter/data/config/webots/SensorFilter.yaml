log_level: INFO

buttons:
  debounce_threshold: 7

foot_down:
  # method: FSR # Foot sensor reading
  # threshold: 1 # Webots uses a bool sensor, this could be anything > 0. Normal robot uses FSR which is non bool
  method: Z_HEIGHT # Foot sensor reading
  threshold: 0.01 # Height difference of the Z for the Z height method

# Mahony filter for roll + pitch
mahony:
  # Proportional gain
<<<<<<< HEAD
  Kp: 0.2325313657343745
  # Integral gain
  Ki: 0.1942891618305163
=======
  Kp: 0.23
  # Integral gain
  Ki: 0.19
>>>>>>> c7ccf896
  # Initial bias
  initial_bias: [0, 0, 0]
  # Initial orientation (roll, pitch, yaw)
  initial_rpy: [0, 0.21, 0]

# Cut off frequency for low-pass filter on torso y velocity
velocity_low_pass:
  y_cut_off_frequency: 0.01
  x_cut_off_frequency: 0.015

# Specify whether or not to use ground truth odometry from simulator
use_ground_truth: false

# Path to URDF file
urdf_path: "models/robot.urdf"

# Limit on the maximum change in servo angle per update before the encoder is considered invalid
max_servo_change: 0.1<|MERGE_RESOLUTION|>--- conflicted
+++ resolved
@@ -12,15 +12,9 @@
 # Mahony filter for roll + pitch
 mahony:
   # Proportional gain
-<<<<<<< HEAD
-  Kp: 0.2325313657343745
-  # Integral gain
-  Ki: 0.1942891618305163
-=======
   Kp: 0.23
   # Integral gain
   Ki: 0.19
->>>>>>> c7ccf896
   # Initial bias
   initial_bias: [0, 0, 0]
   # Initial orientation (roll, pitch, yaw)
