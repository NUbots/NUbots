/*
 * MIT License
 *
 * Copyright (c) 2013 NUbots
 *
 * This file is part of the NUbots codebase.
 * See https://github.com/NUbots/NUbots for further info.
 *
 * Permission is hereby granted, free of charge, to any person obtaining a copy
 * of this software and associated documentation files (the "Software"), to deal
 * in the Software without restriction, including without limitation the rights
 * to use, copy, modify, merge, publish, distribute, sublicense, and/or sell
 * copies of the Software, and to permit persons to whom the Software is
 * furnished to do so, subject to the following conditions:
 *
 * The above copyright notice and this permission notice shall be included in all
 * copies or substantial portions of the Software.
 *
 * THE SOFTWARE IS PROVIDED "AS IS", WITHOUT WARRANTY OF ANY KIND, EXPRESS OR
 * IMPLIED, INCLUDING BUT NOT LIMITED TO THE WARRANTIES OF MERCHANTABILITY,
 * FITNESS FOR A PARTICULAR PURPOSE AND NONINFRINGEMENT. IN NO EVENT SHALL THE
 * AUTHORS OR COPYRIGHT HOLDERS BE LIABLE FOR ANY CLAIM, DAMAGES OR OTHER
 * LIABILITY, WHETHER IN AN ACTION OF CONTRACT, TORT OR OTHERWISE, ARISING FROM,
 * OUT OF OR IN CONNECTION WITH THE SOFTWARE OR THE USE OR OTHER DEALINGS IN THE
 * SOFTWARE.
 */

#include "SensorFilter.hpp"

namespace module::input {

    using extension::Configuration;

    using message::actuation::BodySide;
    using message::behaviour::state::Stability;
    using message::input::ButtonLeftDown;
    using message::input::ButtonLeftUp;
    using message::input::ButtonMiddleDown;
    using message::input::ButtonMiddleUp;
    using message::localisation::ResetFieldLocalisation;

    using utility::actuation::tinyrobotics::forward_kinematics_to_servo_map;
    using utility::actuation::tinyrobotics::sensors_to_configuration;
    using utility::input::FrameID;
    using utility::input::ServoID;
    using utility::math::euler::mat_to_rpy_intrinsic;
    using utility::math::euler::rpy_intrinsic_to_mat;
    using utility::nusight::graph;
    using utility::platform::get_raw_servo;
    using utility::platform::make_packet_error_string;
    using utility::platform::make_servo_hardware_error_string;
    using utility::support::Expression;

    using tinyrobotics::forward_kinematics;

    SensorFilter::SensorFilter(std::unique_ptr<NUClear::Environment> environment) : Reactor(std::move(environment)) {


        on<Configuration>("SensorFilter.yaml").then([this](const Configuration& config) {
            log_level = config["log_level"].as<NUClear::LogLevel>();

            // Button config
            cfg.button_debounce_threshold = config["buttons"]["debounce_threshold"].as<int>();

            // Foot down config
            cfg.foot_down.threshold = config["foot_down"]["threshold"].as<double>();
            cfg.foot_down.method    = config["foot_down"]["method"].as<std::string>();

            // Import URDF model
            nugus_model = tinyrobotics::import_urdf<double, n_servos>(config["urdf_path"].as<std::string>());

            // Configure the Mahony filter
            mahony_filter = MahonyFilter<double>(
                config["mahony"]["Kp"].as<Expression>(),
                config["mahony"]["Ki"].as<Expression>(),
                Eigen::Vector3d(config["mahony"]["initial_bias"].as<Expression>()),
                rpy_intrinsic_to_mat(Eigen::Vector3d(config["mahony"]["initial_rpy"].as<Expression>())));

            // Velocity filter config
            cfg.x_cut_off_frequency = config["velocity_low_pass"]["x_cut_off_frequency"].as<double>();
            cfg.y_cut_off_frequency = config["velocity_low_pass"]["y_cut_off_frequency"].as<double>();

            // Initialise the anchor frame (left foot base)
            Hwp.translation().y() = forward_kinematics<double, n_servos>(nugus_model,
                                                                         nugus_model.home_configuration(),
                                                                         std::string("left_foot_base"))
                                        .translation()
                                        .y();

            cfg.use_ground_truth = config["use_ground_truth"].as<bool>();
            cfg.max_servo_change = config["max_servo_change"].as<double>();
        });

        on<Startup>().then([this] {
            // Emit an initial walk state to ensure odometry starts if no other walk state is emitted
            emit(std::make_unique<WalkState>(message::behaviour::state::WalkState::State::UNKNOWN,
                                             Eigen::Vector3d::Zero(),
                                             message::behaviour::state::WalkState::Phase::DOUBLE));
            emit(std::make_unique<Stability>(Stability::UNKNOWN));
        });

        on<Trigger<RawSensors>, Optional<With<Sensors>>, With<Stability>, Single, Priority::HIGH>().then(
            "Main Sensors Loop",
            [this](const RawSensors& raw_sensors,
                   const std::shared_ptr<const Sensors>& previous_sensors,
                   const Stability& stability) {
                auto sensors = std::make_unique<Sensors>();

                // Raw sensors (Accelerometer, Gyroscope, etc.)
                update_raw_sensors(sensors, previous_sensors, raw_sensors);

                // Kinematics (Htw, foot down, CoM, etc.)
                update_kinematics(sensors, raw_sensors);

                // Odometry (Htw and Hrw)
                update_odometry(sensors, previous_sensors, raw_sensors, stability);

                // Graph debug information
                if (log_level <= DEBUG) {
                    debug_sensor_filter(sensors, raw_sensors);
                }

                emit(std::move(sensors));
            });

        on<Last<20, Trigger<RawSensors>>>().then(
            [this](const std::list<std::shared_ptr<const RawSensors>>& raw_sensors) {
                // Detect wether a button has been pressed or not in the last 20 messages
                detect_button_press(raw_sensors);
            });

        on<Trigger<ResetFieldLocalisation>>().then([this] {
            // Reset anchor frame
            Hwp                   = Eigen::Isometry3d::Identity();
            Hwp.translation().y() = tinyrobotics::forward_kinematics<double, n_servos>(nugus_model,
                                                                                       nugus_model.home_configuration(),
                                                                                       std::string("left_foot_base"))
                                        .translation()
                                        .y();
        });
    }

    void SensorFilter::update_kinematics(std::unique_ptr<Sensors>& sensors, const RawSensors& raw_sensors) {
        // Convert the sensor joint angles to a configuration vector
        Eigen::Matrix<double, n_servos, 1> q = sensors_to_configuration<double, n_servos>(sensors);

        // **************** Kinematics ****************
        // Htx is a map from FrameID to homogeneous transforms from each frame to the torso
        std::vector<Eigen::Isometry3d> fk = tinyrobotics::forward_kinematics(nugus_model, q);
        auto Htx                          = forward_kinematics_to_servo_map(fk);
        for (const auto& entry : Htx) {
            sensors->Htx[entry.first] = entry.second.matrix();
        }

        // **************** Centre of Mass  ****************
        sensors->rMTt = tinyrobotics::center_of_mass(nugus_model, q);

        // **************** Foot Down Information ****************
        if (cfg.foot_down.method == "Z_HEIGHT") {
            const Eigen::Isometry3d Htr(sensors->Htx[FrameID::R_FOOT_BASE]);
            const Eigen::Isometry3d Htl(sensors->Htx[FrameID::L_FOOT_BASE]);
            const Eigen::Isometry3d Hlr = Htl.inverse() * Htr;

            const double rRLl_z = Hlr.translation().z();

            emit(graph("rRLl_z", rRLl_z));

            sensors->feet[BodySide::RIGHT].down = true;
            sensors->feet[BodySide::LEFT].down  = true;
            // The right foot is not down if the z height if the right foot is above a threshold (in left foot space)
            if (rRLl_z > cfg.foot_down.threshold) {
                sensors->feet[BodySide::RIGHT].down = false;
            }
            // The left foot is not down if the z height if the right foot is below a threshold (in left foot space)
            if (rRLl_z < -cfg.foot_down.threshold) {
                sensors->feet[BodySide::LEFT].down = false;
            }
        }
        else if (cfg.foot_down.method == "FSR") {
            // Determine if any two diagonally opposite FSRs are in contact with the ground, which is either fsr1
            // and fsr3, or fsr2 and fsr4. A FSR is in contact with the ground if its value is greater than the
            // certainty threshold
            auto is_foot_down = [](const auto& fsr, const double threshold) {
                return (fsr.fsr1 > threshold && fsr.fsr3 > threshold) || (fsr.fsr2 > threshold && fsr.fsr4 > threshold);
            };
            sensors->feet[BodySide::LEFT].down  = is_foot_down(raw_sensors.fsr.left, cfg.foot_down.threshold);
            sensors->feet[BodySide::RIGHT].down = is_foot_down(raw_sensors.fsr.right, cfg.foot_down.threshold);
        }
        else {
            log<WARN>("Unknown foot down method");
        }

        // **************** Planted Foot Information ****************
        if (sensors->feet[BodySide::LEFT].down && sensors->feet[BodySide::RIGHT].down) {
            sensors->planted_foot_phase = message::behaviour::state::WalkState::Phase::DOUBLE;
        }
        else if (sensors->feet[BodySide::LEFT].down && !sensors->feet[BodySide::RIGHT].down) {
            sensors->planted_foot_phase = message::behaviour::state::WalkState::Phase::LEFT;
        }
        else {
            sensors->planted_foot_phase = message::behaviour::state::WalkState::Phase::RIGHT;
        }
    }

    void SensorFilter::update_raw_sensors(std::unique_ptr<Sensors>& sensors,
                                          const std::shared_ptr<const Sensors>& previous_sensors,
                                          const RawSensors& raw_sensors) {

        // Mask to ignore the alert bit (because servo errors are handled separately)
        bool subcontroller_packet_error =
            (raw_sensors.subcontroller_error & ~RawSensors::PacketError::ALERT) != RawSensors::PacketError::PACKET_OK;

        // Check for errors on the platform and FSRs
        if (subcontroller_packet_error) {
            NUClear::log<NUClear::LogLevel::WARN>(
                make_packet_error_string("Platform", raw_sensors.subcontroller_error));
        }


        // **************** Servos ****************
        for (uint32_t id = 0; id < n_servos; ++id) {
            const auto& raw_servo       = get_raw_servo(id, raw_sensors);
            const auto& hardware_status = raw_servo.hardware_error;

            // Check for an error on the servo and report it
            if (hardware_status != RawSensors::HardwareError::HARDWARE_OK) {
                NUClear::log<NUClear::LogLevel::WARN>(make_servo_hardware_error_string(raw_servo, id));
            }

            // Determine the current position with potential fallback to the last known good position
            double current_position = raw_servo.present_position;
            if (previous_sensors
                && (fabs(current_position - previous_sensors->servo[id].present_position) > cfg.max_servo_change
                    || hardware_status == RawSensors::HardwareError::MOTOR_ENCODER)) {
                current_position = previous_sensors->servo[id].present_position;
                NUClear::log<NUClear::LogLevel::DEBUG>("Suspected encoder error on servo ",
                                                       id,
                                                       ": Using last known good position.");
            }

            sensors->servo.emplace_back(
                hardware_status,
                id,
                raw_servo.torque_enabled,
                raw_servo.position_p_gain,
                raw_servo.position_i_gain,
                raw_servo.position_d_gain,
                raw_servo.goal_position,
                raw_servo.profile_velocity,
                current_position,
                /* If there is an encoder error, then use the last known good velocity */
                ((hardware_status == RawSensors::HardwareError::MOTOR_ENCODER) && previous_sensors)
                    ? previous_sensors->servo[id].present_velocity
                    : raw_servo.present_velocity,
                raw_servo.present_current,
                raw_servo.voltage,
                static_cast<float>(raw_servo.temperature));
        }

        // **************** Accelerometer and Gyroscope ****************
        // If we have a previous Sensors and our platform has errors then reuse our last sensor value of the
        // accelerometer
        sensors->accelerometer =
            subcontroller_packet_error ? previous_sensors->accelerometer : raw_sensors.accelerometer.cast<double>();
        sensors->gyroscope =
            subcontroller_packet_error ? previous_sensors->gyroscope : raw_sensors.gyroscope.cast<double>();

        // If we have a previous Sensors message AND (our platform has errors OR the gyro is spinning too fast) then
        // reuse our last sensor value of the gyroscope. Note: One of the gyros would occasionally
        // throw massive numbers without an error flag and if our hardware is working as intended, it should never
        // read that we're spinning at 2 revs/s
        if (raw_sensors.gyroscope.norm() > 4.0 * M_PI) {
            NUClear::log<NUClear::LogLevel::WARN>("Bad gyroscope value", raw_sensors.gyroscope.norm());
            if (previous_sensors) {
                sensors->gyroscope = previous_sensors->gyroscope;
            }
        }

        // **************** Timestamp ****************
        sensors->timestamp = raw_sensors.timestamp;

        // **************** Battery Voltage  ****************
        // Update the current battery voltage of the whole robot
        sensors->voltage = raw_sensors.battery;

        // **************** Buttons and LEDs ****************
        sensors->button.reserve(2);
        sensors->button.emplace_back(0, raw_sensors.buttons.left);
        sensors->button.emplace_back(1, raw_sensors.buttons.middle);
        sensors->led.reserve(5);
        sensors->led.emplace_back(0, raw_sensors.led_panel.led2 ? 0xFF0000 : 0);
        sensors->led.emplace_back(1, raw_sensors.led_panel.led3 ? 0xFF0000 : 0);
        sensors->led.emplace_back(2, raw_sensors.led_panel.led4 ? 0xFF0000 : 0);
        sensors->led.emplace_back(3, raw_sensors.head_led.RGB);  // Head
        sensors->led.emplace_back(4, raw_sensors.eye_led.RGB);   // Eye
    }

    void SensorFilter::detect_button_press(const std::list<std::shared_ptr<const RawSensors>>& sensors) {
        // Keep track of the number of presses in the last N frames for debouncing
        int left_count   = 0;
        int middle_count = 0;
        // Count the number of downs in all messages we have
        //     we used to discount sensors messages with subcontroller errors here, but that
        //     ignored too many and ultimately led to unresponsive buttons. subcontroller errors
        //     are unlikely to cause phantom button presses, and if they do, the debounce routine
        //     would require that we have N_thresh > N errors causing the _same_ phantom button press
        for (const auto& s : sensors) {
            if (s->buttons.left)
                ++left_count;
            if (s->buttons.middle)
                ++middle_count;
        }
        // Compare to the debounce threshold to determine if we have a down event
        bool new_left_down   = left_count > cfg.button_debounce_threshold;
        bool new_middle_down = middle_count > cfg.button_debounce_threshold;
        // Check for a state change, i.e. a press or release event
        bool left_state_change = left_down != new_left_down;
        bool mid_state_change  = middle_down != new_middle_down;
        // And set the state variable for next time.
        left_down   = new_left_down;
        middle_down = new_middle_down;
        // If we have a state change, emit the appropriate event
        if (left_state_change) {
            if (left_down) {
                log<INFO>("Left Button Down");
                emit<Scope::INLINE>(std::make_unique<ButtonLeftDown>());
            }
            else {
                log<INFO>("Left Button Up");
                emit<Scope::INLINE>(std::make_unique<ButtonLeftUp>());
            }
        }
        if (mid_state_change) {
            if (middle_down) {
                log<INFO>("Middle Button Down");
                emit<Scope::INLINE>(std::make_unique<ButtonMiddleDown>());
            }
            else {
                log<INFO>("Middle Button Up");
                emit<Scope::INLINE>(std::make_unique<ButtonMiddleUp>());
            }
        }
    }

    void SensorFilter::update_odometry(std::unique_ptr<Sensors>& sensors,
                                       const std::shared_ptr<const Sensors>& previous_sensors,
                                       const RawSensors& raw_sensors,
                                       const Stability& stability) {
        // Use ground truth instead of calculating odometry, then return
        if (cfg.use_ground_truth) {
            // Construct world {w} to torso {t} space transform from ground truth.inverse();
            sensors->Htw = Eigen::Isometry3d(raw_sensors.odometry_ground_truth.Htw);
            // Construct robot {r} to world {w} space transform from ground truth
            Eigen::Isometry3d Hwr = Eigen::Isometry3d::Identity();
            Hwr.linear() = Eigen::AngleAxisd(mat_to_rpy_intrinsic(sensors->Htw.linear()).z(), Eigen::Vector3d::UnitZ())
                               .toRotationMatrix();
            Hwr.translation() = Eigen::Vector3d(sensors->Htw.translation().x(), sensors->Htw.translation().y(), 0.0);
            sensors->Hrw      = Hwr.inverse();
            sensors->vTw      = raw_sensors.odometry_ground_truth.vTw;
            return;
        }

        // Compute time since last update
        const double dt = std::max(
            std::chrono::duration_cast<std::chrono::duration<double>>(
                raw_sensors.timestamp - (previous_sensors ? previous_sensors->timestamp : raw_sensors.timestamp))
                .count(),
            0.0);

        // Perform Mahony update
        auto Rwt_mahony            = mahony_filter.update(sensors->accelerometer, sensors->gyroscope, dt);
        Eigen::Vector3d rpy_mahony = mat_to_rpy_intrinsic(Rwt_mahony);
<<<<<<< HEAD
        // Remove yaw from mahony filter (prevents it breaking after numerous rotations)
        // mahony_filter.set_state(rpy_intrinsic_to_mat(Eigen::Vector3d(rpy_mahony.x(), rpy_mahony.y(), 0.0)));
=======
>>>>>>> c7ccf896

        // If fallen, keep position still
        if (stability <= Stability::FALLING) {
            Eigen::Isometry3d Hwt =
                previous_sensors == nullptr ? Eigen::Isometry3d::Identity() : previous_sensors->Htw.inverse();
            // Htw rotation is combination of Mahony pitch and roll and existing yaw
            Hwt.linear() = Rwt_mahony;
            sensors->Htw = Hwt.inverse();

            // Get robot to world
            sensors->Hrw = previous_sensors == nullptr ? Eigen::Isometry3d::Identity() : previous_sensors->Hrw;

            // Set velocity to zero
            sensors->vTw = Eigen::Vector3d::Zero();

            return;
        }

        // If sensors detected a new foot phase, update the anchor frame
        if (planted_anchor_foot != sensors->planted_foot_phase
            && sensors->planted_foot_phase != WalkState::Phase::DOUBLE) {
            switch (planted_anchor_foot.value) {
                case WalkState::Phase::RIGHT:
                    Hwp = Hwp * sensors->Htx[FrameID::R_FOOT_BASE].inverse() * sensors->Htx[FrameID::L_FOOT_BASE];
                    break;
                case WalkState::Phase::LEFT:
                    Hwp = Hwp * sensors->Htx[FrameID::L_FOOT_BASE].inverse() * sensors->Htx[FrameID::R_FOOT_BASE];
                    break;
                default: log<WARN>("Anchor frame should not be updated in double support phase"); break;
            }
            planted_anchor_foot = sensors->planted_foot_phase;
            // Set the z translation, roll and pitch of the anchor frame to 0 as known to be on field plane
            Hwp.translation().z() = 0;
            Hwp.linear()          = rpy_intrinsic_to_mat(Eigen::Vector3d(0, 0, mat_to_rpy_intrinsic(Hwp.linear()).z()));
        }
        sensors->Hwp = Hwp;

        // Compute torso pose using kinematics from anchor frame (current planted foot)
        Eigen::Isometry3d Hpt        = planted_anchor_foot.value == WalkState::Phase::RIGHT
                                           ? Eigen::Isometry3d(sensors->Htx[FrameID::R_FOOT_BASE].inverse())
                                           : Eigen::Isometry3d(sensors->Htx[FrameID::L_FOOT_BASE].inverse());
        Eigen::Isometry3d Hwt_anchor = Hwp * Hpt;

        // Construct world {w} to torso {t} space transform (mahony orientation, anchor translation)
        Eigen::Isometry3d Hwt = Eigen::Isometry3d::Identity();
<<<<<<< HEAD
        // Take the translation from the anchor method
        Hwt.translation() = Hwt_anchor.translation();
        // Fuse roll + pitch of mahony filter with yaw of anchor method
        Hwt.linear() = Rwt_mahony;
        sensors->Htw = Hwt.inverse();

        // Construct robot {r} to world {w} space transform (just x-y translation and yaw rotation)
        Eigen::Isometry3d Hwr = Eigen::Isometry3d::Identity();
        Hwr.linear()          = Eigen::AngleAxisd(rpy_anchor.z(), Eigen::Vector3d::UnitZ()).toRotationMatrix();
=======
        Hwt.translation()     = Hwt_anchor.translation();
        Hwt.linear()          = Rwt_mahony;
        sensors->Htw          = Hwt.inverse();

        // Construct robot {r} to world {w} space transform (just x-y translation and yaw rotation)
        Eigen::Isometry3d Hwr = Eigen::Isometry3d::Identity();
        Hwr.linear()          = Eigen::AngleAxisd(rpy_mahony.z(), Eigen::Vector3d::UnitZ()).toRotationMatrix();
>>>>>>> c7ccf896
        Hwr.translation()     = Eigen::Vector3d(Hwt_anchor.translation().x(), Hwt_anchor.translation().y(), 0.0);
        sensors->Hrw          = Hwr.inverse();

        // Low pass filter for torso velocity
        double y_current     = Hwt.translation().y();
        double y_prev        = previous_sensors ? previous_sensors->Htw.inverse().translation().y() : y_current;
        double y_dot_current = (y_current - y_prev) / dt;
        double y_dot =
            (dt / cfg.y_cut_off_frequency) * y_dot_current + (1 - (dt / cfg.y_cut_off_frequency)) * sensors->vTw.y();
        double x_current     = Hwt.translation().x();
        double x_prev        = previous_sensors ? previous_sensors->Htw.inverse().translation().x() : x_current;
        double x_dot_current = (x_current - x_prev) / dt;
        double x_dot =
            (dt / cfg.x_cut_off_frequency) * x_dot_current + (1 - (dt / cfg.x_cut_off_frequency)) * sensors->vTw.x();
        sensors->vTw = Eigen::Vector3d(x_dot, y_dot, 0);
        sensors->Hwp = Hwp;
    }

    void SensorFilter::debug_sensor_filter(std::unique_ptr<Sensors>& sensors, const RawSensors& raw_sensors) {
        // Raw accelerometer and gyroscope information
        emit(graph("Gyroscope", sensors->gyroscope.x(), sensors->gyroscope.y(), sensors->gyroscope.z()));
        emit(
            graph("Accelerometer", sensors->accelerometer.x(), sensors->accelerometer.y(), sensors->accelerometer.z()));

        // Foot down sensors state for each foot
        emit(graph(fmt::format("Foot Down/{}/Left", std::string(cfg.foot_down.method)),
                   sensors->feet[BodySide::LEFT].down));
        emit(graph(fmt::format("Foot Down/{}/Right", std::string(cfg.foot_down.method)),
                   sensors->feet[BodySide::RIGHT].down));
        emit(graph("Foot down phase", int(sensors->planted_foot_phase)));
        emit(graph("Anchor foot", int(planted_anchor_foot)));

        // Odometry estimates
        Eigen::Isometry3d Hwt    = Eigen::Isometry3d(sensors->Htw).inverse();
        Eigen::Vector3d est_rTWw = Hwt.translation();
        Eigen::Vector3d est_Rwt  = mat_to_rpy_intrinsic(Hwt.rotation());
        Eigen::Isometry3d Hwr    = Eigen::Isometry3d(sensors->Hrw).inverse();
        Eigen::Vector3d est_rTRw = Hwr.translation();
        Eigen::Vector3d est_Rrw  = mat_to_rpy_intrinsic(Hwr.rotation());
        Eigen::Vector3d vTw      = sensors->vTw;

        emit(graph("rTWw (estimate)", est_rTWw.x(), est_rTWw.y(), est_rTWw.z()));
        emit(graph("Rwt rpy (estimate)", est_Rwt.x(), est_Rwt.y(), est_Rwt.z()));
        emit(graph("vTw (estimate)", sensors->vTw.x(), sensors->vTw.y(), sensors->vTw.z()));
        emit(graph("rTRw (estimate)", est_rTRw.x(), est_rTRw.y(), est_rTRw.z()));
        emit(graph("Rrw rpy (estimate)", est_Rrw.x(), est_Rrw.y(), est_Rrw.z()));
        emit(graph("vTw (estimate)", vTw.x(), vTw.y(), vTw.z()));

        // If we have ground truth odometry, then we can debug the error between our estimate and the ground truth
        if (raw_sensors.odometry_ground_truth.exists) {
            Eigen::Isometry3d true_Hwt = Eigen::Isometry3d(raw_sensors.odometry_ground_truth.Htw).inverse();

            // Determine translation and orientation error
            Eigen::Vector3d true_rTWw  = true_Hwt.translation();
            Eigen::Vector3d error_rTWw = (true_rTWw - est_rTWw).cwiseAbs();
            Eigen::Vector3d true_Rwt   = mat_to_rpy_intrinsic(true_Hwt.rotation());
            Eigen::Vector3d error_Rwt  = (true_Rwt - est_Rwt).cwiseAbs();
            double quat_rot_error      = Eigen::Quaterniond(true_Hwt.linear() * Hwt.inverse().linear()).w();
            Eigen::Vector3d true_vTw   = Eigen::Vector3d(raw_sensors.odometry_ground_truth.vTw);
            Eigen::Vector3d error_vTw  = (true_vTw - sensors->vTw).cwiseAbs();

            // Graph translation, angles and error
            emit(graph("rTWw (ground truth)", true_rTWw.x(), true_rTWw.y(), true_rTWw.z()));
            emit(graph("Rwt rpy (ground truth)", true_Rwt.x(), true_Rwt.y(), true_Rwt.z()));
            emit(graph("vTw (ground truth)", true_vTw.x(), true_vTw.y(), true_vTw.z()));
            emit(graph("rTWw translation error", error_rTWw.x(), error_rTWw.y(), error_rTWw.z()));
            emit(graph("Rwt rpy error", error_Rwt.x(), error_Rwt.y(), error_Rwt.z()));
            emit(graph("Quaternion rotational error", quat_rot_error));
            emit(graph("vTw error", error_vTw.x(), error_vTw.y(), error_vTw.z()));
        }
    }

}  // namespace module::input<|MERGE_RESOLUTION|>--- conflicted
+++ resolved
@@ -370,11 +370,6 @@
         // Perform Mahony update
         auto Rwt_mahony            = mahony_filter.update(sensors->accelerometer, sensors->gyroscope, dt);
         Eigen::Vector3d rpy_mahony = mat_to_rpy_intrinsic(Rwt_mahony);
-<<<<<<< HEAD
-        // Remove yaw from mahony filter (prevents it breaking after numerous rotations)
-        // mahony_filter.set_state(rpy_intrinsic_to_mat(Eigen::Vector3d(rpy_mahony.x(), rpy_mahony.y(), 0.0)));
-=======
->>>>>>> c7ccf896
 
         // If fallen, keep position still
         if (stability <= Stability::FALLING) {
@@ -420,17 +415,6 @@
 
         // Construct world {w} to torso {t} space transform (mahony orientation, anchor translation)
         Eigen::Isometry3d Hwt = Eigen::Isometry3d::Identity();
-<<<<<<< HEAD
-        // Take the translation from the anchor method
-        Hwt.translation() = Hwt_anchor.translation();
-        // Fuse roll + pitch of mahony filter with yaw of anchor method
-        Hwt.linear() = Rwt_mahony;
-        sensors->Htw = Hwt.inverse();
-
-        // Construct robot {r} to world {w} space transform (just x-y translation and yaw rotation)
-        Eigen::Isometry3d Hwr = Eigen::Isometry3d::Identity();
-        Hwr.linear()          = Eigen::AngleAxisd(rpy_anchor.z(), Eigen::Vector3d::UnitZ()).toRotationMatrix();
-=======
         Hwt.translation()     = Hwt_anchor.translation();
         Hwt.linear()          = Rwt_mahony;
         sensors->Htw          = Hwt.inverse();
@@ -438,7 +422,6 @@
         // Construct robot {r} to world {w} space transform (just x-y translation and yaw rotation)
         Eigen::Isometry3d Hwr = Eigen::Isometry3d::Identity();
         Hwr.linear()          = Eigen::AngleAxisd(rpy_mahony.z(), Eigen::Vector3d::UnitZ()).toRotationMatrix();
->>>>>>> c7ccf896
         Hwr.translation()     = Eigen::Vector3d(Hwt_anchor.translation().x(), Hwt_anchor.translation().y(), 0.0);
         sensors->Hrw          = Hwr.inverse();
 
