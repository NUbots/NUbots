--- conflicted
+++ resolved
@@ -305,16 +305,9 @@
         //     are unlikely to cause phantom button presses, and if they do, the debounce routine
         //     would require that we have N_thresh > N errors causing the _same_ phantom button press
         for (const auto& s : sensors) {
-<<<<<<< HEAD
-            if (s->buttons.left) {
-                ++left_count;
-            }
-            if (s->buttons.middle) {
-=======
             if (s->buttons.left)
                 ++left_count;
             if (s->buttons.middle)
->>>>>>> 3d236114
                 ++middle_count;
         }
         // Compare to the debounce threshold to determine if we have a down event
