/*
 * MIT License
 *
 * Copyright (c) 2013 NUbots
 *
 * This file is part of the NUbots codebase.
 * See https://github.com/NUbots/NUbots for further info.
 *
 * Permission is hereby granted, free of charge, to any person obtaining a copy
 * of this software and associated documentation files (the "Software"), to deal
 * in the Software without restriction, including without limitation the rights
 * to use, copy, modify, merge, publish, distribute, sublicense, and/or sell
 * copies of the Software, and to permit persons to whom the Software is
 * furnished to do so, subject to the following conditions:
 *
 * The above copyright notice and this permission notice shall be included in all
 * copies or substantial portions of the Software.
 *
 * THE SOFTWARE IS PROVIDED "AS IS", WITHOUT WARRANTY OF ANY KIND, EXPRESS OR
 * IMPLIED, INCLUDING BUT NOT LIMITED TO THE WARRANTIES OF MERCHANTABILITY,
 * FITNESS FOR A PARTICULAR PURPOSE AND NONINFRINGEMENT. IN NO EVENT SHALL THE
 * AUTHORS OR COPYRIGHT HOLDERS BE LIABLE FOR ANY CLAIM, DAMAGES OR OTHER
 * LIABILITY, WHETHER IN AN ACTION OF CONTRACT, TORT OR OTHERWISE, ARISING FROM,
 * OUT OF OR IN CONNECTION WITH THE SOFTWARE OR THE USE OR OTHER DEALINGS IN THE
 * SOFTWARE.
 */

#include "SensorFilter.hpp"

namespace module::input {

    using extension::Configuration;

    using message::actuation::BodySide;
    using message::behaviour::state::Stability;
    using message::localisation::ResetFieldLocalisation;
    using message::platform::ButtonLeftDown;
    using message::platform::ButtonLeftUp;
    using message::platform::ButtonMiddleDown;
    using message::platform::ButtonMiddleUp;

    using utility::actuation::tinyrobotics::forward_kinematics_to_servo_map;
    using utility::actuation::tinyrobotics::sensors_to_configuration;
    using utility::input::FrameID;
    using utility::input::ServoID;
    using utility::math::euler::mat_to_rpy_intrinsic;
    using utility::math::euler::rpy_intrinsic_to_mat;
    using utility::nusight::graph;
    using utility::platform::get_raw_servo;
    using utility::platform::make_packet_error_string;
    using utility::platform::make_servo_hardware_error_string;
    using utility::support::Expression;

    using tinyrobotics::forward_kinematics;

    SensorFilter::SensorFilter(std::unique_ptr<NUClear::Environment> environment) : Reactor(std::move(environment)) {


        on<Configuration>("SensorFilter.yaml").then([this](const Configuration& config) {
            log_level = config["log_level"].as<NUClear::LogLevel>();

            // Button config
            cfg.button_debounce_threshold = config["buttons"]["debounce_threshold"].as<int>();

            // Foot down config
<<<<<<< HEAD
            const FootDownMethod method = config["foot_down"]["method"].as<std::string>();
            std::map<FootDownMethod, float> thresholds;
            for (const auto& threshold : config["foot_down"]["known_methods"]) {
                thresholds[threshold["name"].as<std::string>()] = threshold["certainty_threshold"].as<float>();
            }
            cfg.footDown.set_method(method, thresholds);

            //  Kinematics Model
            cfg.urdf_path = config["urdf_path"].as<std::string>();
            nugus_model   = tinyrobotics::import_urdf<double, n_joints>(cfg.urdf_path);

            //  Configure Filters
            cfg.filtering_method = config["filtering_method"].as<std::string>();
            configure_ukf(config);
            configure_kf(config);
            configure_mahony(config);

            // Deadreckoning
            Hwp.translation().y() =
                tinyrobotics::forward_kinematics<double, n_joints>(nugus_model,
                                                                   nugus_model.home_configuration(),
                                                                   config["initial_anchor_frame"].as<std::string>())
                    .translation()
                    .y();
            cfg.deadreckoning_scale = Eigen::Vector3d(config["deadreckoning_scale"].as<Expression>());
=======
            cfg.foot_down.threshold = config["foot_down"]["threshold"].as<double>();
            cfg.foot_down.method    = config["foot_down"]["method"].as<std::string>();

            // Import URDF model
            nugus_model = tinyrobotics::import_urdf<double, n_servos>(config["urdf_path"].as<std::string>());

            // Configure the Mahony filter
            cfg.initial_Rwt  = rpy_intrinsic_to_mat(Eigen::Vector3d(config["mahony"]["initial_rpy"].as<Expression>()));
            cfg.initial_bias = Eigen::Vector3d(config["mahony"]["initial_bias"].as<Expression>());
            mahony_filter    = MahonyFilter<double>(config["mahony"]["Kp"].as<Expression>(),
                                                 config["mahony"]["Ki"].as<Expression>(),
                                                 cfg.initial_bias,
                                                 cfg.initial_Rwt);

            // Velocity filter config
            cfg.x_cut_off_frequency = config["velocity_low_pass"]["x_cut_off_frequency"].as<double>();
            cfg.y_cut_off_frequency = config["velocity_low_pass"]["y_cut_off_frequency"].as<double>();

            // Initialise the anchor frame (left foot base)
            Hwp.translation().y() = forward_kinematics<double, n_servos>(nugus_model,
                                                                         nugus_model.home_configuration(),
                                                                         std::string("left_foot_base"))
                                        .translation()
                                        .y();

            cfg.use_ground_truth = config["use_ground_truth"].as<bool>();
            cfg.max_servo_change = config["max_servo_change"].as<double>();
>>>>>>> 4f2b8ce0
        });

        on<Startup>().then([this] {
            // Emit an initial walk state to ensure odometry starts if no other walk state is emitted
            emit(std::make_unique<WalkState>(message::behaviour::state::WalkState::State::UNKNOWN,
                                             Eigen::Vector3d::Zero(),
                                             message::behaviour::state::WalkState::Phase::DOUBLE));
            emit(std::make_unique<Stability>(Stability::UNKNOWN));
        });

        on<Trigger<RawSensors>, Optional<With<Sensors>>, With<Stability>, Single, Priority::HIGH>().then(
            "Main Sensors Loop",
            [this](const RawSensors& raw_sensors,
                   const std::shared_ptr<const Sensors>& previous_sensors,
                   const Stability& stability) {
                auto sensors = std::make_unique<Sensors>();

                // Raw sensors (Accelerometer, Gyroscope, etc.)
                update_raw_sensors(sensors, previous_sensors, raw_sensors);

                // Kinematics (Htw, foot down, CoM, etc.)
                update_kinematics(sensors, raw_sensors);

                // Odometry (Htw and Hrw)
                update_odometry(sensors, previous_sensors, raw_sensors, stability);

                // Graph debug information
                if (log_level <= NUClear::DEBUG) {
                    debug_sensor_filter(sensors, raw_sensors);
                }

                emit(std::move(sensors));
            });

        on<Last<20, Trigger<RawSensors>>, Single>().then(
            [this](const std::list<std::shared_ptr<const RawSensors>>& raw_sensors) {
                // Detect wether a button has been pressed or not in the last 20 messages
                detect_button_press(raw_sensors);
            });

        on<Trigger<ResetFieldLocalisation>>().then([this] {
            // Reset the mahony filter
            mahony_filter.set_state(cfg.initial_Rwt);

            // Reset anchor frame
            Hwp                   = Eigen::Isometry3d::Identity();
            Hwp.translation().y() = tinyrobotics::forward_kinematics<double, n_servos>(nugus_model,
                                                                                       nugus_model.home_configuration(),
                                                                                       std::string("left_foot_base"))
                                        .translation()
                                        .y();
        });
    }

    void SensorFilter::update_kinematics(std::unique_ptr<Sensors>& sensors, const RawSensors& raw_sensors) {
        // Convert the sensor joint angles to a configuration vector
        Eigen::Matrix<double, n_servos, 1> q = sensors_to_configuration<double, n_servos>(sensors);

        // **************** Kinematics ****************
        // Htx is a map from FrameID to homogeneous transforms from each frame to the torso
        std::vector<Eigen::Isometry3d> fk = tinyrobotics::forward_kinematics(nugus_model, q);
        auto Htx                          = forward_kinematics_to_servo_map(fk);
        for (const auto& entry : Htx) {
            sensors->Htx[entry.first] = entry.second.matrix();
        }

        // **************** Centre of Mass  ****************
        sensors->rMTt = tinyrobotics::center_of_mass(nugus_model, q);

        // **************** Foot Down Information ****************
        if (cfg.foot_down.method == "Z_HEIGHT") {
            const Eigen::Isometry3d Htr(sensors->Htx[FrameID::R_FOOT_BASE]);
            const Eigen::Isometry3d Htl(sensors->Htx[FrameID::L_FOOT_BASE]);
            const Eigen::Isometry3d Hlr = Htl.inverse() * Htr;

            const double rRLl_z = Hlr.translation().z();

            emit(graph("rRLl_z", rRLl_z));

            sensors->feet[BodySide::RIGHT].down = true;
            sensors->feet[BodySide::LEFT].down  = true;
            // The right foot is not down if the z height if the right foot is above a threshold (in left foot space)
            if (rRLl_z > cfg.foot_down.threshold) {
                sensors->feet[BodySide::RIGHT].down = false;
            }
            // The left foot is not down if the z height if the right foot is below a threshold (in left foot space)
            if (rRLl_z < -cfg.foot_down.threshold) {
                sensors->feet[BodySide::LEFT].down = false;
            }
        }
        else if (cfg.foot_down.method == "FSR") {
            // Determine if any two diagonally opposite FSRs are in contact with the ground, which is either fsr1
            // and fsr3, or fsr2 and fsr4. A FSR is in contact with the ground if its value is greater than the
            // certainty threshold
            auto is_foot_down = [](const auto& fsr, const double threshold) {
                return (fsr.fsr1 > threshold && fsr.fsr3 > threshold) || (fsr.fsr2 > threshold && fsr.fsr4 > threshold);
            };
            sensors->feet[BodySide::LEFT].down  = is_foot_down(raw_sensors.fsr.left, cfg.foot_down.threshold);
            sensors->feet[BodySide::RIGHT].down = is_foot_down(raw_sensors.fsr.right, cfg.foot_down.threshold);
        }
        else {
            log<NUClear::WARN>("Unknown foot down method");
        }

        // **************** Planted Foot Information ****************
        if (sensors->feet[BodySide::LEFT].down && sensors->feet[BodySide::RIGHT].down) {
            sensors->planted_foot_phase = message::behaviour::state::WalkState::Phase::DOUBLE;
        }
        else if (sensors->feet[BodySide::LEFT].down && !sensors->feet[BodySide::RIGHT].down) {
            sensors->planted_foot_phase = message::behaviour::state::WalkState::Phase::LEFT;
        }
        else {
            sensors->planted_foot_phase = message::behaviour::state::WalkState::Phase::RIGHT;
        }
    }

<<<<<<< HEAD
    void SensorFilter::anchor_update(std::unique_ptr<Sensors>& sensors, const WalkState& walk_state) {
        // Compute torso pose in world space using kinematics from anchor frame
        if (current_support_phase.value == WalkState::SupportPhase::LEFT) {
            Hwt = Hwp * sensors->Htx[FrameID::L_FOOT_BASE].inverse();
        }
        else if (current_support_phase.value == WalkState::SupportPhase::RIGHT) {
            Hwt = Hwp * sensors->Htx[FrameID::R_FOOT_BASE].inverse();
        }

        // Update the anchor {a} frame if a support phase switch just occurred (could be done with foot down sensors)
        if (walk_state.support_phase != current_support_phase) {
            current_support_phase = walk_state.support_phase;
            if (current_support_phase.value == WalkState::SupportPhase::LEFT) {
                // Update the anchor frame to the base of left foot
                Hwp = Hwt * sensors->Htx[FrameID::L_FOOT_BASE];
            }
            else if (current_support_phase.value == WalkState::SupportPhase::RIGHT) {
                // Update the anchor frame to the base of right foot
                Hwp = Hwt * sensors->Htx[FrameID::R_FOOT_BASE];
            }
        }
        // Set the z translation, roll and pitch of the anchor frame to 0 as assumed to be on flat ground
        Hwp.translation().z() = 0;
        Hwp.linear() =
            Eigen::AngleAxisd(MatrixToEulerIntrinsic(Hwp.linear()).z(), Eigen::Vector3d::UnitZ()).toRotationMatrix();
        sensors->Hwp = Hwp;
=======
    void SensorFilter::update_raw_sensors(std::unique_ptr<Sensors>& sensors,
                                          const std::shared_ptr<const Sensors>& previous_sensors,
                                          const RawSensors& raw_sensors) {

        // Mask to ignore the alert bit (because servo errors are handled separately)
        bool subcontroller_packet_error =
            (raw_sensors.subcontroller_error & ~RawSensors::PacketError::ALERT) != RawSensors::PacketError::PACKET_OK;

        // Check for errors on the platform and FSRs
        if (subcontroller_packet_error) {
            NUClear::log<NUClear::WARN>(make_packet_error_string("Platform", raw_sensors.subcontroller_error));
        }


        // **************** Servos ****************
        for (uint32_t id = 0; id < n_servos; ++id) {
            const auto& raw_servo       = get_raw_servo(id, raw_sensors);
            const auto& hardware_status = raw_servo.hardware_error;

            // Check for an error on the servo and report it
            if (hardware_status != RawSensors::HardwareError::HARDWARE_OK) {
                NUClear::log<NUClear::WARN>(make_servo_hardware_error_string(raw_servo, id));
            }

            // Determine the current position with potential fallback to the last known good position
            double current_position = raw_servo.present_position;
            if (previous_sensors
                && (fabs(current_position - previous_sensors->servo[id].present_position) > cfg.max_servo_change
                    || hardware_status == RawSensors::HardwareError::MOTOR_ENCODER)) {
                current_position = previous_sensors->servo[id].present_position;
                NUClear::log<NUClear::DEBUG>("Suspected encoder error on servo ",
                                             id,
                                             ": Using last known good position.");
            }

            sensors->servo.emplace_back(
                hardware_status,
                id,
                raw_servo.torque_enabled,
                raw_servo.position_p_gain,
                raw_servo.position_i_gain,
                raw_servo.position_d_gain,
                raw_servo.goal_position,
                raw_servo.profile_velocity,
                current_position,
                /* If there is an encoder error, then use the last known good velocity */
                ((hardware_status == RawSensors::HardwareError::MOTOR_ENCODER) && previous_sensors)
                    ? previous_sensors->servo[id].present_velocity
                    : raw_servo.present_velocity,
                raw_servo.present_current,
                raw_servo.voltage,
                static_cast<float>(raw_servo.temperature));
        }

        // **************** Accelerometer and Gyroscope ****************
        // If we have a previous Sensors and our platform has errors then reuse our last sensor value of the
        // accelerometer
        sensors->accelerometer =
            subcontroller_packet_error ? previous_sensors->accelerometer : raw_sensors.accelerometer.cast<double>();
        sensors->gyroscope =
            subcontroller_packet_error ? previous_sensors->gyroscope : raw_sensors.gyroscope.cast<double>();

        // If we have a previous Sensors message AND (our platform has errors OR the gyro is spinning too fast) then
        // reuse our last sensor value of the gyroscope. Note: One of the gyros would occasionally
        // throw massive numbers without an error flag and if our hardware is working as intended, it should never
        // read that we're spinning at 2 revs/s
        if (raw_sensors.gyroscope.norm() > 4.0 * M_PI) {
            NUClear::log<NUClear::WARN>("Bad gyroscope value", raw_sensors.gyroscope.norm());
            if (previous_sensors) {
                sensors->gyroscope = previous_sensors->gyroscope;
            }
        }

        // **************** Timestamp ****************
        sensors->timestamp = raw_sensors.timestamp;

        // **************** Battery Voltage  ****************
        // Update the current battery voltage of the whole robot
        sensors->voltage = raw_sensors.battery;

        // **************** Buttons and LEDs ****************
        sensors->button.reserve(2);
        sensors->button.emplace_back(0, raw_sensors.buttons.left);
        sensors->button.emplace_back(1, raw_sensors.buttons.middle);
        sensors->led.reserve(5);
        sensors->led.emplace_back(0, raw_sensors.led_panel.led2 ? 0xFF0000 : 0);
        sensors->led.emplace_back(1, raw_sensors.led_panel.led3 ? 0xFF0000 : 0);
        sensors->led.emplace_back(2, raw_sensors.led_panel.led4 ? 0xFF0000 : 0);
        sensors->led.emplace_back(3, raw_sensors.head_led.RGB);  // Head
        sensors->led.emplace_back(4, raw_sensors.eye_led.RGB);   // Eye
    }

    void SensorFilter::detect_button_press(const std::list<std::shared_ptr<const RawSensors>>& sensors) {
        int left_count   = 0;
        int middle_count = 0;
        // If we have any downs in the last 20 frames then we are button pushed
        for (const auto& s : sensors) {
            if (s->buttons.left && (s->subcontroller_error == 0u)) {
                ++left_count;
            }
            if (s->buttons.middle && (s->subcontroller_error == 0u)) {
                ++middle_count;
            }
        }
        bool new_left_down   = left_count > cfg.button_debounce_threshold;
        bool new_middle_down = middle_count > cfg.button_debounce_threshold;
        if (new_left_down != left_down) {
            left_down = new_left_down;
            if (new_left_down) {
                log<NUClear::INFO>("Left Button Down");
                emit(std::make_unique<ButtonLeftDown>());
            }
            else {
                log<NUClear::INFO>("Left Button Up");
                emit(std::make_unique<ButtonLeftUp>());
            }
        }
        if (new_middle_down != middle_down) {
            middle_down = new_middle_down;
            if (new_middle_down) {
                log<NUClear::INFO>("Middle Button Down");
                emit(std::make_unique<ButtonMiddleDown>());
            }
            else {
                log<NUClear::INFO>("Middle Button Up");
                emit(std::make_unique<ButtonMiddleUp>());
            }
        }
    }

    void SensorFilter::update_odometry(std::unique_ptr<Sensors>& sensors,
                                       const std::shared_ptr<const Sensors>& previous_sensors,
                                       const RawSensors& raw_sensors,
                                       const Stability& stability) {
        // Use ground truth instead of calculating odometry, then return
        if (cfg.use_ground_truth) {
            // Construct world {w} to torso {t} space transform from ground truth
            Eigen::Isometry3d Hwt = Eigen::Isometry3d(raw_sensors.odometry_ground_truth.Htw).inverse();
            sensors->Htw          = Hwt.inverse();
            // Construct robot {r} to world {w} space transform from ground truth
            Eigen::Isometry3d Hwr = Eigen::Isometry3d::Identity();
            Hwr.linear() =
                Eigen::AngleAxisd(mat_to_rpy_intrinsic(Hwt.linear()).z(), Eigen::Vector3d::UnitZ()).toRotationMatrix();
            Hwr.translation() = Eigen::Vector3d(Hwt.translation().x(), Hwt.translation().y(), 0.0);
            sensors->Hrw      = Hwr.inverse();
            sensors->vTw      = raw_sensors.odometry_ground_truth.vTw;
            return;
        }

        // Compute time since last update
        const double dt = std::max(
            std::chrono::duration_cast<std::chrono::duration<double>>(
                raw_sensors.timestamp - (previous_sensors ? previous_sensors->timestamp : raw_sensors.timestamp))
                .count(),
            0.0);

        // Perform Mahony update (roll, pitch)
        auto Rwt_mahony = mahony_filter.update(sensors->accelerometer, sensors->gyroscope, dt);
        // Convert the rotation matrix from the mahony method into euler angles
        Eigen::Vector3d rpy_mahony = mat_to_rpy_intrinsic(Rwt_mahony);
        // Remove yaw from mahony filter (prevents it breaking after numerous rotations)
        mahony_filter.set_state(rpy_intrinsic_to_mat(Eigen::Vector3d(rpy_mahony.x(), rpy_mahony.y(), 0.0)));

        // If fallen, calculate roll and pitch but keep yaw and position still
        if (stability <= Stability::FALLING) {
            // Get torso to world
            Eigen::Isometry3d Hwt =
                previous_sensors == nullptr ? Eigen::Isometry3d::Identity() : previous_sensors->Htw.inverse();
            // Htw rotation is combination of Mahony pitch and roll and existing yaw
            Hwt.linear() = rpy_intrinsic_to_mat(
                Eigen::Vector3d(rpy_mahony.x(), rpy_mahony.y(), mat_to_rpy_intrinsic(Hwt.rotation()).z()));
            sensors->Htw = Hwt.inverse();

            // Get robot to world
            sensors->Hrw = previous_sensors == nullptr ? Eigen::Isometry3d::Identity() : previous_sensors->Hrw;

            // Set velocity to zero
            sensors->vTw = Eigen::Vector3d::Zero();

            return;
        }

        // If sensors detected a new foot phase, update the anchor frame
        if (planted_anchor_foot != sensors->planted_foot_phase
            && sensors->planted_foot_phase != WalkState::Phase::DOUBLE) {
            // Update anchor frame to the new planted foot
            switch (planted_anchor_foot.value) {
                case WalkState::Phase::RIGHT:
                    Hwp = Hwp * sensors->Htx[FrameID::R_FOOT_BASE].inverse() * sensors->Htx[FrameID::L_FOOT_BASE];
                    break;
                case WalkState::Phase::LEFT:
                    Hwp = Hwp * sensors->Htx[FrameID::L_FOOT_BASE].inverse() * sensors->Htx[FrameID::R_FOOT_BASE];
                    break;
                default: log<NUClear::WARN>("Anchor frame should not be updated in double support phase"); break;
            }
            // Update our current anchor foot indicator to new foot
            planted_anchor_foot = sensors->planted_foot_phase;
            // Set the z translation, roll and pitch of the anchor frame to 0 as assumed to be on field plane
            Hwp.translation().z() = 0;
            Hwp.linear()          = rpy_intrinsic_to_mat(Eigen::Vector3d(0, 0, mat_to_rpy_intrinsic(Hwp.linear()).z()));
        }

        // Compute torso pose using kinematics from anchor frame (current planted foot)
        Eigen::Isometry3d Hpt = planted_anchor_foot.value == WalkState::Phase::RIGHT
                                    ? Eigen::Isometry3d(sensors->Htx[FrameID::R_FOOT_BASE].inverse())
                                    : Eigen::Isometry3d(sensors->Htx[FrameID::L_FOOT_BASE].inverse());

        // Perform Anchor Update (x, y, z, yaw)
        Eigen::Isometry3d Hwt_anchor = Hwp * Hpt;
        Eigen::Vector3d rpy_anchor   = mat_to_rpy_intrinsic(Hwt_anchor.linear());

        // Construct world {w} to torso {t} space transform
        Eigen::Isometry3d Hwt = Eigen::Isometry3d::Identity();
        // Take the translation from the anchor method
        Hwt.translation() = Hwt_anchor.translation();
        // Fuse roll + pitch of mahony filter with yaw of anchor method
        Hwt.linear() = rpy_intrinsic_to_mat(Eigen::Vector3d(rpy_mahony.x(), rpy_mahony.y(), rpy_anchor.z()));
        sensors->Htw = Hwt.inverse();

        // Construct robot {r} to world {w} space transform (just x-y translation and yaw rotation)
        Eigen::Isometry3d Hwr = Eigen::Isometry3d::Identity();
        Hwr.linear()          = Eigen::AngleAxisd(rpy_anchor.z(), Eigen::Vector3d::UnitZ()).toRotationMatrix();
        // Don't update translation if falling/fallen
        Hwr.translation() = Eigen::Vector3d(Hwt_anchor.translation().x(), Hwt_anchor.translation().y(), 0.0);
        sensors->Hrw      = Hwr.inverse();

        // Low pass filter for torso y velocity
        double y_current     = Hwt.translation().y();
        double y_prev        = previous_sensors ? previous_sensors->Htw.inverse().translation().y() : y_current;
        double y_dot_current = (y_current - y_prev) / dt;
        double y_dot =
            (dt / cfg.y_cut_off_frequency) * y_dot_current + (1 - (dt / cfg.y_cut_off_frequency)) * sensors->vTw.y();

        // Low pass filter for torso x velocity
        double x_current     = Hwt.translation().x();
        double x_prev        = previous_sensors ? previous_sensors->Htw.inverse().translation().x() : x_current;
        double x_dot_current = (x_current - x_prev) / dt;
        double x_dot =
            (dt / cfg.x_cut_off_frequency) * x_dot_current + (1 - (dt / cfg.x_cut_off_frequency)) * sensors->vTw.x();

        // Fuse the velocity estimates
        sensors->vTw = Eigen::Vector3d(x_dot, y_dot, 0);
>>>>>>> 4f2b8ce0
    }

    void SensorFilter::debug_sensor_filter(std::unique_ptr<Sensors>& sensors, const RawSensors& raw_sensors) {
        // Raw accelerometer and gyroscope information
        emit(graph("Gyroscope", sensors->gyroscope.x(), sensors->gyroscope.y(), sensors->gyroscope.z()));
        emit(
            graph("Accelerometer", sensors->accelerometer.x(), sensors->accelerometer.y(), sensors->accelerometer.z()));

        // Foot down sensors state for each foot
        emit(graph(fmt::format("Foot Down/{}/Left", std::string(cfg.foot_down.method)),
                   sensors->feet[BodySide::LEFT].down));
        emit(graph(fmt::format("Foot Down/{}/Right", std::string(cfg.foot_down.method)),
                   sensors->feet[BodySide::RIGHT].down));
<<<<<<< HEAD

        // Kinematics information
        const Eigen::Isometry3d Htl(sensors->Htx[FrameID::L_FOOT_BASE]);
        const Eigen::Isometry3d Htr(sensors->Htx[FrameID::R_FOOT_BASE]);
        Eigen::Matrix<double, 3, 3> Rtl     = Htl.linear();
        Eigen::Matrix<double, 3, 1> Rtl_rpy = MatrixToEulerIntrinsic(Rtl);
        Eigen::Matrix<double, 3, 3> Rtr     = Htr.linear();
        Eigen::Matrix<double, 3, 1> Rtr_rpy = MatrixToEulerIntrinsic(Rtr);
        emit(graph("Left Foot Actual Position", Htl(0, 3), Htl(1, 3), Htl(2, 3)));
        emit(graph("Left Foot Actual Orientation (r,p,y)", Rtl_rpy.x(), Rtl_rpy.y(), Rtl_rpy.z()));
        emit(graph("Right Foot Actual Position", Htr(0, 3), Htr(1, 3), Htr(2, 3)));
        emit(graph("Right Foot Actual Orientation (r,p,y)", Rtr_rpy.x(), Rtr_rpy.y(), Rtr_rpy.z()));
        Eigen::Isometry3d Hpt = Eigen::Isometry3d::Identity();
        if (sensors->feet[BodySide::LEFT].down) {
            Hpt = Htl.inverse();
        }
        else {
            Hpt = Htr.inverse();
        }
        Eigen::Vector3d thetaPT = MatrixToEulerIntrinsic(Hpt.linear());
        emit(graph("Torso actual position (x,y,z)",
                   Hpt.translation().x(),
                   Hpt.translation().y(),
                   Hpt.translation().z()));
        emit(graph("Torso actual orientation (r,p,y)", thetaPT.x(), thetaPT.y(), thetaPT.z()));
=======
        emit(graph("Foot down phase", int(sensors->planted_foot_phase)));
        emit(graph("Anchor foot", int(planted_anchor_foot)));
>>>>>>> 4f2b8ce0

        // Odometry information
        Eigen::Isometry3d Hwt    = Eigen::Isometry3d(sensors->Htw).inverse();
        Eigen::Vector3d est_rTWw = Hwt.translation();
        Eigen::Vector3d est_Rwt  = mat_to_rpy_intrinsic(Hwt.rotation());
        emit(graph("Hwt est translation (rTWw)", est_rTWw.x(), est_rTWw.y(), est_rTWw.z()));
        emit(graph("Rwt est angles (rpy)", est_Rwt.x(), est_Rwt.y(), est_Rwt.z()));
        emit(graph("vTw est", sensors->vTw.x(), sensors->vTw.y(), sensors->vTw.z()));

        Eigen::Isometry3d Hwr    = Eigen::Isometry3d(sensors->Hrw).inverse();
        Eigen::Vector3d est_rTRw = Hwr.translation();
        Eigen::Vector3d est_Rrw  = mat_to_rpy_intrinsic(Hwr.rotation());
        emit(graph("Hwr est translation (rTRw)", est_rTRw.x(), est_rTRw.y(), est_rTRw.z()));
        emit(graph("Rrw est angles (rpy)", est_Rrw.x(), est_Rrw.y(), est_Rrw.z()));

        Eigen::Isometry3d Hwp    = sensors->Hwp;
        Eigen::Vector3d est_rPWw = Hwp.translation();
        Eigen::Vector3d est_Rpw  = mat_to_rpy_intrinsic(Hwp.rotation());
        emit(graph("Hwp est translation (rTPw)", est_rPWw.x(), est_rPWw.y(), est_rPWw.z()));
        emit(graph("Rpw est angles (rpy)", est_Rpw.x(), est_Rpw.y(), est_Rpw.z()));

        Eigen::Vector3d vTw = sensors->vTw;
        emit(graph("vTw est", vTw.x(), vTw.y(), vTw.z()));

        // If we have ground truth odometry, then we can debug the error between our estimate and the ground truth
        if (raw_sensors.odometry_ground_truth.exists) {
            Eigen::Isometry3d true_Hwt = Eigen::Isometry3d(raw_sensors.odometry_ground_truth.Htw).inverse();

            // Determine translation and orientation error
            Eigen::Vector3d true_rTWw  = true_Hwt.translation();
            Eigen::Vector3d error_rTWw = (true_rTWw - est_rTWw).cwiseAbs();
            Eigen::Vector3d true_Rwt   = mat_to_rpy_intrinsic(true_Hwt.rotation());
            Eigen::Vector3d error_Rwt  = (true_Rwt - est_Rwt).cwiseAbs();
            double quat_rot_error      = Eigen::Quaterniond(true_Hwt.linear() * Hwt.inverse().linear()).w();
            Eigen::Vector3d true_vTw   = Eigen::Vector3d(raw_sensors.odometry_ground_truth.vTw);
            Eigen::Vector3d error_vTw  = (true_vTw - sensors->vTw).cwiseAbs();

            // Graph translation, angles and error
            emit(graph("Hwt true translation (rTWw)", true_rTWw.x(), true_rTWw.y(), true_rTWw.z()));
            emit(graph("Hwt translation error", error_rTWw.x(), error_rTWw.y(), error_rTWw.z()));
            emit(graph("Rwt true angles (rpy)", true_Rwt.x(), true_Rwt.y(), true_Rwt.z()));
            emit(graph("Rwt error (rpy)", error_Rwt.x(), error_Rwt.y(), error_Rwt.z()));
            emit(graph("Quaternion rotational error", quat_rot_error));
            emit(graph("vTw true", true_vTw.x(), true_vTw.y(), true_vTw.z()));
            emit(graph("vTw error", error_vTw.x(), error_vTw.y(), error_vTw.z()));
        }
    }

}  // namespace module::input<|MERGE_RESOLUTION|>--- conflicted
+++ resolved
@@ -63,33 +63,6 @@
             cfg.button_debounce_threshold = config["buttons"]["debounce_threshold"].as<int>();
 
             // Foot down config
-<<<<<<< HEAD
-            const FootDownMethod method = config["foot_down"]["method"].as<std::string>();
-            std::map<FootDownMethod, float> thresholds;
-            for (const auto& threshold : config["foot_down"]["known_methods"]) {
-                thresholds[threshold["name"].as<std::string>()] = threshold["certainty_threshold"].as<float>();
-            }
-            cfg.footDown.set_method(method, thresholds);
-
-            //  Kinematics Model
-            cfg.urdf_path = config["urdf_path"].as<std::string>();
-            nugus_model   = tinyrobotics::import_urdf<double, n_joints>(cfg.urdf_path);
-
-            //  Configure Filters
-            cfg.filtering_method = config["filtering_method"].as<std::string>();
-            configure_ukf(config);
-            configure_kf(config);
-            configure_mahony(config);
-
-            // Deadreckoning
-            Hwp.translation().y() =
-                tinyrobotics::forward_kinematics<double, n_joints>(nugus_model,
-                                                                   nugus_model.home_configuration(),
-                                                                   config["initial_anchor_frame"].as<std::string>())
-                    .translation()
-                    .y();
-            cfg.deadreckoning_scale = Eigen::Vector3d(config["deadreckoning_scale"].as<Expression>());
-=======
             cfg.foot_down.threshold = config["foot_down"]["threshold"].as<double>();
             cfg.foot_down.method    = config["foot_down"]["method"].as<std::string>();
 
@@ -117,7 +90,6 @@
 
             cfg.use_ground_truth = config["use_ground_truth"].as<bool>();
             cfg.max_servo_change = config["max_servo_change"].as<double>();
->>>>>>> 4f2b8ce0
         });
 
         on<Startup>().then([this] {
@@ -234,34 +206,6 @@
         }
     }
 
-<<<<<<< HEAD
-    void SensorFilter::anchor_update(std::unique_ptr<Sensors>& sensors, const WalkState& walk_state) {
-        // Compute torso pose in world space using kinematics from anchor frame
-        if (current_support_phase.value == WalkState::SupportPhase::LEFT) {
-            Hwt = Hwp * sensors->Htx[FrameID::L_FOOT_BASE].inverse();
-        }
-        else if (current_support_phase.value == WalkState::SupportPhase::RIGHT) {
-            Hwt = Hwp * sensors->Htx[FrameID::R_FOOT_BASE].inverse();
-        }
-
-        // Update the anchor {a} frame if a support phase switch just occurred (could be done with foot down sensors)
-        if (walk_state.support_phase != current_support_phase) {
-            current_support_phase = walk_state.support_phase;
-            if (current_support_phase.value == WalkState::SupportPhase::LEFT) {
-                // Update the anchor frame to the base of left foot
-                Hwp = Hwt * sensors->Htx[FrameID::L_FOOT_BASE];
-            }
-            else if (current_support_phase.value == WalkState::SupportPhase::RIGHT) {
-                // Update the anchor frame to the base of right foot
-                Hwp = Hwt * sensors->Htx[FrameID::R_FOOT_BASE];
-            }
-        }
-        // Set the z translation, roll and pitch of the anchor frame to 0 as assumed to be on flat ground
-        Hwp.translation().z() = 0;
-        Hwp.linear() =
-            Eigen::AngleAxisd(MatrixToEulerIntrinsic(Hwp.linear()).z(), Eigen::Vector3d::UnitZ()).toRotationMatrix();
-        sensors->Hwp = Hwp;
-=======
     void SensorFilter::update_raw_sensors(std::unique_ptr<Sensors>& sensors,
                                           const std::shared_ptr<const Sensors>& previous_sensors,
                                           const RawSensors& raw_sensors) {
@@ -504,7 +448,6 @@
 
         // Fuse the velocity estimates
         sensors->vTw = Eigen::Vector3d(x_dot, y_dot, 0);
->>>>>>> 4f2b8ce0
     }
 
     void SensorFilter::debug_sensor_filter(std::unique_ptr<Sensors>& sensors, const RawSensors& raw_sensors) {
@@ -518,36 +461,8 @@
                    sensors->feet[BodySide::LEFT].down));
         emit(graph(fmt::format("Foot Down/{}/Right", std::string(cfg.foot_down.method)),
                    sensors->feet[BodySide::RIGHT].down));
-<<<<<<< HEAD
-
-        // Kinematics information
-        const Eigen::Isometry3d Htl(sensors->Htx[FrameID::L_FOOT_BASE]);
-        const Eigen::Isometry3d Htr(sensors->Htx[FrameID::R_FOOT_BASE]);
-        Eigen::Matrix<double, 3, 3> Rtl     = Htl.linear();
-        Eigen::Matrix<double, 3, 1> Rtl_rpy = MatrixToEulerIntrinsic(Rtl);
-        Eigen::Matrix<double, 3, 3> Rtr     = Htr.linear();
-        Eigen::Matrix<double, 3, 1> Rtr_rpy = MatrixToEulerIntrinsic(Rtr);
-        emit(graph("Left Foot Actual Position", Htl(0, 3), Htl(1, 3), Htl(2, 3)));
-        emit(graph("Left Foot Actual Orientation (r,p,y)", Rtl_rpy.x(), Rtl_rpy.y(), Rtl_rpy.z()));
-        emit(graph("Right Foot Actual Position", Htr(0, 3), Htr(1, 3), Htr(2, 3)));
-        emit(graph("Right Foot Actual Orientation (r,p,y)", Rtr_rpy.x(), Rtr_rpy.y(), Rtr_rpy.z()));
-        Eigen::Isometry3d Hpt = Eigen::Isometry3d::Identity();
-        if (sensors->feet[BodySide::LEFT].down) {
-            Hpt = Htl.inverse();
-        }
-        else {
-            Hpt = Htr.inverse();
-        }
-        Eigen::Vector3d thetaPT = MatrixToEulerIntrinsic(Hpt.linear());
-        emit(graph("Torso actual position (x,y,z)",
-                   Hpt.translation().x(),
-                   Hpt.translation().y(),
-                   Hpt.translation().z()));
-        emit(graph("Torso actual orientation (r,p,y)", thetaPT.x(), thetaPT.y(), thetaPT.z()));
-=======
         emit(graph("Foot down phase", int(sensors->planted_foot_phase)));
         emit(graph("Anchor foot", int(planted_anchor_foot)));
->>>>>>> 4f2b8ce0
 
         // Odometry information
         Eigen::Isometry3d Hwt    = Eigen::Isometry3d(sensors->Htw).inverse();
