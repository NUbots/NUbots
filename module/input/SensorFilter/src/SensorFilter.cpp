/*
 * MIT License
 *
 * Copyright (c) 2013 NUbots
 *
 * This file is part of the NUbots codebase.
 * See https://github.com/NUbots/NUbots for further info.
 *
 * Permission is hereby granted, free of charge, to any person obtaining a copy
 * of this software and associated documentation files (the "Software"), to deal
 * in the Software without restriction, including without limitation the rights
 * to use, copy, modify, merge, publish, distribute, sublicense, and/or sell
 * copies of the Software, and to permit persons to whom the Software is
 * furnished to do so, subject to the following conditions:
 *
 * The above copyright notice and this permission notice shall be included in all
 * copies or substantial portions of the Software.
 *
 * THE SOFTWARE IS PROVIDED "AS IS", WITHOUT WARRANTY OF ANY KIND, EXPRESS OR
 * IMPLIED, INCLUDING BUT NOT LIMITED TO THE WARRANTIES OF MERCHANTABILITY,
 * FITNESS FOR A PARTICULAR PURPOSE AND NONINFRINGEMENT. IN NO EVENT SHALL THE
 * AUTHORS OR COPYRIGHT HOLDERS BE LIABLE FOR ANY CLAIM, DAMAGES OR OTHER
 * LIABILITY, WHETHER IN AN ACTION OF CONTRACT, TORT OR OTHERWISE, ARISING FROM,
 * OUT OF OR IN CONNECTION WITH THE SOFTWARE OR THE USE OR OTHER DEALINGS IN THE
 * SOFTWARE.
 */

#include "SensorFilter.hpp"

namespace module::input {

    using extension::Configuration;

    using message::actuation::BodySide;
    using message::behaviour::state::Stability;
    using message::input::ButtonLeftDown;
    using message::input::ButtonLeftUp;
    using message::input::ButtonMiddleDown;
    using message::input::ButtonMiddleUp;
    using message::localisation::ResetFieldLocalisation;

    using utility::actuation::tinyrobotics::forward_kinematics_to_servo_map;
    using utility::actuation::tinyrobotics::sensors_to_configuration;
    using utility::input::FrameID;
    using utility::input::ServoID;
    using utility::math::euler::mat_to_rpy_intrinsic;
    using utility::math::euler::rpy_intrinsic_to_mat;
    using utility::nusight::graph;
    using utility::platform::get_raw_servo;
    using utility::platform::make_packet_error_string;
    using utility::platform::make_servo_hardware_error_string;
    using utility::support::Expression;

    using tinyrobotics::forward_kinematics;

    SensorFilter::SensorFilter(std::unique_ptr<NUClear::Environment> environment) : Reactor(std::move(environment)) {


        on<Configuration>("SensorFilter.yaml").then([this](const Configuration& config) {
            log_level = config["log_level"].as<NUClear::LogLevel>();

            // Button config
            cfg.button_debounce_threshold = config["buttons"]["debounce_threshold"].as<int>();

            // Foot down config
            cfg.foot_down.threshold = config["foot_down"]["threshold"].as<double>();
            cfg.foot_down.method    = config["foot_down"]["method"].as<std::string>();

            // Import URDF model
            nugus_model = tinyrobotics::import_urdf<double, n_servos>(config["urdf_path"].as<std::string>());

            // Configure the Mahony filter
            cfg.initial_Rwt  = rpy_intrinsic_to_mat(Eigen::Vector3d(config["mahony"]["initial_rpy"].as<Expression>()));
            cfg.initial_bias = Eigen::Vector3d(config["mahony"]["initial_bias"].as<Expression>());
            mahony_filter    = MahonyFilter<double>(config["mahony"]["Kp"].as<Expression>(),
                                                 config["mahony"]["Ki"].as<Expression>(),
                                                 cfg.initial_bias,
                                                 cfg.initial_Rwt);

            // Velocity filter config
            cfg.x_cut_off_frequency = config["velocity_low_pass"]["x_cut_off_frequency"].as<double>();
            cfg.y_cut_off_frequency = config["velocity_low_pass"]["y_cut_off_frequency"].as<double>();

            // Initialise the anchor frame (left foot base)
            Hwp.translation().y() = forward_kinematics<double, n_servos>(nugus_model,
                                                                         nugus_model.home_configuration(),
                                                                         std::string("left_foot_base"))
                                        .translation()
                                        .y();

            cfg.use_ground_truth = config["use_ground_truth"].as<bool>();
            cfg.max_servo_change = config["max_servo_change"].as<double>();
        });

        on<Startup>().then([this] {
            // Emit an initial walk state to ensure odometry starts if no other walk state is emitted
            emit(std::make_unique<WalkState>(message::behaviour::state::WalkState::State::UNKNOWN,
                                             Eigen::Vector3d::Zero(),
                                             message::behaviour::state::WalkState::Phase::DOUBLE));
            emit(std::make_unique<Stability>(Stability::UNKNOWN));
        });

        on<Trigger<RawSensors>, Optional<With<Sensors>>, With<Stability>, Single, Priority::HIGH>().then(
            "Main Sensors Loop",
            [this](const RawSensors& raw_sensors,
                   const std::shared_ptr<const Sensors>& previous_sensors,
                   const Stability& stability) {
                auto sensors = std::make_unique<Sensors>();

                // Raw sensors (Accelerometer, Gyroscope, etc.)
                update_raw_sensors(sensors, previous_sensors, raw_sensors);

                // Kinematics (Htw, foot down, CoM, etc.)
                update_kinematics(sensors, raw_sensors);

                // Odometry (Htw and Hrw)
                update_odometry(sensors, previous_sensors, raw_sensors, stability);

                // Graph debug information
                if (log_level <= DEBUG) {
                    debug_sensor_filter(sensors, raw_sensors);
                }

                emit(std::move(sensors));
            });

        on<Last<20, Trigger<RawSensors>>>().then(
            [this](const std::list<std::shared_ptr<const RawSensors>>& raw_sensors) {
                // Detect wether a button has been pressed or not in the last 20 messages
                detect_button_press(raw_sensors);
            });

        on<Trigger<ResetFieldLocalisation>>().then([this] {
            // Reset anchor frame
            Hwp                   = Eigen::Isometry3d::Identity();
            Hwp.translation().y() = tinyrobotics::forward_kinematics<double, n_servos>(nugus_model,
                                                                                       nugus_model.home_configuration(),
                                                                                       std::string("left_foot_base"))
                                        .translation()
                                        .y();
        });
    }

    void SensorFilter::update_kinematics(std::unique_ptr<Sensors>& sensors, const RawSensors& raw_sensors) {
        // Convert the sensor joint angles to a configuration vector
        Eigen::Matrix<double, n_servos, 1> q = sensors_to_configuration<double, n_servos>(sensors);

        // **************** Kinematics ****************
        // Htx is a map from FrameID to homogeneous transforms from each frame to the torso
        std::vector<Eigen::Isometry3d> fk = tinyrobotics::forward_kinematics(nugus_model, q);
        auto Htx                          = forward_kinematics_to_servo_map(fk);
        for (const auto& entry : Htx) {
            sensors->Htx[entry.first] = entry.second.matrix();
        }

        // **************** Centre of Mass  ****************
        sensors->rMTt = tinyrobotics::center_of_mass(nugus_model, q);

        // **************** Foot Down Information ****************
        if (cfg.foot_down.method == "Z_HEIGHT") {
            const Eigen::Isometry3d Htr(sensors->Htx[FrameID::R_FOOT_BASE]);
            const Eigen::Isometry3d Htl(sensors->Htx[FrameID::L_FOOT_BASE]);
            const Eigen::Isometry3d Hlr = Htl.inverse() * Htr;

            const double rRLl_z = Hlr.translation().z();

            emit(graph("rRLl_z", rRLl_z));

            sensors->feet[BodySide::RIGHT].down = true;
            sensors->feet[BodySide::LEFT].down  = true;
            // The right foot is not down if the z height if the right foot is above a threshold (in left foot space)
            if (rRLl_z > cfg.foot_down.threshold) {
                sensors->feet[BodySide::RIGHT].down = false;
            }
            // The left foot is not down if the z height if the right foot is below a threshold (in left foot space)
            if (rRLl_z < -cfg.foot_down.threshold) {
                sensors->feet[BodySide::LEFT].down = false;
            }
        }
        else if (cfg.foot_down.method == "FSR") {
            // Determine if any two diagonally opposite FSRs are in contact with the ground, which is either fsr1
            // and fsr3, or fsr2 and fsr4. A FSR is in contact with the ground if its value is greater than the
            // certainty threshold
            auto is_foot_down = [](const auto& fsr, const double threshold) {
                return (fsr.fsr1 > threshold && fsr.fsr3 > threshold) || (fsr.fsr2 > threshold && fsr.fsr4 > threshold);
            };
            sensors->feet[BodySide::LEFT].down  = is_foot_down(raw_sensors.fsr.left, cfg.foot_down.threshold);
            sensors->feet[BodySide::RIGHT].down = is_foot_down(raw_sensors.fsr.right, cfg.foot_down.threshold);
        }
        else {
            log<WARN>("Unknown foot down method");
        }

        // **************** Planted Foot Information ****************
        if (sensors->feet[BodySide::LEFT].down && sensors->feet[BodySide::RIGHT].down) {
            sensors->planted_foot_phase = message::behaviour::state::WalkState::Phase::DOUBLE;
        }
        else if (sensors->feet[BodySide::LEFT].down && !sensors->feet[BodySide::RIGHT].down) {
            sensors->planted_foot_phase = message::behaviour::state::WalkState::Phase::LEFT;
        }
        else {
            sensors->planted_foot_phase = message::behaviour::state::WalkState::Phase::RIGHT;
        }
    }

    void SensorFilter::update_raw_sensors(std::unique_ptr<Sensors>& sensors,
                                          const std::shared_ptr<const Sensors>& previous_sensors,
                                          const RawSensors& raw_sensors) {

        // Mask to ignore the alert bit (because servo errors are handled separately)
        bool subcontroller_packet_error =
            (raw_sensors.subcontroller_error & ~RawSensors::PacketError::ALERT) != RawSensors::PacketError::PACKET_OK;

        // Check for errors on the platform and FSRs
        if (subcontroller_packet_error) {
            NUClear::log<NUClear::LogLevel::WARN>(
                make_packet_error_string("Platform", raw_sensors.subcontroller_error));
        }


        // **************** Servos ****************
        for (uint32_t id = 0; id < n_servos; ++id) {
            const auto& raw_servo       = get_raw_servo(id, raw_sensors);
            const auto& hardware_status = raw_servo.hardware_error;

            // Check for an error on the servo and report it
            if (hardware_status != RawSensors::HardwareError::HARDWARE_OK) {
                NUClear::log<NUClear::LogLevel::WARN>(make_servo_hardware_error_string(raw_servo, id));
            }

            // Determine the current position with potential fallback to the last known good position
            double current_position = raw_servo.present_position;
            if (previous_sensors
                && (fabs(current_position - previous_sensors->servo[id].present_position) > cfg.max_servo_change
                    || hardware_status == RawSensors::HardwareError::MOTOR_ENCODER)) {
                current_position = previous_sensors->servo[id].present_position;
                NUClear::log<NUClear::LogLevel::DEBUG>("Suspected encoder error on servo ",
                                                       id,
                                                       ": Using last known good position.");
            }

            sensors->servo.emplace_back(
                hardware_status,
                id,
                raw_servo.torque_enabled,
                raw_servo.position_p_gain,
                raw_servo.position_i_gain,
                raw_servo.position_d_gain,
                raw_servo.goal_position,
                raw_servo.profile_velocity,
                current_position,
                /* If there is an encoder error, then use the last known good velocity */
                ((hardware_status == RawSensors::HardwareError::MOTOR_ENCODER) && previous_sensors)
                    ? previous_sensors->servo[id].present_velocity
                    : raw_servo.present_velocity,
                raw_servo.present_current,
                raw_servo.voltage,
                static_cast<float>(raw_servo.temperature));
        }

        // **************** Accelerometer and Gyroscope ****************
        // If we have a previous Sensors and our platform has errors then reuse our last sensor value of the
        // accelerometer
        sensors->accelerometer =
            subcontroller_packet_error ? previous_sensors->accelerometer : raw_sensors.accelerometer.cast<double>();
        sensors->gyroscope =
            subcontroller_packet_error ? previous_sensors->gyroscope : raw_sensors.gyroscope.cast<double>();

        // If we have a previous Sensors message AND (our platform has errors OR the gyro is spinning too fast) then
        // reuse our last sensor value of the gyroscope. Note: One of the gyros would occasionally
        // throw massive numbers without an error flag and if our hardware is working as intended, it should never
        // read that we're spinning at 2 revs/s
        if (raw_sensors.gyroscope.norm() > 4.0 * M_PI) {
            NUClear::log<NUClear::LogLevel::WARN>("Bad gyroscope value", raw_sensors.gyroscope.norm());
            if (previous_sensors) {
                sensors->gyroscope = previous_sensors->gyroscope;
            }
        }

        // **************** Timestamp ****************
        sensors->timestamp = raw_sensors.timestamp;

        // **************** Battery Voltage  ****************
        // Update the current battery voltage of the whole robot
        sensors->voltage = raw_sensors.battery;

        // **************** Buttons and LEDs ****************
        sensors->button.reserve(2);
        sensors->button.emplace_back(0, raw_sensors.buttons.left);
        sensors->button.emplace_back(1, raw_sensors.buttons.middle);
        sensors->led.reserve(5);
        sensors->led.emplace_back(0, raw_sensors.led_panel.led2 ? 0xFF0000 : 0);
        sensors->led.emplace_back(1, raw_sensors.led_panel.led3 ? 0xFF0000 : 0);
        sensors->led.emplace_back(2, raw_sensors.led_panel.led4 ? 0xFF0000 : 0);
        sensors->led.emplace_back(3, raw_sensors.head_led.RGB);  // Head
        sensors->led.emplace_back(4, raw_sensors.eye_led.RGB);   // Eye
    }

    void SensorFilter::detect_button_press(const std::list<std::shared_ptr<const RawSensors>>& sensors) {
        // Keep track of the number of presses in the last N frames for debouncing
        int left_count   = 0;
        int middle_count = 0;
        // Count the number of downs in all messages we have
        //     we used to discount sensors messages with subcontroller errors here, but that
        //     ignored too many and ultimately led to unresponsive buttons. subcontroller errors
        //     are unlikely to cause phantom button presses, and if they do, the debounce routine
        //     would require that we have N_thresh > N errors causing the _same_ phantom button press
        for (const auto& s : sensors) {
            if (s->buttons.left)
                ++left_count;
            if (s->buttons.middle)
                ++middle_count;
        }
        // Compare to the debounce threshold to determine if we have a down event
        bool new_left_down   = left_count > cfg.button_debounce_threshold;
        bool new_middle_down = middle_count > cfg.button_debounce_threshold;
        // Check for a state change, i.e. a press or release event
        bool left_state_change = left_down != new_left_down;
        bool mid_state_change  = middle_down != new_middle_down;
        // And set the state variable for next time.
        left_down   = new_left_down;
        middle_down = new_middle_down;
        // If we have a state change, emit the appropriate event
        if (left_state_change) {
            if (left_down) {
<<<<<<< HEAD
                log<NUClear::INFO>("Left Button Down");
                emit<Scope::INLINE>(std::make_unique<ButtonLeftDown>());
            }
            else {
                log<NUClear::INFO>("Left Button Up");
=======
                log<INFO>("Left Button Down");
                emit<Scope::INLINE>(std::make_unique<ButtonLeftDown>());
            }
            else {
                log<INFO>("Left Button Up");
>>>>>>> d9e0497f
                emit<Scope::INLINE>(std::make_unique<ButtonLeftUp>());
            }
        }
        if (mid_state_change) {
            if (middle_down) {
<<<<<<< HEAD
                log<NUClear::INFO>("Middle Button Down");
                emit<Scope::INLINE>(std::make_unique<ButtonMiddleDown>());
            }
            else {
                log<NUClear::INFO>("Middle Button Up");
=======
                log<INFO>("Middle Button Down");
                emit<Scope::INLINE>(std::make_unique<ButtonMiddleDown>());
            }
            else {
                log<INFO>("Middle Button Up");
>>>>>>> d9e0497f
                emit<Scope::INLINE>(std::make_unique<ButtonMiddleUp>());
            }
        }
    }

    void SensorFilter::update_odometry(std::unique_ptr<Sensors>& sensors,
                                       const std::shared_ptr<const Sensors>& previous_sensors,
                                       const RawSensors& raw_sensors,
                                       const Stability& stability) {
        // Use ground truth instead of calculating odometry, then return
        if (cfg.use_ground_truth) {
            // Construct world {w} to torso {t} space transform from ground truth
            Eigen::Isometry3d Hwt = Eigen::Isometry3d(raw_sensors.odometry_ground_truth.Htw).inverse();
            sensors->Htw          = Hwt.inverse();
            // Construct robot {r} to world {w} space transform from ground truth
            Eigen::Isometry3d Hwr = Eigen::Isometry3d::Identity();
            Hwr.linear() =
                Eigen::AngleAxisd(mat_to_rpy_intrinsic(Hwt.linear()).z(), Eigen::Vector3d::UnitZ()).toRotationMatrix();
            Hwr.translation() = Eigen::Vector3d(Hwt.translation().x(), Hwt.translation().y(), 0.0);
            sensors->Hrw      = Hwr.inverse();
            sensors->vTw      = raw_sensors.odometry_ground_truth.vTw;
            return;
        }

        // Compute time since last update
        const double dt = std::max(
            std::chrono::duration_cast<std::chrono::duration<double>>(
                raw_sensors.timestamp - (previous_sensors ? previous_sensors->timestamp : raw_sensors.timestamp))
                .count(),
            0.0);

        // Perform Mahony update (roll, pitch)
        auto Rwt_mahony = mahony_filter.update(sensors->accelerometer, sensors->gyroscope, dt);
        // Convert the rotation matrix from the mahony method into euler angles
        Eigen::Vector3d rpy_mahony = mat_to_rpy_intrinsic(Rwt_mahony);
        // Remove yaw from mahony filter (prevents it breaking after numerous rotations)
        mahony_filter.set_state(rpy_intrinsic_to_mat(Eigen::Vector3d(rpy_mahony.x(), rpy_mahony.y(), 0.0)));

        // If fallen, calculate roll and pitch but keep yaw and position still
        if (stability <= Stability::FALLING) {
            // Get torso to world
            Eigen::Isometry3d Hwt =
                previous_sensors == nullptr ? Eigen::Isometry3d::Identity() : previous_sensors->Htw.inverse();
            // Htw rotation is combination of Mahony pitch and roll and existing yaw
            Hwt.linear() = rpy_intrinsic_to_mat(
                Eigen::Vector3d(rpy_mahony.x(), rpy_mahony.y(), mat_to_rpy_intrinsic(Hwt.rotation()).z()));
            sensors->Htw = Hwt.inverse();

            // Get robot to world
            sensors->Hrw = previous_sensors == nullptr ? Eigen::Isometry3d::Identity() : previous_sensors->Hrw;

            // Set velocity to zero
            sensors->vTw = Eigen::Vector3d::Zero();

            return;
        }

        // If sensors detected a new foot phase, update the anchor frame
        if (planted_anchor_foot != sensors->planted_foot_phase
            && sensors->planted_foot_phase != WalkState::Phase::DOUBLE) {
            // Update anchor frame to the new planted foot
            switch (planted_anchor_foot.value) {
                case WalkState::Phase::RIGHT:
                    Hwp = Hwp * sensors->Htx[FrameID::R_FOOT_BASE].inverse() * sensors->Htx[FrameID::L_FOOT_BASE];
                    break;
                case WalkState::Phase::LEFT:
                    Hwp = Hwp * sensors->Htx[FrameID::L_FOOT_BASE].inverse() * sensors->Htx[FrameID::R_FOOT_BASE];
                    break;
                default: log<WARN>("Anchor frame should not be updated in double support phase"); break;
            }
            // Update our current anchor foot indicator to new foot
            planted_anchor_foot = sensors->planted_foot_phase;
            // Set the z translation, roll and pitch of the anchor frame to 0 as assumed to be on field plane
            Hwp.translation().z() = 0;
            Hwp.linear()          = rpy_intrinsic_to_mat(Eigen::Vector3d(0, 0, mat_to_rpy_intrinsic(Hwp.linear()).z()));
        }

        // Compute torso pose using kinematics from anchor frame (current planted foot)
        Eigen::Isometry3d Hpt = planted_anchor_foot.value == WalkState::Phase::RIGHT
                                    ? Eigen::Isometry3d(sensors->Htx[FrameID::R_FOOT_BASE].inverse())
                                    : Eigen::Isometry3d(sensors->Htx[FrameID::L_FOOT_BASE].inverse());

        // Perform Anchor Update (x, y, z, yaw)
        Eigen::Isometry3d Hwt_anchor = Hwp * Hpt;
        Eigen::Vector3d rpy_anchor   = mat_to_rpy_intrinsic(Hwt_anchor.linear());

        // Construct world {w} to torso {t} space transform
        Eigen::Isometry3d Hwt = Eigen::Isometry3d::Identity();
        // Take the translation from the anchor method
        Hwt.translation() = Hwt_anchor.translation();
        // Fuse roll + pitch of mahony filter with yaw of anchor method
        Hwt.linear() = rpy_intrinsic_to_mat(Eigen::Vector3d(rpy_mahony.x(), rpy_mahony.y(), rpy_anchor.z()));
        sensors->Htw = Hwt.inverse();

        // Construct robot {r} to world {w} space transform (just x-y translation and yaw rotation)
        Eigen::Isometry3d Hwr = Eigen::Isometry3d::Identity();
        Hwr.linear()          = Eigen::AngleAxisd(rpy_anchor.z(), Eigen::Vector3d::UnitZ()).toRotationMatrix();
        // Don't update translation if falling/fallen
        Hwr.translation() = Eigen::Vector3d(Hwt_anchor.translation().x(), Hwt_anchor.translation().y(), 0.0);
        sensors->Hrw      = Hwr.inverse();

        // Low pass filter for torso y velocity
        double y_current     = Hwt.translation().y();
        double y_prev        = previous_sensors ? previous_sensors->Htw.inverse().translation().y() : y_current;
        double y_dot_current = (y_current - y_prev) / dt;
        double y_dot =
            (dt / cfg.y_cut_off_frequency) * y_dot_current + (1 - (dt / cfg.y_cut_off_frequency)) * sensors->vTw.y();

        // Low pass filter for torso x velocity
        double x_current     = Hwt.translation().x();
        double x_prev        = previous_sensors ? previous_sensors->Htw.inverse().translation().x() : x_current;
        double x_dot_current = (x_current - x_prev) / dt;
        double x_dot =
            (dt / cfg.x_cut_off_frequency) * x_dot_current + (1 - (dt / cfg.x_cut_off_frequency)) * sensors->vTw.x();

        // Fuse the velocity estimates
        sensors->vTw = Eigen::Vector3d(x_dot, y_dot, 0);
    }

    void SensorFilter::debug_sensor_filter(std::unique_ptr<Sensors>& sensors, const RawSensors& raw_sensors) {
        // Raw accelerometer and gyroscope information
        emit(graph("Gyroscope", sensors->gyroscope.x(), sensors->gyroscope.y(), sensors->gyroscope.z()));
        emit(
            graph("Accelerometer", sensors->accelerometer.x(), sensors->accelerometer.y(), sensors->accelerometer.z()));

        // Foot down sensors state for each foot
        emit(graph(fmt::format("Foot Down/{}/Left", std::string(cfg.foot_down.method)),
                   sensors->feet[BodySide::LEFT].down));
        emit(graph(fmt::format("Foot Down/{}/Right", std::string(cfg.foot_down.method)),
                   sensors->feet[BodySide::RIGHT].down));
        emit(graph("Foot down phase", int(sensors->planted_foot_phase)));
        emit(graph("Anchor foot", int(planted_anchor_foot)));

        // Odometry information
        Eigen::Isometry3d Hwt    = Eigen::Isometry3d(sensors->Htw).inverse();
        Eigen::Vector3d est_rTWw = Hwt.translation();
        Eigen::Vector3d est_Rwt  = mat_to_rpy_intrinsic(Hwt.rotation());
        emit(graph("Hwt est translation (rTWw)", est_rTWw.x(), est_rTWw.y(), est_rTWw.z()));
        emit(graph("Rwt est angles (rpy)", est_Rwt.x(), est_Rwt.y(), est_Rwt.z()));
        emit(graph("vTw est", sensors->vTw.x(), sensors->vTw.y(), sensors->vTw.z()));

        Eigen::Isometry3d Hwr    = Eigen::Isometry3d(sensors->Hrw).inverse();
        Eigen::Vector3d est_rTRw = Hwr.translation();
        Eigen::Vector3d est_Rrw  = mat_to_rpy_intrinsic(Hwr.rotation());
        emit(graph("Hwr est translation (rTRw)", est_rTRw.x(), est_rTRw.y(), est_rTRw.z()));
        emit(graph("Rrw est angles (rpy)", est_Rrw.x(), est_Rrw.y(), est_Rrw.z()));

        Eigen::Isometry3d Hwp    = sensors->Hwp;
        Eigen::Vector3d est_rPWw = Hwp.translation();
        Eigen::Vector3d est_Rpw  = mat_to_rpy_intrinsic(Hwp.rotation());
        emit(graph("Hwp est translation (rTPw)", est_rPWw.x(), est_rPWw.y(), est_rPWw.z()));
        emit(graph("Rpw est angles (rpy)", est_Rpw.x(), est_Rpw.y(), est_Rpw.z()));

        Eigen::Vector3d vTw = sensors->vTw;
        emit(graph("vTw est", vTw.x(), vTw.y(), vTw.z()));

        // If we have ground truth odometry, then we can debug the error between our estimate and the ground truth
        if (raw_sensors.odometry_ground_truth.exists) {
            Eigen::Isometry3d true_Hwt = Eigen::Isometry3d(raw_sensors.odometry_ground_truth.Htw).inverse();

            // Determine translation and orientation error
            Eigen::Vector3d true_rTWw  = true_Hwt.translation();
            Eigen::Vector3d error_rTWw = (true_rTWw - est_rTWw).cwiseAbs();
            Eigen::Vector3d true_Rwt   = mat_to_rpy_intrinsic(true_Hwt.rotation());
            Eigen::Vector3d error_Rwt  = (true_Rwt - est_Rwt).cwiseAbs();
            double quat_rot_error      = Eigen::Quaterniond(true_Hwt.linear() * Hwt.inverse().linear()).w();
            Eigen::Vector3d true_vTw   = Eigen::Vector3d(raw_sensors.odometry_ground_truth.vTw);
            Eigen::Vector3d error_vTw  = (true_vTw - sensors->vTw).cwiseAbs();

            // Graph translation, angles and error
            emit(graph("Hwt true translation (rTWw)", true_rTWw.x(), true_rTWw.y(), true_rTWw.z()));
            emit(graph("Hwt translation error", error_rTWw.x(), error_rTWw.y(), error_rTWw.z()));
            emit(graph("Rwt true angles (rpy)", true_Rwt.x(), true_Rwt.y(), true_Rwt.z()));
            emit(graph("Rwt error (rpy)", error_Rwt.x(), error_Rwt.y(), error_Rwt.z()));
            emit(graph("Quaternion rotational error", quat_rot_error));
            emit(graph("vTw true", true_vTw.x(), true_vTw.y(), true_vTw.z()));
            emit(graph("vTw error", error_vTw.x(), error_vTw.y(), error_vTw.z()));
        }
    }

}  // namespace module::input<|MERGE_RESOLUTION|>--- conflicted
+++ resolved
@@ -323,37 +323,21 @@
         // If we have a state change, emit the appropriate event
         if (left_state_change) {
             if (left_down) {
-<<<<<<< HEAD
-                log<NUClear::INFO>("Left Button Down");
-                emit<Scope::INLINE>(std::make_unique<ButtonLeftDown>());
-            }
-            else {
-                log<NUClear::INFO>("Left Button Up");
-=======
                 log<INFO>("Left Button Down");
                 emit<Scope::INLINE>(std::make_unique<ButtonLeftDown>());
             }
             else {
                 log<INFO>("Left Button Up");
->>>>>>> d9e0497f
                 emit<Scope::INLINE>(std::make_unique<ButtonLeftUp>());
             }
         }
         if (mid_state_change) {
             if (middle_down) {
-<<<<<<< HEAD
-                log<NUClear::INFO>("Middle Button Down");
-                emit<Scope::INLINE>(std::make_unique<ButtonMiddleDown>());
-            }
-            else {
-                log<NUClear::INFO>("Middle Button Up");
-=======
                 log<INFO>("Middle Button Down");
                 emit<Scope::INLINE>(std::make_unique<ButtonMiddleDown>());
             }
             else {
                 log<INFO>("Middle Button Up");
->>>>>>> d9e0497f
                 emit<Scope::INLINE>(std::make_unique<ButtonMiddleUp>());
             }
         }
