/*
 * MIT License
 *
 * Copyright (c) 2013 NUbots
 *
 * This file is part of the NUbots codebase.
 * See https://github.com/NUbots/NUbots for further info.
 *
 * Permission is hereby granted, free of charge, to any person obtaining a copy
 * of this software and associated documentation files (the "Software"), to deal
 * in the Software without restriction, including without limitation the rights
 * to use, copy, modify, merge, publish, distribute, sublicense, and/or sell
 * copies of the Software, and to permit persons to whom the Software is
 * furnished to do so, subject to the following conditions:
 *
 * The above copyright notice and this permission notice shall be included in all
 * copies or substantial portions of the Software.
 *
 * THE SOFTWARE IS PROVIDED "AS IS", WITHOUT WARRANTY OF ANY KIND, EXPRESS OR
 * IMPLIED, INCLUDING BUT NOT LIMITED TO THE WARRANTIES OF MERCHANTABILITY,
 * FITNESS FOR A PARTICULAR PURPOSE AND NONINFRINGEMENT. IN NO EVENT SHALL THE
 * AUTHORS OR COPYRIGHT HOLDERS BE LIABLE FOR ANY CLAIM, DAMAGES OR OTHER
 * LIABILITY, WHETHER IN AN ACTION OF CONTRACT, TORT OR OTHERWISE, ARISING FROM,
 * OUT OF OR IN CONNECTION WITH THE SOFTWARE OR THE USE OR OTHER DEALINGS IN THE
 * SOFTWARE.
 */

#include "SensorFilter.hpp"

#include "extension/Configuration.hpp"

#include "message/localisation/Field.hpp"

#include "utility/math/euler.hpp"
#include "utility/support/yaml_expression.hpp"

namespace module::input {

    using extension::Configuration;

    using message::behaviour::state::Stability;
    using message::localisation::ResetFieldLocalisation;
    using utility::math::euler::rpy_intrinsic_to_mat;
    using utility::math::filter::MahonyFilter;
    using utility::math::filter::YawFilter;
    using utility::support::Expression;

    SensorFilter::SensorFilter(std::unique_ptr<NUClear::Environment> environment) : Reactor(std::move(environment)) {

        on<Configuration>("SensorFilter.yaml").then([this](const Configuration& config) {
            log_level = config["log_level"].as<NUClear::LogLevel>();

            // Button config
            cfg.button_debounce_threshold = config["buttons"]["debounce_threshold"].as<int>();

            // Foot down config
            cfg.foot_down.threshold = config["foot_down"]["threshold"].as<double>();
            cfg.foot_down.method    = config["foot_down"]["method"].as<std::string>();

            // Import URDF model
            nugus_model = tinyrobotics::import_urdf<double, n_servos>(config["urdf_path"].as<std::string>());

            // Configure the Mahony filter
            mahony_filter = MahonyFilter<double>(
                config["mahony"]["Kp"].as<Expression>(),
                config["mahony"]["Ki"].as<Expression>(),
                Eigen::Vector3d(config["mahony"]["initial_bias"].as<Expression>()),
                rpy_intrinsic_to_mat(Eigen::Vector3d(config["mahony"]["initial_rpy"].as<Expression>())));

            // Configure the yaw filter
            yaw_filter = YawFilter<double>(config["yaw_filter"]["alpha"].as<Expression>(),
<<<<<<< HEAD
                                           config["yaw_filter"]["beta"].as<Expression>());
=======
                                           config["yaw_filter"]["beta"].as<Expression>(),
                                           config["yaw_filter"]["max_bias"].as<Expression>());
>>>>>>> 6028c37a

            // Velocity filter config
            cfg.x_cut_off_frequency = config["velocity_low_pass"]["x_cut_off_frequency"].as<double>();
            cfg.y_cut_off_frequency = config["velocity_low_pass"]["y_cut_off_frequency"].as<double>();

            // Initialise the anchor frame (left foot base)
            Hwp.translation().y() = tinyrobotics::forward_kinematics<double, n_servos>(nugus_model,
                                                                                       nugus_model.home_configuration(),
                                                                                       std::string("left_foot_base"))
                                        .translation()
                                        .y();

            cfg.use_ground_truth = config["use_ground_truth"].as<bool>();
        });

        on<Startup>().then([this] {
            // Emit an initial walk state to ensure odometry starts if no other walk state is emitted
            emit(std::make_unique<WalkState>(message::behaviour::state::WalkState::State::UNKNOWN,
                                             Eigen::Vector3d::Zero(),
                                             message::behaviour::state::WalkState::Phase::DOUBLE));
            emit(std::make_unique<Stability>(Stability::UNKNOWN));
        });

        on<Trigger<RawSensors>,
           Optional<With<Sensors>>,
           With<Stability>,
           Optional<With<RobotPoseGroundTruth>>,
           Single,
           Priority::HIGH>()
            .then("Main Sensors Loop",
                  [this](const RawSensors& raw_sensors,
                         const std::shared_ptr<const Sensors>& previous_sensors,
                         const Stability& stability,
                         const std::shared_ptr<const RobotPoseGroundTruth>& robot_pose_ground_truth) {
                      auto sensors = std::make_unique<Sensors>();

                      // Raw sensors (Accelerometer, Gyroscope, etc.)
                      update_raw_sensors(sensors, previous_sensors, raw_sensors);

                      // Kinematics (Htw, foot down, CoM, etc.)
                      update_kinematics(sensors, raw_sensors);

                      // Odometry (Htw and Hrw)
                      update_odometry(sensors, previous_sensors, raw_sensors, stability, robot_pose_ground_truth);

                      // Graph debug information
                      if (log_level <= DEBUG) {
                          debug_sensor_filter(sensors, robot_pose_ground_truth);
                      }

                      emit(std::move(sensors));
                  });

        on<Last<20, Trigger<RawSensors>>>().then(
            [this](const std::list<std::shared_ptr<const RawSensors>>& raw_sensors) {
                // Detect wether a button has been pressed or not in the last 20 messages
                detect_button_press(raw_sensors);
            });

        on<Trigger<ResetFieldLocalisation>>().then([this] {
            // Reset anchor frame
            Hwp                   = Eigen::Isometry3d::Identity();
            Hwp.translation().y() = tinyrobotics::forward_kinematics<double, n_servos>(nugus_model,
                                                                                       nugus_model.home_configuration(),
                                                                                       std::string("left_foot_base"))
                                        .translation()
                                        .y();

            // Reset yaw filter
            yaw_filter.reset();
        });
    }

}  // namespace module::input<|MERGE_RESOLUTION|>--- conflicted
+++ resolved
@@ -69,12 +69,8 @@
 
             // Configure the yaw filter
             yaw_filter = YawFilter<double>(config["yaw_filter"]["alpha"].as<Expression>(),
-<<<<<<< HEAD
-                                           config["yaw_filter"]["beta"].as<Expression>());
-=======
                                            config["yaw_filter"]["beta"].as<Expression>(),
                                            config["yaw_filter"]["max_bias"].as<Expression>());
->>>>>>> 6028c37a
 
             // Velocity filter config
             cfg.x_cut_off_frequency = config["velocity_low_pass"]["x_cut_off_frequency"].as<double>();
