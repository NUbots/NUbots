--- conflicted
+++ resolved
@@ -238,7 +238,6 @@
                         // Make sure we have servo positions
                         for (uint32_t id = 0; id < 20; ++id) {
                             auto& original = utility::platform::getRawServo(id, *s);
-<<<<<<< HEAD
                             auto& error    = original.error_flags;
 
                             // Check for an error on the servo and report it
@@ -261,22 +260,6 @@
                                                                   original.voltage,
                                                                   static_cast<float>(original.temperature)});
                             }
-=======
-                            // Add the sensor values to the system properly
-                            filtered_sensors.servo.push_back({0,
-                                                              id,
-                                                              original.torque_enabled,
-                                                              original.p_gain,
-                                                              original.i_gain,
-                                                              original.d_gain,
-                                                              original.goal_position,
-                                                              original.moving_speed,
-                                                              original.present_position,
-                                                              original.present_speed,
-                                                              original.load,
-                                                              original.voltage,
-                                                              static_cast<float>(original.temperature)});
->>>>>>> 3a57fcc4
                         }
 
                         // Calculate forward kinematics
