/*
 * This file is part of the NUbots Codebase.
 *
 * The NUbots Codebase is free software: you can redistribute it and/or modify
 * it under the terms of the GNU General Public License as published by
 * the Free Software Foundation, either version 3 of the License, or
 * (at your option) any later version.
 *
 * The NUbots Codebase is distributed in the hope that it will be useful,
 * but WITHOUT ANY WARRANTY; without even the implied warranty of
 * MERCHANTABILITY or FITNESS FOR A PARTICULAR PURPOSE.  See the
 * GNU General Public License for more details.
 *
 * You should have received a copy of the GNU General Public License
 * along with the NUbots Codebase.  If not, see <http://www.gnu.org/licenses/>.
 *
 * Copyright 2013 NUbots <nubots@nubots.net>
 */

#include "SensorFilter.hpp"

#include "extension/Configuration.hpp"

#include "message/input/Sensors.hpp"
#include "message/motion/BodySide.hpp"
#include "message/platform/RawSensors.hpp"

#include "utility/input/LimbID.hpp"
#include "utility/input/ServoID.hpp"
#include "utility/motion/ForwardKinematics.hpp"
#include "utility/nusight/NUhelpers.hpp"
#include "utility/platform/RawSensors.hpp"
#include "utility/support/yaml_expression.hpp"

namespace module::input {

    using extension::Configuration;

    using message::input::Sensors;
    using message::motion::BodySide;
    using message::motion::KinematicsModel;
    using message::platform::ButtonLeftDown;
    using message::platform::ButtonLeftUp;
    using message::platform::ButtonMiddleDown;
    using message::platform::ButtonMiddleUp;
    using message::platform::RawSensors;

    using utility::input::ServoID;
    using utility::motion::kinematics::calculateAllPositions;
    using utility::motion::kinematics::calculateCentreOfMass;
    using utility::motion::kinematics::calculateInertialTensor;
    using utility::nusight::graph;
    using utility::support::Expression;

    std::string makeErrorString(const std::string& src, uint errorCode) {
        std::stringstream s;

        s << "Error on ";
        s << src;
        s << ":";


        if ((errorCode & RawSensors::Error::INPUT_VOLTAGE) != 0u) {
            s << " Input Voltage ";
        }
        if ((errorCode & RawSensors::Error::ANGLE_LIMIT) != 0u) {
            s << " Angle Limit ";
        }
        if ((errorCode & RawSensors::Error::OVERHEATING) != 0u) {
            s << " Overheating ";
        }
        if ((errorCode & RawSensors::Error::OVERLOAD) != 0u) {
            s << " Overloaded ";
        }
        if ((errorCode & RawSensors::Error::INSTRUCTION) != 0u) {
            s << " Bad Instruction ";
        }
        if ((errorCode & RawSensors::Error::CORRUPT_DATA) != 0u) {
            s << " Corrupt Data ";
        }
        if ((errorCode & RawSensors::Error::TIMEOUT) != 0u) {
            s << " Timeout ";
        }

        return s.str();
    }

    SensorFilter::SensorFilter(std::unique_ptr<NUClear::Environment> environment)
        : Reactor(std::move(environment)), theta(Eigen::Vector3d::Zero()) {

        on<Configuration>("SensorFilter.yaml").then([this](const Configuration& cfg) {
            log_level = cfg["log_level"].as<NUClear::LogLevel>();

            // Button config
            config.buttons.debounceThreshold = cfg["buttons"]["debounce_threshold"].as<int>();

            // Foot down config
            const FootDownMethod method = cfg["foot_down"]["method"].as<std::string>();
            std::map<FootDownMethod, float> thresholds;
            for (const auto& threshold : cfg["foot_down"]["known_methods"]) {
                thresholds[threshold["name"].as<std::string>()] = threshold["certainty_threshold"].as<float>();
            }
            config.footDown.set_method(method, thresholds);

            // Mahony config
            this->Kp           = config["mahony"]["Kp"].as<double>();
            this->Ki           = config["mahony"]["Ki"].as<double>();
            this->ts           = config["mahony"]["ts"].as<double>();
            this->initial_quat = config["mahony"]["initial_quat"].as<Expression>();
            this->bias         = config["mahony"]["bias"].as<Expression>();

            // Motion filter config
            // Set velocity decay
            config.motionFilter.velocityDecay = cfg["motion_filter"]["update"]["velocity_decay"].as<Expression>();
            motionFilter.model.timeUpdateVelocityDecay = config.motionFilter.velocityDecay;

            // Set our measurement noises
            config.motionFilter.noise.measurement.accelerometer =
                Eigen::Vector3d(cfg["motion_filter"]["noise"]["measurement"]["accelerometer"].as<Expression>())
                    .asDiagonal();
            config.motionFilter.noise.measurement.accelerometerMagnitude =
                Eigen::Vector3d(
                    cfg["motion_filter"]["noise"]["measurement"]["accelerometer_magnitude"].as<Expression>())
                    .asDiagonal();
            config.motionFilter.noise.measurement.gyroscope =
                Eigen::Vector3d(cfg["motion_filter"]["noise"]["measurement"]["gyroscope"].as<Expression>())
                    .asDiagonal();
            config.motionFilter.noise.measurement.flatFootOdometry =
                Eigen::Vector3d(cfg["motion_filter"]["noise"]["measurement"]["flat_foot_odometry"].as<Expression>())
                    .asDiagonal();
            config.motionFilter.noise.measurement.flatFootOrientation =
                Eigen::Vector4d(cfg["motion_filter"]["noise"]["measurement"]["flat_foot_orientation"].as<Expression>())
                    .asDiagonal();

            // Set our process noises
            config.motionFilter.noise.process.position =
                cfg["motion_filter"]["noise"]["process"]["position"].as<Expression>();
            config.motionFilter.noise.process.velocity =
                cfg["motion_filter"]["noise"]["process"]["velocity"].as<Expression>();
            config.motionFilter.noise.process.rotation =
                cfg["motion_filter"]["noise"]["process"]["rotation"].as<Expression>();
            config.motionFilter.noise.process.rotationalVelocity =
                cfg["motion_filter"]["noise"]["process"]["rotational_velocity"].as<Expression>();

            // Set our motion model's process noise
            MotionModel<double>::StateVec process_noise;
            process_noise.rTWw               = config.motionFilter.noise.process.position;
            process_noise.vTw                = config.motionFilter.noise.process.velocity;
            process_noise.Rwt                = config.motionFilter.noise.process.rotation;
            process_noise.omegaTTt           = config.motionFilter.noise.process.rotationalVelocity;
            motionFilter.model.process_noise = process_noise;

            // Set our initial means
            config.motionFilter.initial.mean.position =
                cfg["motion_filter"]["initial"]["mean"]["position"].as<Expression>();
            config.motionFilter.initial.mean.velocity =
                cfg["motion_filter"]["initial"]["mean"]["velocity"].as<Expression>();
            config.motionFilter.initial.mean.rotation =
                cfg["motion_filter"]["initial"]["mean"]["rotation"].as<Expression>();
            config.motionFilter.initial.mean.rotationalVelocity =
                cfg["motion_filter"]["initial"]["mean"]["rotational_velocity"].as<Expression>();

            // Set out initial covariance
            config.motionFilter.initial.covariance.position =
                cfg["motion_filter"]["initial"]["covariance"]["position"].as<Expression>();
            config.motionFilter.initial.covariance.velocity =
                cfg["motion_filter"]["initial"]["covariance"]["velocity"].as<Expression>();
            config.motionFilter.initial.covariance.rotation =
                cfg["motion_filter"]["initial"]["covariance"]["rotation"].as<Expression>();
            config.motionFilter.initial.covariance.rotationalVelocity =
                cfg["motion_filter"]["initial"]["covariance"]["rotational_velocity"].as<Expression>();

            // Set our initial state with the config means and covariances, flagging the filter to reset it
            MotionModel<double>::StateVec mean;
            mean.rTWw     = config.motionFilter.initial.mean.position;
            mean.vTw      = config.motionFilter.initial.mean.velocity;
            mean.Rwt      = config.motionFilter.initial.mean.rotation;
            mean.omegaTTt = config.motionFilter.initial.mean.rotationalVelocity;

            MotionModel<double>::StateVec covariance;
            covariance.rTWw     = config.motionFilter.initial.covariance.position;
            covariance.vTw      = config.motionFilter.initial.covariance.velocity;
            covariance.Rwt      = config.motionFilter.initial.covariance.rotation;
            covariance.omegaTTt = config.motionFilter.initial.covariance.rotationalVelocity;
            motionFilter.set_state(mean.getStateVec(), covariance.asDiagonal());

            // Set our initial position
            rTWw = cfg["motion_filter"]["initial"]["mean"]["position"].as<Expression>();

            // Don't filter any sensors until we have initialised the filter
            update_loop.disable();
            reset_filter.store(true);
        });

        on<Configuration>("FootDownNetwork.yaml").then([this](const Configuration& config) {
            // Foot load sensor config
            load_sensor = VirtualLoadSensor<float>(config);
        });

        on<Last<20, Trigger<RawSensors>>, With<KinematicsModel>, Single>().then(
            [this](const std::list<std::shared_ptr<const RawSensors>>& sensors, const KinematicsModel& model) {
                // If we need to reset the filter, do that here
                if (reset_filter.load()) {
                    Eigen::Vector3d acc  = Eigen::Vector3d::Zero();
                    Eigen::Vector3d gyro = Eigen::Vector3d::Zero();
                    Eigen::Vector3d rMFt = Eigen::Vector3d::Zero();

                    for (const auto& s : sensors) {
                        Sensors filtered_sensors{};

                        // Accumulate accelerometer and gyroscope readings
                        acc += s->accelerometer.cast<double>();
                        gyro += s->gyroscope.cast<double>();
                        // Make sure we have servo positions
                        for (uint32_t id = 0; id < 20; ++id) {
                            const auto& original = utility::platform::getRawServo(id, *s);
                            // Add the sensor values to the system properly
                            filtered_sensors.servo.emplace_back(0,
                                                                id,
                                                                original.torque_enabled,
                                                                original.p_gain,
                                                                original.i_gain,
                                                                original.d_gain,
                                                                original.goal_position,
                                                                original.moving_speed,
                                                                original.present_position,
                                                                original.present_speed,
                                                                original.load,
                                                                original.voltage,
                                                                static_cast<float>(original.temperature));
                        }

                        // Calculate forward kinematics
                        const auto Htx = calculateAllPositions(model, filtered_sensors);
                        for (const auto& entry : Htx) {
                            filtered_sensors.Htx[entry.first] = entry.second.matrix();
                        }

                        // Calculate the average length of both legs from the torso and accumulate this measurement
                        const Eigen::Affine3d Htr(filtered_sensors.Htx[ServoID::R_ANKLE_ROLL]);
                        const Eigen::Affine3d Htl(filtered_sensors.Htx[ServoID::L_ANKLE_ROLL]);
                        const Eigen::Vector3d rTFt = (Htr.translation() + Htl.translation()) * 0.5;

                        // Accumulator CoM readings
                        rMFt += calculateCentreOfMass(model, filtered_sensors.Htx).head<3>() + rTFt;
                    }

                    // Average all accumulated readings
                    acc /= static_cast<double>(sensors.size());
                    gyro /= static_cast<double>(sensors.size());
                    rMFt /= static_cast<double>(sensors.size());

                    // Average time per sensor reading
                    double deltaT = std::chrono::duration_cast<std::chrono::duration<double>>(
                                        sensors.back()->timestamp - sensors.front()->timestamp)
                                        .count()
                                    / static_cast<double>(sensors.size());

                    // Find the rotation from the average accelerometer reading to world UnitZ
                    // Rotating from torso acceleration vector to world z vector ===> this makes it Rwt and not Rtw
                    Eigen::Quaterniond Rwt = Eigen::Quaterniond::FromTwoVectors(acc, Eigen::Vector3d::UnitZ());
                    Rwt.normalize();

                    MotionModel<double>::StateVec mean;
                    // Rotate rMFt (Foot to Torso CoM) into world space
                    mean.rTWw = Rwt.toRotationMatrix() * rMFt;
                    // Remove gravity from accelerometer average and integrate to get velocity
                    mean.vTw = (acc - (Rwt.conjugate() * Eigen::Quaterniond(0.0, 0.0, 0.0, G) * Rwt).vec()) * deltaT;
                    mean.Rwt = Rwt;
                    mean.omegaTTt = gyro;

                    MotionModel<double>::StateVec covariance;
                    covariance.rTWw     = config.motionFilter.initial.covariance.position;
                    covariance.vTw      = config.motionFilter.initial.covariance.velocity;
                    covariance.Rwt      = config.motionFilter.initial.covariance.rotation;
                    covariance.omegaTTt = config.motionFilter.initial.covariance.rotationalVelocity;

                    // We have finished resetting the filter now
                    switch (motionFilter.reset(mean.getStateVec(), covariance.asDiagonal())) {
                        case Eigen::Success:
                            log<NUClear::INFO>("Motion Model UKF has been reset");
                            reset_filter.store(false);
                            update_loop.enable();
                            break;
                        case Eigen::NumericalIssue:
                            log<NUClear::WARN>(
                                "Cholesky decomposition failed. The provided data did not satisfy the "
                                "prerequisites.");
                            break;
                        case Eigen::NoConvergence:
                            log<NUClear::WARN>("Cholesky decomposition failed. Iterative procedure did not converge.");
                            break;
                        case Eigen::InvalidInput:
                            log<NUClear::WARN>(
                                "Cholesky decomposition failed. The inputs are invalid, or the algorithm has been "
                                "improperly called. When assertions are enabled, such errors trigger an assert.");
                            break;
                        default: log<NUClear::WARN>("Cholesky decomposition failed. Some other reason."); break;
                    }
                }

                int leftCount   = 0;
                int middleCount = 0;

                // If we have any downs in the last 20 frames then we are button pushed
                for (const auto& s : sensors) {
                    if (s->buttons.left && (s->platform_error_flags == 0u)) {
                        ++leftCount;
                    }
                    if (s->buttons.middle && (s->platform_error_flags == 0u)) {
                        ++middleCount;
                    }
                }

                bool newLeftDown   = leftCount > config.buttons.debounceThreshold;
                bool newMiddleDown = middleCount > config.buttons.debounceThreshold;

                if (newLeftDown != leftDown) {

                    leftDown = newLeftDown;

                    if (newLeftDown) {
                        log("Left Button Down");
                        emit(std::make_unique<ButtonLeftDown>());
                    }
                    else {
                        log("Left Button Up");
                        emit(std::make_unique<ButtonLeftUp>());
                    }
                }
                if (newMiddleDown != middleDown) {

                    middleDown = newMiddleDown;

                    if (newMiddleDown) {
                        log("Middle Button Down");
                        emit(std::make_unique<ButtonMiddleDown>());
                    }
                    else {
                        log("Middle Button Up");
                        emit(std::make_unique<ButtonMiddleUp>());
                    }
                }
            });

        update_loop =
            on<Trigger<RawSensors>, Optional<With<Sensors>>, With<KinematicsModel>, Single, Priority::HIGH>()
                .then(
                    "Main Sensors Loop",
                    [this](const RawSensors& input,
                           const std::shared_ptr<const Sensors>& previousSensors,
                           const KinematicsModel& kinematicsModel) {
                        auto sensors = std::make_unique<Sensors>();

                        /************************************************
                         *                 Raw Sensors                  *
                         ************************************************/

                        // Set our timestamp to when the data was read
                        sensors->timestamp = input.timestamp;

                        sensors->voltage = input.voltage;


                        // This checks for an error on the platform and reports it
                        if (input.platform_error_flags != RawSensors::Error::OK) {
                            NUClear::log<NUClear::WARN>(makeErrorString("Platform", input.platform_error_flags));
                        }

                        // Output errors on the FSRs
                        if (input.fsr.left.error_flags != RawSensors::Error::OK) {
                            NUClear::log<NUClear::WARN>(makeErrorString("Left FSR", input.fsr.left.error_flags));
                        }

                        if (input.fsr.right.error_flags != RawSensors::Error::OK) {
                            NUClear::log<NUClear::WARN>(makeErrorString("Right FSR", input.fsr.right.error_flags));
                        }

                        // Read through all of our sensors
                        for (uint32_t id = 0; id < 20; ++id) {
                            const auto& original = utility::platform::getRawServo(id, input);
                            const auto& error    = original.error_flags;

                            // Check for an error on the servo and report it
                            if (error != RawSensors::Error::OK) {
                                std::stringstream s;
                                s << "Error on Servo " << (id + 1) << " (" << static_cast<ServoID>(id) << "):";

                                if ((error & RawSensors::Error::INPUT_VOLTAGE) != 0u) {
                                    s << " Input Voltage - " << original.voltage;
                                }
                                if ((error & RawSensors::Error::ANGLE_LIMIT) != 0u) {
                                    s << " Angle Limit - " << original.present_position;
                                }
                                if ((error & RawSensors::Error::OVERHEATING) != 0u) {
                                    s << " Overheating - " << original.temperature;
                                }
                                if ((error & RawSensors::Error::OVERLOAD) != 0u) {
                                    s << " Overloaded - " << original.load;
                                }
                                if ((error & RawSensors::Error::INSTRUCTION) != 0u) {
                                    s << " Bad Instruction ";
                                }
                                if ((error & RawSensors::Error::CORRUPT_DATA) != 0u) {
                                    s << " Corrupt Data ";
                                }
                                if ((error & RawSensors::Error::TIMEOUT) != 0u) {
                                    s << " Timeout ";
                                }

                                NUClear::log<NUClear::WARN>(s.str());
                            }
                            // If current Sensors message for this servo has an error and we have a previous sensors
                            // message available, then we use our previous sensor values with some updates
                            if (error != RawSensors::Error::OK && previousSensors) {
                                // Add the sensor values to the system properly
                                sensors->servo.emplace_back(error,
                                                            id,
                                                            original.torque_enabled,
                                                            original.p_gain,
                                                            original.i_gain,
                                                            original.d_gain,
                                                            original.goal_position,
                                                            original.moving_speed,
                                                            previousSensors->servo[id].present_position,
                                                            previousSensors->servo[id].present_velocity,
                                                            previousSensors->servo[id].load,
                                                            previousSensors->servo[id].voltage,
                                                            previousSensors->servo[id].temperature);
                            }
                            // Otherwise we can just use the new values as is
                            else {
                                // Add the sensor values to the system properly
                                sensors->servo.emplace_back(error,
                                                            id,
                                                            original.torque_enabled,
                                                            original.p_gain,
                                                            original.i_gain,
                                                            original.d_gain,
                                                            original.goal_position,
                                                            original.moving_speed,
                                                            original.present_position,
                                                            original.present_speed,
                                                            original.load,
                                                            original.voltage,
                                                            static_cast<float>(original.temperature));
                            }
                        }

                        /************************************************
                         *          Accelerometer and Gyroscope         *
                         ************************************************/

                        // We assume that the accelerometer and gyroscope are oriented to conform with the standard
                        // coordinate system x-axis out the front of the robot y-axis to the left z-axis up
                        //
                        // For the accelerometer the orientation should be as follows
                        // x axis reports a +1g acceleration when robot is laying on its back
                        // y axis reports a +1g acceleration when robot is laying on its right side
                        // z axis reports a +1g acceleration when robot is vertical

                        // If we have a previous sensors and our platform has errors then reuse our last sensor value
                        if ((input.platform_error_flags != 0u) && previousSensors) {
                            sensors->accelerometer = previousSensors->accelerometer;
                        }
                        else {
                            sensors->accelerometer = input.accelerometer.cast<double>();
                        }

                        // If we have a previous Sensors message and (our platform has errors or we are spinning too
                        // quickly), then reuse our last sensor value
                        if (previousSensors
                            && ((input.platform_error_flags != 0u)
                                // One of the gyros would occasionally throw massive numbers without an error flag
                                // If our hardware is working as intended, it should never read that we're spinning at 2
                                // revs/s
                                || input.gyroscope.norm() > 4.0 * M_PI)) {
                            NUClear::log<NUClear::WARN>("Bad gyroscope value", input.gyroscope.norm());
                            sensors->gyroscope = previousSensors->gyroscope;
                        }
                        else {
                            sensors->gyroscope = input.gyroscope.cast<double>();
                        }

<<<<<<< HEAD
                        NUClear::log<NUClear::WARN>(s.str());
                        break;
                    }

                    // If we have previous sensors and our current sensors have an error
                    // we then use our previous sensor values with some updates
                    if (previousSensors && error != RawSensors::Error::OK) {
                        // Add the sensor values to the system properly
                        sensors->servo.push_back({error,
                                                  i,
                                                  original.torque_enabled,
                                                  original.p_gain,
                                                  original.i_gain,
                                                  original.d_gain,
                                                  original.goal_position,
                                                  original.moving_speed,
                                                  previousSensors->servo[i].present_position,
                                                  previousSensors->servo[i].present_velocity,
                                                  previousSensors->servo[i].load,
                                                  previousSensors->servo[i].voltage,
                                                  previousSensors->servo[i].temperature});
                    }
                    // Otherwise we can just use the new values as is
                    else {
                        // Add the sensor values to the system properly
                        sensors->servo.push_back({error,
                                                  i,
                                                  original.torque_enabled,
                                                  original.p_gain,
                                                  original.i_gain,
                                                  original.d_gain,
                                                  original.goal_position,
                                                  original.moving_speed,
                                                  original.present_position,
                                                  original.present_speed,
                                                  original.load,
                                                  original.voltage,
                                                  float(original.temperature)});
                    }
                }

                /************************************************
                 *          Accelerometer and Gyroscope         *
                 ************************************************/

                // We assume that the accelerometer and gyroscope are oriented to conform with the standard coordinate
                // system
                // x-axis out the front of the robot
                // y-axis to the left
                // z-axis up
                //
                // For the accelerometer the orientation should be as follows
                // x axis reports a +1g acceleration when robot is laying on its back
                // y axis reports a +1g acceleration when robot is laying on its right side
                // z axis reports a +1g acceleration when robot is vertical

                // If we have a previous sensors and our platform has errors then reuse our last sensor value
                if (previousSensors && (input.platform_error_flags)) {
                    sensors->accelerometer = previousSensors->accelerometer;
                }
                else {
                    sensors->accelerometer =
                        Eigen::Vector3d(input.accelerometer.x, input.accelerometer.y, input.accelerometer.z);
                }

                // If we have a previous sensors and our platform has errors then reuse our last sensor value
                if (previousSensors
                    && (input.platform_error_flags
                        || Eigen::Vector3d(input.gyroscope.x, input.gyroscope.y, input.gyroscope.z).norm()
                               > 4.0 * M_PI)) {
                    NUClear::log<NUClear::WARN>(
                        "Bad gyroscope value",
                        Eigen::Vector3d(input.gyroscope.x, input.gyroscope.y, input.gyroscope.z).norm());
                    sensors->gyroscope = previousSensors->gyroscope;
                }
                else {
                    sensors->gyroscope = Eigen::Vector3d(input.gyroscope.x, input.gyroscope.y, input.gyroscope.z);
                }

                /************************************************
                 *               Buttons and LEDs               *
                 ************************************************/
                sensors->button.reserve(2);
                sensors->button.push_back(Sensors::Button(0, input.buttons.left));
                sensors->button.push_back(Sensors::Button(1, input.buttons.middle));
                sensors->led.reserve(5);
                sensors->led.push_back(Sensors::LED(0, input.led_panel.led2 ? 0xFF0000 : 0));
                sensors->led.push_back(Sensors::LED(1, input.led_panel.led3 ? 0xFF0000 : 0));
                sensors->led.push_back(Sensors::LED(2, input.led_panel.led4 ? 0xFF0000 : 0));
                sensors->led.push_back(Sensors::LED(3, input.head_led.RGB));  // Head
                sensors->led.push_back(Sensors::LED(4, input.eye_led.RGB));   // Eye

                /************************************************
                 *                  Kinematics                  *
                 ************************************************/

                auto Htx = calculateAllPositions(kinematicsModel, *sensors);
                for (const auto& entry : Htx) {
                    sensors->Htx[entry.first] = entry.second.matrix();
                }

                /************************************************
                 *            Foot down information             *
                 ************************************************/
                sensors->feet.resize(2);
                sensors->feet[BodySide::RIGHT].down = true;
                sensors->feet[BodySide::LEFT].down  = true;

                std::array<bool, 2> feet_down = {true};
                if (config.footDown.fromLoad) {
                    // Use our virtual load sensor class to work out which feet are down
                    feet_down = load_sensor.updateFeet(*sensors);

                    if (this->config.debug) {
                        emit(graph("Sensor/Foot Down/Load/Left", feet_down[BodySide::LEFT]));
                        emit(graph("Sensor/Foot Down/Load/Right", feet_down[BodySide::RIGHT]));
                    }
                }
                else {
                    Eigen::Affine3d Htr(sensors->Htx[ServoID::R_ANKLE_ROLL]);
                    Eigen::Affine3d Htl(sensors->Htx[ServoID::L_ANKLE_ROLL]);
                    Eigen::Affine3d Hlr  = Htl.inverse() * Htr;
                    Eigen::Vector3d rRLl = Hlr.translation();

                    // Right foot is below left foot in left foot space
                    if (rRLl.z() < -config.footDown.certaintyThreshold) {
                        feet_down[BodySide::RIGHT] = true;
                        feet_down[BodySide::LEFT]  = false;
                    }
                    // Right foot is above left foot in left foot space
                    else if (rRLl.z() > config.footDown.certaintyThreshold) {
                        feet_down[BodySide::RIGHT] = false;
                        feet_down[BodySide::LEFT]  = true;
                    }
                    // Right foot and left foot are roughly the same height in left foot space
                    else {
                        feet_down[BodySide::RIGHT] = true;
                        feet_down[BodySide::LEFT]  = true;
                    }

                    if (this->config.debug) {
                        emit(graph("Sensor/Foot Down/Z/Left", feet_down[BodySide::LEFT]));
                        emit(graph("Sensor/Foot Down/Z/Right", feet_down[BodySide::RIGHT]));
                    }
                }

                sensors->feet[BodySide::RIGHT].down = feet_down[BodySide::RIGHT];
                sensors->feet[BodySide::LEFT].down  = feet_down[BodySide::LEFT];

                /************************************************
                 *             Motion (IMU+Odometry)            *
                 ************************************************/

                // Mahony calculation for Rtw
                Eigen::Quaterniond quat =
                    previousSensors == NULL
                        ? Eigen::Quaterniond(initial_quat[0], initial_quat[1], initial_quat[2], initial_quat[3])
                        : Eigen::Quaterniond(Eigen::Affine3d(previousSensors->Htw).rotation().transpose());
                utility::math::filter::MahonyUpdate(sensors->accelerometer, sensors->gyroscope, ts, Ki, Kp, quat, bias);

                // Gyroscope measurement update
                motionFilter.measure(sensors->gyroscope,
                                     config.motionFilter.noise.measurement.gyroscope,
                                     MeasurementType::GYROSCOPE());

                // Calculate accelerometer noise factor
                Eigen::Matrix3d acc_noise =
                    config.motionFilter.noise.measurement.accelerometer
                    + ((sensors->accelerometer.norm() - std::abs(G)) * (sensors->accelerometer.norm() - std::abs(G)))
                          * config.motionFilter.noise.measurement.accelerometerMagnitude;

                // Accelerometer measurement update
                motionFilter.measure(sensors->accelerometer, acc_noise, MeasurementType::ACCELEROMETER());

                for (auto& side : {BodySide::LEFT, BodySide::RIGHT}) {
                    bool foot_down      = sensors->feet[side].down;
                    bool prev_foot_down = previous_foot_down[side];
                    Eigen::Affine3d Htf(
                        sensors->Htx[side == BodySide::LEFT ? ServoID::L_ANKLE_ROLL : ServoID::R_ANKLE_ROLL]);

                    if (foot_down && !prev_foot_down) {
                        const auto filterState = MotionModel<double>::StateVec(motionFilter.get());
                        Eigen::Affine3d Hwt;
                        Hwt.linear() = quat.toRotationMatrix();
                        // Hwt.linear()      = filterState.Rwt.toRotationMatrix();
                        Hwt.translation() = filterState.rTWw;
=======
                        /************************************************
                         *               Buttons and LEDs               *
                         ************************************************/
                        sensors->button.reserve(2);
                        sensors->button.emplace_back(0, input.buttons.left);
                        sensors->button.emplace_back(1, input.buttons.middle);
                        sensors->led.reserve(5);
                        sensors->led.emplace_back(0, input.led_panel.led2 ? 0xFF0000 : 0);
                        sensors->led.emplace_back(1, input.led_panel.led3 ? 0xFF0000 : 0);
                        sensors->led.emplace_back(2, input.led_panel.led4 ? 0xFF0000 : 0);
                        sensors->led.emplace_back(3, input.head_led.RGB);  // Head
                        sensors->led.emplace_back(4, input.eye_led.RGB);   // Eye

                        /************************************************
                         *                  Kinematics                  *
                         ************************************************/

                        // Htx is a map from ServoID to homogeneous transforms from each ServoID to the torso
                        auto Htx = calculateAllPositions(kinematicsModel, *sensors);
                        for (const auto& entry : Htx) {
                            sensors->Htx[entry.first] = entry.second.matrix();
                        }
>>>>>>> ee3bbd40

                        /************************************************
                         *                  Mass Model                  *
                         ************************************************/
                        sensors->rMTt           = calculateCentreOfMass(kinematicsModel, sensors->Htx);
                        sensors->inertia_tensor = calculateInertialTensor(kinematicsModel, sensors->Htx);

                        /************************************************
                         *            Foot down information             *
                         ************************************************/
                        sensors->feet.resize(2);
                        sensors->feet[BodySide::RIGHT].down = true;
                        sensors->feet[BodySide::LEFT].down  = true;

                        std::array<bool, 2> feet_down = {true, true};

                        // Calculate values needed for Z_HEIGHT method
                        const Eigen::Affine3d Htr(sensors->Htx[ServoID::R_ANKLE_ROLL]);
                        const Eigen::Affine3d Htl(sensors->Htx[ServoID::L_ANKLE_ROLL]);
                        const Eigen::Affine3d Hlr  = Htl.inverse() * Htr;
                        const Eigen::Vector3d rRLl = Hlr.translation();

                        switch (config.footDown.method()) {
                            case FootDownMethod::LOAD:
                                // Use our virtual load sensor class to work out which feet are down
                                feet_down = load_sensor.updateFeet(*sensors);
                                break;
                            case FootDownMethod::Z_HEIGHT:
                                // Right foot is below left foot in left foot space
                                if (rRLl.z() < -config.footDown.threshold()) {
                                    feet_down[BodySide::RIGHT] = true;
                                    feet_down[BodySide::LEFT]  = false;
                                }
                                // Right foot is above left foot in left foot space
                                else if (rRLl.z() > config.footDown.threshold()) {
                                    feet_down[BodySide::RIGHT] = false;
                                    feet_down[BodySide::LEFT]  = true;
                                }
                                // Right foot and left foot are roughly the same height in left foot space
                                else {
                                    feet_down[BodySide::RIGHT] = true;
                                    feet_down[BodySide::LEFT]  = true;
                                }
                                break;
                            case FootDownMethod::FSR:
                                // For a foot to be on the ground we want a minimum of 2 diagonally opposite studs
                                // in contact with the ground
                                // So fsr1 and fsr3, or fsr2 and fsr4
                                //
                                // A FSR is in contact with the ground if its value is greater than the certainty
                                // threshold

                                feet_down[BodySide::LEFT] =
                                    (((input.fsr.left.fsr1 > config.footDown.threshold())
                                      && (input.fsr.left.fsr3 > config.footDown.threshold()))
                                     || ((input.fsr.left.fsr2 > config.footDown.threshold())
                                         && (input.fsr.left.fsr4 > config.footDown.threshold())));

                                feet_down[BodySide::RIGHT] =
                                    (((input.fsr.right.fsr1 > config.footDown.threshold())
                                      && (input.fsr.right.fsr3 > config.footDown.threshold()))
                                     || ((input.fsr.right.fsr2 > config.footDown.threshold())
                                         && (input.fsr.right.fsr4 > config.footDown.threshold())));
                                break;
                            default: log<NUClear::WARN>("Unknown foot down method"); break;
                        }

                        if (log_level <= NUClear::DEBUG) {
                            emit(graph(fmt::format("Sensor/Foot Down/{}/Left", std::string(config.footDown.method())),
                                       feet_down[BodySide::LEFT]));
                            emit(graph(fmt::format("Sensor/Foot Down/{}/Right", std::string(config.footDown.method())),
                                       feet_down[BodySide::RIGHT]));
                        }

                        sensors->feet[BodySide::RIGHT].down = feet_down[BodySide::RIGHT];
                        sensors->feet[BodySide::LEFT].down  = feet_down[BodySide::LEFT];

                        /************************************************
                         *             Motion (IMU+Odometry)            *
                         ************************************************/

                        // Gyroscope measurement update
                        motionFilter.measure(sensors->gyroscope,
                                             config.motionFilter.noise.measurement.gyroscope,
                                             MeasurementType::GYROSCOPE());

                        // Calculate accelerometer noise factor
                        Eigen::Matrix3d acc_noise =
                            config.motionFilter.noise.measurement.accelerometer
                            // Add noise which is proportional to the square of how much we are moving, minus gravity
                            // This means that the more we're accelerating, the noisier we think the measurements are
                            + ((sensors->accelerometer.norm() - std::abs(G))
                               * (sensors->accelerometer.norm() - std::abs(G)))
                                  * config.motionFilter.noise.measurement.accelerometerMagnitude;

                        // Accelerometer measurement update
                        motionFilter.measure(sensors->accelerometer, acc_noise, MeasurementType::ACCELEROMETER());

                        // This loop calculates the Hwf transform for feet if they have just hit the ground. If they
                        // have not just hit the ground, it uses the previous Hwf value. This assumes that once the foot
                        // hits the ground, it doesn't move at all i.e. we're ASSUMING the foot cannot slip/slide
                        for (const auto& side : {BodySide::LEFT, BodySide::RIGHT}) {
                            bool foot_down      = sensors->feet[side].down;
                            bool prev_foot_down = previous_foot_down[side];
                            Eigen::Affine3d Htf(
                                sensors->Htx[side == BodySide::LEFT ? ServoID::L_ANKLE_ROLL : ServoID::R_ANKLE_ROLL]);

                            // If this side's foot is down, and it was not down at the previous time step, then we
                            // calculate our new footlanding_Hwf value, because our foot has just landed
                            if (foot_down && !prev_foot_down) {
                                const MotionModel<double>::StateVec filterState =
                                    MotionModel<double>::StateVec(motionFilter.get());
                                Eigen::Affine3d Hwt;
                                Hwt.linear()      = filterState.Rwt.toRotationMatrix();
                                Hwt.translation() = filterState.rTWw;

                                // Htg is intended to be such that the "foot down" position is where the foot would be
                                // if it were flat, even if it's not flat when first touches the ground. As the foot
                                // flattens, it's meant to becomes true. This means that even if the foot hits the
                                // ground at an angle, it doesn't store that angled position as the footlanding_Hwf, but
                                // instead stores the position that foot would be if/when it becomes flat on the ground
                                Eigen::Affine3d Htg(utility::motion::kinematics::calculateGroundSpace(Htf, Hwt));

                                footlanding_Hwf[side]                   = Hwt * Htg;
                                footlanding_Hwf[side].translation().z() = 0.0;

                                // Store the current foot down state for next time
                                previous_foot_down[side] = true;
                            }
                            // This sides foot is down, but it didn't hit the ground this time step
                            else if (foot_down && prev_foot_down) {
                                // Use stored Hwf and Htf to calculate Hwt
                                Eigen::Affine3d footlanding_Hwt = footlanding_Hwf[side] * Htf.inverse();

                                // do a foot based position update
                                motionFilter.measure(Eigen::Vector3d(footlanding_Hwt.translation()),
                                                     config.motionFilter.noise.measurement.flatFootOdometry,
                                                     MeasurementType::FLAT_FOOT_ODOMETRY());

                                // do a foot based orientation update
                                Eigen::Quaterniond Rwt(footlanding_Hwt.linear());
                                motionFilter.measure(Rwt.coeffs(),
                                                     config.motionFilter.noise.measurement.flatFootOrientation,
                                                     MeasurementType::FLAT_FOOT_ORIENTATION());
                            }
                            // Otherwise this side's foot is off the ground, so we make sure that for the next time
                            // step, we know that this time step, the foot was off the ground
                            else if (!foot_down) {
                                previous_foot_down[side] = false;
                            }

                            // Note that the Hwf is set, even if the foot is not down. This means that moving feet in
                            // the air will have an Hwf associated with them which is the transform from when that foot
                            // last hit the ground
                            sensors->feet[side].Hwf = footlanding_Hwf[side].matrix();
                        }

                        // Calculate our time offset from the last read then update the filter's time
                        /* using namespace std::chrono */ {
                            using namespace std::chrono;
                            const double deltaT = std::max(
                                duration_cast<duration<double>>(
                                    input.timestamp - (previousSensors ? previousSensors->timestamp : input.timestamp))
                                    .count(),
                                0.0);

                            // Time update
                            switch (motionFilter.time(deltaT)) {
                                // If we succeeded doing the time update, we don't have to reset the filter
                                case Eigen::Success: break;
                                // Otherwise, we log the error and set the flag to reset the filter
                                case Eigen::NumericalIssue:
                                    log<NUClear::WARN>(
                                        "Cholesky decomposition failed. The provided data did not satisfy the "
                                        "prerequisites.");
                                    // Disable the sensor update loop to reset the filter post cholesky
                                    update_loop.disable();
                                    reset_filter.store(true);
                                    break;
                                case Eigen::NoConvergence:
                                    log<NUClear::WARN>(
                                        "Cholesky decomposition failed. Iterative procedure did not converge.");
                                    // Disable the sensor update loop to reset the filter post cholesky
                                    update_loop.disable();
                                    reset_filter.store(true);
                                    break;
                                case Eigen::InvalidInput:
                                    log<NUClear::WARN>(
                                        "Cholesky decomposition failed. The inputs are invalid, or the algorithm has "
                                        "been "
                                        "improperly called. When assertions are enabled, such errors trigger an "
                                        "assert.");
                                    // Disable the sensor update loop to reset the filter post cholesky
                                    update_loop.disable();
                                    reset_filter.store(true);
                                    break;
                                default:
                                    log<NUClear::WARN>("Cholesky decomposition failed. Some other reason.");
                                    // Disable the sensor update loop to reset the filter post cholesky
                                    update_loop.disable();
                                    reset_filter.store(true);
                                    break;
                            }
                        }

                        // Filter is not reliable, just use previous sensors
                        if (reset_filter.load()) {
                            if (previousSensors) {
                                sensors->Htw = previousSensors->Htw;
                                sensors->Hgt = previousSensors->Hgt;
                            }
                        }
                        else {
                            /************************************************
                             *       Torso CoM Position in World (rMWw)     *
                             ************************************************/
                            bool update_done = false;

                            for (const auto& side : {BodySide::LEFT, BodySide::RIGHT}) {
                                const bool& foot_down      = sensors->feet[side].down;
                                const bool& prev_foot_down = previous_foot_down[side];

                                // Get the Foot to Torso transform for this foot
                                const Eigen::Affine3d Htf(sensors->Htx[side == BodySide::LEFT ? ServoID::L_ANKLE_ROLL
                                                                                              : ServoID::R_ANKLE_ROLL]);

                                // Calculate our current Foot to CoM vector for this foot
                                const Eigen::Vector3d current_rMFt = Htf.translation() + sensors->rMTt.head<3>();

                                // We just put this foot on the ground (i.e. it wasn't on the ground in the last time
                                // step)
                                if (foot_down && !prev_foot_down) {
                                    // Update our Foot to CoM vector for this foot
                                    rMFt[side]               = current_rMFt;
                                    previous_foot_down[side] = true;
                                }
                                // Our foot is on the ground and was also on the ground in the last time step
                                else if (foot_down && prev_foot_down) {
                                    // If both feet are on the ground then we don't need to do another update
                                    if (!update_done) {
                                        // The difference between our current and previous Foot to torso CoM vectors is
                                        // how much our torso has moved in the last time step in torso space We need to
                                        // rotate this into world space to update our current Torso CoM position
                                        const Eigen::Quaterniond& Rwt =
                                            MotionModel<double>::StateVec(motionFilter.get()).Rwt;
                                        const Eigen::Vector3d rMFt_update = current_rMFt - rMFt[side];
                                        const Eigen::Quaterniond q(
                                            Eigen::Vector4d(rMFt_update.x(), rMFt_update.y(), rMFt_update.z(), 0.0));
                                        rTWw += (Rwt * q * Rwt.conjugate()).vec();

                                        // Make sure we don't do another update
                                        update_done = true;
                                    }
                                    previous_foot_down[side] = true;
                                    rMFt[side]               = current_rMFt;
                                }
                                else {
                                    previous_foot_down[side] = false;
                                }
                            }

                            /************************************************
                             *       Construct Odometry Output (Htw)        *
                             ************************************************/
                            // Gives us the quaternion representation
                            const auto o = MotionModel<double>::StateVec(motionFilter.get());

                            // Map from world to torso coordinates (Rtw)
                            Eigen::Affine3d Hwt;
                            Hwt.linear()      = o.Rwt.toRotationMatrix();
                            Hwt.translation() = o.rTWw;
                            sensors->Htw      = Hwt.inverse().matrix();

                            /************************************************
                             *                  Kinematics Horizon          *
                             ************************************************/
                            Eigen::Affine3d Rwt(sensors->Htw.inverse());
                            // remove translation components from the transform
                            Rwt.translation() = Eigen::Vector3d::Zero();
                            Eigen::Affine3d Rgt(
                                Eigen::AngleAxisd(-Rwt.rotation().eulerAngles(0, 1, 2).z(), Eigen::Vector3d::UnitZ())
                                * Rwt);
                            // sensors->Hgt : Mat size [4x4] (default identity)
                            // createRotationZ : Mat size [3x3]
                            // Rwt : Mat size [3x3]
                            sensors->Hgt = Rgt.matrix();
                        }

                        emit(std::move(sensors));
                    })
                .disable();
    }
}  // namespace module::input<|MERGE_RESOLUTION|>--- conflicted
+++ resolved
@@ -482,194 +482,6 @@
                             sensors->gyroscope = input.gyroscope.cast<double>();
                         }
 
-<<<<<<< HEAD
-                        NUClear::log<NUClear::WARN>(s.str());
-                        break;
-                    }
-
-                    // If we have previous sensors and our current sensors have an error
-                    // we then use our previous sensor values with some updates
-                    if (previousSensors && error != RawSensors::Error::OK) {
-                        // Add the sensor values to the system properly
-                        sensors->servo.push_back({error,
-                                                  i,
-                                                  original.torque_enabled,
-                                                  original.p_gain,
-                                                  original.i_gain,
-                                                  original.d_gain,
-                                                  original.goal_position,
-                                                  original.moving_speed,
-                                                  previousSensors->servo[i].present_position,
-                                                  previousSensors->servo[i].present_velocity,
-                                                  previousSensors->servo[i].load,
-                                                  previousSensors->servo[i].voltage,
-                                                  previousSensors->servo[i].temperature});
-                    }
-                    // Otherwise we can just use the new values as is
-                    else {
-                        // Add the sensor values to the system properly
-                        sensors->servo.push_back({error,
-                                                  i,
-                                                  original.torque_enabled,
-                                                  original.p_gain,
-                                                  original.i_gain,
-                                                  original.d_gain,
-                                                  original.goal_position,
-                                                  original.moving_speed,
-                                                  original.present_position,
-                                                  original.present_speed,
-                                                  original.load,
-                                                  original.voltage,
-                                                  float(original.temperature)});
-                    }
-                }
-
-                /************************************************
-                 *          Accelerometer and Gyroscope         *
-                 ************************************************/
-
-                // We assume that the accelerometer and gyroscope are oriented to conform with the standard coordinate
-                // system
-                // x-axis out the front of the robot
-                // y-axis to the left
-                // z-axis up
-                //
-                // For the accelerometer the orientation should be as follows
-                // x axis reports a +1g acceleration when robot is laying on its back
-                // y axis reports a +1g acceleration when robot is laying on its right side
-                // z axis reports a +1g acceleration when robot is vertical
-
-                // If we have a previous sensors and our platform has errors then reuse our last sensor value
-                if (previousSensors && (input.platform_error_flags)) {
-                    sensors->accelerometer = previousSensors->accelerometer;
-                }
-                else {
-                    sensors->accelerometer =
-                        Eigen::Vector3d(input.accelerometer.x, input.accelerometer.y, input.accelerometer.z);
-                }
-
-                // If we have a previous sensors and our platform has errors then reuse our last sensor value
-                if (previousSensors
-                    && (input.platform_error_flags
-                        || Eigen::Vector3d(input.gyroscope.x, input.gyroscope.y, input.gyroscope.z).norm()
-                               > 4.0 * M_PI)) {
-                    NUClear::log<NUClear::WARN>(
-                        "Bad gyroscope value",
-                        Eigen::Vector3d(input.gyroscope.x, input.gyroscope.y, input.gyroscope.z).norm());
-                    sensors->gyroscope = previousSensors->gyroscope;
-                }
-                else {
-                    sensors->gyroscope = Eigen::Vector3d(input.gyroscope.x, input.gyroscope.y, input.gyroscope.z);
-                }
-
-                /************************************************
-                 *               Buttons and LEDs               *
-                 ************************************************/
-                sensors->button.reserve(2);
-                sensors->button.push_back(Sensors::Button(0, input.buttons.left));
-                sensors->button.push_back(Sensors::Button(1, input.buttons.middle));
-                sensors->led.reserve(5);
-                sensors->led.push_back(Sensors::LED(0, input.led_panel.led2 ? 0xFF0000 : 0));
-                sensors->led.push_back(Sensors::LED(1, input.led_panel.led3 ? 0xFF0000 : 0));
-                sensors->led.push_back(Sensors::LED(2, input.led_panel.led4 ? 0xFF0000 : 0));
-                sensors->led.push_back(Sensors::LED(3, input.head_led.RGB));  // Head
-                sensors->led.push_back(Sensors::LED(4, input.eye_led.RGB));   // Eye
-
-                /************************************************
-                 *                  Kinematics                  *
-                 ************************************************/
-
-                auto Htx = calculateAllPositions(kinematicsModel, *sensors);
-                for (const auto& entry : Htx) {
-                    sensors->Htx[entry.first] = entry.second.matrix();
-                }
-
-                /************************************************
-                 *            Foot down information             *
-                 ************************************************/
-                sensors->feet.resize(2);
-                sensors->feet[BodySide::RIGHT].down = true;
-                sensors->feet[BodySide::LEFT].down  = true;
-
-                std::array<bool, 2> feet_down = {true};
-                if (config.footDown.fromLoad) {
-                    // Use our virtual load sensor class to work out which feet are down
-                    feet_down = load_sensor.updateFeet(*sensors);
-
-                    if (this->config.debug) {
-                        emit(graph("Sensor/Foot Down/Load/Left", feet_down[BodySide::LEFT]));
-                        emit(graph("Sensor/Foot Down/Load/Right", feet_down[BodySide::RIGHT]));
-                    }
-                }
-                else {
-                    Eigen::Affine3d Htr(sensors->Htx[ServoID::R_ANKLE_ROLL]);
-                    Eigen::Affine3d Htl(sensors->Htx[ServoID::L_ANKLE_ROLL]);
-                    Eigen::Affine3d Hlr  = Htl.inverse() * Htr;
-                    Eigen::Vector3d rRLl = Hlr.translation();
-
-                    // Right foot is below left foot in left foot space
-                    if (rRLl.z() < -config.footDown.certaintyThreshold) {
-                        feet_down[BodySide::RIGHT] = true;
-                        feet_down[BodySide::LEFT]  = false;
-                    }
-                    // Right foot is above left foot in left foot space
-                    else if (rRLl.z() > config.footDown.certaintyThreshold) {
-                        feet_down[BodySide::RIGHT] = false;
-                        feet_down[BodySide::LEFT]  = true;
-                    }
-                    // Right foot and left foot are roughly the same height in left foot space
-                    else {
-                        feet_down[BodySide::RIGHT] = true;
-                        feet_down[BodySide::LEFT]  = true;
-                    }
-
-                    if (this->config.debug) {
-                        emit(graph("Sensor/Foot Down/Z/Left", feet_down[BodySide::LEFT]));
-                        emit(graph("Sensor/Foot Down/Z/Right", feet_down[BodySide::RIGHT]));
-                    }
-                }
-
-                sensors->feet[BodySide::RIGHT].down = feet_down[BodySide::RIGHT];
-                sensors->feet[BodySide::LEFT].down  = feet_down[BodySide::LEFT];
-
-                /************************************************
-                 *             Motion (IMU+Odometry)            *
-                 ************************************************/
-
-                // Mahony calculation for Rtw
-                Eigen::Quaterniond quat =
-                    previousSensors == NULL
-                        ? Eigen::Quaterniond(initial_quat[0], initial_quat[1], initial_quat[2], initial_quat[3])
-                        : Eigen::Quaterniond(Eigen::Affine3d(previousSensors->Htw).rotation().transpose());
-                utility::math::filter::MahonyUpdate(sensors->accelerometer, sensors->gyroscope, ts, Ki, Kp, quat, bias);
-
-                // Gyroscope measurement update
-                motionFilter.measure(sensors->gyroscope,
-                                     config.motionFilter.noise.measurement.gyroscope,
-                                     MeasurementType::GYROSCOPE());
-
-                // Calculate accelerometer noise factor
-                Eigen::Matrix3d acc_noise =
-                    config.motionFilter.noise.measurement.accelerometer
-                    + ((sensors->accelerometer.norm() - std::abs(G)) * (sensors->accelerometer.norm() - std::abs(G)))
-                          * config.motionFilter.noise.measurement.accelerometerMagnitude;
-
-                // Accelerometer measurement update
-                motionFilter.measure(sensors->accelerometer, acc_noise, MeasurementType::ACCELEROMETER());
-
-                for (auto& side : {BodySide::LEFT, BodySide::RIGHT}) {
-                    bool foot_down      = sensors->feet[side].down;
-                    bool prev_foot_down = previous_foot_down[side];
-                    Eigen::Affine3d Htf(
-                        sensors->Htx[side == BodySide::LEFT ? ServoID::L_ANKLE_ROLL : ServoID::R_ANKLE_ROLL]);
-
-                    if (foot_down && !prev_foot_down) {
-                        const auto filterState = MotionModel<double>::StateVec(motionFilter.get());
-                        Eigen::Affine3d Hwt;
-                        Hwt.linear() = quat.toRotationMatrix();
-                        // Hwt.linear()      = filterState.Rwt.toRotationMatrix();
-                        Hwt.translation() = filterState.rTWw;
-=======
                         /************************************************
                          *               Buttons and LEDs               *
                          ************************************************/
@@ -692,7 +504,6 @@
                         for (const auto& entry : Htx) {
                             sensors->Htx[entry.first] = entry.second.matrix();
                         }
->>>>>>> ee3bbd40
 
                         /************************************************
                          *                  Mass Model                  *
@@ -791,6 +602,17 @@
                         // Accelerometer measurement update
                         motionFilter.measure(sensors->accelerometer, acc_noise, MeasurementType::ACCELEROMETER());
 
+                // Mahony calculation for Rtw
+                Eigen::Quaterniond quat =
+                    previousSensors == NULL
+                        ? Eigen::Quaterniond(initial_quat[0], initial_quat[1], initial_quat[2], initial_quat[3])
+                        : Eigen::Quaterniond(Eigen::Affine3d(previousSensors->Htw).rotation().transpose());
+                utility::math::filter::MahonyUpdate(sensors->accelerometer, sensors->gyroscope, ts, Ki, Kp, quat, bias);
+
+                // Gyroscope measurement update
+                motionFilter.measure(sensors->gyroscope,
+                                     config.motionFilter.noise.measurement.gyroscope,
+                                     MeasurementType::GYROSCOPE());
                         // This loop calculates the Hwf transform for feet if they have just hit the ground. If they
                         // have not just hit the ground, it uses the previous Hwf value. This assumes that once the foot
                         // hits the ground, it doesn't move at all i.e. we're ASSUMING the foot cannot slip/slide
