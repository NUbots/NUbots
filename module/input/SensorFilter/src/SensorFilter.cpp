--- conflicted
+++ resolved
@@ -169,19 +169,11 @@
 
             // Set our initial covariance matrix, as a diagonal matrix
             MotionModel<double>::StateVec covariance;
-<<<<<<< HEAD
-            covariance.rTWw          = this->config.motionFilter.initial.covariance.position;
-            covariance.vTw           = this->config.motionFilter.initial.covariance.velocity;
-            covariance.Rwt           = this->config.motionFilter.initial.covariance.rotation;
-            covariance.omegaTTt      = this->config.motionFilter.initial.covariance.rotationalVelocity;
-            covariance.omegaTTt_bias = this->config.motionFilter.initial.covariance.gyroscopeBias;
-            // Set the filter's state with those initial state parameters
-=======
             covariance.rTWw     = this->config.motionFilter.initial.covariance.position;
             covariance.vTw      = this->config.motionFilter.initial.covariance.velocity;
             covariance.Rwt      = this->config.motionFilter.initial.covariance.rotation;
             covariance.omegaTTt = this->config.motionFilter.initial.covariance.rotationalVelocity;
->>>>>>> 7ed5e1cb
+            // Set the filter's state with those initial state parameters
             motionFilter.set_state(mean.getStateVec(), covariance.asDiagonal());
 
             // Don't filter any sensors until we have initialised the filter
@@ -639,7 +631,6 @@
                             sensors->feet[side].Hwf = footlanding_Hwf[side].matrix();
                         }
 
-<<<<<<< HEAD
                         // Calculate our time offset from the last read then update the filter's time
                         {
                             using namespace std::chrono;
@@ -648,44 +639,6 @@
                                     input.timestamp - (previousSensors ? previousSensors->timestamp : input.timestamp))
                                     .count(),
                                 0.0);
-
-                            // Time update
-                            switch (motionFilter.time(deltaT)) {
-                                case Eigen::Success: break;
-                                case Eigen::NumericalIssue:
-                                    log<NUClear::ERROR>(
-                                        "Cholesky decomposition failed. The provided data did not satisfy the "
-                                        "prerequisites.");
-                                    update_loop.disable();
-                                    reset_filter.store(true);
-                                    break;
-                                case Eigen::NoConvergence:
-                                    log<NUClear::ERROR>(
-                                        "Cholesky decomposition failed. Iterative procedure did not converge.");
-                                    update_loop.disable();
-                                    reset_filter.store(true);
-                                    break;
-                                case Eigen::InvalidInput:
-                                    log<NUClear::ERROR>(
-                                        "Cholesky decomposition failed. The inputs are invalid, or the algorithm has "
-                                        "been "
-                                        "improperly called. When assertions are enabled, such errors trigger an "
-                                        "assert.");
-                                    update_loop.disable();
-                                    reset_filter.store(true);
-                                    break;
-                                default:
-                                    log<NUClear::ERROR>("Cholesky decomposition failed. Some other reason.");
-                                    update_loop.disable();
-                                    reset_filter.store(true);
-                                    break;
-                            }
-=======
-                        // Calculate our time offset from the last read
-                        double deltaT = std::max(
-                            (input.timestamp - (previousSensors ? previousSensors->timestamp : input.timestamp)).count()
-                                / double(NUClear::clock::period::den),
-                            0.0);
 
                         // Time update
                         switch (motionFilter.time(deltaT)) {
@@ -719,7 +672,6 @@
                                 update_loop.disable();
                                 reset_filter.store(true);
                                 break;
->>>>>>> 7ed5e1cb
                         }
 
                         // Filter is not reliable, just use previous sensors
