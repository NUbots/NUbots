/*
 * MIT License
 *
 * Copyright (c) 2013 NUbots
 *
 * This file is part of the NUbots codebase.
 * See https://github.com/NUbots/NUbots for further info.
 *
 * Permission is hereby granted, free of charge, to any person obtaining a copy
 * of this software and associated documentation files (the "Software"), to deal
 * in the Software without restriction, including without limitation the rights
 * to use, copy, modify, merge, publish, distribute, sublicense, and/or sell
 * copies of the Software, and to permit persons to whom the Software is
 * furnished to do so, subject to the following conditions:
 *
 * The above copyright notice and this permission notice shall be included in all
 * copies or substantial portions of the Software.
 *
 * THE SOFTWARE IS PROVIDED "AS IS", WITHOUT WARRANTY OF ANY KIND, EXPRESS OR
 * IMPLIED, INCLUDING BUT NOT LIMITED TO THE WARRANTIES OF MERCHANTABILITY,
 * FITNESS FOR A PARTICULAR PURPOSE AND NONINFRINGEMENT. IN NO EVENT SHALL THE
 * AUTHORS OR COPYRIGHT HOLDERS BE LIABLE FOR ANY CLAIM, DAMAGES OR OTHER
 * LIABILITY, WHETHER IN AN ACTION OF CONTRACT, TORT OR OTHERWISE, ARISING FROM,
 * OUT OF OR IN CONNECTION WITH THE SOFTWARE OR THE USE OR OTHER DEALINGS IN THE
 * SOFTWARE.
 */

#include "SensorFilter.hpp"

namespace module::input {

    using extension::Configuration;

    using message::actuation::BodySide;
    using message::localisation::ResetFieldLocalisation;
    using message::platform::ButtonLeftDown;
    using message::platform::ButtonLeftUp;
    using message::platform::ButtonMiddleDown;
    using message::platform::ButtonMiddleUp;

    using utility::actuation::tinyrobotics::forward_kinematics_to_servo_map;
    using utility::actuation::tinyrobotics::sensors_to_configuration;
    using utility::input::FrameID;
    using utility::input::ServoID;
<<<<<<< HEAD
    using utility::math::euler::EulerIntrinsicToMatrix;
    using utility::math::euler::MatrixToEulerIntrinsic;
=======
    using utility::math::euler::mat_to_rpy_intrinsic;
    using utility::math::euler::rpy_intrinsic_to_mat;
>>>>>>> c70f2087
    using utility::nusight::graph;
    using utility::platform::get_raw_servo;
    using utility::platform::make_packet_error_string;
    using utility::platform::make_servo_hardware_error_string;
    using utility::support::Expression;

    using tinyrobotics::forward_kinematics;

    SensorFilter::SensorFilter(std::unique_ptr<NUClear::Environment> environment) : Reactor(std::move(environment)) {


        on<Configuration>("SensorFilter.yaml").then([this](const Configuration& config) {
            log_level = config["log_level"].as<NUClear::LogLevel>();

            // Button config
            cfg.button_debounce_threshold = config["buttons"]["debounce_threshold"].as<int>();

            // Foot down config
<<<<<<< HEAD
            const FootDownMethod method = config["foot_down"]["method"].as<std::string>();
            std::map<FootDownMethod, float> thresholds;
            for (const auto& threshold : config["foot_down"]["known_methods"]) {
                thresholds[threshold["name"].as<std::string>()] = threshold["certainty_threshold"].as<float>();
            }
            cfg.footDown.set_method(method, thresholds);

            //  Kinematics Model
            cfg.urdf_path = config["urdf_path"].as<std::string>();
            nugus_model   = tinyrobotics::import_urdf<double, n_joints>(cfg.urdf_path);

            //  Configure Filters
            cfg.filtering_method = config["filtering_method"].as<std::string>();
            configure_ukf(config);
            configure_kf(config);
            configure_mahony(config);

            // Deadreckoning
            Hwp.translation().y() =
                tinyrobotics::forward_kinematics<double, n_joints>(nugus_model,
                                                                   nugus_model.home_configuration(),
                                                                   config["initial_anchor_frame"].as<std::string>())
                    .translation()
                    .y();
            cfg.deadreckoning_scale = Eigen::Vector3d(config["deadreckoning_scale"].as<Expression>());
=======
            cfg.foot_down.threshold = config["foot_down"]["threshold"].as<double>();
            cfg.foot_down.method    = config["foot_down"]["method"].as<std::string>();

            // Import URDF model
            nugus_model = tinyrobotics::import_urdf<double, n_servos>(config["urdf_path"].as<std::string>());

            // Configure the Mahony filter
            cfg.initial_Rwt  = rpy_intrinsic_to_mat(Eigen::Vector3d(config["mahony"]["initial_rpy"].as<Expression>()));
            cfg.initial_bias = Eigen::Vector3d(config["mahony"]["initial_bias"].as<Expression>());
            mahony_filter    = MahonyFilter<double>(config["mahony"]["Kp"].as<Expression>(),
                                                 config["mahony"]["Ki"].as<Expression>(),
                                                 cfg.initial_bias,
                                                 cfg.initial_Rwt);

            // Configure the UKF
            // Set our measurement noise
            cfg.ukf.noise.measurement.flat_foot_translation =
                Eigen::Vector3d(config["ukf"]["noise"]["measurement"]["flat_foot_translation"].as<Expression>())
                    .asDiagonal();

            // Set our process noises
            cfg.ukf.noise.process.position = config["ukf"]["noise"]["process"]["position"].as<Expression>();
            cfg.ukf.noise.process.velocity = config["ukf"]["noise"]["process"]["velocity"].as<Expression>();

            // Set our motion model's process noise
            MotionModel<double>::StateVec process_noise;
            process_noise.rTWw      = cfg.ukf.noise.process.position;
            process_noise.vTw       = cfg.ukf.noise.process.velocity;
            ukf.model.process_noise = process_noise;

            // Set our initial means
            cfg.ukf.initial.mean.position = config["ukf"]["initial"]["mean"]["position"].as<Expression>();
            cfg.ukf.initial.mean.velocity = config["ukf"]["initial"]["mean"]["velocity"].as<Expression>();

            // Set out initial covariance
            cfg.ukf.initial.covariance.position = config["ukf"]["initial"]["covariance"]["position"].as<Expression>();
            cfg.ukf.initial.covariance.velocity = config["ukf"]["initial"]["covariance"]["velocity"].as<Expression>();

            // Set our initial state with the config means and covariances, flagging the filter to reset it
            cfg.initial_mean.rTWw = cfg.ukf.initial.mean.position;
            cfg.initial_mean.vTw  = cfg.ukf.initial.mean.velocity;

            cfg.initial_covariance.rTWw = cfg.ukf.initial.covariance.position;
            cfg.initial_covariance.vTw  = cfg.ukf.initial.covariance.velocity;
            ukf.set_state(cfg.initial_mean.getStateVec(), cfg.initial_covariance.asDiagonal());

            // Initialise the anchor frame (left foot base)
            Hwa.translation().y() = forward_kinematics<double, n_servos>(nugus_model,
                                                                         nugus_model.home_configuration(),
                                                                         std::string("left_foot_base"))
                                        .translation()
                                        .y();

            cfg.use_ground_truth = config["use_ground_truth"].as<bool>();
>>>>>>> c70f2087
        });

        on<Trigger<RawSensors>, Optional<With<Sensors>>, Optional<With<WalkState>>, Single, Priority::HIGH>().then(
            "Main Sensors Loop",
            [this](const RawSensors& raw_sensors,
                   const std::shared_ptr<const Sensors>& previous_sensors,
                   const std::shared_ptr<const WalkState>& walk_state) {
                auto sensors = std::make_unique<Sensors>();

                // Raw sensors (Accelerometer, Gyroscope, etc.)
                update_raw_sensors(sensors, previous_sensors, raw_sensors);

                // Kinematics (Htw, foot down, CoM, etc.)
                update_kinematics(sensors, raw_sensors);

                // Odometry (Htw and Hrw)
                update_odometry(sensors, previous_sensors, raw_sensors, walk_state);

                // Graph debug information
                if (log_level <= NUClear::DEBUG) {
                    debug_sensor_filter(sensors, raw_sensors, walk_state);
                }

                emit(std::move(sensors));
            });

        on<Last<20, Trigger<RawSensors>>, Single>().then(
            [this](const std::list<std::shared_ptr<const RawSensors>>& raw_sensors) {
                // Detect wether a button has been pressed or not in the last 20 messages
                detect_button_press(raw_sensors);
            });

        on<Trigger<ResetFieldLocalisation>>().then([this] {
            // Reset the mahony filter
            mahony_filter.set_state(cfg.initial_Rwt);

            // Reset anchor frame
            Hwa                   = Eigen::Isometry3d::Identity();
            Hwa.translation().y() = tinyrobotics::forward_kinematics<double, n_servos>(nugus_model,
                                                                                       nugus_model.home_configuration(),
                                                                                       std::string("left_foot_base"))
                                        .translation()
                                        .y();
        });
    }

    void SensorFilter::update_kinematics(std::unique_ptr<Sensors>& sensors, const RawSensors& raw_sensors) {
        // Convert the sensor joint angles to a configuration vector
        Eigen::Matrix<double, n_servos, 1> q = sensors_to_configuration<double, n_servos>(sensors);

        // **************** Kinematics ****************
        // Htx is a map from FrameID to homogeneous transforms from each frame to the torso
        std::vector<Eigen::Isometry3d> fk = tinyrobotics::forward_kinematics(nugus_model, q);
        auto Htx                          = forward_kinematics_to_servo_map(fk);
        for (const auto& entry : Htx) {
            sensors->Htx[entry.first] = entry.second.matrix();
        }

        // **************** Centre of Mass  ****************
        sensors->rMTt = tinyrobotics::center_of_mass(nugus_model, q);

        // **************** Foot Down Information ****************
        sensors->feet[BodySide::RIGHT].down = true;
        sensors->feet[BodySide::LEFT].down  = true;
        const Eigen::Isometry3d Htr(sensors->Htx[FrameID::R_ANKLE_ROLL]);
        const Eigen::Isometry3d Htl(sensors->Htx[FrameID::L_ANKLE_ROLL]);
        const Eigen::Isometry3d Hlr = Htl.inverse() * Htr;
        const Eigen::Vector3d rRLl  = Hlr.translation();

        if (cfg.foot_down.method == "Z_HEIGHT") {
            if (rRLl.z() < -cfg.foot_down.threshold) {
                sensors->feet[BodySide::LEFT].down = false;
            }
            else if (rRLl.z() > cfg.foot_down.threshold) {
                sensors->feet[BodySide::RIGHT].down = false;
            }
        }
        else if (cfg.foot_down.method == "FSR") {
            // Determine if any two diagonally opposite FSRs are in contact with the ground, which is either fsr1
            // and fsr3, or fsr2 and fsr4. A FSR is in contact with the ground if its value is greater than the
            // certainty threshold
            auto is_foot_down = [](const auto& fsr, const double threshold) {
                return (fsr.fsr1 > threshold && fsr.fsr3 > threshold) || (fsr.fsr2 > threshold && fsr.fsr4 > threshold);
            };
            sensors->feet[BodySide::LEFT].down  = is_foot_down(raw_sensors.fsr.left, cfg.foot_down.threshold);
            sensors->feet[BodySide::RIGHT].down = is_foot_down(raw_sensors.fsr.right, cfg.foot_down.threshold);
        }
        else {
            log<NUClear::WARN>("Unknown foot down method");
        }
    }

    void SensorFilter::update_raw_sensors(std::unique_ptr<Sensors>& sensors,
                                          const std::shared_ptr<const Sensors>& previous_sensors,
                                          const RawSensors& raw_sensors) {

        // Mask to ignore the alert bit (because servo errors are handled separately)
        bool subcontroller_packet_error =
            (raw_sensors.subcontroller_error & ~RawSensors::PacketError::ALERT) != RawSensors::PacketError::PACKET_OK;

        // Check for errors on the platform and FSRs
        if (subcontroller_packet_error) {
            NUClear::log<NUClear::WARN>(make_packet_error_string("Platform", raw_sensors.subcontroller_error));
        }

        // **************** Servos ****************
        for (uint32_t id = 0; id < n_servos; ++id) {
            const auto& raw_servo       = get_raw_servo(id, raw_sensors);
            const auto& hardware_status = raw_servo.hardware_error;

            // Check for an error on the servo and report it
            if (hardware_status != RawSensors::HardwareError::HARDWARE_OK) {
                NUClear::log<NUClear::WARN>(make_servo_hardware_error_string(raw_servo, id));
            }

            // If the RawSensors message for this servo has an error, but we have a previous Sensors message available,
            // then for some fields we will want to selectively use the old Sensors value, otherwise we just use the new
            // values as is
            sensors->servo.emplace_back(
                hardware_status,
                id,
                raw_servo.torque_enabled,
                raw_servo.position_p_gain,
                raw_servo.position_i_gain,
                raw_servo.position_d_gain,
                raw_servo.goal_position,
                raw_servo.profile_velocity,
                /* If there is an encoder error, then use the last known good position */
                ((hardware_status == RawSensors::HardwareError::MOTOR_ENCODER) && previous_sensors)
                    ? previous_sensors->servo[id].present_position
                    : raw_servo.present_position,
                /* If there is an encoder error, then use the last known good velocity */
                ((hardware_status == RawSensors::HardwareError::MOTOR_ENCODER) && previous_sensors)
                    ? previous_sensors->servo[id].present_velocity
                    : raw_servo.present_velocity,
                /* We may get a RawSensors::HardwareError::OVERLOAD error, but in this case the load value isn't *wrong*
                   so it doesn't make sense to use the last "good" value */
                raw_servo.present_current,
                /* Similarly for a RawSensors::HardwareError::INPUT_VOLTAGE error, no special action is needed */
                raw_servo.voltage,
                /* And similarly here for a RawSensors::HardwareError::OVERHEATING error, we still pass the temperature
                   no matter what */
                static_cast<float>(raw_servo.temperature));
        }

        // **************** Accelerometer and Gyroscope ****************
        // If we have a previous Sensors and our platform has errors then reuse our last sensor value of the
        // accelerometer
        sensors->accelerometer =
            subcontroller_packet_error ? previous_sensors->accelerometer : raw_sensors.accelerometer.cast<double>();
        sensors->gyroscope =
            subcontroller_packet_error ? previous_sensors->gyroscope : raw_sensors.gyroscope.cast<double>();

        // If we have a previous Sensors message AND (our platform has errors OR the gyro is spinning too fast) then
        // reuse our last sensor value of the gyroscope. Note: One of the gyros would occasionally
        // throw massive numbers without an error flag and if our hardware is working as intended, it should never
        // read that we're spinning at 2 revs/s
        if (raw_sensors.gyroscope.norm() > 4.0 * M_PI) {
            NUClear::log<NUClear::WARN>("Bad gyroscope value", raw_sensors.gyroscope.norm());
            if (previous_sensors) {
                sensors->gyroscope = previous_sensors->gyroscope;
            }
        }

        // **************** Timestamp ****************
        sensors->timestamp = raw_sensors.timestamp;

        // **************** Battery Voltage  ****************
        // Update the current battery voltage of the whole robot
        sensors->voltage = raw_sensors.battery;

        // **************** Buttons and LEDs ****************
        sensors->button.reserve(2);
        sensors->button.emplace_back(0, raw_sensors.buttons.left);
        sensors->button.emplace_back(1, raw_sensors.buttons.middle);
        sensors->led.reserve(5);
        sensors->led.emplace_back(0, raw_sensors.led_panel.led2 ? 0xFF0000 : 0);
        sensors->led.emplace_back(1, raw_sensors.led_panel.led3 ? 0xFF0000 : 0);
        sensors->led.emplace_back(2, raw_sensors.led_panel.led4 ? 0xFF0000 : 0);
        sensors->led.emplace_back(3, raw_sensors.head_led.RGB);  // Head
        sensors->led.emplace_back(4, raw_sensors.eye_led.RGB);   // Eye
    }

<<<<<<< HEAD
    void SensorFilter::anchor_update(std::unique_ptr<Sensors>& sensors, const WalkState& walk_state) {
        // Compute torso pose in world space using kinematics from anchor frame
        if (current_phase.value == WalkState::Phase::LEFT) {
            auto current_translation       = Hwt.translation();
            auto current_rotation          = MatrixToEulerIntrinsic(Hwt.rotation());
            Eigen::Isometry3d measured_Hwt = Hwp * Eigen::Isometry3d(sensors->Htx[FrameID::L_FOOT_BASE].inverse());
            auto measured_translation      = measured_Hwt.translation();
            auto measured_rotation         = MatrixToEulerIntrinsic(measured_Hwt.rotation());
            // Apply exponential filter to the translation and rotation
            double alpha      = 0.9;
            Hwt.translation() = alpha * measured_translation + (1 - alpha) * current_translation;
            Hwt.linear()      = EulerIntrinsicToMatrix(alpha * measured_rotation + (1 - alpha) * current_rotation);
        }
        else if (current_phase.value == WalkState::Phase::RIGHT) {
            auto current_translation       = Hwt.translation();
            auto current_rotation          = MatrixToEulerIntrinsic(Hwt.rotation());
            Eigen::Isometry3d measured_Hwt = Hwp * Eigen::Isometry3d(sensors->Htx[FrameID::R_FOOT_BASE].inverse());
            auto measured_translation      = measured_Hwt.translation();
            auto measured_rotation         = MatrixToEulerIntrinsic(measured_Hwt.rotation());
            // Apply exponential filter to the translation and rotation
            double alpha      = 0.9;
            Hwt.translation() = alpha * measured_translation + (1 - alpha) * current_translation;
            Hwt.linear()      = EulerIntrinsicToMatrix(alpha * measured_rotation + (1 - alpha) * current_rotation);
=======
    void SensorFilter::detect_button_press(const std::list<std::shared_ptr<const RawSensors>>& sensors) {
        int left_count   = 0;
        int middle_count = 0;
        // If we have any downs in the last 20 frames then we are button pushed
        for (const auto& s : sensors) {
            if (s->buttons.left && (s->subcontroller_error == 0u)) {
                ++left_count;
            }
            if (s->buttons.middle && (s->subcontroller_error == 0u)) {
                ++middle_count;
            }
        }
        bool new_left_down   = left_count > cfg.button_debounce_threshold;
        bool new_middle_down = middle_count > cfg.button_debounce_threshold;
        if (new_left_down != left_down) {
            left_down = new_left_down;
            if (new_left_down) {
                log<NUClear::INFO>("Left Button Down");
                emit(std::make_unique<ButtonLeftDown>());
            }
            else {
                log<NUClear::INFO>("Left Button Up");
                emit(std::make_unique<ButtonLeftUp>());
            }
>>>>>>> c70f2087
        }
        if (new_middle_down != middle_down) {
            middle_down = new_middle_down;
            if (new_middle_down) {
                log<NUClear::INFO>("Middle Button Down");
                emit(std::make_unique<ButtonMiddleDown>());
            }
            else {
                log<NUClear::INFO>("Middle Button Up");
                emit(std::make_unique<ButtonMiddleUp>());
            }
        }
    }

    void SensorFilter::update_odometry(std::unique_ptr<Sensors>& sensors,
                                       const std::shared_ptr<const Sensors>& previous_sensors,
                                       const RawSensors& raw_sensors,
                                       const std::shared_ptr<const WalkState>& walk_state) {


<<<<<<< HEAD
        // Update the anchor {a} frame if a support phase switch just occurred (could be done with foot down sensors)
        if (walk_state.phase != current_phase) {
            current_phase = walk_state.phase;
            if (current_phase.value == WalkState::Phase::LEFT) {
                // Update the anchor frame to the base of left foot
                Hwp = Hwt * sensors->Htx[FrameID::L_FOOT_BASE];
            }
            else if (current_phase.value == WalkState::Phase::RIGHT) {
                // Update the anchor frame to the base of right foot
                Hwp = Hwt * sensors->Htx[FrameID::R_FOOT_BASE];
=======
        if (!cfg.use_ground_truth) {
            // Compute time since last update
            const double dt = std::max(
                std::chrono::duration_cast<std::chrono::duration<double>>(
                    raw_sensors.timestamp - (previous_sensors ? previous_sensors->timestamp : raw_sensors.timestamp))
                    .count(),
                0.0);

            // Update the current support phase is not the same as the walk state, a support phase change has occurred
            if (current_support_phase != walk_state->support_phase && walk_state != nullptr) {
                // Update the current support phase to the new support phase
                current_support_phase = walk_state->support_phase;

                // Compute the new anchor frame (Hwa) (new support foot)
                if (current_support_phase.value == WalkState::SupportPhase::LEFT) {
                    Hwa = Hwa * sensors->Htx[FrameID::R_FOOT_BASE].inverse() * sensors->Htx[FrameID::L_FOOT_BASE];
                }
                else if (current_support_phase.value == WalkState::SupportPhase::RIGHT) {
                    Hwa = Hwa * sensors->Htx[FrameID::L_FOOT_BASE].inverse() * sensors->Htx[FrameID::R_FOOT_BASE];
                }

                // Set the z translation, roll and pitch of the anchor frame to 0 as assumed to be on field plane
                Hwa.translation().z() = 0;
                Hwa.linear() = rpy_intrinsic_to_mat(Eigen::Vector3d(0, 0, mat_to_rpy_intrinsic(Hwa.linear()).z()));
            }

            // Compute torso pose using kinematics from anchor frame (current support foot)
            Eigen::Isometry3d Hat = Eigen::Isometry3d::Identity();
            if (current_support_phase.value == WalkState::SupportPhase::LEFT) {
                Hat = sensors->Htx[FrameID::L_FOOT_BASE].inverse();
            }
            else if (current_support_phase.value == WalkState::SupportPhase::RIGHT) {
                Hat = sensors->Htx[FrameID::R_FOOT_BASE].inverse();
>>>>>>> c70f2087
            }

            // Perform Anchor Update (x, y, z, yaw)
            Eigen::Isometry3d Hwt_anchor = Hwa * Hat;
            Eigen::Vector3d rpy_anchor   = mat_to_rpy_intrinsic(Hwt_anchor.linear());

            // Perform Mahony update (roll, pitch)
            auto Rwt_mahony = mahony_filter.update(sensors->accelerometer, sensors->gyroscope, dt);

            // Convert the rotation matrices from anchor and mahony method into euler angles
            Eigen::Vector3d rpy_mahony = mat_to_rpy_intrinsic(Rwt_mahony);
            // Remove yaw from mahony filter (prevents it breaking after numerous rotations)
            mahony_filter.set_state(rpy_intrinsic_to_mat(Eigen::Vector3d(rpy_mahony.x(), rpy_mahony.y(), 0.0)));
            // Construct world {w} to torso {t} space transform
            Eigen::Isometry3d Hwt = Eigen::Isometry3d::Identity();
            // Take the translation from the anchor method
            Hwt.translation() = Hwt_anchor.translation();
            // Fuse roll + pitch of mahony filter with yaw of anchor method
            Hwt.linear() = rpy_intrinsic_to_mat(Eigen::Vector3d(rpy_mahony.x(), rpy_mahony.y(), rpy_anchor.z()));
            sensors->Htw = Hwt.inverse();

            // Construct robot {r} to world {w} space transform (just x-y translation and yaw rotation)
            Eigen::Isometry3d Hwr = Eigen::Isometry3d::Identity();
            Hwr.linear()          = Eigen::AngleAxisd(rpy_anchor.z(), Eigen::Vector3d::UnitZ()).toRotationMatrix();
            Hwr.translation()     = Eigen::Vector3d(Hwt_anchor.translation().x(), Hwt_anchor.translation().y(), 0.0);
            sensors->Hrw          = Hwr.inverse();

            // UKF update for velocity x and z
            Eigen::Vector3d rTWw = Hwt.translation();
            ukf.measure(rTWw,
                        cfg.ukf.noise.measurement.flat_foot_translation,
                        MeasurementType::FLAT_FOOT_TRANSLATION());
            ukf.time(dt);
            auto state = MotionModel<double>::StateVec(ukf.get_state());

            // Low pass filter for y velocity
            double y_prev    = Hwt.translation().y();
            double y_current = previous_sensors ? previous_sensors->Htw.inverse().translation().y() : y_prev;
            double T_cutoff  = 0.01;
            double alpha     = dt / T_cutoff;
            double y_dot     = alpha * (y_prev - y_current) / dt + (1 - alpha) * sensors->vTw.y();

            // Fuse the velocity estimates
            sensors->vTw = Eigen::Vector3d(state.vTw.x(), y_dot, state.vTw.z());
        }
        else {
            // Construct world {w} to torso {t} space transform from ground truth
            Eigen::Isometry3d Hwt = Eigen::Isometry3d(raw_sensors.odometry_ground_truth.Htw).inverse();
            sensors->Htw          = Hwt.inverse();
            // Construct robot {r} to world {w} space transform from ground truth
            Eigen::Isometry3d Hwr = Eigen::Isometry3d::Identity();
            Hwr.linear() =
                Eigen::AngleAxisd(mat_to_rpy_intrinsic(Hwt.linear()).z(), Eigen::Vector3d::UnitZ()).toRotationMatrix();
            Hwr.translation() = Eigen::Vector3d(Hwt.translation().x(), Hwt.translation().y(), 0.0);
            sensors->Hrw      = Hwr.inverse();
            sensors->vTw      = raw_sensors.odometry_ground_truth.vTw;
        }
<<<<<<< HEAD
        // Set the z translation, roll and pitch of the anchor frame to 0 as assumed to be on flat ground
        Hwp.translation().z() = 0;
        Hwp.linear() =
            Eigen::AngleAxisd(MatrixToEulerIntrinsic(Hwp.linear()).z(), Eigen::Vector3d::UnitZ()).toRotationMatrix();
        sensors->Hwp = Hwp;
=======
>>>>>>> c70f2087
    }

    void SensorFilter::debug_sensor_filter(std::unique_ptr<Sensors>& sensors,
                                           const RawSensors& raw_sensors,
                                           const std::shared_ptr<const WalkState>& walk_state) {
        // Raw accelerometer and gyroscope information
        emit(graph("Gyroscope", sensors->gyroscope.x(), sensors->gyroscope.y(), sensors->gyroscope.z()));
        emit(
            graph("Accelerometer", sensors->accelerometer.x(), sensors->accelerometer.y(), sensors->accelerometer.z()));

        // Foot down sensors state for each foot
        emit(graph(fmt::format("Foot Down/{}/Left", std::string(cfg.foot_down.method)),
                   sensors->feet[BodySide::LEFT].down));
        emit(graph(fmt::format("Foot Down/{}/Right", std::string(cfg.foot_down.method)),
                   sensors->feet[BodySide::RIGHT].down));

        // Walk state information
        emit(graph("Walk support phase", int(walk_state->support_phase)));

        // Odometry information
        Eigen::Isometry3d Hwt    = Eigen::Isometry3d(sensors->Htw).inverse();
        Eigen::Vector3d est_rTWw = Hwt.translation();
        Eigen::Vector3d est_Rwt  = mat_to_rpy_intrinsic(Hwt.rotation());
        emit(graph("Hwt est translation (rTWw)", est_rTWw.x(), est_rTWw.y(), est_rTWw.z()));
        emit(graph("Rwt est angles (rpy)", est_Rwt.x(), est_Rwt.y(), est_Rwt.z()));
        emit(graph("vTw est", sensors->vTw.x(), sensors->vTw.y(), sensors->vTw.z()));

        // If we have ground truth odometry, then we can debug the error between our estimate and the ground truth
        if (raw_sensors.odometry_ground_truth.exists) {
            Eigen::Isometry3d true_Hwt = Eigen::Isometry3d(raw_sensors.odometry_ground_truth.Htw).inverse();

            // Determine translation and orientation error
            Eigen::Vector3d true_rTWw  = true_Hwt.translation();
            Eigen::Vector3d error_rTWw = (true_rTWw - est_rTWw).cwiseAbs();
            Eigen::Vector3d true_Rwt   = mat_to_rpy_intrinsic(true_Hwt.rotation());
            Eigen::Vector3d error_Rwt  = (true_Rwt - est_Rwt).cwiseAbs();
            double quat_rot_error      = Eigen::Quaterniond(true_Hwt.linear() * Hwt.inverse().linear()).w();
            Eigen::Vector3d true_vTw   = Eigen::Vector3d(raw_sensors.odometry_ground_truth.vTw);
            Eigen::Vector3d error_vTw  = (true_vTw - sensors->vTw).cwiseAbs();

            // Graph translation, angles and error
            emit(graph("Hwt true translation (rTWw)", true_rTWw.x(), true_rTWw.y(), true_rTWw.z()));
            emit(graph("Hwt translation error", error_rTWw.x(), error_rTWw.y(), error_rTWw.z()));
            emit(graph("Rwt true angles (rpy)", true_Rwt.x(), true_Rwt.y(), true_Rwt.z()));
            emit(graph("Rwt error (rpy)", error_Rwt.x(), error_Rwt.y(), error_Rwt.z()));
            emit(graph("Quaternion rotational error", quat_rot_error));
            emit(graph("vTw true", true_vTw.x(), true_vTw.y(), true_vTw.z()));
            emit(graph("vTw error", error_vTw.x(), error_vTw.y(), error_vTw.z()));
        }
    }

}  // namespace module::input<|MERGE_RESOLUTION|>--- conflicted
+++ resolved
@@ -42,13 +42,8 @@
     using utility::actuation::tinyrobotics::sensors_to_configuration;
     using utility::input::FrameID;
     using utility::input::ServoID;
-<<<<<<< HEAD
-    using utility::math::euler::EulerIntrinsicToMatrix;
-    using utility::math::euler::MatrixToEulerIntrinsic;
-=======
     using utility::math::euler::mat_to_rpy_intrinsic;
     using utility::math::euler::rpy_intrinsic_to_mat;
->>>>>>> c70f2087
     using utility::nusight::graph;
     using utility::platform::get_raw_servo;
     using utility::platform::make_packet_error_string;
@@ -67,33 +62,6 @@
             cfg.button_debounce_threshold = config["buttons"]["debounce_threshold"].as<int>();
 
             // Foot down config
-<<<<<<< HEAD
-            const FootDownMethod method = config["foot_down"]["method"].as<std::string>();
-            std::map<FootDownMethod, float> thresholds;
-            for (const auto& threshold : config["foot_down"]["known_methods"]) {
-                thresholds[threshold["name"].as<std::string>()] = threshold["certainty_threshold"].as<float>();
-            }
-            cfg.footDown.set_method(method, thresholds);
-
-            //  Kinematics Model
-            cfg.urdf_path = config["urdf_path"].as<std::string>();
-            nugus_model   = tinyrobotics::import_urdf<double, n_joints>(cfg.urdf_path);
-
-            //  Configure Filters
-            cfg.filtering_method = config["filtering_method"].as<std::string>();
-            configure_ukf(config);
-            configure_kf(config);
-            configure_mahony(config);
-
-            // Deadreckoning
-            Hwp.translation().y() =
-                tinyrobotics::forward_kinematics<double, n_joints>(nugus_model,
-                                                                   nugus_model.home_configuration(),
-                                                                   config["initial_anchor_frame"].as<std::string>())
-                    .translation()
-                    .y();
-            cfg.deadreckoning_scale = Eigen::Vector3d(config["deadreckoning_scale"].as<Expression>());
-=======
             cfg.foot_down.threshold = config["foot_down"]["threshold"].as<double>();
             cfg.foot_down.method    = config["foot_down"]["method"].as<std::string>();
 
@@ -148,7 +116,6 @@
                                         .y();
 
             cfg.use_ground_truth = config["use_ground_truth"].as<bool>();
->>>>>>> c70f2087
         });
 
         on<Trigger<RawSensors>, Optional<With<Sensors>>, Optional<With<WalkState>>, Single, Priority::HIGH>().then(
@@ -332,31 +299,6 @@
         sensors->led.emplace_back(4, raw_sensors.eye_led.RGB);   // Eye
     }
 
-<<<<<<< HEAD
-    void SensorFilter::anchor_update(std::unique_ptr<Sensors>& sensors, const WalkState& walk_state) {
-        // Compute torso pose in world space using kinematics from anchor frame
-        if (current_phase.value == WalkState::Phase::LEFT) {
-            auto current_translation       = Hwt.translation();
-            auto current_rotation          = MatrixToEulerIntrinsic(Hwt.rotation());
-            Eigen::Isometry3d measured_Hwt = Hwp * Eigen::Isometry3d(sensors->Htx[FrameID::L_FOOT_BASE].inverse());
-            auto measured_translation      = measured_Hwt.translation();
-            auto measured_rotation         = MatrixToEulerIntrinsic(measured_Hwt.rotation());
-            // Apply exponential filter to the translation and rotation
-            double alpha      = 0.9;
-            Hwt.translation() = alpha * measured_translation + (1 - alpha) * current_translation;
-            Hwt.linear()      = EulerIntrinsicToMatrix(alpha * measured_rotation + (1 - alpha) * current_rotation);
-        }
-        else if (current_phase.value == WalkState::Phase::RIGHT) {
-            auto current_translation       = Hwt.translation();
-            auto current_rotation          = MatrixToEulerIntrinsic(Hwt.rotation());
-            Eigen::Isometry3d measured_Hwt = Hwp * Eigen::Isometry3d(sensors->Htx[FrameID::R_FOOT_BASE].inverse());
-            auto measured_translation      = measured_Hwt.translation();
-            auto measured_rotation         = MatrixToEulerIntrinsic(measured_Hwt.rotation());
-            // Apply exponential filter to the translation and rotation
-            double alpha      = 0.9;
-            Hwt.translation() = alpha * measured_translation + (1 - alpha) * current_translation;
-            Hwt.linear()      = EulerIntrinsicToMatrix(alpha * measured_rotation + (1 - alpha) * current_rotation);
-=======
     void SensorFilter::detect_button_press(const std::list<std::shared_ptr<const RawSensors>>& sensors) {
         int left_count   = 0;
         int middle_count = 0;
@@ -381,7 +323,6 @@
                 log<NUClear::INFO>("Left Button Up");
                 emit(std::make_unique<ButtonLeftUp>());
             }
->>>>>>> c70f2087
         }
         if (new_middle_down != middle_down) {
             middle_down = new_middle_down;
@@ -402,18 +343,6 @@
                                        const std::shared_ptr<const WalkState>& walk_state) {
 
 
-<<<<<<< HEAD
-        // Update the anchor {a} frame if a support phase switch just occurred (could be done with foot down sensors)
-        if (walk_state.phase != current_phase) {
-            current_phase = walk_state.phase;
-            if (current_phase.value == WalkState::Phase::LEFT) {
-                // Update the anchor frame to the base of left foot
-                Hwp = Hwt * sensors->Htx[FrameID::L_FOOT_BASE];
-            }
-            else if (current_phase.value == WalkState::Phase::RIGHT) {
-                // Update the anchor frame to the base of right foot
-                Hwp = Hwt * sensors->Htx[FrameID::R_FOOT_BASE];
-=======
         if (!cfg.use_ground_truth) {
             // Compute time since last update
             const double dt = std::max(
@@ -447,7 +376,6 @@
             }
             else if (current_support_phase.value == WalkState::SupportPhase::RIGHT) {
                 Hat = sensors->Htx[FrameID::R_FOOT_BASE].inverse();
->>>>>>> c70f2087
             }
 
             // Perform Anchor Update (x, y, z, yaw)
@@ -505,14 +433,6 @@
             sensors->Hrw      = Hwr.inverse();
             sensors->vTw      = raw_sensors.odometry_ground_truth.vTw;
         }
-<<<<<<< HEAD
-        // Set the z translation, roll and pitch of the anchor frame to 0 as assumed to be on flat ground
-        Hwp.translation().z() = 0;
-        Hwp.linear() =
-            Eigen::AngleAxisd(MatrixToEulerIntrinsic(Hwp.linear()).z(), Eigen::Vector3d::UnitZ()).toRotationMatrix();
-        sensors->Hwp = Hwp;
-=======
->>>>>>> c70f2087
     }
 
     void SensorFilter::debug_sensor_filter(std::unique_ptr<Sensors>& sensors,
