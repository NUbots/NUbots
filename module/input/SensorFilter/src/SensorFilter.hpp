/*
 * MIT License
 *
 * Copyright (c) 2013 NUbots
 *
 * This file is part of the NUbots codebase.
 * See https://github.com/NUbots/NUbots for further info.
 *
 * Permission is hereby granted, free of charge, to any person obtaining a copy
 * of this software and associated documentation files (the "Software"), to deal
 * in the Software without restriction, including without limitation the rights
 * to use, copy, modify, merge, publish, distribute, sublicense, and/or sell
 * copies of the Software, and to permit persons to whom the Software is
 * furnished to do so, subject to the following conditions:
 *
 * The above copyright notice and this permission notice shall be included in all
 * copies or substantial portions of the Software.
 *
 * THE SOFTWARE IS PROVIDED "AS IS", WITHOUT WARRANTY OF ANY KIND, EXPRESS OR
 * IMPLIED, INCLUDING BUT NOT LIMITED TO THE WARRANTIES OF MERCHANTABILITY,
 * FITNESS FOR A PARTICULAR PURPOSE AND NONINFRINGEMENT. IN NO EVENT SHALL THE
 * AUTHORS OR COPYRIGHT HOLDERS BE LIABLE FOR ANY CLAIM, DAMAGES OR OTHER
 * LIABILITY, WHETHER IN AN ACTION OF CONTRACT, TORT OR OTHERWISE, ARISING FROM,
 * OUT OF OR IN CONNECTION WITH THE SOFTWARE OR THE USE OR OTHER DEALINGS IN THE
 * SOFTWARE.
 */

#ifndef MODULES_INPUT_SENSORFILTER_HPP
#define MODULES_INPUT_SENSORFILTER_HPP

#include <Eigen/Core>
#include <Eigen/Geometry>
#include <nuclear>
#include <tinyrobotics/kinematics.hpp>
#include <tinyrobotics/parser.hpp>

#include "MotionModel.hpp"

#include "extension/Configuration.hpp"

#include "message/actuation/BodySide.hpp"
#include "message/behaviour/state/WalkState.hpp"
#include "message/input/Sensors.hpp"
#include "message/localisation/Field.hpp"
#include "message/platform/RawSensors.hpp"

#include "utility/actuation/tinyrobotics.hpp"
#include "utility/input/FrameID.hpp"
#include "utility/input/LimbID.hpp"
#include "utility/input/ServoID.hpp"
#include "utility/math/euler.hpp"
#include "utility/math/filter/MahonyFilter.hpp"
#include "utility/nusight/NUhelpers.hpp"
#include "utility/platform/RawSensors.hpp"
#include "utility/support/yaml_expression.hpp"

namespace module::input {


    using utility::math::filter::MahonyFilter;

    using message::behaviour::state::WalkState;
    using message::input::Sensors;
    using message::platform::RawSensors;

    class SensorFilter : public NUClear::Reactor {
    public:
        explicit SensorFilter(std::unique_ptr<NUClear::Environment> environment);

    private:
        struct Config {
            /// @brief Config for the foot down detector
            struct FootDown {
                /// @brief The type of foot down detector to use (either "FSR" or "Z_HEIGHT")
                std::string method = "UNKNOWN";
                double threshold   = 0.0;
            } foot_down;

            /// @brief The number of times a button must be pressed before it is considered pressed
            int button_debounce_threshold = 0;

            /// @brief Initial rotation from torso {t} to world {w} space
            Eigen::Matrix3d initial_Rwt = Eigen::Matrix3d::Identity();

            /// @brief Mahony filter bias
            Eigen::Vector3d initial_bias = Eigen::Vector3d::Zero();

            /// @brief Mahony filter proportional gain
            double Ki = 0.0;

            /// @brief Mahony filter integral gain
            double Kp = 0.0;

            /// @brief Cutoff frequency for the low pass filter of torso x velocity
            double x_cut_off_frequency = 0.0;

            /// @brief Cutoff frequency for the low pass filter of torso y velocity
            double y_cut_off_frequency = 0.0;

            /// @brief Bool to determine whether to use ground truth from the simulator
            bool use_ground_truth = false;
        } cfg;

        /// @brief Number of actuatable joints in the NUgus robot
        static const int n_servos = 20;

        /// @brief tinyrobotics model of NUgus used for kinematics
        tinyrobotics::Model<double, n_servos> nugus_model;

        /// @brief Current walk phase of the robot
        WalkState::Phase current_walk_phase = WalkState::Phase::LEFT;

<<<<<<< HEAD
        /// @brief Transform from planted foot {a} to world {w} space
=======
        /// @brief Transform from planted foot {p} to world {w} space
>>>>>>> e531b420
        Eigen::Isometry3d Hwp = Eigen::Isometry3d::Identity();

        /// @brief Mahony filter for orientation (roll and pitch) estimation
        MahonyFilter<double> mahony_filter{};

        /// @brief Bias used in the mahony filter, updates with each mahony update
        Eigen::Vector3d bias_mahony = Eigen::Vector3d::Zero();

        /// @brief Current state of the left button
        bool left_down = false;

        /// @brief Current state of the middle button
        bool middle_down = false;

        /// @brief Updates the sensors message with raw sensor data, including the timestamp, battery
        /// voltage, servo sensors, accelerometer, gyroscope, buttons, and LED.
        /// @param sensors The sensors message to update
        /// @param previous_sensors The previous sensors message
        /// @param raw_sensors The raw sensor data
        void update_raw_sensors(std::unique_ptr<Sensors>& sensors,
                                const std::shared_ptr<const Sensors>& previous_sensors,
                                const RawSensors& raw_sensors);

        /// @brief Detect when a button has been pressed
        /// @param sensors A vector of previous sensor messages
        void detect_button_press(const std::list<std::shared_ptr<const RawSensors>>& sensors);

        /// @brief Update the sensors message with kinematics data
        /// @param sensors The sensors message to update
        /// @param raw_sensors The raw sensor data
        void update_kinematics(std::unique_ptr<Sensors>& sensors, const RawSensors& raw_sensors);

        /// @brief Updates the sensors message with odometry data filtered using MahonyFilter. This includes the
        // position, orientation, velocity and rotational velocity of the torso in world space.
        /// @param sensors The sensors message to update
        /// @param previous_sensors The previous sensors message
        /// @param raw_sensors The raw sensor data
        void update_odometry(std::unique_ptr<Sensors>& sensors,
                             const std::shared_ptr<const Sensors>& previous_sensors,
                             const RawSensors& raw_sensors,
                             const std::shared_ptr<const WalkState>& walk_state);

        /// @brief Display debug information
        /// @param sensors The sensors message to update
        /// @param raw_sensors The raw sensor data
        void debug_sensor_filter(std::unique_ptr<Sensors>& sensors,
                                 const RawSensors& raw_sensors,
                                 const std::shared_ptr<const WalkState>& walk_state);
    };
}  // namespace module::input
#endif  // MODULES_INPUT_SENSORFILTER_HPP<|MERGE_RESOLUTION|>--- conflicted
+++ resolved
@@ -110,11 +110,7 @@
         /// @brief Current walk phase of the robot
         WalkState::Phase current_walk_phase = WalkState::Phase::LEFT;
 
-<<<<<<< HEAD
-        /// @brief Transform from planted foot {a} to world {w} space
-=======
         /// @brief Transform from planted foot {p} to world {w} space
->>>>>>> e531b420
         Eigen::Isometry3d Hwp = Eigen::Isometry3d::Identity();
 
         /// @brief Mahony filter for orientation (roll and pitch) estimation
