--- conflicted
+++ resolved
@@ -40,12 +40,8 @@
 
         // **************** Kinematics ****************
         // Htx is a map from ServoID to homogeneous transforms from each ServoID to the torso
-<<<<<<< HEAD
-        std::map<ServoID, Eigen::Isometry3d> Htx = calculateAllPositions(kinematics_model, *sensors);
-=======
         std::vector<Eigen::Isometry3d> fk = forward_kinematics(nugus_model, q);
         auto Htx                          = forward_kinematics_to_servo_map(fk);
->>>>>>> 83e0e7c7
         for (const auto& entry : Htx) {
             sensors->Htx[entry.first] = entry.second.matrix();
         }
