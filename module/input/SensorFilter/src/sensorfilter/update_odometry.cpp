--- conflicted
+++ resolved
@@ -137,10 +137,6 @@
 
         // Extract yaw from kinematic estimate
         const double kinematic_yaw = mat_to_rpy_intrinsic(Hwt_anchor.linear()).z();
-<<<<<<< HEAD
-        emit(graph("Kinematic Yaw", kinematic_yaw));
-=======
->>>>>>> 55f9bea2
 
         // Fuse yaw estimates using yaw filter
         const double fused_yaw = yaw_filter.update(sensors->gyroscope.z(), kinematic_yaw, dt);
