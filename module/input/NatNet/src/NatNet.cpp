--- conflicted
+++ resolved
@@ -68,11 +68,7 @@
                             }
                             // We have started connecting but haven't received a return ping
                             else if (remote == packet.remote.address && version == 0) {
-<<<<<<< HEAD
-                                // TODO(unknown): maybe set a timeout here to try again
-=======
                                 // TODO(HardwareTeam): maybe set a timeout here to try again
->>>>>>> f520bcce
                             }
                             // We haven't connected to anything yet
                             else if (remote == 0) {
@@ -184,11 +180,7 @@
         mocap->recording              = (params & 0x01) == 0x01;
         mocap->tracked_models_changed = (params & 0x01) == 0x02;
 
-<<<<<<< HEAD
-        // TODO(unknown): there is an eod thing here
-=======
         // TODO(HardwareTeam): there is an eod thing here
->>>>>>> f520bcce
 
         // Apply the model information we have to the objects
         for (auto& markerSet : mocap->marker_sets) {
@@ -405,11 +397,7 @@
     void NatNet::processString(const Packet& packet) {
         std::string str(&packet.data, packet.length);
 
-<<<<<<< HEAD
-        // TODO(unknown): do something with this string?
-=======
         // TODO(HardwareTeam): do something with this string?
->>>>>>> f520bcce
     }
 
 
