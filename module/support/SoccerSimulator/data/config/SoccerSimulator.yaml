
#WARNING: TURNING OFF auto_start_behaviour RESULTS IN LOCALISATION BEING SPAMMED WITH RESET HYPOTHESIS COMMANDS
auto_start_behaviour: true
#-----------------------------------------------------------------------------

vision:
  # Disabling either of these emits corresponding ground truth simulation results
  # as localisation result
  goal_observations: false
  ball_observations: true

  distinguish_own_and_opponent_goals: false
  distinguish_left_and_right_goals: false

  # Error values which are sent to localisation system representing uncertainty in vision measurements
  variance:
    r: # error in distance scales with distance
      proportional_factor: 0.1
      # 1cm
      min_error:  0.01
    # 1deg
    theta: pi / 180
    # 1deg
    phi: pi / 180

robot:
  # If use_motion is true, then the robot will move based on the latest behaviour commands
  motion_type: MOTION #NONE, PATH or MOTION
  # If motion_type is PATH, the following path with be used
  path:
    period: 10
    x_amp: 3
    y_amp: 3
    type: SIN #SIN, TRIANGLE

ball:
  # If use_motion is true, then the ball will move based on the latest behaviour commands
  motion_type: MOTION #NONE, PATH or MOTION
  path:
  # If motion_type is PATH, the following path with be used
    period: 20
    x_amp: 3
    y_amp: 2
    type: SIN #SIN, TRIANGLE

# Initial pose of the robot, mainly for MOTION type
initial:
<<<<<<< HEAD
  robot_pose: [-1, 0, 0] # starting position
=======
  robot_pose: [-0.0, -0, 0] #pi / 2] # starting position
>>>>>>> a980395e
  # robot_pose: [-0.5, -3, pi / 2] # after penalty
  ball:
    position: [0, 0]
    diameter: 0.1

# Turns off vision but leaves localisation running with no observations.
# Allows for testing of things like odometry
blind_robot: false<|MERGE_RESOLUTION|>--- conflicted
+++ resolved
@@ -1,12 +1,12 @@
 
 #WARNING: TURNING OFF auto_start_behaviour RESULTS IN LOCALISATION BEING SPAMMED WITH RESET HYPOTHESIS COMMANDS
-auto_start_behaviour: true
+auto_start_behaviour: false
 #-----------------------------------------------------------------------------
 
 vision:
   # Disabling either of these emits corresponding ground truth simulation results
   # as localisation result
-  goal_observations: false
+  goal_observations: true
   ball_observations: true
 
   distinguish_own_and_opponent_goals: false
@@ -45,11 +45,7 @@
 
 # Initial pose of the robot, mainly for MOTION type
 initial:
-<<<<<<< HEAD
-  robot_pose: [-1, 0, 0] # starting position
-=======
   robot_pose: [-0.0, -0, 0] #pi / 2] # starting position
->>>>>>> a980395e
   # robot_pose: [-0.5, -3, pi / 2] # after penalty
   ball:
     position: [0, 0]
