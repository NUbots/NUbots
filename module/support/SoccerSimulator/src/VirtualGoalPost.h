--- conflicted
+++ resolved
@@ -33,18 +33,6 @@
 
     class VirtualGoalPost {
     private:
-<<<<<<< HEAD
-        Eigen::Vector2d getCamRay(const Eigen::Vector3d& norm1,
-                                  const Eigen::Vector3d& norm2,
-                                  const message::input::Image::Lens& lens,
-                                  const Eigen::Matrix<unsigned int, 2, 1>& dimensions);
-
-    public:
-        VirtualGoalPost::VirtualGoalPost(const Eigen::Vector3d& position,
-                                         float height,
-                                         Goal::Side side,
-                                         Goal::Team team)
-=======
         template <typename Scalar>
         Eigen::Matrix<Scalar, 2, 1> getCamRay(const Eigen::Matrix<Scalar, 3, 1>& norm1,
                                               const Eigen::Matrix<Scalar, 3, 1>& norm2,
@@ -69,7 +57,6 @@
                         const float& height,
                         const message::vision::Goal::Side& side,
                         const message::vision::Goal::Team& team)
->>>>>>> cb90b3ce
             : position(position), height(height), side(side), team(team) {}
 
         Eigen::Vector3d position         = Eigen::Vector3d::Zero();
