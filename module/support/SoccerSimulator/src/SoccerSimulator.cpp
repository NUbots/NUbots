--- conflicted
+++ resolved
@@ -358,21 +358,13 @@
 
         // Emit exact position to NUsight
         on<Every<100, std::chrono::milliseconds>>().then("Emit True Robot Position", [this] {
-<<<<<<< HEAD
-            arma::vec2 bearingVector      = world.robotPose.rotation() * arma::vec2({1, 0});
-            arma::vec3 robotHeadingVector = {bearingVector[0], bearingVector[1], 0};
-            emit(drawArrow("robot", {world.robotPose.x(), world.robotPose.y(), 0}, 1, robotHeadingVector, 0));
-            emit(drawSphere("ball", {world.ball.position(0), world.ball.position(1), 0}, 0.1, 0));
+            Eigen::Vector2d bearingVector = world.robotPose.rotation() * Eigen::Vector2d::UnitX();
+            Eigen::Vector3d robotHeadingVector(bearingVector.x(), bearingVector.x(), 0.0);
             // Graph statistics for plotting in NUsight2
             emit(graph("x_true", world.robotPose.x()));
             emit(graph("y_true", world.robotPose.y()));
             emit(graph("heading_x_true", bearingVector[0]));
             emit(graph("heading_y_true", bearingVector[1]));
-=======
-            Eigen::Vector2d bearingVector = world.robotPose.rotation() * Eigen::Vector2d::UnitX();
-            Eigen::Vector3d robotHeadingVector(bearingVector.x(), bearingVector.x(), 0.0);
-            // TODO: Fix this.
->>>>>>> b5218404
         });
 
         on<Startup>().then("SoccerSimulator Startup", [this] {
