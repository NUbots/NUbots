--- conflicted
+++ resolved
@@ -112,36 +112,12 @@
 
         on<Configuration, Trigger<CommandLineArguments>, Sync<DataLog>>("DataLogging.yaml")
             .then([this](const Configuration& cfg, const CommandLineArguments& argv) {
-<<<<<<< HEAD
-                {
-                    // Get the details we need to generate a log file name
-                    config.output.directory  = cfg["output"]["directory"].as<std::string>();
-                    config.output.split_size = cfg["output"]["split_size"].as<Expression>();
-                    config.output.max_size   = cfg["output"]["max_size"].as<Expression>();
-
-                    // Get the name of the currently running binary
-                    std::vector<char> data(argv[0].cbegin(), argv[0].cend());
-                    data.push_back('\0');
-                    const auto* base     = basename(data.data());
-                    config.output.binary = std::string(base);
-
-                    // Rescue any existing recorders that we want to keep
-                    std::map<std::string, ReactionHandle> new_handles;
-                    for (const auto& setting : cfg["messages"].config) {
-                        auto name    = setting.first.as<std::string>();
-                        bool enabled = setting.second.as<bool>();
-
-                        // If it was enabled and we are keeping it enabled, keep it and remove it from the old list
-                        if (handles.count(name) > 0 && enabled) {
-                            new_handles.insert(std::make_pair(name, handles[name]));
-                            handles.erase(handles.find(name));
-                        }
-=======
                 log_level = cfg["log_level"].as<NUClear::LogLevel>();
 
                 // Get the details we need to generate a log file name
                 config.output.directory  = cfg["output"]["directory"].as<std::string>();
                 config.output.split_size = cfg["output"]["split_size"].as<Expression>();
+                config.output.max_size   = cfg["output"]["max_size"].as<Expression>();
 
                 // Get the name of the currently running binary
                 std::vector<char> data(argv[0].cbegin(), argv[0].cend());
@@ -159,7 +135,6 @@
                     if (handles.count(name) > 0 && enabled) {
                         new_handles.insert(std::make_pair(name, handles[name]));
                         handles.erase(handles.find(name));
->>>>>>> c8bea584
                     }
                 }
 
