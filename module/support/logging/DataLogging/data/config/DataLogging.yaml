--- conflicted
+++ resolved
@@ -8,23 +8,6 @@
 # The below ones are just the most common and here as an example
 # You can put any messages that is emitted in the system here and it will be logged
 messages:
-<<<<<<< HEAD
-  message.support.nusight.Overview: false
-  message.support.FieldDescription: false
-  message.eye.DataPoint: false
-  message.input.Sensors: false
-  message.output.CompressedImage: false
-  message.vision.Balls: false
-  message.vision.Goals: false
-  message.vision.GreenHorizon: false
-  message.vision.FieldLines: false
-  message.vision.VisualMesh: false
-  message.localisation.Ball: false
-  message.localisation.Field: false
-  message.platform.RawSensors: true
-  message.nuclear.LogMessage: false
-  message.nuclear.ReactionStatistics: false
-=======
   # Input
   message.platform.RawSensors: true
   message.input.Image: true
@@ -49,5 +32,4 @@
   message.support.nusight.Overview: true
   message.eye.DataPoint: true
   message.nuclear.LogMessage: true
-  message.nuclear.ReactionStatistics: true
->>>>>>> 6c957f29
+  message.nuclear.ReactionStatistics: true