--- conflicted
+++ resolved
@@ -56,15 +56,6 @@
 
         // Output the level
         switch (level) {
-<<<<<<< HEAD
-            case NUClear::TRACE: std::cerr << "TRACE: "; break;
-            case NUClear::DEBUG: std::cerr << Colour::green << "DEBUG: "; break;
-            case NUClear::INFO: std::cerr << Colour::brightblue << "INFO: "; break;
-            case NUClear::WARN: std::cerr << Colour::yellow << "WARN: "; break;
-            case NUClear::ERROR: std::cerr << Colour::brightred << "(╯°□°）╯︵ ┻━┻: "; break;
-            case NUClear::UNKNOWN:  // Unknown shouldn't happen so we treat it as an error
-            case NUClear::FATAL: std::cerr << Colour::brightred << "(ノಠ益ಠ)ノ彡┻━┻: "; break;
-=======
             case NUClear::LogLevel::TRACE: std::cerr << "TRACE: "; break;
             case NUClear::LogLevel::DEBUG: std::cerr << Colour::green << "DEBUG: "; break;
             case NUClear::LogLevel::INFO: std::cerr << Colour::brightblue << "INFO: "; break;
@@ -72,7 +63,6 @@
             case NUClear::LogLevel::ERROR: std::cerr << Colour::brightred << "(╯°□°）╯︵ ┻━┻: "; break;
             case NUClear::LogLevel::UNKNOWN:  // Unknown shouldn't happen so we treat it as an error
             case NUClear::LogLevel::FATAL: std::cerr << Colour::brightred << "(ノಠ益ಠ)ノ彡┻━┻: "; break;
->>>>>>> d9e0497f
         }
 
         // Output the message
@@ -112,11 +102,7 @@
                 // Make sure we are on the thread that the exception was thrown on otherwise this will not work
                 auto stack_trace = utility::support::evil::last_exception_stack_trace();
 
-<<<<<<< HEAD
-                print_log(NUClear::FATAL, reactor, name, msg, stack_trace);
-=======
                 print_log(NUClear::LogLevel::FATAL, reactor, name, msg, stack_trace);
->>>>>>> d9e0497f
             }
         });
 
