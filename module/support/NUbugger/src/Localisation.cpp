/*
 * This file is part of the NUbots Codebase.
 *
 * The NUbots Codebase is free software: you can redistribute it and/or modify
 * it under the terms of the GNU General Public License as published by
 * the Free Software Foundation, either version 3 of the License, or
 * (at your option) any later version.
 *
 * The NUbots Codebase is distributed in the hope that it will be useful,
 * but WITHOUT ANY WARRANTY; without even the implied warranty of
 * MERCHANTABILITY or FITNESS FOR A PARTICULAR PURPOSE.  See the
 * GNU General Public License for more details.
 *
 * You should have received a copy of the GNU General Public License
 * along with the NUbots Codebase.  If not, see <http://www.gnu.org/licenses/>.
 *
 * Copyright 2013 NUbots <nubots@nubots.net>
 */

#include "NUbugger.h"

#include "message/localisation/FieldObject.h"
#include "message/localisation/Localisation.h"

#include "utility/localisation/transform.h"
#include "utility/nubugger/NUhelpers.h"
#include "utility/support/eigen_armadillo.h"
#include "utility/time/time.h"

namespace module {
namespace support {

    using utility::nubugger::graph;
    using utility::time::getUtcTimestamp;
    using message::localisation::FieldObject;
    using message::localisation::Ball;
    using message::localisation::Self;
    using message::localisation::Localisation;
    using message::localisation::Model;

    void NUbugger::provideLocalisation() {

<<<<<<< HEAD
        handles["localisation"].push_back(on<Trigger<Self>>, Single, Priority::LOW > ().then([this](const Self& self) {
            if (self) send(*self, 0, false, NUClear::clock::now());
        }));

        handles["localisation"].push_back(on<Trigger<Ball>>, Single, Priority::LOW > ().then([this](const Ball& ball) {
            if (ball) send(*ball, 0, false, NUClear::clock::now());
        }));
=======
        handles["localisation"].push_back(on<Trigger<Self>, Single, Priority::LOW>().then(
            [this](const Self& self) { send(self, 0, false, NUClear::clock::now()); }));

        handles["localisation"].push_back(on<Trigger<Ball>, Single, Priority::LOW>().then(
            [this](const Ball& ball) { send(ball, 0, false, NUClear::clock::now()); }));
>>>>>>> 0d4c23f4
    }
}  // namespace support
}  // namespace module<|MERGE_RESOLUTION|>--- conflicted
+++ resolved
@@ -40,21 +40,11 @@
 
     void NUbugger::provideLocalisation() {
 
-<<<<<<< HEAD
-        handles["localisation"].push_back(on<Trigger<Self>>, Single, Priority::LOW > ().then([this](const Self& self) {
-            if (self) send(*self, 0, false, NUClear::clock::now());
-        }));
-
-        handles["localisation"].push_back(on<Trigger<Ball>>, Single, Priority::LOW > ().then([this](const Ball& ball) {
-            if (ball) send(*ball, 0, false, NUClear::clock::now());
-        }));
-=======
         handles["localisation"].push_back(on<Trigger<Self>, Single, Priority::LOW>().then(
             [this](const Self& self) { send(self, 0, false, NUClear::clock::now()); }));
 
         handles["localisation"].push_back(on<Trigger<Ball>, Single, Priority::LOW>().then(
             [this](const Ball& ball) { send(ball, 0, false, NUClear::clock::now()); }));
->>>>>>> 0d4c23f4
     }
 }  // namespace support
 }  // namespace module