/*
 * Copyright (C) 2013-2016 Trent Houliston <trent@houliston.me>
 *
 * Permission is hereby granted, free of charge, to any person obtaining a copy of this software and associated
 * documentation files (the "Software"), to deal in the Software without restriction, including without limitation the
 * rights to use, copy, modify, merge, publish, distribute, sublicense, and/or sell copies of the Software, and to
 * permit persons to whom the Software is furnished to do so, subject to the following conditions:
 *
 * The above copyright notice and this permission notice shall be included in all copies or substantial portions of the
 * Software.
 *
 * THE SOFTWARE IS PROVIDED "AS IS", WITHOUT WARRANTY OF ANY KIND, EXPRESS OR IMPLIED, INCLUDING BUT NOT LIMITED TO THE
 * WARRANTIES OF MERCHANTABILITY, FITNESS FOR A PARTICULAR PURPOSE AND NONINFRINGEMENT. IN NO EVENT SHALL THE AUTHORS OR
 * COPYRIGHT HOLDERS BE LIABLE FOR ANY CLAIM, DAMAGES OR OTHER LIABILITY, WHETHER IN AN ACTION OF CONTRACT, TORT OR
 * OTHERWISE, ARISING FROM, OUT OF OR IN CONNECTION WITH THE SOFTWARE OR THE USE OR OTHER DEALINGS IN THE SOFTWARE.
 */

// Uncomment this line when other test files are added
// #define CATCH_CONFIG_MAIN  // This tells Catch to provide a main() - only do this in one cpp file
#include <catch.hpp>
#include <filesystem>
#include <fmt/format.h>
#include <fstream>
#include <iostream>
#include <nuclear>

#include "FileWatcher.hpp"

#include "extension/FileWatch.hpp"

namespace {

    struct StartTest {};

<<<<<<< HEAD
    const char* test_file_name = "file-watcher-test.txt";
    std::vector<extension::FileWatch> file_watch_events;
    bool watchdog_triggered;
=======
    std::string testFileName = "file-watcher-test.txt";
    std::vector<extension::FileWatch> fileWatchEvents;
    bool watchdogTriggered;
>>>>>>> 46bd5ee6

    class TestReactor : public NUClear::Reactor {
    public:
        TestReactor(std::unique_ptr<NUClear::Environment> environment) : Reactor(std::move(environment)) {
            // GIVEN a file.
<<<<<<< HEAD
            std::filesystem::path dir_path = std::filesystem::temp_directory_path() / "file-watcher-test-XXXXXX";
            std::string dir_path_string    = dir_path.string();
            std::vector<char> dir_path_chars(dir_path_string.c_str(),
                                             dir_path_string.c_str() + dir_path_string.size() + 1);
            dir_path = mkdtemp(dir_path_chars.data());

            std::filesystem::path file_path = dir_path / test_file_name;
            { std::ofstream(file_path.string()); }  // Create file and close stream at end of scope

            on<extension::FileWatch>(file_path.string(), extension::FileWatch::CHANGED)
                .then([this, file_path](const extension::FileWatch& message) {
                    UNSCOPED_INFO("File change event: " << message.path);
                    file_watch_events.push_back(message);

                    if (file_watch_events.size() >= 2) {
=======
            std::filesystem::path dirPath = std::filesystem::temp_directory_path() / "file-watcher-test-XXXXXX";
            std::string dirPathString     = dirPath.string();
            std::vector<char> dirPathChars(dirPathString.c_str(), dirPathString.c_str() + dirPathString.size() + 1);
            dirPath = mkdtemp(dirPathChars.data());

            std::filesystem::path filePath = dirPath / testFileName;
            { std::ofstream(filePath.string()); }  // Create file and close stream at end of scope

            on<extension::FileWatch>(filePath.string(), extension::FileWatch::CHANGED)
                .then([this, filePath](const extension::FileWatch& message) {
                    UNSCOPED_INFO("File change event: " << message.path);
                    fileWatchEvents.push_back(message);

                    if (fileWatchEvents.size() >= 2) {
>>>>>>> 46bd5ee6
                        powerplant.shutdown();
                    }
                });

<<<<<<< HEAD
            on<Trigger<extension::FileWatcherReady>>().then([this] { emit(std::make_unique<StartTest>()); });
            on<Trigger<StartTest>, MainThread>().then([file_path] {
                // WHEN the file contents are modified.
                std::ofstream ofs1 = std::ofstream(file_path, std::ofstream::app);
                ofs1 << "Test\n";
                ofs1.close();
                UNSCOPED_INFO("File modified: " << file_path);
=======
            on<Startup>().then([this] { emit(std::make_unique<StartTest>()); });
            on<Trigger<StartTest>, MainThread>().then([this, filePath] {
                // Delay for a little bit to ensure the system is entirely started
                std::this_thread::sleep_for(std::chrono::milliseconds(100));

                // WHEN the file contents are modified.
                std::ofstream ofs1 = std::ofstream(filePath, std::ofstream::app);
                ofs1 << "Test\n";
                ofs1.close();
                UNSCOPED_INFO("File modified: " << filePath);
>>>>>>> 46bd5ee6
            });

            on<Watchdog<TestReactor, 1000, std::chrono::milliseconds>>().then([this] {
                UNSCOPED_INFO("Watchdog timeout.");
<<<<<<< HEAD
                watchdog_triggered = true;
=======
                watchdogTriggered = true;
>>>>>>> 46bd5ee6
                powerplant.shutdown();
            });
        }

<<<<<<< HEAD
        ~TestReactor() override {
            std::filesystem::remove_all(dir_path);  // Cleanup
        }

        // We have a non default destructor so rule of 5 is needed
        TestReactor(const TestReactor&) = delete;
        TestReactor(TestReactor&&)      = delete;
        TestReactor& operator=(const TestReactor&) = delete;
        TestReactor& operator=(TestReactor&&) = delete;

    private:
        std::filesystem::path dir_path;
    };

    bool event_triggered(const std::string& file_name, extension::FileWatch::Event event) {
        auto iterator = std::find_if(file_watch_events.begin(),
                                     file_watch_events.end(),
                                     [file_name, event](extension::FileWatch const& file_watch) {
                                         std::filesystem::path file_path = file_watch.path;
                                         return file_path.filename() == file_name && file_watch.events == event;
                                     });

        return iterator != file_watch_events.end();
    }

=======
        virtual ~TestReactor() {
            std::filesystem::remove_all(dirPath);  // Cleanup
        }

    private:
        std::filesystem::path dirPath;
    };

    bool eventTriggered(std::string fileName, extension::FileWatch::Event event) {
        auto iterator = std::find_if(fileWatchEvents.begin(),
                                     fileWatchEvents.end(),
                                     [fileName, event](extension::FileWatch const& fileWatch) {
                                         std::filesystem::path filePath = fileWatch.path;
                                         return filePath.filename() == fileName && fileWatch.events == event;
                                     });

        return iterator != fileWatchEvents.end();
    }

>>>>>>> 46bd5ee6
}  // namespace

TEST_CASE("Given a file, when the file contents are modified, then change events are triggered for the file.") {

    INFO("\n === FileWatcherTestFile Start ===\n");

    NUClear::PowerPlant::Configuration config;
    config.thread_count = 1;
    NUClear::PowerPlant plant(config);
    plant.install<module::extension::FileWatcher>();
    plant.install<TestReactor>();

    plant.start();

    // THEN change events are triggered for the file.
    REQUIRE_FALSE(watchdog_triggered);
    REQUIRE(file_watch_events.size() == 2);
    REQUIRE(event_triggered(test_file_name, extension::FileWatch::NO_OP));    // Initial event
    REQUIRE(event_triggered(test_file_name, extension::FileWatch::CHANGED));  // Change event
}<|MERGE_RESOLUTION|>--- conflicted
+++ resolved
@@ -32,21 +32,14 @@
 
     struct StartTest {};
 
-<<<<<<< HEAD
-    const char* test_file_name = "file-watcher-test.txt";
-    std::vector<extension::FileWatch> file_watch_events;
-    bool watchdog_triggered;
-=======
     std::string testFileName = "file-watcher-test.txt";
     std::vector<extension::FileWatch> fileWatchEvents;
     bool watchdogTriggered;
->>>>>>> 46bd5ee6
 
     class TestReactor : public NUClear::Reactor {
     public:
         TestReactor(std::unique_ptr<NUClear::Environment> environment) : Reactor(std::move(environment)) {
             // GIVEN a file.
-<<<<<<< HEAD
             std::filesystem::path dir_path = std::filesystem::temp_directory_path() / "file-watcher-test-XXXXXX";
             std::string dir_path_string    = dir_path.string();
             std::vector<char> dir_path_chars(dir_path_string.c_str(),
@@ -62,27 +55,11 @@
                     file_watch_events.push_back(message);
 
                     if (file_watch_events.size() >= 2) {
-=======
-            std::filesystem::path dirPath = std::filesystem::temp_directory_path() / "file-watcher-test-XXXXXX";
-            std::string dirPathString     = dirPath.string();
-            std::vector<char> dirPathChars(dirPathString.c_str(), dirPathString.c_str() + dirPathString.size() + 1);
-            dirPath = mkdtemp(dirPathChars.data());
 
-            std::filesystem::path filePath = dirPath / testFileName;
-            { std::ofstream(filePath.string()); }  // Create file and close stream at end of scope
-
-            on<extension::FileWatch>(filePath.string(), extension::FileWatch::CHANGED)
-                .then([this, filePath](const extension::FileWatch& message) {
-                    UNSCOPED_INFO("File change event: " << message.path);
-                    fileWatchEvents.push_back(message);
-
-                    if (fileWatchEvents.size() >= 2) {
->>>>>>> 46bd5ee6
                         powerplant.shutdown();
                     }
                 });
 
-<<<<<<< HEAD
             on<Trigger<extension::FileWatcherReady>>().then([this] { emit(std::make_unique<StartTest>()); });
             on<Trigger<StartTest>, MainThread>().then([file_path] {
                 // WHEN the file contents are modified.
@@ -90,32 +67,15 @@
                 ofs1 << "Test\n";
                 ofs1.close();
                 UNSCOPED_INFO("File modified: " << file_path);
-=======
-            on<Startup>().then([this] { emit(std::make_unique<StartTest>()); });
-            on<Trigger<StartTest>, MainThread>().then([this, filePath] {
-                // Delay for a little bit to ensure the system is entirely started
-                std::this_thread::sleep_for(std::chrono::milliseconds(100));
-
-                // WHEN the file contents are modified.
-                std::ofstream ofs1 = std::ofstream(filePath, std::ofstream::app);
-                ofs1 << "Test\n";
-                ofs1.close();
-                UNSCOPED_INFO("File modified: " << filePath);
->>>>>>> 46bd5ee6
             });
 
             on<Watchdog<TestReactor, 1000, std::chrono::milliseconds>>().then([this] {
                 UNSCOPED_INFO("Watchdog timeout.");
-<<<<<<< HEAD
                 watchdog_triggered = true;
-=======
-                watchdogTriggered = true;
->>>>>>> 46bd5ee6
                 powerplant.shutdown();
             });
         }
-
-<<<<<<< HEAD
+      
         ~TestReactor() override {
             std::filesystem::remove_all(dir_path);  // Cleanup
         }
@@ -141,27 +101,6 @@
         return iterator != file_watch_events.end();
     }
 
-=======
-        virtual ~TestReactor() {
-            std::filesystem::remove_all(dirPath);  // Cleanup
-        }
-
-    private:
-        std::filesystem::path dirPath;
-    };
-
-    bool eventTriggered(std::string fileName, extension::FileWatch::Event event) {
-        auto iterator = std::find_if(fileWatchEvents.begin(),
-                                     fileWatchEvents.end(),
-                                     [fileName, event](extension::FileWatch const& fileWatch) {
-                                         std::filesystem::path filePath = fileWatch.path;
-                                         return filePath.filename() == fileName && fileWatch.events == event;
-                                     });
-
-        return iterator != fileWatchEvents.end();
-    }
-
->>>>>>> 46bd5ee6
 }  // namespace
 
 TEST_CASE("Given a file, when the file contents are modified, then change events are triggered for the file.") {
