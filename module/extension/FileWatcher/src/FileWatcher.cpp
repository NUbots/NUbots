/*
 * MIT License
 *
 * Copyright (c) 2017 NUbots
 *
 * This file is part of the NUbots codebase.
 * See https://github.com/NUbots/NUbots for further info.
 *
 * Permission is hereby granted, free of charge, to any person obtaining a copy
 * of this software and associated documentation files (the "Software"), to deal
 * in the Software without restriction, including without limitation the rights
 * to use, copy, modify, merge, publish, distribute, sublicense, and/or sell
 * copies of the Software, and to permit persons to whom the Software is
 * furnished to do so, subject to the following conditions:
 *
 * The above copyright notice and this permission notice shall be included in all
 * copies or substantial portions of the Software.
 *
 * THE SOFTWARE IS PROVIDED "AS IS", WITHOUT WARRANTY OF ANY KIND, EXPRESS OR
 * IMPLIED, INCLUDING BUT NOT LIMITED TO THE WARRANTIES OF MERCHANTABILITY,
 * FITNESS FOR A PARTICULAR PURPOSE AND NONINFRINGEMENT. IN NO EVENT SHALL THE
 * AUTHORS OR COPYRIGHT HOLDERS BE LIABLE FOR ANY CLAIM, DAMAGES OR OTHER
 * LIABILITY, WHETHER IN AN ACTION OF CONTRACT, TORT OR OTHERWISE, ARISING FROM,
 * OUT OF OR IN CONNECTION WITH THE SOFTWARE OR THE USE OR OTHER DEALINGS IN THE
 * SOFTWARE.
 */

#include "FileWatcher.hpp"

#include <filesystem>
#include <fmt/format.h>
#include <vector>

#include "extension/FileWatch.hpp"

namespace module::extension {

    using ::extension::FileWatch;
    using ::extension::FileWatchRequest;
    using Unbind = NUClear::dsl::operation::Unbind<FileWatch>;

    void FileWatcher::file_watch_callback(uv_fs_event_t* handle, const char* filename, int events, int /* status */) {

        struct FileExecTask {
            std::shared_ptr<NUClear::threading::Reaction> reaction;
            std::string path;
            int events;
        };

        // Regain our reactor
        FileWatcher& reactor = *reinterpret_cast<FileWatcher*>(handle->data);

        // A list of tasks that we will execute after we release the mutex to prevent deadlocks
        std::vector<FileExecTask> exec_queue;

        auto exec = [&reactor](NUClear::threading::Reaction& r, const std::string& p, const int& events) {
            // Set our thread local event details
            FileWatch watch;
            watch.path   = p;
            watch.events = events;

            // Store our watch value in the local cache
            FileWatch::FileWatchStore::value = &watch;

            // Directly execute our reaction here
            auto task = r.get_task();

            // Clear our local cache
            FileWatch::FileWatchStore::value = nullptr;

            if (task) {
                reactor.powerplant.submit(std::move(task));
            }
        };

        /* mutex scope */ {
            // Lock our mutex as we are editing our datastructure
            std::lock_guard<std::mutex> lock(reactor.paths_mutex);

            // Work out what path we are watching
            std::array<char, 512> pathbuff{};
            size_t size = pathbuff.size();
            uv_fs_event_getpath(handle, pathbuff.data(), &size);
            std::string path(pathbuff.data());

            std::string fullpath = fmt::format("{}/{}", path, filename);

            if (reactor.paths.find(path) != reactor.paths.end()) {
                auto& p = reactor.paths[path];

                // If someone is watching this directory
                if (p.files.find("") != p.files.end()) {
                    for (auto& r : p.files[""].reactions) {

                        // If there are events we are interested in
                        if ((r.events & events) != 0) {
                            exec_queue.push_back(FileExecTask{r.reaction, fullpath, events});
                        }
                    }
                }

                // If someone is watching for this file
                if (p.files.find(filename) != p.files.end()) {
                    for (auto& r : p.files[filename].reactions) {

                        // If there are events we are interested in
                        if ((r.events & events) != 0) {
                            exec_queue.push_back(FileExecTask{r.reaction, fullpath, events});
                        }
                    }
                }
            }
        }

        for (auto& task : exec_queue) {
            exec(*task.reaction, task.path, task.events);
        }
    }

    FileWatcher::FileWatcher(std::unique_ptr<NUClear::Environment> environment)
        : Reactor(std::move(environment))
        , loop(std::make_unique<uv_loop_t>())
        , add_watch(std::make_unique<uv_async_t>())
        , remove_watch(std::make_unique<uv_async_t>())
        , shutdown(std::make_unique<uv_async_t>()) {

        // Initialise our UV loop
        uv_loop_init(loop.get());

        // Initialise our shutdown event to stop uv
        uv_async_init(loop.get(), shutdown.get(), [](uv_async_t* handle) {
            // Stop the loop
            uv_stop(handle->loop);
        });

        // Initialise our add_watch event to add new watches
        uv_async_init(loop.get(), add_watch.get(), [](uv_async_t* async_handle) {
            // Grab our reactor context back
            FileWatcher& reactor = *reinterpret_cast<FileWatcher*>(async_handle->data);

            // Lock our mutex as we are editing our datastructure
            std::lock_guard<std::mutex> lock(reactor.paths_mutex);

            for (auto it = reactor.add_queue.begin(); it != reactor.add_queue.end();) {
                auto& map = *it;
                uv_fs_event_init(async_handle->loop, map->handle.get());
                uv_fs_event_start(map->handle.get(),
                                  &FileWatcher::file_watch_callback,
                                  map->path.c_str(),
                                  UV_RENAME | UV_CHANGE);
                it = reactor.add_queue.erase(it);
            }
        });
        add_watch->data = this;

        // Initialise our remove_watch event to remove watches
        uv_async_init(loop.get(), remove_watch.get(), [](uv_async_t* async_handle) {
            // Grab our reactor context back
            FileWatcher& reactor = *reinterpret_cast<FileWatcher*>(async_handle->data);

            // Lock our mutex as we are editing our datastructure
            std::lock_guard<std::mutex> lock(reactor.paths_mutex);

            for (auto it = reactor.remove_queue.begin(); it != reactor.remove_queue.end();) {
                uv_close(reinterpret_cast<uv_handle_t*>(it->get()), [](uv_handle_t* /* handle */) {});
                it = reactor.remove_queue.erase(it);
            }
        });
        remove_watch->data = this;

        on<Always>().then("FileWatcher", [this] {
            if (first_loop) {
                // The first time run with no wait so if there are no events we won't get stuck
                uv_run(loop.get(), UV_RUN_NOWAIT);
                first_loop = false;
                emit(std::make_unique<::extension::FileWatcherReady>());
            }
            else {
                // Run our event loop
                uv_run(loop.get(), UV_RUN_DEFAULT);
            }
        });

        // Shutdown with the system
        on<Shutdown>().then("Shutdown FileWatcher", [this] {
            // Send an event to shutdown
            uv_async_send(shutdown.get());
        });

        on<Trigger<Unbind>>().then("Unbind FileWatch", [this](const Unbind& fw) {
            // Lock our mutex as we are editing our datastructure
            std::lock_guard<std::mutex> lock(paths_mutex);

            // Find the reaction to unbind
            for (auto pIt = paths.begin(); pIt != paths.end(); ++pIt) {
                for (auto fIt = pIt->second.files.begin(); fIt != pIt->second.files.end(); ++fIt) {
                    for (auto rIt = fIt->second.reactions.begin(); rIt != fIt->second.reactions.end(); ++rIt) {
                        if (rIt->reaction->id == fw.id) {

                            // Erase this reaction
                            fIt->second.reactions.erase(rIt);

                            // If erasing this reaction got rid of this file, erase this file
                            if (fIt->second.reactions.empty()) {
                                pIt->second.files.erase(fIt);
                            }

                            // If erasing this file got rid of this path, unwatch this path
                            if (pIt->second.files.empty()) {

                                // TODO(thouliston) unwatch the path
                                remove_queue.push_back(std::move(pIt->second.handle));

                                paths.erase(pIt);
                            }

                            // We are done no need to look further
                            // NOTE this also means it's fine to just ++it rather than setting them from erase
                            // Normally this would be bad but we will never use these iterators again
                            return;
                        }
                    }
                }
            }
        });

        on<Trigger<FileWatchRequest>>().then("Add FileWatch", [this](const FileWatchRequest& req) {
            // Get the real path
            std::filesystem::path path = std::filesystem::absolute(req.path);

            std::string filename = path.filename();
            std::string dir      = path.parent_path();

            // If it's a directory then there is no filename to watch
            if (std::filesystem::is_directory(path)) {
                dir      = path;
                filename = "";
            }

            /* mutex scope */ {
                // Lock our mutex as we are editing our datastructure
                std::lock_guard<std::mutex> lock(paths_mutex);

                // If this is a new path to watch
                if (paths.find(dir) == paths.end()) {
                    auto& p        = paths[path];
                    p.handle       = std::make_unique<uv_fs_event_t>();
                    p.handle->data = this;
                    p.path         = dir;
                    add_queue.push_back(&p);
                    uv_async_send(add_watch.get());
                }

                // Add our reaction here into the correct spot
                paths[dir].files[filename].reactions.push_back(ReactionMap{req.reaction, req.events});
            }

            if (std::filesystem::is_directory(path)) {
                // Initial emit for each of our files in this folder
                for (const auto& p : std::filesystem::directory_iterator(path)) {
                    // Set our thread local event details
                    FileWatch watch;
                    watch.path   = p.path();
                    watch.events = 0;

                    // Store our watch value in the local cache
                    FileWatch::FileWatchStore::value = &watch;

                    // Directly execute our reaction here
                    powerplant.submit(req.reaction->get_task(), true);

                    // Clear our local cache
                    FileWatch::FileWatchStore::value = nullptr;
<<<<<<< HEAD

                    if (task) {
                        powerplant.submit(std::move(task), true);
                    }
=======
>>>>>>> cf822b8a
                }
            }
            else {
                // Set our thread local event details
                FileWatch watch;
                watch.path   = path;
                watch.events = 0;

                // Store our watch value in the local cache
                FileWatch::FileWatchStore::value = &watch;

                // Directly execute our reaction here
                powerplant.submit(req.reaction->get_task(), true);

                // Clear our local cache
                FileWatch::FileWatchStore::value = nullptr;
<<<<<<< HEAD

                if (task) {
                    powerplant.submit(std::move(task), true);
                }
=======
>>>>>>> cf822b8a
            }
        });
    }

    FileWatcher::~FileWatcher() {
        // Make sure that the shutdown has been run
        uv_run(loop.get(), UV_RUN_NOWAIT);
        // Add close callbacks to all the handles
        uv_walk(
            loop.get(),
            [](uv_handle_t* handle, void*) { uv_close(handle, [](uv_handle_t* /* handle */) {}); },
            nullptr);
        // Run all the close callbacks
        uv_run(loop.get(), UV_RUN_NOWAIT);
        uv_loop_close(loop.get());
    }
}  // namespace module::extension<|MERGE_RESOLUTION|>--- conflicted
+++ resolved
@@ -271,13 +271,10 @@
 
                     // Clear our local cache
                     FileWatch::FileWatchStore::value = nullptr;
-<<<<<<< HEAD
 
                     if (task) {
                         powerplant.submit(std::move(task), true);
                     }
-=======
->>>>>>> cf822b8a
                 }
             }
             else {
@@ -294,13 +291,10 @@
 
                 // Clear our local cache
                 FileWatch::FileWatchStore::value = nullptr;
-<<<<<<< HEAD
 
                 if (task) {
                     powerplant.submit(std::move(task), true);
                 }
-=======
->>>>>>> cf822b8a
             }
         });
     }
