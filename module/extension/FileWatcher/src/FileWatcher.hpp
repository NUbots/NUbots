--- conflicted
+++ resolved
@@ -69,13 +69,10 @@
     public:
         /// @brief Called by the powerplant to build and setup the FileWatcher reactor.
         explicit FileWatcher(std::unique_ptr<NUClear::Environment> environment);
-<<<<<<< HEAD
-=======
         FileWatcher(const FileWatcher&) = delete;
         FileWatcher(FileWatcher&&)      = delete;
         FileWatcher& operator=(const FileWatcher&) = delete;
         FileWatcher& operator=(FileWatcher&&) = delete;
->>>>>>> 6990ca84
         ~FileWatcher() override;
         static void file_watch_callback(uv_fs_event_t* handle, const char* filename, int events, int status);
 
