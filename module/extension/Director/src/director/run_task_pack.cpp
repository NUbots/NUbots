--- conflicted
+++ resolved
@@ -232,21 +232,8 @@
             if (t->type == typeid(::extension::behaviour::Wait)) {
                 non_running_tasks.push_back(t);
 
-<<<<<<< HEAD
                 // Don't wait if already waited (prevents double waiting)
                 if (std::find(group.subtasks.begin(), group.subtasks.end(), t) == group.subtasks.end()) {
-                    // Schedule the Provider to run again
-                    // Get the time to wait for
-                    auto wait_data                 = std::static_pointer_cast<::extension::behaviour::Wait>(t->data);
-                    std::chrono::nanoseconds delay = std::chrono::nanoseconds(wait_data->time - NUClear::clock::now());
-
-                    // If the delay is over, just run the provider
-                    if (delay <= std::chrono::nanoseconds(0)) {
-                        run_task_on_provider(group.active_task, provider, RunReason::SUBTASK_DONE);
-                        continue;
-                    }
-
-=======
                 // Schedule the Provider to run again
                 // Get the time to wait for
                 auto now    = NUClear::clock::now();
@@ -257,7 +244,6 @@
                     emit(std::make_unique<WaitFinished>(provider));
                 }
                 else {
->>>>>>> 3030622c
                     // Otherwise, send it to the ChronoController to handle
                     // Make a weak pointer to the task so we can check if it still exists when the task is run
                     std::weak_ptr<component::DirectorTask> weak_task = t;
@@ -270,13 +256,10 @@
                             // Don't do anything else with this task
                             return false;
                         },
-<<<<<<< HEAD
-                        NUClear::clock::now() + delay,
-=======
                         target,
->>>>>>> 3030622c
                         -1));  // Our ID is -1 as we will remove ourselves
                 }
+            }
             }
 
             else {
