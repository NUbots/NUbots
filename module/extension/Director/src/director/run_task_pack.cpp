--- conflicted
+++ resolved
@@ -43,11 +43,7 @@
             auto ok_solutions = find_ok_solutions(solutions);
 
             // Loop through the solutions and add watches for the things we want
-<<<<<<< HEAD
-            for (int i = 0; i < int(tasks.size()); i++) {
-=======
             for (int i = 0; i < int(tasks.size()); ++i) {
->>>>>>> 0eb25001
                 auto& task = tasks[i];
                 auto& sol  = ok_solutions[i];
 
@@ -159,11 +155,6 @@
 
                 // If it's a root provider, then we just remove the task
                 if (parent_provider->classification == Provider::Classification::ROOT) {
-<<<<<<< HEAD
-                    std::cout << "Removing " << parent_group.subtasks.front() << " from "
-                              << NUClear::util::demangle(parent_group.type.name()) << std::endl;
-=======
->>>>>>> 0eb25001
                     auto task = parent_group.subtasks.front();
                     parent_group.subtasks.clear();
                     parent_group.watch_handles.clear();
