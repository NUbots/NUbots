--- conflicted
+++ resolved
@@ -68,14 +68,10 @@
                     if (provider->classification == Provider::Classification::STOP) {
                         group.active_provider = provider;
                         auto lock             = hold_run_reason(RunInfo::RunReason::STOPPED);
-<<<<<<< HEAD
                         auto task             = provider->reaction->get_task();
                         if (task) {
                             powerplant.submit(std::move(task), true);
                         }
-=======
-                        powerplant.submit(provider->reaction->get_task(), true);
->>>>>>> cf822b8a
                     }
                 }
                 group.active_task     = nullptr;
