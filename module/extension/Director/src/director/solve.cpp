/*
 * This file is part of the NUbots Codebase.
 *
 * The NUbots Codebase is free software: you can redistribute it and/or modify
 * it under the terms of the GNU General Public License as published by
 * the Free Software Foundation, either version 3 of the License, or
 * (at your option) any later version.
 *
 * The NUbots Codebase is distributed in the hope that it will be useful,
 * but WITHOUT ANY WARRANTY; without even the implied warranty of
 * MERCHANTABILITY or FITNESS FOR A PARTICULAR PURPOSE.  See the
 * GNU General Public License for more details.
 *
 * You should have received a copy of the GNU General Public License
 * along with the NUbots Codebase.  If not, see <http://www.gnu.org/licenses/>.
 *
 * Copyright 2022 NUbots <nubots@nubots.net>
 */

#include "Director.hpp"

namespace module::extension {

    using ::extension::behaviour::commands::BehaviourTask;
    using ::module::extension::provider::Provider;
    using ::module::extension::provider::ProviderGroup;

    Director::Solution::Option Director::solve_provider(const std::shared_ptr<Provider>& provider,
                                                        const std::shared_ptr<BehaviourTask>& authority,
                                                        std::set<std::type_index> visited) {

        Solution::Option option;
        option.provider = provider;
        option.state    = Solution::Option::OK;

        // This prevents us going in a loop, if we have already looked at this provider in our tree in the past stop
        if (!visited.insert(provider->type).second) {
            option.state = Solution::Option::BLOCKED_LOOP;
            return option;
        }

        // We need to have priority over the currently running task
        auto group = provider->group;
        if (!challenge_priority(group.active_task, authority)) {
            option.state = Solution::Option::BLOCKED_PRIORITY;
            return option;
        }

        // Add each unmet when as a requirement
        for (const auto& w : provider->when) {
            if (!w->current) {
                option.requirements.push_back(solve_when(*w, authority, visited));
            }
        }

        // Add each needs requirement
        for (const auto& n : provider->needs) {
            option.requirements.push_back(solve_group(n, authority, visited));
        }

        return option;
    }


    Director::Solution Director::solve_when(const Provider::WhenCondition& when,
                                            const std::shared_ptr<BehaviourTask>& authority,
                                            const std::set<std::type_index>& visited) {
        Solution s;
        s.pushed = true;

        // Check all the candidates that provide a solution to this when condition
        // in the event that there are none, this solution will have no options and therefore be blocked
        for (auto& group_item : groups) {
            auto& group = group_item.second;

            // A provider already needs to be running to push it
            if (group.active_task != nullptr) {

                // Add an option for everyone who could provide this when condition
                for (const auto& p : group.providers) {
<<<<<<< HEAD
                    if (p->classification == Provider::Classification::PROVIDE && p->causing.count(when.type) != 0
=======
                    if (p->classification == Provider::Classification::PROVIDE && p->causing.contains(when.type)
>>>>>>> 0eb25001
                        && when.validator(p->causing[when.type])) {
                        // We now swap to using the running providers authority
                        s.options.push_back(solve_provider(p, group.active_task, visited));

                        // If we can't beat the pushing tasks priority we are also blocked
                        if (!challenge_priority(group.pushing_task, authority)) {
                            s.options.back().state = Solution::Option::BLOCKED_PRIORITY;
                        }
                    }
                }
            }
        }

        return s;
    }

    Director::Solution Director::solve_group(const std::type_index& type,
                                             const std::shared_ptr<BehaviourTask>& authority,
                                             const std::set<std::type_index>& visited) {
        Solution s;
        s.pushed = false;

        // Continue building the tree recursively for all the providers that meet our needs
<<<<<<< HEAD
        if (groups.count(type) != 0) {
=======
        if (groups.contains(type)) {
>>>>>>> 0eb25001
            auto& group = groups.at(type);

            // If the group is being pushed and we can't beat the priority it limits us to the provider it pushed for
            if (group.pushing_task != nullptr && !challenge_priority(group.pushing_task, authority)) {
                s.options.push_back(solve_provider(group.pushed_provider, authority, visited));
            }
            // Otherwise we can use any provider that meets our needs
            else {
                for (const auto& p : group.providers) {
                    if (p->classification == Provider::Classification::PROVIDE && p->reaction->enabled) {
                        s.options.push_back(solve_provider(p, authority, visited));
                    }
                }
            }
        }

        return s;
    }

    Director::Solution Director::solve_task(const std::shared_ptr<BehaviourTask>& task) {
        std::set<std::type_index> visited;
        return solve_group(task->type, task, visited);
    }

}  // namespace module::extension<|MERGE_RESOLUTION|>--- conflicted
+++ resolved
@@ -78,11 +78,7 @@
 
                 // Add an option for everyone who could provide this when condition
                 for (const auto& p : group.providers) {
-<<<<<<< HEAD
-                    if (p->classification == Provider::Classification::PROVIDE && p->causing.count(when.type) != 0
-=======
                     if (p->classification == Provider::Classification::PROVIDE && p->causing.contains(when.type)
->>>>>>> 0eb25001
                         && when.validator(p->causing[when.type])) {
                         // We now swap to using the running providers authority
                         s.options.push_back(solve_provider(p, group.active_task, visited));
@@ -106,11 +102,7 @@
         s.pushed = false;
 
         // Continue building the tree recursively for all the providers that meet our needs
-<<<<<<< HEAD
-        if (groups.count(type) != 0) {
-=======
         if (groups.contains(type)) {
->>>>>>> 0eb25001
             auto& group = groups.at(type);
 
             // If the group is being pushed and we can't beat the priority it limits us to the provider it pushed for
