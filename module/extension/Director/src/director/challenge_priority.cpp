--- conflicted
+++ resolved
@@ -60,23 +60,12 @@
 
         // Function to get the priorities of the ancestors of this task
         auto get_ancestor_priorities = [this](const std::shared_ptr<BehaviourTask>& task) {
-<<<<<<< HEAD
-            // We are our first ancestor
-            std::vector<TaskPriority> ancestors;
-
-            // The task might be a root task, in which case we won't have any provider
-=======
             // We are our first ancestor.
             // However, the task might be a root task, in which case we won't have any provider
->>>>>>> 0eb25001
             // In that case we set the type to nullptr_t to indicate that we are a root task
             std::vector<TaskPriority> ancestors;
             ancestors.emplace_back(
-<<<<<<< HEAD
-                providers.count(task->requester_id) != 0 ? providers.at(task->requester_id)->type : typeid(nullptr_t),
-=======
                 providers.contains(task->requester_id) ? providers.at(task->requester_id)->type : typeid(nullptr_t),
->>>>>>> 0eb25001
                 task->priority,
                 task->optional);
 
