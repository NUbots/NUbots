--- conflicted
+++ resolved
@@ -40,15 +40,6 @@
             WatchHandle(const std::function<void()>& deleter_) : deleter(deleter_) {}
 
             WatchHandle(WatchHandle&& other) {
-<<<<<<< HEAD
-                deleter       = other.deleter;
-                other.deleter = std::function<void()>();
-            }
-
-            WatchHandle& operator=(WatchHandle&& other) {
-                deleter       = other.deleter;
-                other.deleter = std::function<void()>();
-=======
                 deleter = std::exchange(other.deleter, std::function<void()>());
             }
 
@@ -56,7 +47,6 @@
                 if (this != &other) {
                     deleter = std::exchange(other.deleter, std::function<void()>());
                 }
->>>>>>> 0eb25001
                 return *this;
             }
 
