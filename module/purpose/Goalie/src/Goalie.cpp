--- conflicted
+++ resolved
@@ -68,12 +68,9 @@
     using message::strategy::KickToGoal;
     using message::strategy::WalkInsideBoundedBox;
     using message::strategy::WalkToKickBall;
-<<<<<<< HEAD
+    using message::strategy::WalkToReadyPosition;
     using message::localisation::Ball;
     using message::localisation::Field;
-=======
-    using message::strategy::WalkToReadyPosition;
->>>>>>> 73884ff0
 
     using extension::Configuration;
 
