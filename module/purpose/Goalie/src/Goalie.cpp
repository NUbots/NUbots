/*
 * MIT License
 *
 * Copyright (c) 2023 NUbots
 *
 * This file is part of the NUbots codebase.
 * See https://github.com/NUbots/NUbots for further info.
 *
 * Permission is hereby granted, free of charge, to any person obtaining a copy
 * of this software and associated documentation files (the "Software"), to deal
 * in the Software without restriction, including without limitation the rights
 * to use, copy, modify, merge, publish, distribute, sublicense, and/or sell
 * copies of the Software, and to permit persons to whom the Software is
 * furnished to do so, subject to the following conditions:
 *
 * The above copyright notice and this permission notice shall be included in all
 * copies or substantial portions of the Software.
 *
 * THE SOFTWARE IS PROVIDED "AS IS", WITHOUT WARRANTY OF ANY KIND, EXPRESS OR
 * IMPLIED, INCLUDING BUT NOT LIMITED TO THE WARRANTIES OF MERCHANTABILITY,
 * FITNESS FOR A PARTICULAR PURPOSE AND NONINFRINGEMENT. IN NO EVENT SHALL THE
 * AUTHORS OR COPYRIGHT HOLDERS BE LIABLE FOR ANY CLAIM, DAMAGES OR OTHER
 * LIABILITY, WHETHER IN AN ACTION OF CONTRACT, TORT OR OTHERWISE, ARISING FROM,
 * OUT OF OR IN CONNECTION WITH THE SOFTWARE OR THE USE OR OTHER DEALINGS IN THE
 * SOFTWARE.
 */
#include "Goalie.hpp"

#include "extension/Behaviour.hpp"
#include "extension/Configuration.hpp"

#include "message/input/GameState.hpp"
#include "message/planning/LookAround.hpp"
#include "message/purpose/Goalie.hpp"
#include "message/strategy/DiveToBall.hpp"
#include "message/strategy/FindFeature.hpp"
#include "message/strategy/LookAtFeature.hpp"
#include "message/strategy/StandStill.hpp"
#include "message/strategy/WalkInsideBoundedBox.hpp"
#include "message/strategy/WalkToBall.hpp"
#include "message/strategy/WalkToFieldPosition.hpp"

#include "utility/math/euler.hpp"
#include "utility/support/yaml_expression.hpp"

namespace module::purpose {
    using message::input::GameState;
    using Phase    = message::input::GameState::Data::Phase;
    using GameMode = message::input::GameState::Data::Mode;
    using message::planning::LookAround;
    using message::strategy::DiveToBall;
    using message::strategy::LookAtBall;
    using message::strategy::StandStill;
    using GoalieTask = message::purpose::Goalie;
    using message::purpose::CornerKickGoalie;
    using message::purpose::DirectFreeKickGoalie;
    using message::purpose::GoalKickGoalie;
    using message::purpose::InDirectFreeKickGoalie;
    using message::purpose::NormalGoalie;
    using message::purpose::PenaltyKickGoalie;
    using message::purpose::PenaltyShootoutGoalie;
    using message::purpose::ThrowInGoalie;
    using message::strategy::FindBall;
    using message::strategy::WalkInsideBoundedBox;
    using message::strategy::WalkToFieldPosition;
    using message::strategy::WalkToKickBall;

    using extension::Configuration;

    using utility::math::euler::pos_rpy_to_transform;
    using utility::support::Expression;

    Goalie::Goalie(std::unique_ptr<NUClear::Environment> environment) : BehaviourReactor(std::move(environment)) {

        on<Configuration>("Goalie.yaml").then([this](const Configuration& config) {
            // Use configuration here from file Goalie.yaml
<<<<<<< HEAD
            this->log_level              = config["log_level"].as<NUClear::LogLevel>();
            cfg.ready_position           = config["ready_position"].as<Expression>();
            cfg.penalty_defence_position = config["penalty_defence_position"].as<Expression>();
=======
            this->log_level    = config["log_level"].as<NUClear::LogLevel>();
            cfg.ready_position = config["ready_position"].as<Expression>();

            cfg.bounded_region_x_min = config["bounded_region_x_min"].as<Expression>();
            cfg.bounded_region_x_max = config["bounded_region_x_max"].as<Expression>();
            cfg.bounded_region_y_min = config["bounded_region_y_min"].as<Expression>();
            cfg.bounded_region_y_max = config["bounded_region_y_max"].as<Expression>();
>>>>>>> a23791b7
        });

        on<Provide<GoalieTask>, Optional<Trigger<GameState>>>().then(
            [this](const GoalieTask& goalie_task, const std::shared_ptr<const GameState>& game_state) {
                // Do not use GameController information if force playing or force penalty shootout
                if (goalie_task.force_playing) {
                    play();
                    return;
                }

                // Check if there is GameState information, and if so act based on the current mode
                if (game_state) {
                    switch (game_state->data.mode.value) {
                        case GameMode::PENALTY_SHOOTOUT: emit<Task>(std::make_unique<PenaltyShootoutGoalie>()); break;
                        case GameMode::NORMAL:
                        case GameMode::OVERTIME: emit<Task>(std::make_unique<NormalGoalie>()); break;
                        case GameMode::DIRECT_FREEKICK: emit<Task>(std::make_unique<DirectFreeKickGoalie>()); break;
                        case GameMode::INDIRECT_FREEKICK: emit<Task>(std::make_unique<InDirectFreeKickGoalie>()); break;
                        case GameMode::PENALTYKICK: emit<Task>(std::make_unique<PenaltyKickGoalie>()); break;
                        case GameMode::CORNER_KICK: emit<Task>(std::make_unique<CornerKickGoalie>()); break;
                        case GameMode::GOAL_KICK: emit<Task>(std::make_unique<GoalKickGoalie>()); break;
                        case GameMode::THROW_IN: emit<Task>(std::make_unique<ThrowInGoalie>()); break;
                        default: log<NUClear::WARN>("Game mode unknown.");
                    }
                }
            });

        // Normal READY state
        on<Provide<NormalGoalie>, When<Phase, std::equal_to, Phase::READY>>().then([this] {
            emit<Task>(std::make_unique<WalkToFieldPosition>(
                pos_rpy_to_transform(Eigen::Vector3d(cfg.ready_position.x(), cfg.ready_position.y(), 0),
                                     Eigen::Vector3d(0, 0, cfg.ready_position.z()))));
        });

        // Normal PLAYING state
        on<Provide<NormalGoalie>, When<Phase, std::equal_to, Phase::PLAYING>>().then([this] { play(); });

        // Normal UNKNOWN state
        on<Provide<NormalGoalie>, When<Phase, std::equal_to, Phase::UNKNOWN_PHASE>>().then(
            [this] { log<NUClear::WARN>("Unknown normal game phase."); });

        // Default for INITIAL, SET, FINISHED, TIMEOUT
        on<Provide<NormalGoalie>>().then([this] { emit<Task>(std::make_unique<StandStill>()); });

        // Penalty shootout PLAYING state
        on<Provide<PenaltyShootoutGoalie>, When<Phase, std::equal_to, Phase::PLAYING>>().then([this] { play(); });

        // Penalty shootout UNKNOWN state
        on<Provide<PenaltyShootoutGoalie>, When<Phase, std::equal_to, Phase::UNKNOWN_PHASE>>().then(
            [this] { log<NUClear::WARN>("Unknown penalty shootout game phase."); });

        // Default for INITIAL, READY, SET, FINISHED, TIMEOUT
        on<Provide<PenaltyShootoutGoalie>>().then([this] { emit<Task>(std::make_unique<StandStill>()); });

        // Direct free kick
        on<Provide<DirectFreeKickGoalie>, When<Phase, std::equal_to, Phase::PLAYING>, With<GameState>>().then(
            [this](const GameState& game_state) {
                if (game_state.data.secondary_state.sub_mode) {
                    emit<Task>(std::make_unique<StandStill>());
                    return;
                }
                play();
            });

        // Indirect free kick
        on<Provide<InDirectFreeKickGoalie>, When<Phase, std::equal_to, Phase::PLAYING>, With<GameState>>().then(
            [this](const GameState& game_state) {
                if (game_state.data.secondary_state.sub_mode) {
                    emit<Task>(std::make_unique<StandStill>());
                    return;
                }
                play();
            });

        // Penalty kick
        on<Provide<PenaltyKickGoalie>, When<Phase, std::equal_to, Phase::PLAYING>, With<GameState>>().then(
            [this](const GameState& game_state) {
                if (game_state.data.secondary_state.sub_mode) {
                    emit<Task>(std::make_unique<StandStill>());
                    return;
                }
                if ((int) game_state.data.secondary_state.team_performing != (int) game_state.data.team.team_id) {
                    emit<Task>(
                        std::make_unique<WalkToFieldPosition>(pos_rpy_to_transform(
                            Eigen::Vector3d(cfg.penalty_defence_position.x(), cfg.penalty_defence_position.y(), 0),
                            Eigen::Vector3d(0, 0, cfg.penalty_defence_position.z()))),
                        1);
                    emit<Task>(std::make_unique<LookAround>(), 2);
                    emit<Task>(std::make_unique<LookAtBall>(), 3);
                    emit<Task>(std::make_unique<DiveToBall>(), 4);
                    return;
                }
                play();
            });

        // Corner kick
        on<Provide<CornerKickGoalie>, When<Phase, std::equal_to, Phase::PLAYING>, With<GameState>>().then(
            [this](const GameState& game_state) {
                if (game_state.data.secondary_state.sub_mode) {
                    emit<Task>(std::make_unique<StandStill>());
                    return;
                }
                play();
            });

        // Goal kick
        on<Provide<GoalKickGoalie>, When<Phase, std::equal_to, Phase::PLAYING>, With<GameState>>().then(
            [this](const GameState& game_state) {
                if (game_state.data.secondary_state.sub_mode) {
                    emit<Task>(std::make_unique<StandStill>());
                    return;
                }
                play();
            });

        // Throw in
        on<Provide<ThrowInGoalie>, When<Phase, std::equal_to, Phase::PLAYING>, With<GameState>>().then(
            [this](const GameState& game_state) {
                if (game_state.data.secondary_state.sub_mode) {
                    emit<Task>(std::make_unique<StandStill>());
                    return;
                }
                play();
            });
    }

    void Goalie::play() {
        // Walk to the ball and kick!
        // Second argument is priority - higher number means higher priority
        emit<Task>(std::make_unique<FindBall>(), 1);    // if the look/walk to ball tasks are not running, find the ball
        emit<Task>(std::make_unique<LookAtBall>(), 2);  // try to track the ball
        emit<Task>(std::make_unique<WalkToKickBall>(), 3);  // try to walk to the ball and align towards opponents goal
        emit<Task>(std::make_unique<WalkInsideBoundedBox>(
                       cfg.bounded_region_x_min,
                       cfg.bounded_region_x_max,
                       cfg.bounded_region_y_min,
                       cfg.bounded_region_y_max,
                       pos_rpy_to_transform(Eigen::Vector3d(cfg.ready_position.x(), cfg.ready_position.y(), 0),
                                            Eigen::Vector3d(0, 0, cfg.ready_position.z()))),
                   4);  // Patrol bounded box region
    }

}  // namespace module::purpose<|MERGE_RESOLUTION|>--- conflicted
+++ resolved
@@ -74,19 +74,14 @@
 
         on<Configuration>("Goalie.yaml").then([this](const Configuration& config) {
             // Use configuration here from file Goalie.yaml
-<<<<<<< HEAD
             this->log_level              = config["log_level"].as<NUClear::LogLevel>();
             cfg.ready_position           = config["ready_position"].as<Expression>();
             cfg.penalty_defence_position = config["penalty_defence_position"].as<Expression>();
-=======
-            this->log_level    = config["log_level"].as<NUClear::LogLevel>();
-            cfg.ready_position = config["ready_position"].as<Expression>();
 
             cfg.bounded_region_x_min = config["bounded_region_x_min"].as<Expression>();
             cfg.bounded_region_x_max = config["bounded_region_x_max"].as<Expression>();
             cfg.bounded_region_y_min = config["bounded_region_y_min"].as<Expression>();
             cfg.bounded_region_y_max = config["bounded_region_y_max"].as<Expression>();
->>>>>>> a23791b7
         });
 
         on<Provide<GoalieTask>, Optional<Trigger<GameState>>>().then(
