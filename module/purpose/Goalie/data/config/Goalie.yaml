--- conflicted
+++ resolved
@@ -3,14 +3,12 @@
 
 ready_position: [4, 0, -3.14]
 
-<<<<<<< HEAD
 # Position on the field to walk to if the opposing team is awarded a penalty kick
 # (Must be at the goal line)
 penalty_defence_position: [4.5, 0, -3.14]
-=======
+
 # Bounded area for WalkInsideBoundedBox to use
 bounded_region_x_min: 3.5
 bounded_region_x_max: 5
 bounded_region_y_min: -4.0
-bounded_region_y_max: 4.0
->>>>>>> a23791b7
+bounded_region_y_max: 4.0