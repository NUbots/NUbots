--- conflicted
+++ resolved
@@ -97,13 +97,10 @@
             cfg.say_text                         = config["say_text"].as<std::string>();
             cfg.chatgpt_prompt                   = config["chatgpt_prompt"].as<std::string>();
             cfg.walk_inside_bounded_box_priority = config["tasks"]["walk_inside_bounded_box"].as<int>();
-<<<<<<< HEAD
             cfg.bounded_region_x_min             = config["bounded_region_x_min"].as<Expression>();
             cfg.bounded_region_x_max             = config["bounded_region_x_max"].as<Expression>();
             cfg.bounded_region_y_min             = config["bounded_region_y_min"].as<Expression>();
             cfg.bounded_region_y_max             = config["bounded_region_y_max"].as<Expression>();
-=======
->>>>>>> 42d3f280
 
             cfg.start_delay = config["start_delay"].as<int>();
         });
@@ -146,8 +143,6 @@
                                cfg.walk_to_field_position_priority);
                 }
                 if (cfg.walk_inside_bounded_box_priority > 0) {
-<<<<<<< HEAD
-                    log<NUClear::INFO>("Walk inside bounded box");
                     emit<Task>(
                         std::make_unique<WalkInsideBoundedBox>(
                             cfg.bounded_region_x_min,
@@ -159,9 +154,6 @@
                                                                  0),
                                                  Eigen::Vector3d(0, 0, cfg.walk_to_field_position_position.z()))),
                         cfg.walk_inside_bounded_box_priority);
-=======
-                    emit<Task>(std::make_unique<WalkInsideBoundedBox>(), cfg.walk_inside_bounded_box_priority);
->>>>>>> 42d3f280
                 }
                 if (cfg.kick_to_priority > 0) {
                     emit<Task>(std::make_unique<KickTo>(), cfg.kick_to_priority);
