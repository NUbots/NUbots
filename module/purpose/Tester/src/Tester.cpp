--- conflicted
+++ resolved
@@ -93,17 +93,17 @@
             cfg.chatgpt_prompt                  = config["chatgpt_prompt"].as<std::string>();
 
             cfg.start_delay = config["start_delay"].as<int>();
+            main_loop.disable();
         });
 
-<<<<<<< HEAD
-        on<Startup>().then(
-            [this] { emit<Scope::DELAY>(std::make_unique<StartTester>(), std::chrono::seconds(cfg.start_delay)); });
+        on<Startup>().then([this] {
+            emit<Scope::DELAY>(std::make_unique<StartTester>(), std::chrono::seconds(cfg.start_delay));
+            emit(std::make_unique<Stability>(Stability::STANDING));
+        });
 
-        on<Trigger<StartTester>>().then([this] {
-            emit(std::make_unique<Stability>(Stability::STANDING));
-=======
-        on<Every<BEHAVIOUR_UPDATE_RATE, Per<std::chrono::seconds>>>().then([this] {
->>>>>>> c52f497c
+        on<Trigger<StartTester>>().then([this] { main_loop.enable(); });
+
+        main_loop = on<Every<BEHAVIOUR_UPDATE_RATE, Per<std::chrono::seconds>>>().then([this] {
             // Emit all the tasks with priorities higher than 0
             if (cfg.find_ball_priority > 0) {
                 emit<Task>(std::make_unique<FindBall>(), cfg.find_ball_priority);
