# Controls the minimum log level that NUClear log will display
log_level: INFO

# Tasks to emit on startup. Note: 0 priority will not emit the task.
tasks:
  # Strategies
  start_safely_priority: 0
  align_ball_to_goal_priority: 0
  find_ball_priority: 0
  look_at_ball_priority: 0
  walk_to_ball_priority: 0
  walk_to_kick_ball_priority: 0
  walk_to_field_position_priority: 0
  kick_to_goal_priority: 0
  stand_still_priority: 0
  walk_inside_bounded_box: 0

  # Planners
  kick_to_priority: 0
  look_around_priority: 0

  # Skills
  say_priority: 0
  chatgpt_priority: 0
  audiogpt_priority: 0

# Position to walk to when emitting WalkToFieldPosition [x, y, theta]
<<<<<<< HEAD
walk_to_field_position_position: [3, 0, -3.14]

# Bounded area for WalkInsideBoundedBox to use
bounded_region_x_min: 1.5
bounded_region_x_max: 3.4
bounded_region_y_min: -4.0
bounded_region_y_max: 4.0
=======
walk_to_field_position_position: [3.0, 0.0, -3.14]
>>>>>>> 42d3f280

# What to have the robot say when speaking
say_text: "Hello!"

# What to prompt openai chatgpt with
chatgpt_prompt: "Hello!"
audiogpt_listen_duration: 5

# Delay in seconds before creating director tree
start_delay: 5<|MERGE_RESOLUTION|>--- conflicted
+++ resolved
@@ -25,17 +25,13 @@
   audiogpt_priority: 0
 
 # Position to walk to when emitting WalkToFieldPosition [x, y, theta]
-<<<<<<< HEAD
-walk_to_field_position_position: [3, 0, -3.14]
+walk_to_field_position_position: [3.0, 0.0, -3.14]
 
 # Bounded area for WalkInsideBoundedBox to use
 bounded_region_x_min: 1.5
 bounded_region_x_max: 3.4
 bounded_region_y_min: -4.0
 bounded_region_y_max: 4.0
-=======
-walk_to_field_position_position: [3.0, 0.0, -3.14]
->>>>>>> 42d3f280
 
 # What to have the robot say when speaking
 say_text: "Hello!"
