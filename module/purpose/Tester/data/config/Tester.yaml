--- conflicted
+++ resolved
@@ -25,11 +25,7 @@
   audiogpt_priority: 0
 
 # Position to walk to when emitting WalkToFieldPosition [x, y, theta]
-<<<<<<< HEAD
-walk_to_field_position_position: [3, 0, -3.14]
-=======
 walk_to_field_position_position: [3.0, 0.0, -3.14]
->>>>>>> 5757603e
 
 # Bounded area for WalkInsideBoundedBox to use
 bounded_region_x_min: 1.5
