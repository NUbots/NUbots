--- conflicted
+++ resolved
@@ -2,14 +2,10 @@
 log_level: INFO
 
 # Position on field to walk to (x,y,theta)
-<<<<<<< HEAD
 ready_position: [2, 0, -3.14]
-=======
-ready_position: [2, -1.5, -3.14]
 
 # Bounded area for defender to stay within
 bounded_region_x_min: -0.5
 bounded_region_x_max: 3.8
 bounded_region_y_min: -3.0
-bounded_region_y_max: 3.0
->>>>>>> f9b06a82
+bounded_region_y_max: 3.0