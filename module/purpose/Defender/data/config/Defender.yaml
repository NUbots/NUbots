# Controls the minimum log level that NUClear log will display
log_level: INFO

# Position on field to walk to (x,y,theta)
ready_position: [2.5, 0, -3.14]

<<<<<<< HEAD
# Position on the field to walk to if the opposing team is awarded a penalty kick
penalty_defence_position: [4, 2, -3.14]

=======
>>>>>>> 5757603e
# Bounded area for WalkInsideBoundedBox to use
bounded_region_x_min: 1.5
bounded_region_x_max: 3.5
bounded_region_y_min: -4.0
bounded_region_y_max: 4.0<|MERGE_RESOLUTION|>--- conflicted
+++ resolved
@@ -4,12 +4,15 @@
 # Position on field to walk to (x,y,theta)
 ready_position: [2.5, 0, -3.14]
 
-<<<<<<< HEAD
 # Position on the field to walk to if the opposing team is awarded a penalty kick
 penalty_defence_position: [4, 2, -3.14]
 
-=======
->>>>>>> 5757603e
+# Bounded area for WalkInsideBoundedBox to use
+bounded_region_x_min: 1.5
+bounded_region_x_max: 3.5
+bounded_region_y_min: -4.0
+bounded_region_y_max: 4.0
+
 # Bounded area for WalkInsideBoundedBox to use
 bounded_region_x_min: 1.5
 bounded_region_x_max: 3.5
