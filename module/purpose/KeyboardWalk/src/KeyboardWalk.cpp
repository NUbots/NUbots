--- conflicted
+++ resolved
@@ -322,11 +322,6 @@
     }
 
     void KeyboardWalk::kick(LimbID::Value l) {
-<<<<<<< HEAD
-        log<INFO>("kick");
-        reset();
-=======
->>>>>>> bbe769d1
         switch (l) {
             case LimbID::LEFT_LEG: emit<Task>(std::make_unique<Kick>(LimbID::LEFT_LEG), 3); break;
             case LimbID::RIGHT_LEG: emit<Task>(std::make_unique<Kick>(LimbID::RIGHT_LEG), 3); break;
