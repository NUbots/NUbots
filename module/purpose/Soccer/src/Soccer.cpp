/*
 * MIT License
 *
 * Copyright (c) 2023 NUbots
 *
 * This file is part of the NUbots codebase.
 * See https://github.com/NUbots/NUbots for further info.
 *
 * Permission is hereby granted, free of charge, to any person obtaining a copy
 * of this software and associated documentation files (the "Software"), to deal
 * in the Software without restriction, including without limitation the rights
 * to use, copy, modify, merge, publish, distribute, sublicense, and/or sell
 * copies of the Software, and to permit persons to whom the Software is
 * furnished to do so, subject to the following conditions:
 *
 * The above copyright notice and this permission notice shall be included in all
 * copies or substantial portions of the Software.
 *
 * THE SOFTWARE IS PROVIDED "AS IS", WITHOUT WARRANTY OF ANY KIND, EXPRESS OR
 * IMPLIED, INCLUDING BUT NOT LIMITED TO THE WARRANTIES OF MERCHANTABILITY,
 * FITNESS FOR A PARTICULAR PURPOSE AND NONINFRINGEMENT. IN NO EVENT SHALL THE
 * AUTHORS OR COPYRIGHT HOLDERS BE LIABLE FOR ANY CLAIM, DAMAGES OR OTHER
 * LIABILITY, WHETHER IN AN ACTION OF CONTRACT, TORT OR OTHERWISE, ARISING FROM,
 * OUT OF OR IN CONNECTION WITH THE SOFTWARE OR THE USE OR OTHER DEALINGS IN THE
 * SOFTWARE.
 */
#include "Soccer.hpp"

#include <fmt/format.h>
#include <string>
#include <vector>

#include "extension/Behaviour.hpp"
#include "extension/Configuration.hpp"

#include "message/behaviour/state/Stability.hpp"
#include "message/behaviour/state/WalkState.hpp"
#include "message/input/Buttons.hpp"
#include "message/input/GameEvents.hpp"
#include "message/input/RoboCup.hpp"
#include "message/input/Sensors.hpp"
#include "message/localisation/Ball.hpp"
#include "message/localisation/Field.hpp"
#include "message/output/Buzzer.hpp"
#include "message/platform/RawSensors.hpp"
#include "message/purpose/AllRounder.hpp"
#include "message/purpose/Defender.hpp"
#include "message/purpose/FindPurpose.hpp"
#include "message/purpose/Goalie.hpp"
#include "message/purpose/Purpose.hpp"
#include "message/purpose/Striker.hpp"
#include "message/purpose/UpdateBoundingBox.hpp"
#include "message/skill/Look.hpp"
#include "message/skill/Walk.hpp"
#include "message/strategy/FallRecovery.hpp"
#include "message/strategy/StandStill.hpp"
#include "message/strategy/StartSafely.hpp"
#include "message/support/GlobalConfig.hpp"

namespace module::purpose {

    using extension::Configuration;
    using Penalisation   = message::input::GameEvents::Penalisation;
    using Unpenalisation = message::input::GameEvents::Unpenalisation;
    using message::behaviour::state::Stability;
    using message::behaviour::state::WalkState;
    using message::input::ButtonLeftDown;
    using message::input::ButtonLeftUp;
    using message::input::ButtonMiddleDown;
    using message::input::ButtonMiddleUp;
    using message::input::GameEvents;
    using message::input::RoboCup;
    using message::input::Sensors;
    using message::localisation::Ball;
    using message::localisation::ResetFieldLocalisation;
    using message::output::Buzzer;
    using message::platform::ResetWebotsServos;
    using message::purpose::AllRounder;
    using message::purpose::Defender;
    using message::purpose::FindPurpose;
    using message::purpose::Goalie;
    using message::purpose::Purpose;
    using message::purpose::SoccerPosition;
    using message::purpose::Striker;
    using message::purpose::UpdateBoundingBox;
    using message::skill::Look;
    using message::skill::Walk;
    using message::strategy::FallRecovery;
    using message::strategy::StandStill;
    using message::strategy::StartSafely;
    using message::support::GlobalConfig;

    Soccer::Soccer(std::unique_ptr<NUClear::Environment> environment) : BehaviourReactor(std::move(environment)) {

        on<Configuration, Trigger<GlobalConfig>>("Soccer.yaml")
            .then([this](const Configuration& config, const GlobalConfig& global_config) {
                // Use configuration here from file Soccer.yaml
                this->log_level   = config["log_level"].as<NUClear::LogLevel>();
                cfg.force_playing = config["force_playing"].as<bool>();

                // Get the soccer position, if not valid option then default to striker
                cfg.position = Position(config["position"].as<std::string>());

                cfg.disable_idle_delay = config["disable_idle_delay"].as<int>();

                // Get the number of seconds until we assume a teammate is inactive
                cfg.timeout = config["timeout"].as<int>();

                cfg.max_robots = config["max_robots"].as<uint>();
                // Resize the vector based on cfg.max_robots
                robots.resize(cfg.max_robots);

                // Decide which player we are
                player_id = global_config.player_id;
                log<NUClear::DEBUG>("Configure Player ID ", int(player_id));

                if (cfg.position == Position::DYNAMIC) {
                    robots[player_id - 1].dynamic = true;
                }

                // Load bounding box configs
                cfg.goalie_bounding_box.x_min = config["goalie"]["x_min"].as<double>();
                cfg.goalie_bounding_box.x_max = config["goalie"]["x_max"].as<double>();
                cfg.goalie_bounding_box.y_min = config["goalie"]["y_min"].as<double>();
                cfg.goalie_bounding_box.y_max = config["goalie"]["y_max"].as<double>();

                cfg.defender_bounding_box.x_min = config["defender"]["x_min"].as<double>();
                cfg.defender_bounding_box.x_max = config["defender"]["x_max"].as<double>();
                cfg.defender_bounding_box.y_min = config["defender"]["y_min"].as<double>();
                cfg.defender_bounding_box.y_max = config["defender"]["y_max"].as<double>();

                cfg.striker_bounding_box.x_min = config["striker"]["x_min"].as<double>();
                cfg.striker_bounding_box.x_max = config["striker"]["x_max"].as<double>();
                cfg.striker_bounding_box.y_min = config["striker"]["y_min"].as<double>();
                cfg.striker_bounding_box.y_max = config["striker"]["y_max"].as<double>();
            });

        // Start the Director graph for the soccer scenario!
        on<Startup>().then([this] {
            // At the start of the program, we should be standing
            // Without these emits, modules that need a Stability and WalkState messages may not run
            emit(std::make_unique<Stability>(Stability::UNKNOWN));
            emit(std::make_unique<WalkState>(WalkState::State::STOPPED));
            // Stand idle
            emit<Task>(std::make_unique<Walk>(Eigen::Vector3d::Zero()), 0);
            // Idle look forward if the head isn't doing anything else
            emit<Task>(std::make_unique<Look>(Eigen::Vector3d::UnitX(), true), 0);
            // This emit starts the tree to play soccer
            emit<Task>(std::make_unique<FindPurpose>(), 1);
            // The robot should always try to recover from falling, if applicable, regardless of purpose
            emit<Task>(std::make_unique<FallRecovery>(), 2);
        });

        on<Provide<FindPurpose>, Every<BEHAVIOUR_UPDATE_RATE, Per<std::chrono::seconds>>>().then([this]() {
            // We are alive!
            robots[player_id - 1].active     = true;
            robots[player_id - 1].last_heard = NUClear::clock::now();

            // Make task based on configured purpose/soccer position
            switch (cfg.position) {
                case Position::ALL_ROUNDER:
                    emit<Task>(std::make_unique<AllRounder>(cfg.force_playing));
                    robots[player_id - 1].position = Position("ALL_ROUNDER");
                    break;
                case Position::STRIKER:
                    emit<Task>(std::make_unique<Striker>(cfg.force_playing));
                    robots[player_id - 1].position = Position("STRIKER");
                    break;
                case Position::GOALIE:
                    emit<Task>(std::make_unique<Goalie>(cfg.force_playing));
                    robots[player_id - 1].position = Position("GOALIE");
                    break;
                case Position::DEFENDER:
                    emit<Task>(std::make_unique<Defender>(cfg.force_playing));
                    robots[player_id - 1].position = Position("DEFENDER");
                    break;
                case Position::DYNAMIC: determine_purpose(); break;
                default: log<NUClear::ERROR>("Invalid robot position");
            }
        });

        on<Every<5, Per<std::chrono::seconds>>>().then([this] {
            // Emit the purpose
            emit(std::make_unique<Purpose>(player_id,
                                           SoccerPosition(int(robots[player_id - 1].position)),
                                           robots[player_id - 1].dynamic,
                                           robots[player_id - 1].active));
        });

        on<Trigger<Penalisation>>().then([this](const Penalisation& self_penalisation) {
            // If the robot is penalised, its purpose doesn't matter anymore, it must stand still
            if (!cfg.force_playing && self_penalisation.context == GameEvents::Context::SELF) {
                emit(std::make_unique<ResetWebotsServos>());
                emit(std::make_unique<Stability>(Stability::UNKNOWN));
                emit(std::make_unique<ResetFieldLocalisation>());
                emit<Task>(std::unique_ptr<FindPurpose>(nullptr));
                emit<Task>(std::make_unique<Walk>(Eigen::Vector3d::Zero()), 3);
            }

            // Reset dynamic robot to no position
            if (robots[self_penalisation.robot_id - 1].dynamic) {
                robots[self_penalisation.robot_id - 1].position = Position::DYNAMIC;
            }
            // Set penalised robot to inactive
            robots[self_penalisation.robot_id - 1].active = false;
        });

        on<Trigger<Unpenalisation>>().then([this](const Unpenalisation& self_unpenalisation) {
            // If the robot is unpenalised, stop standing still and find its purpose
            if (!cfg.force_playing && self_unpenalisation.context == GameEvents::Context::SELF) {
                emit<Task>(std::make_unique<FindPurpose>(), 1);
                emit<Task>(std::make_unique<Walk>(Eigen::Vector3d::Zero()), 0);
            }
        });

        // Left button pauses the soccer scenario
        on<Trigger<ButtonLeftDown>>().then([this] {
            emit<Scope::DIRECT>(std::make_unique<ResetFieldLocalisation>());
            emit<Scope::DIRECT>(std::make_unique<EnableIdle>());
            emit<Scope::DIRECT>(std::make_unique<Buzzer>(1000));
            idle = true;
        });

        on<Trigger<ButtonLeftUp>>().then([this] { emit<Scope::DIRECT>(std::make_unique<Buzzer>(0)); });

        on<Trigger<EnableIdle>>().then([this] {
            // Stop all tasks and stand still
            emit<Task>(std::unique_ptr<FindPurpose>(nullptr));
            emit<Task>(std::unique_ptr<FallRecovery>(nullptr));
            emit(std::make_unique<Stability>(Stability::UNKNOWN));
            log<NUClear::INFO>("Idle mode enabled");
        });

        // Middle button resumes the soccer scenario
        on<Trigger<ButtonMiddleDown>>().then([this] {
            emit<Scope::DIRECT>(std::make_unique<ResetFieldLocalisation>());
            // Restart the Director graph for the soccer scenario after a delay
            emit<Scope::DELAY>(std::make_unique<DisableIdle>(), std::chrono::seconds(cfg.disable_idle_delay));
            emit<Scope::DIRECT>(std::make_unique<Buzzer>(1000));
            idle = false;
        });

        on<Trigger<ButtonMiddleUp>>().then([this] { emit<Scope::DIRECT>(std::make_unique<Buzzer>(0)); });

        on<Trigger<DisableIdle>>().then([this] {
            // If the robot is not idle, restart the Director graph for the soccer scenario!
            if (!idle) {
                emit<Task>(std::make_unique<FindPurpose>(), 1);
                emit<Task>(std::make_unique<FallRecovery>(), 2);
                log<NUClear::INFO>("Idle mode disabled");
            }
        });

        on<Trigger<RoboCup>>().then([this](const RoboCup& robocup) {
            // Save info from this robot
            robots[robocup.current_pose.player_id - 1].position   = Position(robocup.purpose.purpose);
            robots[robocup.current_pose.player_id - 1].active     = robocup.purpose.active;
            robots[robocup.current_pose.player_id - 1].last_heard = NUClear::clock::now();
            robots[robocup.current_pose.player_id - 1].dynamic    = robocup.purpose.dynamic;

            // Determine distance to ball
            Eigen::Vector2d rBFf(robocup.ball.position.x(), robocup.ball.position.y());
            Eigen::Vector2d rRFf(robocup.current_pose.position.x(), robocup.current_pose.position.y());
            robots[robocup.current_pose.player_id - 1].distance_to_ball = (rRFf - rBFf).norm();
        });

        on<Trigger<Ball>, With<Sensors>>().then([this](const Ball& ball, const Sensors& sensors) {
            // Update our distance to the ball
            robots[player_id - 1].distance_to_ball = (sensors.Hrw * ball.rBWw).norm();
        });
    }

    void Soccer::determine_purpose() {
        // Print all robots if in debug
        if (log_level <= NUClear::DEBUG) {
            log<NUClear::DEBUG>("\nRobot positions:");
            for (size_t i = 0; i < robots.size(); i++) {
                log<NUClear::DEBUG>(fmt::format("Robot {}\tPosition: {}\tActive: {}\tDynamic: {}",
                                                i + 1,
                                                std::string(robots[i].position),
                                                robots[i].active ? "Yes" : "No",
                                                robots[i].dynamic ? "Yes" : "No"));
            }
        }

        // Update active robots
        for (auto& robot : robots) {
            if (std::chrono::duration_cast<std::chrono::seconds>(NUClear::clock::now() - robot.last_heard).count()
                > cfg.timeout) {
                robot.active = false;
            }
        }

        // If we have no purpose (dynamic) be a defender
        robots[player_id - 1].position =
            robots[player_id - 1].position == Position::DYNAMIC ? Position::DEFENDER : robots[player_id - 1].position;

        // Check if there are any strikers
        int number_strikers = false;
        for (auto& robot : robots) {
            if (robot.active && robot.position == Position::STRIKER) {
                number_strikers++;
            }
        }
<<<<<<< HEAD
=======

>>>>>>> 9c0082ea
        // If there are no strikers, become a striker
        robots[player_id - 1].position = number_strikers == 0 ? Position::STRIKER : robots[player_id - 1].position;

        // If there are too many strikers, and we are one of them, see if we should be a defender
        if (number_strikers > 1 && robots[player_id - 1].position == Position::STRIKER) {
            // Battle it out for striker position
            // If we are the closest to the ball, we will be the striker
            bool striker = true;
            for (auto& robot : robots) {
                // Ignore inactive robots and robots that are not strikers
                if (!robot.active || robot.position != Position::STRIKER) {
                    continue;
                }

                // Non-dynamic robots automatically win, otherwise check distance to the ball
                if (!robot.dynamic || robot.distance_to_ball < robots[player_id - 1].distance_to_ball) {
                    striker = false;
                    break;
                }
            }
            // We lost, be a defender
            robots[player_id - 1].position = striker ? Position::STRIKER : Position::DEFENDER;
        }

        // Emit the Task for our position
        if (robots[player_id - 1].position == Position::STRIKER) {
            emit<Task>(std::make_unique<Striker>(cfg.force_playing));
        }
        else {
            emit<Task>(std::make_unique<Defender>(cfg.force_playing));
        }

        bool defender_exist = std::count_if(robots.begin(),
                                            robots.end(),
                                            [](const RobotInfo& robot) { return robot.position == Position::DEFENDER; })
                              == 1;
        bool goalie_exist = std::count_if(robots.begin(),
                                          robots.end(),
                                          [](const RobotInfo& robot) { return robot.position == Position::GOALIE; })
                            == 1;

        // If you are striker or defender and no one else exists
        if (std::count_if(robots.begin(), robots.end(), [](const RobotInfo& robot) { return robot.active; }) == 1) {
            // Update bounding box to full box
            emit(std::make_unique<UpdateBoundingBox>(cfg.striker_bounding_box.x_min,
                                                     cfg.goalie_bounding_box.x_max,
                                                     cfg.striker_bounding_box.y_min,
                                                     cfg.striker_bounding_box.y_max));
            log<NUClear::DEBUG>("Full field player");
            return;
        }


        // If you are striker and defender exists
        if (robots[player_id - 1].position == Position::STRIKER && defender_exist) {
            // Update bounding box to default box
            emit(std::make_unique<UpdateBoundingBox>(cfg.striker_bounding_box.x_min,
                                                     cfg.striker_bounding_box.x_max,
                                                     cfg.striker_bounding_box.y_min,
                                                     cfg.striker_bounding_box.y_max));
            log<NUClear::DEBUG>("Default striker");
            return;
        }

        // If you are striker, but there isn't any defender
        if (robots[player_id - 1].position == Position::STRIKER && !defender_exist) {
            // Increase to defender + striker bounding box
            emit(std::make_unique<UpdateBoundingBox>(cfg.striker_bounding_box.x_min,
                                                     cfg.defender_bounding_box.x_max,
                                                     cfg.striker_bounding_box.y_min,
                                                     cfg.striker_bounding_box.y_max));
            log<NUClear::DEBUG>("Extended striker");
            return;
        }

        // If you are defender and a goalie exists
        if (robots[player_id - 1].position == Position::DEFENDER && goalie_exist) {
            // Update bounding box to default box
            emit(std::make_unique<UpdateBoundingBox>(cfg.defender_bounding_box.x_min,
                                                     cfg.defender_bounding_box.x_max,
                                                     cfg.defender_bounding_box.y_min,
                                                     cfg.defender_bounding_box.y_max));
            log<NUClear::DEBUG>("Default defender");
            return;
        }

        // If you are defender, but there isn't a goalie
        if (robots[player_id - 1].position == Position::DEFENDER && !goalie_exist) {
            // Increase to defender + goalie bounding box
            emit(std::make_unique<UpdateBoundingBox>(cfg.defender_bounding_box.x_min,
                                                     cfg.goalie_bounding_box.x_max,
                                                     cfg.defender_bounding_box.y_min,
                                                     cfg.defender_bounding_box.y_max));
            log<NUClear::DEBUG>("Extended defender");
            return;
        }
    }

}  // namespace module::purpose<|MERGE_RESOLUTION|>--- conflicted
+++ resolved
@@ -302,10 +302,7 @@
                 number_strikers++;
             }
         }
-<<<<<<< HEAD
-=======
-
->>>>>>> 9c0082ea
+
         // If there are no strikers, become a striker
         robots[player_id - 1].position = number_strikers == 0 ? Position::STRIKER : robots[player_id - 1].position;
 
