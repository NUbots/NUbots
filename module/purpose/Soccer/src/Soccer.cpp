--- conflicted
+++ resolved
@@ -154,10 +154,6 @@
 
             // If the robot is penalised, its purpose doesn't matter anymore, it must stand still
             if (!cfg.force_playing && self_penalisation.context == GameEvents::Context::SELF) {
-<<<<<<< HEAD
-=======
-                robots[player_id - 1].is_active = false;
->>>>>>> 1a8c2446
                 emit(std::make_unique<ResetWebotsServos>());
                 emit(std::make_unique<Stability>(Stability::UNKNOWN));
                 emit(std::make_unique<ResetFieldLocalisation>());
@@ -187,16 +183,16 @@
             // Check if we have heard from robots periodically, and update their status if not
             auto now = NUClear::clock::now();
             for (std::size_t i = 0; i < robots.size(); ++i) {
-                if ((i + 1) != player_id && now - robots[i].last_update_time > cfg.timeout) {
+                if ((i + 1) != player_id && (now - robots[i].last_update_time).count() > cfg.timeout) {
                     log<NUClear::DEBUG>("Update player to inactive: ", int(i + 1));
                     robots[i].is_active = false;
                 }
             }
 
-            if (active_robots[player_id].is_active) {
+            if (robots[player_id].is_active) {
                 log<NUClear::DEBUG>("Is active true");
             }
-            if (!active_robots[player_id].is_active) {
+            if (!robots[player_id].is_active) {
                 log<NUClear::DEBUG>("Is active false");
             }
         });
@@ -206,18 +202,14 @@
             log<NUClear::DEBUG>("Current soccer position ", soccer_position);
             auto purposes_msg             = std::make_unique<NusightPurposes>();
             purposes_msg->purpose.purpose = soccer_position.to_soccer_position();
-<<<<<<< HEAD
-            purposes_msg->startup_time = active_robots[player_id-1].startup_time;
-=======
             purposes_msg->startup_time    = robots[player_id - 1].startup_time;
->>>>>>> 1a8c2446
             emit(std::move(purposes_msg));
         });
 
         on<Trigger<RoboCup>>().then([this](const RoboCup& robocup) {
             // Save info from incoming robocup message
             uint8_t incoming_robot_id                      = robocup.current_pose.player_id;
-            robots[incoming_robot_id - 1].last_update_time = now;
+            robots[incoming_robot_id - 1].last_update_time = NUClear::clock::now();
             robots[incoming_robot_id - 1].is_active        = robocup.purpose_commands.is_active;
             robots[incoming_robot_id - 1].startup_time     = robocup.purpose_commands.startup_time;
 
@@ -233,60 +225,19 @@
     }
 
     void Soccer::find_purpose() {
-<<<<<<< HEAD
+
         if (cfg.position == Position::DYNAMIC) {
-            active_robots[player_id-1].startup_time = NUClear::clock::now();
-            active_robots[player_id-1].is_active = true;
-=======
-        robots[player_id - 1].is_active = true;
-
-        if (cfg.position == Position::DYNAMIC) {
+            robots[player_id - 1].is_active = true;
             robots[player_id - 1].startup_time = NUClear::clock::now();
->>>>>>> 1a8c2446
         }
 
         emit<Task>(std::make_unique<FindPurpose>(), 1);
     }
 
-<<<<<<< HEAD
-    void Soccer::manage_active_robots(const RoboCup& robocup) {
-        uint8_t incoming_robot_id = robocup.current_pose.player_id;
-        auto now = NUClear::clock::now();
-
-        active_robots[incoming_robot_id - 1].last_update_time = now;
-        active_robots[incoming_robot_id - 1].is_active = robocup.purpose_commands.is_active;
-        active_robots[incoming_robot_id - 1].startup_time = robocup.purpose_commands.startup_time;
-
-        // Check if leader
-        bool other_is_leader = find_leader() == robocup.current_pose.player_id;
-
-        // All robots can give directions to speed up switchover time
-        give_directions();
-
-        // Only listen to real leader
-        if (other_is_leader) {
-            follow_directions(robocup);
-        }
-    };
-
-=======
->>>>>>> 1a8c2446
     // Find which robot should be our leader
     uint8_t Soccer::find_leader() {
         uint8_t leader_idx = 0;
 
-<<<<<<< HEAD
-        for (uint8_t i = 1; i < active_robots.size() - 1; ++i) {
-            if (active_robots[i].is_active) {
-                // If the current prospective leader is not active, take the first active robot
-                if (!active_robots[leader_idx].is_active) {
-                    log<NUClear::WARN>("Leader is now inactive", int(leader_idx+1));
-                    leader_idx = i;
-                }
-                // The leader should be the robot alive the longest
-                else if (active_robots[i].startup_time < active_robots[leader_idx].startup_time) {
-                    log<NUClear::WARN>("Leader", int(leader_idx+1), "is not as cool as us", int(i+1));
-=======
         for (uint8_t i = 0; i < robots.size(); ++i) {
             if (robots[i].is_active) {
                 // If the current prospective leader is not active, take the first active robot
@@ -295,9 +246,8 @@
                     leader_idx = i;
                 }
                 // The leader should be the robot alive the longest
-                else if (robots[i] < robots[leader_idx]) {
+                else if (robots[i].startup_time < robots[leader_idx].startup_time) {
                     log<NUClear::WARN>("Leader", int(leader_idx + 1), "is not as cool as us", int(i + 1));
->>>>>>> 1a8c2446
                     leader_idx = i;
                 }
             }
@@ -334,28 +284,17 @@
                 {i == striker_idx ? SoccerPosition::STRIKER : SoccerPosition::DEFENDER});
         }
 
-<<<<<<< HEAD
-            // Emit the startup time of the module to claim leadership
-            purposes_msg->startup_time = active_robots[player_id-1].startup_time;
-            purposes_msg->is_active = active_robots[player_id-1].is_active;
-=======
         // Emit the startup time of the module to claim leadership
         purposes_msg->startup_time = robots[player_id - 1].startup_time;
         purposes_msg->is_active    = robots[player_id - 1].is_active;
->>>>>>> 1a8c2446
 
         emit(purposes_msg);
     };
 
     // Listen to directions if they are the leader
     void Soccer::follow_directions(const RoboCup& robocup) {
-<<<<<<< HEAD
-        uint8_t striker_id   = 0;
-
-        // TODO: find by the index of the striker...
-=======
->>>>>>> 1a8c2446
         // Find the striker by id
+        // TODO: fix me, get actual player id from purposes
         uint8_t striker_id = 0;
         for (const auto& purpose : robocup.purpose_commands.purpose_commands) {
             if (purpose.purpose == SoccerPosition::STRIKER) {
