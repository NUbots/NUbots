--- conflicted
+++ resolved
@@ -194,23 +194,13 @@
                 emit(std::make_unique<Stability>(Stability::UNKNOWN));
                 emit(std::make_unique<ResetFieldLocalisation>());
                 emit<Task>(std::unique_ptr<FindPurpose>(nullptr));
-<<<<<<< HEAD
-                emit<Task>(std::make_unique<Walk>(Eigen::Vector3d::Zero()), 2);
+                emit<Task>(std::make_unique<Walk>(Eigen::Vector3d::Zero()), 3);
             }
 
             // Reset dynamic robot to no position
             if (robots[self_penalisation.robot_id - 1].dynamic) {
                 robots[self_penalisation.robot_id - 1].position = Position::DYNAMIC;
             }
-=======
-                emit<Task>(std::make_unique<Walk>(Eigen::Vector3d::Zero()), 3);
-            }
-
-            // Reset dynamic robot to no position
-            if (robots[self_penalisation.robot_id - 1].dynamic) {
-                robots[self_penalisation.robot_id - 1].position = Position::DYNAMIC;
-            }
->>>>>>> 42d3f280
             // Set penalised robot to inactive
             robots[self_penalisation.robot_id - 1].active = false;
         });
