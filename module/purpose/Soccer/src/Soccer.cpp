--- conflicted
+++ resolved
@@ -194,23 +194,13 @@
                 emit(std::make_unique<Stability>(Stability::UNKNOWN));
                 emit(std::make_unique<ResetFieldLocalisation>());
                 emit<Task>(std::unique_ptr<FindPurpose>(nullptr));
-<<<<<<< HEAD
-                emit<Task>(std::make_unique<Walk>(Eigen::Vector3d::Zero()), 2);
+                emit<Task>(std::make_unique<Walk>(Eigen::Vector3d::Zero()), 3);
             }
 
             // Reset dynamic robot to no position
             if (robots[self_penalisation.robot_id - 1].dynamic) {
                 robots[self_penalisation.robot_id - 1].position = Position::DYNAMIC;
             }
-=======
-                emit<Task>(std::make_unique<Walk>(Eigen::Vector3d::Zero()), 3);
-            }
-
-            // Reset dynamic robot to no position
-            if (robots[self_penalisation.robot_id - 1].dynamic) {
-                robots[self_penalisation.robot_id - 1].position = Position::DYNAMIC;
-            }
->>>>>>> 5757603e
             // Set penalised robot to inactive
             robots[self_penalisation.robot_id - 1].active = false;
         });
@@ -312,10 +302,7 @@
                 number_strikers++;
             }
         }
-<<<<<<< HEAD
-=======
-
->>>>>>> 5757603e
+
         // If there are no strikers, become a striker
         robots[player_id - 1].position = number_strikers == 0 ? Position::STRIKER : robots[player_id - 1].position;
 
@@ -348,16 +335,6 @@
             emit<Task>(std::make_unique<Defender>(cfg.force_playing));
         }
 
-<<<<<<< HEAD
-        bool defender_exist = std::count_if(robots.begin(),
-                                            robots.end(),
-                                            [](const RobotInfo& robot) { return robot.position == Position::DEFENDER; })
-                              == 1;
-        bool goalie_exist = std::count_if(robots.begin(),
-                                          robots.end(),
-                                          [](const RobotInfo& robot) { return robot.position == Position::GOALIE; })
-                            == 1;
-=======
         // Update bounding box based on the position of the robot and existence of other robots
         bool defender_exist = std::count_if(robots.begin(),
                                             robots.end(),
@@ -367,7 +344,6 @@
                                           robots.end(),
                                           [](const RobotInfo& robot) { return robot.position == Position::GOALIE; })
                             > 0;
->>>>>>> 5757603e
 
         // If you are striker or defender and no one else exists
         if (std::count_if(robots.begin(), robots.end(), [](const RobotInfo& robot) { return robot.active; }) == 1) {
