/*
 * MIT License
 *
 * Copyright (c) 2023 NUbots
 *
 * This file is part of the NUbots codebase.
 * See https://github.com/NUbots/NUbots for further info.
 *
 * Permission is hereby granted, free of charge, to any person obtaining a copy
 * of this software and associated documentation files (the "Software"), to deal
 * in the Software without restriction, including without limitation the rights
 * to use, copy, modify, merge, publish, distribute, sublicense, and/or sell
 * copies of the Software, and to permit persons to whom the Software is
 * furnished to do so, subject to the following conditions:
 *
 * The above copyright notice and this permission notice shall be included in all
 * copies or substantial portions of the Software.
 *
 * THE SOFTWARE IS PROVIDED "AS IS", WITHOUT WARRANTY OF ANY KIND, EXPRESS OR
 * IMPLIED, INCLUDING BUT NOT LIMITED TO THE WARRANTIES OF MERCHANTABILITY,
 * FITNESS FOR A PARTICULAR PURPOSE AND NONINFRINGEMENT. IN NO EVENT SHALL THE
 * AUTHORS OR COPYRIGHT HOLDERS BE LIABLE FOR ANY CLAIM, DAMAGES OR OTHER
 * LIABILITY, WHETHER IN AN ACTION OF CONTRACT, TORT OR OTHERWISE, ARISING FROM,
 * OUT OF OR IN CONNECTION WITH THE SOFTWARE OR THE USE OR OTHER DEALINGS IN THE
 * SOFTWARE.
 */
#include "ScriptRunner.hpp"

#include "extension/Behaviour.hpp"
#include "extension/Configuration.hpp"

#include "message/actuation/Limbs.hpp"
#include "message/input/Buttons.hpp"
#include "message/platform/RawSensors.hpp"

#include "utility/skill/Script.hpp"

namespace module::purpose {

    using extension::Configuration;
    using extension::behaviour::Task;

<<<<<<< HEAD
    using message::actuation::LimbsSequence;
    using message::input::ButtonMiddleDown;
=======
    using message::actuation::BodySequence;
    using message::platform::ButtonMiddleDown;
>>>>>>> fac94962
    using NUClear::message::CommandLineArguments;

    using utility::skill::load_script;

    ScriptRunner::ScriptRunner(std::unique_ptr<NUClear::Environment> environment)
        : BehaviourReactor(std::move(environment)) {

        // Get the scripts to run from the command line
        on<Configuration, With<CommandLineArguments>>("scriptrunner.yaml")
            .then([this](const Configuration& config, const CommandLineArguments& args) {
                scripts = config["scripts"].as<std::vector<std::string>>();

                // Check for scripts entered in the command line
                if (args.size() > 1) {
                    log<NUClear::INFO>("Executing: ", args.size() - 1, " script from argument");
                    scripts.clear();
                    std::copy(std::next(args.begin(), 1), args.end(), std::back_inserter(scripts));
                }

                // If scripts are in the config file
                else if (!scripts.empty()) {
                    log<NUClear::INFO>("Executing: ", scripts.size(), " script from config");
                }

                // No default scripts or command line scripts
                else {
                    log<NUClear::WARN>("No scripts loaded");
                }
            });

        on<Trigger<ButtonMiddleDown>, Single>().then([this] {
            log<NUClear::INFO>("Middle button pressed, running scripts: ");
            for (auto& script : scripts) {
                log<NUClear::INFO>("\n", script);
            }
            emit<Task>(load_script<BodySequence>(scripts));
        });
    }
}  // namespace module::purpose<|MERGE_RESOLUTION|>--- conflicted
+++ resolved
@@ -40,13 +40,8 @@
     using extension::Configuration;
     using extension::behaviour::Task;
 
-<<<<<<< HEAD
-    using message::actuation::LimbsSequence;
-    using message::input::ButtonMiddleDown;
-=======
     using message::actuation::BodySequence;
     using message::platform::ButtonMiddleDown;
->>>>>>> fac94962
     using NUClear::message::CommandLineArguments;
 
     using utility::skill::load_script;
