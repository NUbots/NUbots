--- conflicted
+++ resolved
@@ -8,11 +8,8 @@
 #include "message/purpose/Striker.hpp"
 #include "message/strategy/AlignBallToGoal.hpp"
 #include "message/strategy/FindFeature.hpp"
-<<<<<<< HEAD
+#include "message/strategy/KickToGoal.hpp"
 #include "message/strategy/Localise.hpp"
-=======
-#include "message/strategy/KickToGoal.hpp"
->>>>>>> be245dac
 #include "message/strategy/LookAtFeature.hpp"
 #include "message/strategy/Ready.hpp"
 #include "message/strategy/StandStill.hpp"
@@ -32,11 +29,8 @@
     using message::purpose::PenaltyShootoutStriker;
     using message::strategy::AlignBallToGoal;
     using message::strategy::FindBall;
-<<<<<<< HEAD
+    using message::strategy::KickToGoal;
     using message::strategy::Localise;
-=======
-    using message::strategy::KickToGoal;
->>>>>>> be245dac
     using message::strategy::LookAtBall;
     using message::strategy::Ready;
     using message::strategy::StandStill;
@@ -110,13 +104,9 @@
         emit<Task>(std::make_unique<FindBall>(), 1);    // if the look/walk to ball tasks are not running, find the ball
         emit<Task>(std::make_unique<LookAtBall>(), 2);  // try to track the ball
         emit<Task>(std::make_unique<WalkToBall>(), 3);  // try to walk to the ball
-<<<<<<< HEAD
-        emit<Task>(std::make_unique<KickTo>(Eigen::Vector3f::Zero()), 4);  // kick the ball if possible
-        emit<Task>(std::make_unique<Localise>(), 5);                       // localise if necessary
-=======
         emit<Task>(std::make_unique<AlignBallToGoal>(), 4);  // try to walk to the ball
         emit<Task>(std::make_unique<KickToGoal>(), 5);       // kick the ball if possible
->>>>>>> be245dac
+        emit<Task>(std::make_unique<Localise>(), 6);         // localise if necessary
     }
 
 }  // namespace module::purpose