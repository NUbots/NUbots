#include "Striker.hpp"

#include "extension/Behaviour.hpp"
#include "extension/Configuration.hpp"

#include "message/input/GameState.hpp"
#include "message/planning/KickTo.hpp"
#include "message/purpose/Striker.hpp"
#include "message/skill/Look.hpp"
#include "message/strategy/AlignBallToGoal.hpp"
#include "message/strategy/AlignRobotToBall.hpp"
#include "message/strategy/FindFeature.hpp"
#include "message/strategy/KickToGoal.hpp"
#include "message/strategy/Localise.hpp"
#include "message/strategy/LookAtFeature.hpp"
#include "message/strategy/Ready.hpp"
#include "message/strategy/StandStill.hpp"
#include "message/strategy/WalkToBall.hpp"
#include "message/strategy/WalkToFieldPosition.hpp"

#include "utility/support/yaml_expression.hpp"

namespace module::purpose {

    using extension::Configuration;
    using Phase    = message::input::GameState::Data::Phase;
    using GameMode = message::input::GameState::Data::Mode;
    using message::input::GameState;
    using message::planning::KickTo;
    using message::purpose::CornerKickStriker;
    using message::purpose::DirectFreeKickStriker;
    using message::purpose::GoalKickStriker;
    using message::purpose::InDirectFreeKickStriker;
    using message::purpose::NormalStriker;
    using message::purpose::PenaltyKickStriker;
    using message::purpose::PenaltyShootoutStriker;
    using message::purpose::ThrowInStriker;
    using message::skill::Look;
    using message::strategy::AlignBallToGoal;
    using message::strategy::AlignRobotToBall;
    using message::strategy::FindBall;
    using message::strategy::KickToGoal;
    using message::strategy::Localise;
    using message::strategy::LookAtBall;
    using message::strategy::Ready;
    using message::strategy::StandStill;
    using message::strategy::WalkToBall;
    using message::strategy::WalkToFieldPosition;


    using StrikerTask = message::purpose::Striker;
    using utility::support::Expression;

    Striker::Striker(std::unique_ptr<NUClear::Environment> environment) : BehaviourReactor(std::move(environment)) {

        on<Configuration>("Striker.yaml").then([this](const Configuration& config) {
            // Use configuration here from file Striker.yaml
            this->log_level    = config["log_level"].as<NUClear::LogLevel>();
            cfg.ready_position = config["ready_position"].as<Expression>();
        });

        on<Provide<StrikerTask>, Optional<Trigger<GameState>>>().then(
            [this](const StrikerTask& striker_task, const std::shared_ptr<const GameState>& game_state) {
                // Do not use GameController information if force playing or force penalty shootout
                if (striker_task.force_playing) {
                    play();
                    return;
                }

                // Check if there is GameState information, and if so act based on the current mode
                if (game_state) {
                    switch (game_state->data.mode.value) {
                        case GameMode::PENALTY_SHOOTOUT: emit<Task>(std::make_unique<PenaltyShootoutStriker>()); break;
                        case GameMode::NORMAL:
                        case GameMode::OVERTIME: emit<Task>(std::make_unique<NormalStriker>()); break;
                        case GameMode::DIRECT_FREEKICK: emit<Task>(std::make_unique<DirectFreeKickStriker>()); break;
                        case GameMode::INDIRECT_FREEKICK:
                            emit<Task>(std::make_unique<InDirectFreeKickStriker>());
                            break;
                        case GameMode::PENALTYKICK: emit<Task>(std::make_unique<PenaltyKickStriker>()); break;
                        case GameMode::CORNER_KICK: emit<Task>(std::make_unique<CornerKickStriker>()); break;
                        case GameMode::GOAL_KICK: emit<Task>(std::make_unique<GoalKickStriker>()); break;
                        case GameMode::THROW_IN: emit<Task>(std::make_unique<ThrowInStriker>()); break;
                        default: log<NUClear::WARN>("Game mode unknown.");
                    }
                }
            });

        // Normal READY state
        on<Provide<NormalStriker>, When<Phase, std::equal_to, Phase::READY>>().then([this] {
            // If we are stable and localised, walk to the ready field position
            emit<Task>(std::make_unique<WalkToFieldPosition>(
                           Eigen::Vector3f(cfg.ready_position.x(), cfg.ready_position.y(), 0),
                           cfg.ready_position.z()),
                       1);
<<<<<<< HEAD
            emit<Task>(std::make_unique<Look>(Eigen::Vector3d::UnitX()), 2);
            // emit<Task>(std::make_unique<Localise>(), 2);  // localise if necessary
=======
            emit<Task>(std::make_unique<Localise>(), 2);                      // localise if necessary
            emit<Task>(std::make_unique<Look>(Eigen::Vector3d::UnitX()), 3);  // Look straight ahead
>>>>>>> 4f693c9c
        });

        // Normal PLAYING state
        on<Provide<NormalStriker>, When<Phase, std::equal_to, Phase::PLAYING>>().then([this] { play(); });

        // Normal UNKNOWN state
        on<Provide<NormalStriker>, When<Phase, std::equal_to, Phase::UNKNOWN_PHASE>>().then(
            [this] { log<NUClear::WARN>("Unknown normal game phase."); });

        // Default for INITIAL, SET, FINISHED, TIMEOUT
        on<Provide<NormalStriker>>().then([this] {
            emit<Task>(std::make_unique<StandStill>());
<<<<<<< HEAD
            emit<Task>(std::make_unique<Look>(Eigen::Vector3d::UnitX()), 2);
=======
            emit<Task>(std::make_unique<Look>(Eigen::Vector3d::UnitX()), 3);  // Look straight ahead
>>>>>>> 4f693c9c
        });

        // Penalty shootout PLAYING state
        on<Provide<PenaltyShootoutStriker>, When<Phase, std::equal_to, Phase::PLAYING>>().then([this] { play(); });

        // Penalty shootout UNKNOWN state
        on<Provide<PenaltyShootoutStriker>, When<Phase, std::equal_to, Phase::UNKNOWN_PHASE>>().then(
            [this] { log<NUClear::WARN>("Unknown penalty shootout game phase."); });

        // Default for INITIAL, READY, SET, FINISHED, TIMEOUT
        on<Provide<PenaltyShootoutStriker>>().then([this] { emit<Task>(std::make_unique<StandStill>()); });

        // Direct free kick
        on<Provide<DirectFreeKickStriker>>().then([this] { emit<Task>(std::make_unique<StandStill>()); });

        // Indirect free kick
        on<Provide<InDirectFreeKickStriker>>().then([this] { emit<Task>(std::make_unique<StandStill>()); });

        // Penalty kick
        on<Provide<PenaltyKickStriker>>().then([this] { emit<Task>(std::make_unique<StandStill>()); });

        // Corner kick
        on<Provide<CornerKickStriker>>().then([this] { emit<Task>(std::make_unique<StandStill>()); });

        // Goal kick
        on<Provide<GoalKickStriker>>().then([this] { emit<Task>(std::make_unique<StandStill>()); });

        // Throw in
        on<Provide<ThrowInStriker>>().then([this] { emit<Task>(std::make_unique<StandStill>()); });
    }

    void Striker::play() {
        // Walk to the ball and kick!
        // Second argument is priority - higher number means higher priority
        emit<Task>(std::make_unique<FindBall>(), 1);    // if the look/walk to ball tasks are not running, find the ball
        emit<Task>(std::make_unique<LookAtBall>(), 2);  // try to track the ball
        emit<Task>(std::make_unique<WalkToBall>(), 3);  // try to walk to the ball
        emit<Task>(std::make_unique<AlignRobotToBall>(), 4);  // Align robot to ball
        emit<Task>(std::make_unique<AlignBallToGoal>(), 5);   // try to walk to the ball
        // emit<Task>(std::make_unique<KickToGoal>(), 6);        // kick the ball if possible
    }

}  // namespace module::purpose<|MERGE_RESOLUTION|>--- conflicted
+++ resolved
@@ -93,13 +93,8 @@
                            Eigen::Vector3f(cfg.ready_position.x(), cfg.ready_position.y(), 0),
                            cfg.ready_position.z()),
                        1);
-<<<<<<< HEAD
-            emit<Task>(std::make_unique<Look>(Eigen::Vector3d::UnitX()), 2);
-            // emit<Task>(std::make_unique<Localise>(), 2);  // localise if necessary
-=======
             emit<Task>(std::make_unique<Localise>(), 2);                      // localise if necessary
             emit<Task>(std::make_unique<Look>(Eigen::Vector3d::UnitX()), 3);  // Look straight ahead
->>>>>>> 4f693c9c
         });
 
         // Normal PLAYING state
@@ -111,12 +106,8 @@
 
         // Default for INITIAL, SET, FINISHED, TIMEOUT
         on<Provide<NormalStriker>>().then([this] {
-            emit<Task>(std::make_unique<StandStill>());
-<<<<<<< HEAD
-            emit<Task>(std::make_unique<Look>(Eigen::Vector3d::UnitX()), 2);
-=======
-            emit<Task>(std::make_unique<Look>(Eigen::Vector3d::UnitX()), 3);  // Look straight ahead
->>>>>>> 4f693c9c
+            emit<Task>(std::make_unique<StandStill>(), 1);
+            emit<Task>(std::make_unique<Look>(Eigen::Vector3d::UnitX()), 2);  // Look straight ahead
         });
 
         // Penalty shootout PLAYING state
