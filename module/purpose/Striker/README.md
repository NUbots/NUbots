# Striker

## Description

Play soccer in the striker position, which is an offensive position. Either bypass GameController and force play, or uses GameController information to decide what to do.

In the ready state, makes a Ready subtask.

<<<<<<< HEAD
In the playing state (for both normal game mode and penalty shootout), finds the ball, fixates on the ball, walks to the ball, and kicks the ball. It will not approach the ball if it is not in the front half, and instead will stand nearby.
=======
In the playing state (for both normal game mode and penalty shootout), finds the ball, fixates on the ball, walks to the ball, and kicks the ball. It will not approach the ball if it is not in its own bounding box, and instead will stand nearby.
>>>>>>> 5757603e

In other states, stands still.

## Usage

Add this module to play as a striker in soccer!

## Consumes

- `message::input::GameState` to get information about the state of the game
- `message::input::GameState::Data::Phase` to get specific information about the current game phase (initial, ready, set, playing, etc).
- `message::strategy::Striker` a Task requesting to play as a Striker
- `message::strategy::NormalStriker` a Test requesting to play as a Striker in the normal game state
- `message::strategy::PenaltyShootoutStriker` a Task requesting to play as a Striker in the penalty shootout game state

## Emits

- `message::strategy::NormalStriker` a Task requesting to play as a Striker in the normal game state
- `message::strategy::PenaltyShootoutStriker` a Task requesting to play as a Striker in the penalty shootout game state
- `message::strategy::Ready` a Task requesting to walk to the ready position
- `message::strategy::StandStill` a Task requesting to stand still and not move
- `message::strategy::FindBall` a Task requesting to look and move around to find the ball
- `message::strategy::LookAtBall` a Task requesting to look at a known ball
- `message::strategy::WalkToBall` a Task requesting to walk to a known ball
- `message::strategy::AlignBallToGoal` a Task requesting to align the robot to face the goal with the ball infront of it
- `message::planning::KickToGoal` a Task requesting to kick the ball towards the goal
- `message::strategy::WalkInsideBoundedBox` a Task requesting that the robot stays within a defined bounded box

## Dependencies<|MERGE_RESOLUTION|>--- conflicted
+++ resolved
@@ -6,11 +6,7 @@
 
 In the ready state, makes a Ready subtask.
 
-<<<<<<< HEAD
-In the playing state (for both normal game mode and penalty shootout), finds the ball, fixates on the ball, walks to the ball, and kicks the ball. It will not approach the ball if it is not in the front half, and instead will stand nearby.
-=======
 In the playing state (for both normal game mode and penalty shootout), finds the ball, fixates on the ball, walks to the ball, and kicks the ball. It will not approach the ball if it is not in its own bounding box, and instead will stand nearby.
->>>>>>> 5757603e
 
 In other states, stands still.
 
