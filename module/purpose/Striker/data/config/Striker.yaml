--- conflicted
+++ resolved
@@ -2,25 +2,17 @@
 log_level: INFO
 
 # Position on field to walk to (x,y,theta)
-<<<<<<< HEAD
-ready_position: [1.0, 0.0, -3.14]
+ready_position: [1.75, 0.0, -3.14]
 
 # Position on the field to walk to if the opposing team is awarded a penalty kick
 penalty_defence_position: [4, -2, -3.14]
-=======
-ready_position: [1.75, 0.0, -3.14]
->>>>>>> 5757603e
 
 # How far (m) the ball can be away from the centre of the field for it to be deemed as
 # .moved/touched by the other team during kickoff so we can start playing
 ball_kickoff_outside_radius: 1.0
 
 # Bounded area for WalkInsideBoundedBox to use
-<<<<<<< HEAD
-bounded_region_x_min: -5
-=======
 bounded_region_x_min: -5.0
->>>>>>> 5757603e
 bounded_region_x_max: 1.5
 bounded_region_y_min: -4.0
 bounded_region_y_max: 4.0