#ifndef MODULE_OUTPUT_IMAGECOMPRESSOR_COMPRESSOR_VAAPI_COMPRESSOR_HPP
#define MODULE_OUTPUT_IMAGECOMPRESSOR_COMPRESSOR_VAAPI_COMPRESSOR_HPP

#include <array>
#include <memory>
#include <va/va.h>

#include "../Compressor.hpp"
#include "CompressionContext.hpp"
#include "cl/wrapper.hpp"

namespace module::output::compressor::vaapi {

    struct Compressor : public compressor::Compressor {

        Compressor(const CompressionContext& cctx,
                   const uint32_t& width,
                   const uint32_t& height,
                   const uint32_t& format,
                   const int& quality);
<<<<<<< HEAD
        Compressor(const Compressor&)            = default;
        Compressor(Compressor&&)                 = default;
        Compressor& operator=(const Compressor&) = default;
        Compressor& operator=(Compressor&&)      = default;
        virtual ~Compressor();
=======
        Compressor(const Compressor&)     = default;
        Compressor(Compressor&&) noexcept = default;
        Compressor& operator=(const Compressor&) = default;
        Compressor& operator=(Compressor&&) noexcept = default;
        ~Compressor() override;
>>>>>>> cfdccd37

        std::vector<uint8_t> compress(const std::vector<uint8_t>& data) override;

        // Contexts and buffers used for compressing images
        CompressionContext cctx;
        VASurfaceID surface{};
        VAContextID context{};
        VABufferID encoded{};
        std::array<VABufferID, 6> buffers{};

        // OpenCL things
        cl::command_queue command_queue;
        cl::program mosaic_program;
        cl::kernel mosaic_kernel;
        cl::mem cl_surface;
        cl::mem cl_image;

        // Parameters this compressor was created with
        uint32_t width;
        uint32_t height;
        uint32_t format;
    };

}  // namespace module::output::compressor::vaapi

#endif  // MODULE_OUTPUT_IMAGECOMPRESSOR_COMPRESSOR_VAAPI_COMPRESSOR_HPP<|MERGE_RESOLUTION|>--- conflicted
+++ resolved
@@ -18,19 +18,11 @@
                    const uint32_t& height,
                    const uint32_t& format,
                    const int& quality);
-<<<<<<< HEAD
         Compressor(const Compressor&)            = default;
         Compressor(Compressor&&)                 = default;
         Compressor& operator=(const Compressor&) = default;
         Compressor& operator=(Compressor&&)      = default;
         virtual ~Compressor();
-=======
-        Compressor(const Compressor&)     = default;
-        Compressor(Compressor&&) noexcept = default;
-        Compressor& operator=(const Compressor&) = default;
-        Compressor& operator=(Compressor&&) noexcept = default;
-        ~Compressor() override;
->>>>>>> cfdccd37
 
         std::vector<uint8_t> compress(const std::vector<uint8_t>& data) override;
 
