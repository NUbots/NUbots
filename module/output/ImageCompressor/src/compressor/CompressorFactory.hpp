--- conflicted
+++ resolved
@@ -10,11 +10,7 @@
 
 class CompressorFactory {
 public:
-<<<<<<< HEAD
-    virtual std::shared_ptr<Compressor> make_compressor(uint32_t width,
-=======
     virtual std::shared_ptr<Compressor> make_compressor(const uint32_t& width,
->>>>>>> 14ebc5bf
                                                         const uint32_t& height,
                                                         const uint32_t& format) = 0;
 };
