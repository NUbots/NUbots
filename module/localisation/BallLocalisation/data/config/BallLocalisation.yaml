<<<<<<< HEAD
log_level: WARN
=======
# Controls the minimum log level that NUClear log will display
log_level: DEBUG
>>>>>>> 4b112a91

process_noise_diagonal: [0.01, 0.01]
# start_state: [5, 0]
start_variance: [0.1, 0.1]

n_particles: 30
n_rogues: 10
reset_range: [2, 2]

ball_pos_log: false<|MERGE_RESOLUTION|>--- conflicted
+++ resolved
@@ -1,9 +1,5 @@
-<<<<<<< HEAD
+# Controls the minimum log level that NUClear log will display
 log_level: WARN
-=======
-# Controls the minimum log level that NUClear log will display
-log_level: DEBUG
->>>>>>> 4b112a91
 
 process_noise_diagonal: [0.01, 0.01]
 # start_state: [5, 0]
