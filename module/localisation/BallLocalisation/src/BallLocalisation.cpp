#include "BallLocalisation.h"

#include "extension/Configuration.h"

#include "message/localisation/FieldObject.h"
#include "message/vision/VisionObjects.h"

#include "utility/support/eigen_armadillo.h"

namespace module {
namespace localisation {

    using extension::Configuration;

    using message::localisation::Ball;

    BallLocalisation::BallLocalisation(std::unique_ptr<NUClear::Environment> environment)
    : Reactor(std::move(environment))
    , filter() {

        on<Configuration>("BallLocalisation.yaml").then([this] (const Configuration&) {
<<<<<<< HEAD
            auto message = std::make_unique<std::vector<Ball>>();
            emit(message);
=======
        	auto message = std::make_unique<std::vector<Ball>>();
        	emit(message);
            emit(std::make_unique<Ball>());

>>>>>>> 2582832b
            // Use configuration here from file BallLocalisation.yaml
        });

        on<Trigger<std::vector<message::vision::Ball>>>().then([this](const std::vector<message::vision::Ball>& balls){
<<<<<<< HEAD
            if(balls.size() > 0){  
                auto message = std::make_unique<std::vector<Ball>>();
                message->push_back(Ball());
                message->back().locObject.last_measurement_time = NUClear::clock::now();
                message->back().locObject.position              = balls[0].torsoSpacePosition.head<2>();
                emit(message);
            }
=======
        	if(balls.size()>0){
	        	auto message = std::make_unique<std::vector<Ball>>();
	        	message->push_back(Ball());
	        	message->back().last_measurement_time = NUClear::clock::now();
	        	message->back().position = balls[0].torsoSpacePosition.rows(0,1);
                emit(std::make_unique<Ball>(message->back()));
                emit(message);
        	}
>>>>>>> 2582832b
        });
    }
}
}<|MERGE_RESOLUTION|>--- conflicted
+++ resolved
@@ -19,37 +19,22 @@
     , filter() {
 
         on<Configuration>("BallLocalisation.yaml").then([this] (const Configuration&) {
-<<<<<<< HEAD
             auto message = std::make_unique<std::vector<Ball>>();
-            emit(message);
-=======
-        	auto message = std::make_unique<std::vector<Ball>>();
         	emit(message);
             emit(std::make_unique<Ball>());
 
->>>>>>> 2582832b
             // Use configuration here from file BallLocalisation.yaml
         });
 
         on<Trigger<std::vector<message::vision::Ball>>>().then([this](const std::vector<message::vision::Ball>& balls){
-<<<<<<< HEAD
             if(balls.size() > 0){  
                 auto message = std::make_unique<std::vector<Ball>>();
                 message->push_back(Ball());
                 message->back().locObject.last_measurement_time = NUClear::clock::now();
                 message->back().locObject.position              = balls[0].torsoSpacePosition.head<2>();
+                emit(std::make_unique<Ball>(message->back()));
                 emit(message);
             }
-=======
-        	if(balls.size()>0){
-	        	auto message = std::make_unique<std::vector<Ball>>();
-	        	message->push_back(Ball());
-	        	message->back().last_measurement_time = NUClear::clock::now();
-	        	message->back().position = balls[0].torsoSpacePosition.rows(0,1);
-                emit(std::make_unique<Ball>(message->back()));
-                emit(message);
-        	}
->>>>>>> 2582832b
         });
     }
 }
