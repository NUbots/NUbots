#include "BallLocalisation.h"
#include <chrono>
#include "extension/Configuration.h"
#include "utility/time/time.h"

#include "message/localisation/FieldObject.h"
#include "message/vision/VisionObjects.h"
#include "message/support/FieldDescription.h"
#include "message/input/Sensors.h"


#include "utility/support/eigen_armadillo.h"
#include "utility/support/yaml_armadillo.h"

namespace module {
namespace localisation {

    using extension::Configuration;
    using utility::time::TimeDifferenceSeconds;
    using message::localisation::Ball;
    using message::support::FieldDescription;
    using message::input::Sensors;

    BallLocalisation::BallLocalisation(std::unique_ptr<NUClear::Environment> environment)
    : Reactor(std::move(environment))
    , filter() {

        last_measurement_update_time = NUClear::clock::now();

        on<Configuration>("BallLocalisation.yaml").then([this] (const Configuration& config) {
            auto message = std::make_unique<std::vector<Ball>>();
        	emit(message);
            emit(std::make_unique<Ball>());

            filter.model.processNoiseDiagonal = config["process_noise_diagonal"].as<arma::vec>();

            // Use configuration here from file BallLocalisation.yaml
        });

        /* To run at something like 100Hz that will call Time Update */
        on<Every<100, Per<std::chrono::seconds>>, Sync<BallLocalisation>
         , With<FieldDescription>
         , With<Sensors>>().then("BallLocalisation Time", [this](
            const FieldDescription& field
            , const Sensors& sensors){
            /* Perform time update */
            auto curr_time = NUClear::clock::now();
            double seconds = TimeDifferenceSeconds(curr_time,last_time_update_time);
            last_time_update_time = curr_time;
            filter.timeUpdate(seconds);

            /* Creating ball state vector and covariance matrix for emission */
            //std::unique_ptr ball;
            auto ball = std::make_unique<Ball>();
            ball->locObject.position = convert<double,2>(filter.get());
            ball->locObject.position_cov = convert<double,2,2>(filter.getCovariance());
            ball->locObject.last_measurement_time = last_measurement_update_time;

            /* For graphing purposes */
            arma::vec3 rBWw = { ball->locObject.position[0], ball->locObject.position[1], field.ball_radius };
            // Get our transform to world coordinates
            const Transform3D& Htw = convert<double, 4, 4>(sensors.world);
            const Transform3D& Htc = convert<double, 4, 4>(sensors.forwardKinematics.at(ServoID::HEAD_PITCH)); 
            Transform3D Hcw = Htc.i() * Htw;
            arma::vec3 rBCc_cart = Hcw.transformPoint(rBWw);
            arma::vec3 rBCc_sph1 = cartesianToSpherical(rBCc_cart); // in r,theta,phi
            arma::vec3 rBCc_sph2 = { 1/rBCc_sph1[0], rBCc_sph1[1], rBCc_sph1[2] };  // in roe, theta, phi, where roe is 1/r
            emit(graph("state_roe", rBCc_sph2[0]));
            emit(graph("state_theta", rBCc_sph2[1]));
            emit(graph("state_phi", rBCc_sph2[2]));
            emit(ball);
        });

        /* To run whenever a ball has been detected */
        on<Trigger<std::vector<message::vision::Ball>>
         , With<FieldDescription>
         , With<Sensors>>().then([this](
            const std::vector<message::vision::Ball>& balls
            , const FieldDescription& field
            , const Sensors& sensors){

                double quality = 1.0;   // I don't know what quality should be used for
                if(balls.size() > 0){
                    /* Call Time Update first */
                    auto curr_time = NUClear::clock::now();
                    double seconds = TimeDifferenceSeconds(curr_time,last_time_update_time);
                    last_time_update_time = curr_time;
                    filter.timeUpdate(seconds);

                    /* Now call Measurement Update. Supports multiple measurement methods and will treat them as separate measurements */
                    for (auto& measurement : balls[0].measurements) {
                        /* For graphing purposes */
                        arma::vec3 rBCc = convert<double, 3, 1>(measurement.rBCc);
                        emit(graph("measured_roe", rBCc[0]));
                        emit(graph("measured_theta", rBCc[1]));
                        emit(graph("measured_phi", rBCc[2]));

                        quality *= filter.measurementUpdate(convert<double, 3, 1>(measurement.rBCc),convert<double, 3, 3>(measurement.covariance), field, sensors);
                    }

                    last_measurement_update_time = curr_time;
<<<<<<< HEAD
=======

                    /* For graphing purposes */
                    arma::vec3 rBWw = { ball->locObject.position[0], ball->locObject.position[1], field.ball_radius };
                    // Get our transform to world coordinates
                    const Transform3D& Htw = convert<double, 4, 4>(sensors.world);
                    const Transform3D& Htc = convert<double, 4, 4>(sensors.forwardKinematics.at(ServoID::HEAD_PITCH)); 
                    Transform3D Hcw = Htc.i() * Htw;
                    arma::vec3 rBCc_cart = Hcw.transformPoint(rBWw);
                    arma::vec3 rBCc_sph1 = cartesianToSpherical(rBCc_cart); // in r,theta,phi
                    arma::vec3 rBCc_sph2 = { 1/rBCc_sph1[0], rBCc_sph1[1], rBCc_sph1[2] };  // in roe, theta, phi, where roe is 1/r
                    emit(graph("state_roe", rBCc_sph2[0]));
                    emit(graph("state_theta", rBCc_sph2[1]));
                    emit(graph("state_phi", rBCc_sph2[2]));
                    emit(ball);
>>>>>>> b21cf8d8
                }
        });
    }
}
}<|MERGE_RESOLUTION|>--- conflicted
+++ resolved
@@ -60,7 +60,7 @@
             arma::vec3 rBWw = { ball->locObject.position[0], ball->locObject.position[1], field.ball_radius };
             // Get our transform to world coordinates
             const Transform3D& Htw = convert<double, 4, 4>(sensors.world);
-            const Transform3D& Htc = convert<double, 4, 4>(sensors.forwardKinematics.at(ServoID::HEAD_PITCH)); 
+            const Transform3D& Htc = convert<double, 4, 4>(sensors.forwardKinematics.at(ServoID::HEAD_PITCH));
             Transform3D Hcw = Htc.i() * Htw;
             arma::vec3 rBCc_cart = Hcw.transformPoint(rBWw);
             arma::vec3 rBCc_sph1 = cartesianToSpherical(rBCc_cart); // in r,theta,phi
@@ -99,23 +99,8 @@
                     }
 
                     last_measurement_update_time = curr_time;
-<<<<<<< HEAD
-=======
 
-                    /* For graphing purposes */
-                    arma::vec3 rBWw = { ball->locObject.position[0], ball->locObject.position[1], field.ball_radius };
-                    // Get our transform to world coordinates
-                    const Transform3D& Htw = convert<double, 4, 4>(sensors.world);
-                    const Transform3D& Htc = convert<double, 4, 4>(sensors.forwardKinematics.at(ServoID::HEAD_PITCH)); 
-                    Transform3D Hcw = Htc.i() * Htw;
-                    arma::vec3 rBCc_cart = Hcw.transformPoint(rBWw);
-                    arma::vec3 rBCc_sph1 = cartesianToSpherical(rBCc_cart); // in r,theta,phi
-                    arma::vec3 rBCc_sph2 = { 1/rBCc_sph1[0], rBCc_sph1[1], rBCc_sph1[2] };  // in roe, theta, phi, where roe is 1/r
-                    emit(graph("state_roe", rBCc_sph2[0]));
-                    emit(graph("state_theta", rBCc_sph2[1]));
-                    emit(graph("state_phi", rBCc_sph2[2]));
-                    emit(ball);
->>>>>>> b21cf8d8
+
                 }
         });
     }
