#ifndef MODULE_LOCALISATION_BALLLOCALISATION_H
#define MODULE_LOCALISATION_BALLLOCALISATION_H

#include <nuclear>

#include "BallModel.h"
#include "utility/math/filter/ParticleFilter.h"
#include "utility/math/filter/UKF.h"

namespace module {
namespace localisation {

    class BallLocalisation : public NUClear::Reactor {
    private:
<<<<<<< HEAD
        // utility::math::filter::UKF<BallModel> filter;
        utility::math::filter::ParticleFilter<BallModel> filter;
        NUClear::clock::time_point last_time_update_time;
        NUClear::clock::time_point last_measurement_update_time;
=======
        utility::math::filter::ParticleFilter<BallModel> filter;
        NUClear::clock::time_point last_time_update_time;
        NUClear::clock::time_point last_measurement_update_time;
        bool ball_pos_log;

>>>>>>> 5340b184

    public:
        /// @brief Called by the powerplant to build and setup the BallLocalisation reactor.
        explicit BallLocalisation(std::unique_ptr<NUClear::Environment> environment);
    };
<<<<<<< HEAD
}  // namespace localisation
}  // namespace module
=======
}
}
>>>>>>> 5340b184

#endif  // MODULE_LOCALISATION_BALLLOCALISATION_H<|MERGE_RESOLUTION|>--- conflicted
+++ resolved
@@ -12,29 +12,18 @@
 
     class BallLocalisation : public NUClear::Reactor {
     private:
-<<<<<<< HEAD
-        // utility::math::filter::UKF<BallModel> filter;
-        utility::math::filter::ParticleFilter<BallModel> filter;
-        NUClear::clock::time_point last_time_update_time;
-        NUClear::clock::time_point last_measurement_update_time;
-=======
+
         utility::math::filter::ParticleFilter<BallModel> filter;
         NUClear::clock::time_point last_time_update_time;
         NUClear::clock::time_point last_measurement_update_time;
         bool ball_pos_log;
 
->>>>>>> 5340b184
 
     public:
         /// @brief Called by the powerplant to build and setup the BallLocalisation reactor.
         explicit BallLocalisation(std::unique_ptr<NUClear::Environment> environment);
     };
-<<<<<<< HEAD
 }  // namespace localisation
 }  // namespace module
-=======
-}
-}
->>>>>>> 5340b184
 
 #endif  // MODULE_LOCALISATION_BALLLOCALISATION_H