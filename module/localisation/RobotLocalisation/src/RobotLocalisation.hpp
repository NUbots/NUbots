/*
 * MIT License
 *
 * Copyright (c) 2024 NUbots
 *
 * This file is part of the NUbots codebase.
 * See https://github.com/NUbots/NUbots for further info.
 *
 * Permission is hereby granted, free of charge, to any person obtaining a copy
 * of this software and associated documentation files (the "Software"), to deal
 * in the Software without restriction, including without limitation the rights
 * to use, copy, modify, merge, publish, distribute, sublicense, and/or sell
 * copies of the Software, and to permit persons to whom the Software is
 * furnished to do so, subject to the following conditions:
 *
 * The above copyright notice and this permission notice shall be included in all
 * copies or substantial portions of the Software.
 *
 * THE SOFTWARE IS PROVIDED "AS IS", WITHOUT WARRANTY OF ANY KIND, EXPRESS OR
 * IMPLIED, INCLUDING BUT NOT LIMITED TO THE WARRANTIES OF MERCHANTABILITY,
 * FITNESS FOR A PARTICULAR PURPOSE AND NONINFRINGEMENT. IN NO EVENT SHALL THE
 * AUTHORS OR COPYRIGHT HOLDERS BE LIABLE FOR ANY CLAIM, DAMAGES OR OTHER
 * LIABILITY, WHETHER IN AN ACTION OF CONTRACT, TORT OR OTHERWISE, ARISING FROM,
 * OUT OF OR IN CONNECTION WITH THE SOFTWARE OR THE USE OR OTHER DEALINGS IN THE
 * SOFTWARE.
 */
#ifndef MODULE_LOCALISATION_ROBOTLOCALISATION_HPP
#define MODULE_LOCALISATION_ROBOTLOCALISATION_HPP

#include <nuclear>
#include <vector>

#include "RobotModel.hpp"

#include "message/localisation/Field.hpp"
#include "message/purpose/Purpose.hpp"
#include "message/support/FieldDescription.hpp"
#include "message/vision/GreenHorizon.hpp"

#include "utility/math/filter/UKF.hpp"

namespace module::localisation {
    class RobotLocalisation : public NUClear::Reactor {
    private:
<<<<<<< HEAD
        uint PLAYER_ID;
=======
        uint player_id = 1;
>>>>>>> 8e2a5ea1

        struct Config {
            /// @brief UKF config
            struct UKF {
                struct Noise {
                    struct Measurement {
                        Eigen::Matrix2d position = Eigen::Matrix2d::Zero();
                    } measurement{};
                    struct Process {
                        Eigen::Vector2d position = Eigen::Vector2d::Zero();
                        Eigen::Vector2d velocity = Eigen::Vector2d::Zero();
                    } process{};
                } noise{};
                struct InitialCovariance {
                    Eigen::Vector2d position = Eigen::Vector2d::Zero();
                    Eigen::Vector2d velocity = Eigen::Vector2d::Zero();
                } initial_covariance{};
            } ukf{};

            /// @brief The maximum distance a measurement or other robot can be from another robot to be associated
            double association_distance = 0.0;
            /// @brief The maximum number of times a robot can be missed consecutively before it is removed
            int max_missed_count = 0;
            /// @brief The maximum distance a robot can be outside the field before it is ignored
            double max_distance_from_field = 0.0;
            /// @brief The maximum cost for a localisation to be considered valid
            double max_localisation_cost = 0.0;
            /// @brief Whether to use ground truth robot data from Webots when available
            bool use_ground_truth = false;
<<<<<<< HEAD

=======
>>>>>>> 8e2a5ea1
        } cfg;

        struct TrackedRobot {
            /// @brief Time of the last time update
            NUClear::clock::time_point last_time_update = NUClear::clock::now();
            /// @brief Unscented Kalman Filter for this robot
            utility::math::filter::UKF<double, RobotModel> ukf{};
            /// @brief Whether the robot was and should have been seen in the last vision update
            bool seen = true;
            /// @brief The number of times the robot has been undetected in a row
            long missed_count = 0;
            /// @brief A unique identifier for the robot
            unsigned long id;

            /// @brief The unique identifier of the robot if it is a teammate
            /// If it is not a teammate, this will be 0
            bool teammate                     = false;
            message::purpose::Purpose purpose = message::purpose::Purpose();

            /// @brief Constructor that sets the state for the UKF
            /// @param initial_rRWw The initial position of the robot in world coordinates
            /// @param cfg_ukf The UKF configuration to use for the robot
            /// @param next_id The unique id to assign to this new robot
            /// @param p An optional purpose message that can be used to associate the robot with a teammate
            TrackedRobot(const Eigen::Vector3d& initial_rRWw,
                         const Config::UKF& cfg_ukf,
                         const unsigned long next_id,
                         const std::unique_ptr<message::purpose::Purpose>& p = nullptr)
                : id(next_id) {
                NUClear::log<NUClear::LogLevel::DEBUG>("Making robot with id: ", id);
                RobotModel<double>::StateVec initial_state;
                initial_state.rRWw = initial_rRWw.head<2>();

                RobotModel<double>::StateVec initial_covariance;
                initial_covariance.rRWw = cfg_ukf.initial_covariance.position;
                initial_covariance.vRw  = cfg_ukf.initial_covariance.velocity;
                ukf.set_state(initial_state, initial_covariance.asDiagonal());

                RobotModel<double>::StateVec process_noise;
                process_noise.rRWw      = cfg_ukf.noise.process.position;
                process_noise.vRw       = cfg_ukf.noise.process.velocity;
                ukf.model.process_noise = process_noise;

                // If a purpose is provided, set the teammate flag and purpose
                if (p) {
                    teammate = true;
                    purpose  = *p;
                }
            }

            // Get the robot's position in world space
            Eigen::Vector2d get_rRWw() const {
                return RobotModel<double>::StateVec(ukf.get_state()).rRWw;
            };
        };

        /// @brief List of tracked robots
        std::vector<TrackedRobot> tracked_robots{};

        /// @brief The next id to assign to a robot
        /// This variable will increase by one each time a new robot is added
        /// As it is unbounded, an unsigned long is used to store it
        unsigned long next_id = 0;

        /// @brief How many times per second to run the maintenance step
        static constexpr int UPDATE_RATE = 15;

        /// @brief Run Kalman filter prediction step for all tracked robots
        void prediction();

        /// @brief Associate the given robot measurements with the tracked robots
        /// Creates a new tracked robot if the measurement is not associated with an existing robot
        /// @param robots_rRWw The new robot measurements in world coordinates
        /// @param purpose An optional purpose message that can be used to associate the robot with teammate
        void data_association(const std::vector<Eigen::Vector3d>& robots_rRWw,
                              const std::unique_ptr<message::purpose::Purpose>& purpose = nullptr);

        /// @brief Run maintenance on the tracked robots
        /// This will remove any viewable robots that have been missed too many times or are too close to another robot
        /// @param horizon The green horizon from the vision system, to determine if a robot is in view
        /// @param field The field localisation, used to determine location of the tracked robot on field
        /// @param field_desc Field description, used to get the length and width of the field
        void maintenance(const message::vision::GreenHorizon& horizon,
                         const message::localisation::Field& field,
                         const message::support::FieldDescription& field_desc);

        /// @brief Print out the current state of the tracked robots
        void debug_info() const;

    public:
        /// @brief Called by the powerplant to build and setup the RobotLocalisation reactor.
        explicit RobotLocalisation(std::unique_ptr<NUClear::Environment> environment);
    };

}  // namespace module::localisation

#endif  // MODULE_LOCALISATION_ROBOTLOCALISATION_HPP<|MERGE_RESOLUTION|>--- conflicted
+++ resolved
@@ -42,11 +42,7 @@
 namespace module::localisation {
     class RobotLocalisation : public NUClear::Reactor {
     private:
-<<<<<<< HEAD
-        uint PLAYER_ID;
-=======
         uint player_id = 1;
->>>>>>> 8e2a5ea1
 
         struct Config {
             /// @brief UKF config
@@ -76,10 +72,6 @@
             double max_localisation_cost = 0.0;
             /// @brief Whether to use ground truth robot data from Webots when available
             bool use_ground_truth = false;
-<<<<<<< HEAD
-
-=======
->>>>>>> 8e2a5ea1
         } cfg;
 
         struct TrackedRobot {
