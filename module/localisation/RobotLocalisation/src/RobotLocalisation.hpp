/*
 * MIT License
 *
 * Copyright (c) 2024 NUbots
 *
 * This file is part of the NUbots codebase.
 * See https://github.com/NUbots/NUbots for further info.
 *
 * Permission is hereby granted, free of charge, to any person obtaining a copy
 * of this software and associated documentation files (the "Software"), to deal
 * in the Software without restriction, including without limitation the rights
 * to use, copy, modify, merge, publish, distribute, sublicense, and/or sell
 * copies of the Software, and to permit persons to whom the Software is
 * furnished to do so, subject to the following conditions:
 *
 * The above copyright notice and this permission notice shall be included in all
 * copies or substantial portions of the Software.
 *
 * THE SOFTWARE IS PROVIDED "AS IS", WITHOUT WARRANTY OF ANY KIND, EXPRESS OR
 * IMPLIED, INCLUDING BUT NOT LIMITED TO THE WARRANTIES OF MERCHANTABILITY,
 * FITNESS FOR A PARTICULAR PURPOSE AND NONINFRINGEMENT. IN NO EVENT SHALL THE
 * AUTHORS OR COPYRIGHT HOLDERS BE LIABLE FOR ANY CLAIM, DAMAGES OR OTHER
 * LIABILITY, WHETHER IN AN ACTION OF CONTRACT, TORT OR OTHERWISE, ARISING FROM,
 * OUT OF OR IN CONNECTION WITH THE SOFTWARE OR THE USE OR OTHER DEALINGS IN THE
 * SOFTWARE.
 */
#ifndef MODULE_LOCALISATION_ROBOTLOCALISATION_HPP
#define MODULE_LOCALISATION_ROBOTLOCALISATION_HPP

#include <nuclear>
#include <vector>

#include "RobotModel.hpp"

#include "message/vision/GreenHorizon.hpp"
<<<<<<< HEAD
#include "message/vision/Robot.hpp"
=======
>>>>>>> a3b07222

#include "utility/math/filter/UKF.hpp"

namespace module::localisation {
    class RobotLocalisation : public NUClear::Reactor {
    private:
        struct Config {
            /// @brief UKF config
            struct UKF {
                struct Noise {
                    struct Measurement {
                        Eigen::Matrix2d position = Eigen::Matrix2d::Zero();
                    } measurement{};
                    struct Process {
                        Eigen::Vector2d position = Eigen::Vector2d::Zero();
                        Eigen::Vector2d velocity = Eigen::Vector2d::Zero();
                    } process{};
                } noise{};
                struct InitialCovariance {
                    Eigen::Vector2d position = Eigen::Vector2d::Zero();
                    Eigen::Vector2d velocity = Eigen::Vector2d::Zero();
                } initial_covariance{};
            } ukf{};

            /// @brief The maximum distance a measurement or other robot can be from another robot to be associated
            double association_distance = 0.0;

            /// @brief The maximum number of times a robot can be missed consecutively before it is removed
            int max_missed_count = 0;

        } cfg;

        struct TrackedRobot {
            /// @brief Time of the last time update
            NUClear::clock::time_point last_time_update = NUClear::clock::now();
            /// @brief Unscented Kalman Filter for this robot
            utility::math::filter::UKF<double, RobotModel> ukf{};
            /// @brief Whether the robot was and should have been seen in the last vision update
            bool seen = true;
            /// @brief The number of times the robot has been undetected in a row
            long missed_count = 0;
            /// @brief A unique identifier for the robot
            const unsigned long id;
            /// @brief The unique identifier of the robot if it is a teammate
            /// If it is not a teammate, this will be 0
            unsigned long teammate_id = 0;

            /// @brief Constructor that sets the state for the UKF
            TrackedRobot(const Eigen::Vector3d& initial_rRWw, const Config::UKF& cfg_ukf, const unsigned long next_id)
                : id(next_id) {
                NUClear::log<NUClear::LogLevel::DEBUG>("Making robot with id: ", id);
                RobotModel<double>::StateVec initial_state = Eigen::Matrix<double, 4, 1>::Zero();
                initial_state.rRWw                         = initial_rRWw.head<2>();

                ukf.set_state(initial_state.getStateVec(),
                              RobotModel<double>::StateVec(cfg_ukf.initial_covariance.position).asDiagonal());
                ukf.model.process_noise = RobotModel<double>::StateVec(cfg_ukf.noise.process.position);
            }

            // Get the robot's position in world space
            Eigen::Vector2d get_rRWw() const {
                return RobotModel<double>::StateVec(ukf.get_state()).rRWw;
            };
        };

        /// @brief List of tracked robots
        std::vector<TrackedRobot> tracked_robots{};

        /// @brief The next id to assign to a robot
        /// This variable will increase by one each time a new robot is added
        /// As it is unbounded, an unsigned long is used to store it
        unsigned long next_id = 0;

<<<<<<< HEAD
        void prediction();
        void data_association(const std::vector<Eigen::Vector3d>& robots_rRWw, uint teammate_id);
        void maintenance(const message::vision::GreenHorizon& horizon);

=======
        /// @brief Run Kalman filter prediction step for all tracked robots
        void prediction();

        /// @brief Associate the given robot measurements with the tracked robots
        /// Creates a new tracked robot if the measurement is not associated with an existing robot
        /// @param robots_rRWw The new robot measurements in world coordinates
        void data_association(const std::vector<Eigen::Vector3d>& robots_rRWw);

        /// @brief Run maintenance on the tracked robots
        /// This will remove any viewable robots that have been missed too many times or are too close to another robot
        /// @param horizon The green horizon from the vision system, to determine if a robot is in view
        void maintenance(const message::vision::GreenHorizon& horizon);

        /// @brief Print out the current state of the tracked robots
        void debug_info() const;

>>>>>>> a3b07222
    public:
        /// @brief Called by the powerplant to build and setup the RobotLocalisation reactor.
        explicit RobotLocalisation(std::unique_ptr<NUClear::Environment> environment);
    };

}  // namespace module::localisation

#endif  // MODULE_LOCALISATION_ROBOTLOCALISATION_HPP<|MERGE_RESOLUTION|>--- conflicted
+++ resolved
@@ -33,10 +33,6 @@
 #include "RobotModel.hpp"
 
 #include "message/vision/GreenHorizon.hpp"
-<<<<<<< HEAD
-#include "message/vision/Robot.hpp"
-=======
->>>>>>> a3b07222
 
 #include "utility/math/filter/UKF.hpp"
 
@@ -110,19 +106,14 @@
         /// As it is unbounded, an unsigned long is used to store it
         unsigned long next_id = 0;
 
-<<<<<<< HEAD
-        void prediction();
-        void data_association(const std::vector<Eigen::Vector3d>& robots_rRWw, uint teammate_id);
-        void maintenance(const message::vision::GreenHorizon& horizon);
-
-=======
         /// @brief Run Kalman filter prediction step for all tracked robots
         void prediction();
 
         /// @brief Associate the given robot measurements with the tracked robots
         /// Creates a new tracked robot if the measurement is not associated with an existing robot
         /// @param robots_rRWw The new robot measurements in world coordinates
-        void data_association(const std::vector<Eigen::Vector3d>& robots_rRWw);
+        /// @param teammate_id The unique identifier of the robot if it is a teammate
+        void data_association(const std::vector<Eigen::Vector3d>& robots_rRWw, uint teammate_id);
 
         /// @brief Run maintenance on the tracked robots
         /// This will remove any viewable robots that have been missed too many times or are too close to another robot
@@ -132,7 +123,6 @@
         /// @brief Print out the current state of the tracked robots
         void debug_info() const;
 
->>>>>>> a3b07222
     public:
         /// @brief Called by the powerplant to build and setup the RobotLocalisation reactor.
         explicit RobotLocalisation(std::unique_ptr<NUClear::Environment> environment);
