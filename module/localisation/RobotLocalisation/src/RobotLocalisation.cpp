--- conflicted
+++ resolved
@@ -32,11 +32,8 @@
 
 #include "message/localisation/Field.hpp"
 #include "message/localisation/Robot.hpp"
-<<<<<<< HEAD
 #include "message/support/FieldDescription.hpp"
 #include "message/vision/GreenHorizon.hpp"
-=======
->>>>>>> f21f6025
 #include "message/vision/Robot.hpp"
 
 #include "utility/nusight/NUhelpers.hpp"
@@ -84,101 +81,6 @@
                 // **Run prediction step**
                 prediction();
 
-<<<<<<< HEAD
-        on<Trigger<VisionRobots>, With<GreenHorizon>, With<LocalisationField>, With<FieldDescription>, Single>().then(
-            [this](const VisionRobots& vision_robots,
-                   const GreenHorizon& horizon,
-                   const LocalisationField& localisation_field,
-                   const FieldDescription& field_description) {
-                // Print tracked_robots ids
-                log<DEBUG>("Robots tracked:");
-                for (const auto& tracked_robot : tracked_robots) {
-                    log<DEBUG>("\tID: ", tracked_robot.id);
-                }
-
-                // Set all tracked robots to unseen
-                for (auto& tracked_robot : tracked_robots) {
-                    tracked_robot.seen = false;
-                }
-
-                // **************** Data association ****************
-                if (!vision_robots.robots.empty()) {
-                    Eigen::Isometry3d Hwc = Eigen::Isometry3d(vision_robots.Hcw).inverse();
-                    for (const auto& vision_robot : vision_robots.robots) {
-                        // Position of robot {r} in world {w} space
-                        auto rRWw = Hwc * vision_robot.rRCc;
-
-                        // Data association: find tracked robot which is associated with the vision measurement
-                        data_association(rRWw);
-                    }
-                }
-
-                // **************** Robot tracking maintenance ****************
-                for (auto& tracked_robot : tracked_robots) {
-                    auto state = RobotModel<double>::StateVec(tracked_robot.ukf.get_state());
-
-                    // If a tracked robot has moved outside of view, keep it as seen so we don't lose it
-                    // A robot is outside of view if it is not within the green horizon
-                    // TODO (tom): It may be better to use fov and image size to determine if a robot should be seen
-                    if (!point_in_convex_hull(horizon.horizon, Eigen::Vector3d(state.rRWw.x(), state.rRWw.y(), 0))) {
-                        tracked_robot.seen = true;
-                    }
-
-                    // If the tracked robot has not been seen, increment the consecutively missed count
-                    tracked_robot.missed_count = tracked_robot.seen ? 0 : tracked_robot.missed_count + 1;
-                }
-                // Make a vector to store kept robots
-                std::vector<TrackedRobot> new_tracked_robots;
-                // Only keep robots that are not missing or too close to others
-                // TODO: add logic to remove robots if outside of the field
-                for (const auto& tracked_robot : tracked_robots) {
-                    if (tracked_robot.missed_count > cfg.max_missed_count) {
-                        log<DEBUG>(fmt::format("Removing robot {} due to missed count", tracked_robot.id));
-                        continue;
-                    }
-
-                    if (std::any_of(tracked_robots.begin(), tracked_robots.end(), [&](const auto& other_robot) {
-                            return &tracked_robot != &other_robot
-                                   && (tracked_robot.get_rRWw() - other_robot.get_rRWw()).norm()
-                                          < cfg.association_distance;
-                        })) {
-                        log<DEBUG>(fmt::format("Removing robot {} due to proximity", tracked_robot.id));
-                        continue;
-                    }
-
-                    Eigen::Vector3d rRFf =
-                        localisation_field.Hfw
-                        * Eigen::Vector3d(tracked_robot.get_rRWw().x(), tracked_robot.get_rRWw().y(), 0);
-
-                    if (rRFf.x() < -field_description.dimensions.field_length / 2
-                        || rRFf.x() > field_description.dimensions.field_length / 2
-                        || rRFf.y() < -field_description.dimensions.field_width / 2
-                        || rRFf.y() > field_description.dimensions.field_width / 2) {
-                        log<DEBUG>(fmt::format("Removing robot {} due to location (outside field)", tracked_robot.id));
-                        continue;
-                    }
-
-                    // If none of the cases are true, keep the robot
-                    new_tracked_robots.push_back(tracked_robot);
-                }
-                tracked_robots = std::move(new_tracked_robots);
-
-                // Emit the localisation of the robots
-                auto localisation_robots = std::make_unique<LocalisationRobots>();
-                for (const auto& tracked_robot : tracked_robots) {
-                    auto state = RobotModel<double>::StateVec(tracked_robot.ukf.get_state());
-                    LocalisationRobot localisation_robot;
-                    localisation_robot.id                  = tracked_robot.id;
-                    localisation_robot.rRWw                = Eigen::Vector3d(state.rRWw.x(), state.rRWw.y(), 0);
-                    localisation_robot.vRw                 = Eigen::Vector3d(state.vRw.x(), state.vRw.y(), 0);
-                    localisation_robot.covariance          = tracked_robot.ukf.get_covariance();
-                    localisation_robot.time_of_measurement = tracked_robot.last_time_update;
-                    localisation_robots->robots.push_back(localisation_robot);
-                }
-                emit(std::move(localisation_robots));
-            });
-    }
-=======
                 // **Data association**
                 // Transform the robot positions from camera coordinates to world coordinates
                 Eigen::Isometry3d Hwc = Eigen::Isometry3d(vision_robots.Hcw).inverse();
@@ -291,7 +193,6 @@
                 log<DEBUG>(fmt::format("Removing robot {} due to proximity", tracked_robot.id));
                 continue;
             }
->>>>>>> f21f6025
 
 
             // If removal conditions not met, keep the robot
@@ -300,8 +201,6 @@
 
         tracked_robots = std::move(new_tracked_robots);
     }
-<<<<<<< HEAD
-=======
 
     void RobotLocalisation::debug_info() const {
         // Print tracked_robots ids
@@ -311,5 +210,4 @@
         }
     }
 
->>>>>>> f21f6025
 }  // namespace module::localisation