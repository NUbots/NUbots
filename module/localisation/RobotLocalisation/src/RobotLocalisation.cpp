/*
 * MIT License
 *
 * Copyright (c) 2024 NUbots
 *
 * This file is part of the NUbots codebase.
 * See https://github.com/NUbots/NUbots for further info.
 *
 * Permission is hereby granted, free of charge, to any person obtaining a copy
 * of this software and associated documentation files (the "Software"), to deal
 * in the Software without restriction, including without limitation the rights
 * to use, copy, modify, merge, publish, distribute, sublicense, and/or sell
 * copies of the Software, and to permit persons to whom the Software is
 * furnished to do so, subject to the following conditions:
 *
 * The above copyright notice and this permission notice shall be included in all
 * copies or substantial portions of the Software.
 *
 * THE SOFTWARE IS PROVIDED "AS IS", WITHOUT WARRANTY OF ANY KIND, EXPRESS OR
 * IMPLIED, INCLUDING BUT NOT LIMITED TO THE WARRANTIES OF MERCHANTABILITY,
 * FITNESS FOR A PARTICULAR PURPOSE AND NONINFRINGEMENT. IN NO EVENT SHALL THE
 * AUTHORS OR COPYRIGHT HOLDERS BE LIABLE FOR ANY CLAIM, DAMAGES OR OTHER
 * LIABILITY, WHETHER IN AN ACTION OF CONTRACT, TORT OR OTHERWISE, ARISING FROM,
 * OUT OF OR IN CONNECTION WITH THE SOFTWARE OR THE USE OR OTHER DEALINGS IN THE
 * SOFTWARE.
 */
#include "RobotLocalisation.hpp"

#include <fmt/format.h>

#include "extension/Configuration.hpp"

#include "message/input/GameState.hpp"
#include "message/input/RoboCup.hpp"
#include "message/localisation/Robot.hpp"
#include "message/platform/webots/messages.hpp"
#include "message/support/GlobalConfig.hpp"
#include "message/vision/Robot.hpp"

#include "utility/nusight/NUhelpers.hpp"
#include "utility/support/yaml_expression.hpp"
#include "utility/vision/visualmesh/VisualMesh.hpp"

namespace module::localisation {

    using extension::Configuration;

    using LocalisationRobot  = message::localisation::Robot;
    using LocalisationRobots = message::localisation::Robots;
    using VisionRobot        = message::vision::Robot;
    using VisionRobots       = message::vision::Robots;
    using PenaltyState       = message::input::State;
    using GroundTruthRobots  = message::platform::webots::RobotsGroundTruth;
<<<<<<< HEAD
=======
    using TeamColour         = message::input::GameState::TeamColour;
>>>>>>> 8e2a5ea1

    using message::eye::DataPoint;
    using message::input::RoboCup;
    using message::localisation::Field;
    using message::purpose::Purpose;
    using message::purpose::SoccerPosition;
    using message::support::FieldDescription;
    using message::support::GlobalConfig;
    using message::vision::GreenHorizon;

    using utility::math::geometry::point_in_convex_hull;
    using utility::nusight::graph;
    using utility::support::Expression;

    RobotLocalisation::RobotLocalisation(std::unique_ptr<NUClear::Environment> environment)
        : Reactor(std::move(environment)) {

        on<Configuration, Trigger<GlobalConfig>>("RobotLocalisation.yaml")
            .then([this](const Configuration& config, const GlobalConfig& global_config) {
                // Use configuration here from file RobotLocalisation.yaml
                this->log_level = config["log_level"].as<NUClear::LogLevel>();
<<<<<<< HEAD
                PLAYER_ID       = global_config.player_id;
=======
                player_id       = global_config.player_id;
>>>>>>> 8e2a5ea1

                // Set our UKF filter parameters
                cfg.ukf.noise.measurement.position =
                    Eigen::Vector2d(config["ukf"]["noise"]["measurement"]["robot_position"].as<Expression>())
                        .asDiagonal();
                cfg.ukf.noise.process.position      = config["ukf"]["noise"]["process"]["position"].as<Expression>();
                cfg.ukf.noise.process.velocity      = config["ukf"]["noise"]["process"]["velocity"].as<Expression>();
                cfg.ukf.initial_covariance.position = config["ukf"]["initial_covariance"]["position"].as<Expression>();
                cfg.ukf.initial_covariance.velocity = config["ukf"]["initial_covariance"]["velocity"].as<Expression>();
                cfg.association_distance            = config["association_distance"].as<double>();
                cfg.max_missed_count                = config["max_missed_count"].as<int>();
                cfg.max_distance_from_field         = config["max_distance_from_field"].as<double>();
                cfg.max_localisation_cost           = config["max_localisation_cost"].as<double>();
                cfg.use_ground_truth                = config["use_ground_truth"].as<bool>();
            });

        on<Every<UPDATE_RATE, Per<std::chrono::seconds>>,
           With<GreenHorizon>,
           With<Field>,
           With<FieldDescription>,
           Optional<With<GroundTruthRobots>>,
           With<GlobalConfig>,
<<<<<<< HEAD
           With<GameState>,
=======
           With<TeamColour>,
>>>>>>> 8e2a5ea1
           Sync<RobotLocalisation>>()
            .then([this](const GreenHorizon& horizon,
                         const Field& field,
                         const FieldDescription& field_desc,
                         const std::shared_ptr<const GroundTruthRobots>& robots_ground_truth,
<<<<<<< HEAD
                         const GameState& game_state) {
=======
                         const TeamColour& team_colour) {
>>>>>>> 8e2a5ea1
                // **Run maintenance step**
                maintenance(horizon, field, field_desc);

                // **Debugging output**
                debug_info();

                // **Emit the localisation of the robots**
                auto localisation_robots = std::make_unique<LocalisationRobots>();

                // Check if we have ground truth robot data from Webots
                if (cfg.use_ground_truth && robots_ground_truth && !robots_ground_truth->robots.empty()) {
                    log<DEBUG>("Using ground truth for localisation.");
                    // Get our team colour as a string from GameState
<<<<<<< HEAD
                    std::string our_team_colour =
                        (game_state.team.team_colour == GameState::TeamColour::BLUE) ? "BLUE" : "RED";
                    // Use ground truth data from Webots
                    for (const auto& gt_robot : robots_ground_truth->robots) {
                        // Skip our own robot using GlobalConfig player_id and team colour
                        if (!(gt_robot.player_number == static_cast<int32_t>(PLAYER_ID)
                              && gt_robot.team == our_team_colour)) {
                            LocalisationRobot localisation_robot;
                            localisation_robot.id = gt_robot.player_number;
                            localisation_robot.rRWw =
                                Eigen::Vector3d(gt_robot.rRWw.x(), gt_robot.rRWw.y(), gt_robot.rRWw.z());
                            localisation_robot.vRw =
                                Eigen::Vector3d(gt_robot.vRw.x(), gt_robot.vRw.y(), gt_robot.vRw.z());
=======
                    std::string our_team_colour = (team_colour == TeamColour::BLUE) ? "BLUE" : "RED";
                    // Use ground truth data from Webots
                    for (const auto& gt_robot : robots_ground_truth->robots) {
                        // Skip our own robot using GlobalConfig player_id and team colour
                        // TODO: move to webots module
                        if (!(gt_robot.player_number == static_cast<int32_t>(player_id))
                            || !(gt_robot.team == our_team_colour)) {
                            LocalisationRobot localisation_robot;
                            localisation_robot.id         = gt_robot.player_number;
                            localisation_robot.rRWw       = gt_robot.rRWw;
                            localisation_robot.vRw        = gt_robot.vRw;
>>>>>>> 8e2a5ea1
                            localisation_robot.covariance = Eigen::Matrix4d::Zero();  // Ground truth has no uncertainty
                            localisation_robot.time_of_measurement = horizon.timestamp;
                            localisation_robot.teammate            = (gt_robot.team == our_team_colour);

                            // Set purpose information
                            localisation_robot.purpose.player_id = gt_robot.player_number;
<<<<<<< HEAD
                            // Could set other purpose fields if needed
=======
                            // TODO: could rest of purpose info from R2RC
>>>>>>> 8e2a5ea1
                            localisation_robots->robots.push_back(localisation_robot);
                        }
                    }
                }
                else {
                    log<DEBUG>("Using UKF-based tracking for localisation.");
                    // Fall back to UKF-based tracking
                    for (const auto& tracked_robot : tracked_robots) {
                        auto state = RobotModel<double>::StateVec(tracked_robot.ukf.get_state());
                        LocalisationRobot localisation_robot;
                        localisation_robot.id                  = tracked_robot.id;
                        localisation_robot.rRWw                = Eigen::Vector3d(state.rRWw.x(), state.rRWw.y(), 0);
                        localisation_robot.vRw                 = Eigen::Vector3d(state.vRw.x(), state.vRw.y(), 0);
                        localisation_robot.covariance          = tracked_robot.ukf.get_covariance();
                        localisation_robot.time_of_measurement = tracked_robot.last_time_update;

                        localisation_robot.teammate = tracked_robot.teammate;
                        localisation_robot.purpose  = tracked_robot.purpose;

                        localisation_robots->robots.push_back(localisation_robot);
                    }
                }

                emit(std::move(localisation_robots));
            });

        on<Trigger<RoboCup>, With<Field>, Sync<RobotLocalisation>>().then(
            [this](const RoboCup& robocup, const Field& field) {
                // Do not consider a teammate's localisation if their cost is too high
                if (robocup.current_pose.cost > cfg.max_localisation_cost) {
                    log<DEBUG>("Teammate's localisation cost is too high, not processing.");
                    return;
                }

                // **Run prediction step**
                prediction();

                // **Data association**
                // RoboCup messages come from teammates. Their position is in field space, so convert to world.
                std::vector<Eigen::Vector3d> robots_rRWw{
                    (field.Hfw.inverse() * robocup.current_pose.position.cast<double>())};
                auto purpose = std::make_unique<Purpose>(robocup.purpose);
                // Run data association step
                data_association(robots_rRWw, purpose);
            });

        on<Trigger<VisionRobots>, Sync<RobotLocalisation>>().then([this](const VisionRobots& vision_robots) {
            // **Run prediction step**
            prediction();

            // **Data association**
            // Transform the robot positions from camera coordinates to world coordinates
            Eigen::Isometry3d Hwc = Eigen::Isometry3d(vision_robots.Hcw).inverse();
            // Make a vector with the transformed position
            std::vector<Eigen::Vector3d> robots_rRWw{};
            for (const auto& vision_robot : vision_robots.robots) {
                Eigen::Vector3d rRWw = Hwc * vision_robot.rRCc;
                robots_rRWw.push_back(rRWw);
            }
            // Run data association step
            data_association(robots_rRWw);
        });
    }

    void RobotLocalisation::prediction() {
        auto now = NUClear::clock::now();

        for (auto& tracked_robot : tracked_robots) {
            double dt =
                std::chrono::duration_cast<std::chrono::duration<double>>(now - tracked_robot.last_time_update).count();
            tracked_robot.last_time_update = now;
            tracked_robot.ukf.time(dt);
            tracked_robot.seen = false;
        }
    }

    void RobotLocalisation::data_association(const std::vector<Eigen::Vector3d>& robots_rRWw,
                                             const std::unique_ptr<Purpose>& purpose) {
        for (const auto& rRWw : robots_rRWw) {
            if (tracked_robots.empty()) {
                // If there are no tracked robots, add this as a new robot
                tracked_robots.emplace_back(TrackedRobot(rRWw, cfg.ukf, next_id++, purpose));
                continue;
            }

            // If this is a teammate, find it in the list of tracked robots
            // If it doesn't exist, add it. Purpose is checked but should always be set for teammates.
            if (purpose) {
                // Check if the robot is already in the list of tracked robots
                auto teammate_itr =
                    std::find_if(tracked_robots.begin(), tracked_robots.end(), [&purpose](const TrackedRobot& robot) {
                        return robot.purpose.player_id == purpose->player_id;
                    });

                // If the robot is not in the list, add it
                if (teammate_itr == tracked_robots.end()) {
                    tracked_robots.emplace_back(TrackedRobot(rRWw, cfg.ukf, next_id++, purpose));
                    continue;
                }
                // If the robot is in the list, update it with the new position
                teammate_itr->ukf.measure(Eigen::Vector2d(rRWw.head<2>()),
                                          cfg.ukf.noise.measurement.position,
                                          MeasurementType::ROBOT_POSITION());
                teammate_itr->seen    = true;
                teammate_itr->purpose = *purpose;

                continue;
            }

            // Get the closest robot we have to the given vision measurement
            auto closest_robot_itr =
                std::min_element(tracked_robots.begin(),
                                 tracked_robots.end(),
                                 [&rRWw](const TrackedRobot& a, const TrackedRobot& b) {
                                     // Get each robot's x-y 2D position in the world
                                     auto a_rRWw = a.get_rRWw();
                                     auto b_rRWw = b.get_rRWw();
                                     // Compare to see which is closer to the robot vision measurement position
                                     return (rRWw.head<2>() - a_rRWw).norm() < (rRWw.head<2>() - b_rRWw).norm();
                                 });
            double closest_distance = (rRWw.head<2>() - closest_robot_itr->get_rRWw()).norm();

            // If the closest robot is far enough away, add this as a new robot
            if (closest_distance > cfg.association_distance) {
                tracked_robots.emplace_back(TrackedRobot(rRWw, cfg.ukf, next_id++, purpose));
                continue;
            }

            // Otherwise update matched robot with the vision measurement
            closest_robot_itr->ukf.measure(Eigen::Vector2d(rRWw.head<2>()),
                                           cfg.ukf.noise.measurement.position,
                                           MeasurementType::ROBOT_POSITION());
            closest_robot_itr->seen = true;
        }
    }

    void RobotLocalisation::maintenance(const GreenHorizon& horizon,
                                        const Field& field,
                                        const FieldDescription& field_desc) {
        std::vector<TrackedRobot> new_tracked_robots{};

        // Sort tracked_robots so that robots that are teammates are at the front to prevent teammates being removed
        std::sort(tracked_robots.begin(), tracked_robots.end(), [](const TrackedRobot& a, const TrackedRobot& b) {
            return a.purpose.player_id > b.purpose.player_id;
        });

        for (auto& tracked_robot : tracked_robots) {
            auto state = RobotModel<double>::StateVec(tracked_robot.ukf.get_state());

            // If a tracked robot has moved outside of view, keep it as seen so we don't lose it
            // A robot is outside of view if it is not within the green horizon
            // TODO (tom): It may be better to use fov and image size to determine if a robot should be seen
            if (!point_in_convex_hull(horizon.horizon, Eigen::Vector3d(state.rRWw.x(), state.rRWw.y(), 0))) {
                tracked_robot.seen = true;
            }

            // If the tracked robot has not been seen, increment the consecutively missed count
            tracked_robot.missed_count = tracked_robot.seen ? 0 : tracked_robot.missed_count + 1;

            // Don't add this robot if it has been missed too many times
            if (tracked_robot.missed_count > cfg.max_missed_count) {
                log<DEBUG>(fmt::format("Removing robot {} due to missed count", tracked_robot.id));
                continue;
            }

            // Check if this robot is too close to any kept robot
            if (std::any_of(new_tracked_robots.begin(), new_tracked_robots.end(), [&](const auto& other_robot) {
                    return (tracked_robot.get_rRWw() - other_robot.get_rRWw()).norm() < cfg.association_distance;
                })) {
                log<DEBUG>(fmt::format("Removing robot {} due to proximity", tracked_robot.id));
                continue;
            }

            Eigen::Vector3d rRFf = field.Hfw * Eigen::Vector3d(state.rRWw.x(), state.rRWw.y(), 0);

            if (rRFf.x() < (-field_desc.dimensions.field_length / 2) - cfg.max_distance_from_field
                || rRFf.x() > (field_desc.dimensions.field_length / 2) + cfg.max_distance_from_field
                || rRFf.y() < (-field_desc.dimensions.field_width / 2) - cfg.max_distance_from_field
                || rRFf.y() > (field_desc.dimensions.field_width / 2) + cfg.max_distance_from_field) {
                log<DEBUG>(fmt::format("Removing robot {} due to location (outside field)", tracked_robot.id));
                continue;
            }

            // If removal conditions not met, keep the robot
            new_tracked_robots.push_back(tracked_robot);
        }

        tracked_robots = std::move(new_tracked_robots);
    }

    void RobotLocalisation::debug_info() const {
        // Print tracked_robots ids
        log<DEBUG>("Robots tracked:");
        for (const auto& tracked_robot : tracked_robots) {
            log<DEBUG>("\tID: ",
                       tracked_robot.id,
                       ": ",
                       tracked_robot.teammate ? "Teammate" : "Opponent",
                       "teammate ID: ",
                       tracked_robot.purpose.player_id,
                       "position: ",
                       RobotModel<double>::StateVec(tracked_robot.ukf.get_state()).rRWw.transpose());
        }
    }

}  // namespace module::localisation<|MERGE_RESOLUTION|>--- conflicted
+++ resolved
@@ -51,10 +51,7 @@
     using VisionRobots       = message::vision::Robots;
     using PenaltyState       = message::input::State;
     using GroundTruthRobots  = message::platform::webots::RobotsGroundTruth;
-<<<<<<< HEAD
-=======
     using TeamColour         = message::input::GameState::TeamColour;
->>>>>>> 8e2a5ea1
 
     using message::eye::DataPoint;
     using message::input::RoboCup;
@@ -76,11 +73,7 @@
             .then([this](const Configuration& config, const GlobalConfig& global_config) {
                 // Use configuration here from file RobotLocalisation.yaml
                 this->log_level = config["log_level"].as<NUClear::LogLevel>();
-<<<<<<< HEAD
-                PLAYER_ID       = global_config.player_id;
-=======
                 player_id       = global_config.player_id;
->>>>>>> 8e2a5ea1
 
                 // Set our UKF filter parameters
                 cfg.ukf.noise.measurement.position =
@@ -103,21 +96,13 @@
            With<FieldDescription>,
            Optional<With<GroundTruthRobots>>,
            With<GlobalConfig>,
-<<<<<<< HEAD
-           With<GameState>,
-=======
            With<TeamColour>,
->>>>>>> 8e2a5ea1
            Sync<RobotLocalisation>>()
             .then([this](const GreenHorizon& horizon,
                          const Field& field,
                          const FieldDescription& field_desc,
                          const std::shared_ptr<const GroundTruthRobots>& robots_ground_truth,
-<<<<<<< HEAD
-                         const GameState& game_state) {
-=======
                          const TeamColour& team_colour) {
->>>>>>> 8e2a5ea1
                 // **Run maintenance step**
                 maintenance(horizon, field, field_desc);
 
@@ -131,21 +116,6 @@
                 if (cfg.use_ground_truth && robots_ground_truth && !robots_ground_truth->robots.empty()) {
                     log<DEBUG>("Using ground truth for localisation.");
                     // Get our team colour as a string from GameState
-<<<<<<< HEAD
-                    std::string our_team_colour =
-                        (game_state.team.team_colour == GameState::TeamColour::BLUE) ? "BLUE" : "RED";
-                    // Use ground truth data from Webots
-                    for (const auto& gt_robot : robots_ground_truth->robots) {
-                        // Skip our own robot using GlobalConfig player_id and team colour
-                        if (!(gt_robot.player_number == static_cast<int32_t>(PLAYER_ID)
-                              && gt_robot.team == our_team_colour)) {
-                            LocalisationRobot localisation_robot;
-                            localisation_robot.id = gt_robot.player_number;
-                            localisation_robot.rRWw =
-                                Eigen::Vector3d(gt_robot.rRWw.x(), gt_robot.rRWw.y(), gt_robot.rRWw.z());
-                            localisation_robot.vRw =
-                                Eigen::Vector3d(gt_robot.vRw.x(), gt_robot.vRw.y(), gt_robot.vRw.z());
-=======
                     std::string our_team_colour = (team_colour == TeamColour::BLUE) ? "BLUE" : "RED";
                     // Use ground truth data from Webots
                     for (const auto& gt_robot : robots_ground_truth->robots) {
@@ -157,18 +127,13 @@
                             localisation_robot.id         = gt_robot.player_number;
                             localisation_robot.rRWw       = gt_robot.rRWw;
                             localisation_robot.vRw        = gt_robot.vRw;
->>>>>>> 8e2a5ea1
                             localisation_robot.covariance = Eigen::Matrix4d::Zero();  // Ground truth has no uncertainty
                             localisation_robot.time_of_measurement = horizon.timestamp;
                             localisation_robot.teammate            = (gt_robot.team == our_team_colour);
 
                             // Set purpose information
                             localisation_robot.purpose.player_id = gt_robot.player_number;
-<<<<<<< HEAD
-                            // Could set other purpose fields if needed
-=======
                             // TODO: could rest of purpose info from R2RC
->>>>>>> 8e2a5ea1
                             localisation_robots->robots.push_back(localisation_robot);
                         }
                     }
