/*
 * MIT License
 *
 * Copyright (c) 2024 NUbots
 *
 * This file is part of the NUbots codebase.
 * See https://github.com/NUbots/NUbots for further info.
 *
 * Permission is hereby granted, free of charge, to any person obtaining a copy
 * of this software and associated documentation files (the "Software"), to deal
 * in the Software without restriction, including without limitation the rights
 * to use, copy, modify, merge, publish, distribute, sublicense, and/or sell
 * copies of the Software, and to permit persons to whom the Software is
 * furnished to do so, subject to the following conditions:
 *
 * The above copyright notice and this permission notice shall be included in all
 * copies or substantial portions of the Software.
 *
 * THE SOFTWARE IS PROVIDED "AS IS", WITHOUT WARRANTY OF ANY KIND, EXPRESS OR
 * IMPLIED, INCLUDING BUT NOT LIMITED TO THE WARRANTIES OF MERCHANTABILITY,
 * FITNESS FOR A PARTICULAR PURPOSE AND NONINFRINGEMENT. IN NO EVENT SHALL THE
 * AUTHORS OR COPYRIGHT HOLDERS BE LIABLE FOR ANY CLAIM, DAMAGES OR OTHER
 * LIABILITY, WHETHER IN AN ACTION OF CONTRACT, TORT OR OTHERWISE, ARISING FROM,
 * OUT OF OR IN CONNECTION WITH THE SOFTWARE OR THE USE OR OTHER DEALINGS IN THE
 * SOFTWARE.
 */
#include "RobotLocalisation.hpp"

#include <fmt/format.h>

#include "extension/Configuration.hpp"

#include "message/localisation/Field.hpp"
#include "message/localisation/Robot.hpp"
#include "message/support/FieldDescription.hpp"
#include "message/vision/GreenHorizon.hpp"
#include "message/vision/Robot.hpp"

#include "utility/nusight/NUhelpers.hpp"
#include "utility/support/yaml_expression.hpp"
#include "utility/vision/visualmesh/VisualMesh.hpp"

namespace module::localisation {

    using extension::Configuration;

    using LocalisationRobot  = message::localisation::Robot;
    using LocalisationRobots = message::localisation::Robots;
    using LocalisationField  = message::localisation::Field;
    using VisionRobot        = message::vision::Robot;
    using VisionRobots       = message::vision::Robots;
    using FieldDescription   = message::support::FieldDescription;

    using message::eye::DataPoint;
    using message::vision::GreenHorizon;

    using utility::math::geometry::point_in_convex_hull;
    using utility::nusight::graph;
    using utility::support::Expression;

    RobotLocalisation::RobotLocalisation(std::unique_ptr<NUClear::Environment> environment)
        : Reactor(std::move(environment)) {

        on<Configuration>("RobotLocalisation.yaml").then([this](const Configuration& config) {
            // Use configuration here from file RobotLocalisation.yaml
            this->log_level = config["log_level"].as<NUClear::LogLevel>();

            // Set our UKF filter parameters
            cfg.ukf.noise.measurement.position =
                Eigen::Vector2d(config["ukf"]["noise"]["measurement"]["robot_position"].as<Expression>()).asDiagonal();
            cfg.ukf.noise.process.position      = config["ukf"]["noise"]["process"]["position"].as<Expression>();
            cfg.ukf.noise.process.velocity      = config["ukf"]["noise"]["process"]["velocity"].as<Expression>();
            cfg.ukf.initial_covariance.position = config["ukf"]["initial_covariance"]["position"].as<Expression>();
            cfg.ukf.initial_covariance.velocity = config["ukf"]["initial_covariance"]["velocity"].as<Expression>();
            cfg.association_distance            = config["association_distance"].as<double>();
            cfg.max_missed_count                = config["max_missed_count"].as<int>();
        });


        on<Trigger<VisionRobots>, With<GreenHorizon>, With<FieldDescription>, With<LocalisationField>, Single>().then(
            [this](const VisionRobots& vision_robots,
                   const GreenHorizon& horizon,
                   const FieldDescription& field_description,
                   const LocalisationField& localisation_field) {
<<<<<<< HEAD
            // Print tracked_robots ids
            log<NUClear::DEBUG>("Robots tracked:");
            for (const auto& tracked_robot : tracked_robots) {
                log<NUClear::DEBUG>("\tID: ", tracked_robot.id);
            }

            // Set all tracked robots to unseen
            for (auto& tracked_robot : tracked_robots) {
                tracked_robot.seen = false;
            }
            // Make a vector to store kept robots
            std::vector<TrackedRobot> new_tracked_robots;
            // Only keep robots that are not missing or too close to others
            // TODO: add logic to remove robots if outside of the field
            for (const auto& tracked_robot : tracked_robots) {
                if (tracked_robot.missed_count > cfg.max_missed_count) {
                    log<NUClear::DEBUG>(fmt::format("Removing robot {} due to missed count", tracked_robot.id));
                    continue;
                }

                if (std::any_of(tracked_robots.begin(), tracked_robots.end(), [&](const auto& other_robot) {
                        return &tracked_robot != &other_robot
                               && (tracked_robot.get_rRWw() - other_robot.get_rRWw()).norm() < cfg.association_distance;
                    })) {
                    log<NUClear::DEBUG>(fmt::format("Removing robot {} due to proximity", tracked_robot.id));
                    continue;
                }

                Eigen::Vector3d rRFf = localisation_field.Hfw * tracked_robot.get_rRWw();

                if (rRFf.x() < field_description.field_length / 2 && rRFf.x() > -field_description.field_length / 2
                    && rRFf.y() < field_description.field_width / 2 && rRFf.y() > -field_description.field_width / 2) {
                    log<NUClear::DEBUG>(
                        fmt::format("Removing robot {} due to location (outside field)", tracked_robot.id));
                    continue;
                }

                // If none of the cases are true, keep the robot
                new_tracked_robots.push_back(tracked_robot);
                // **************** Data association ****************
                if (!vision_robots.robots.empty()) {
                    Eigen::Isometry3d Hwc = Eigen::Isometry3d(vision_robots.Hcw).inverse();
                    for (const auto& vision_robot : vision_robots.robots) {
                        // Position of robot {r} in world {w} space
                        auto rRWw = Hwc * vision_robot.rRCc;

                        // Data association: find tracked robot which is associated with the vision measurement
                        data_association(rRWw);
                    }
                }
                tracked_robots = std::move(new_tracked_robots);

                // **************** Robot tracking maintenance ****************
                for (auto& tracked_robot : tracked_robots) {
                    auto state = RobotModel<double>::StateVec(tracked_robot.ukf.get_state());

                    // If a tracked robot has moved outside of view, keep it as seen so we don't lose it
                    // A robot is outside of view if it is not within the green horizon
                    // TODO (tom): It may be better to use fov and image size to determine if a robot should be seen
                    if (!point_in_convex_hull(horizon.horizon, Eigen::Vector3d(state.rRWw.x(), state.rRWw.y(), 0))) {
                        tracked_robot.seen = true;
                    }

                    // If the tracked robot has not been seen, increment the consecutively missed count
                    tracked_robot.missed_count = tracked_robot.seen ? 0 : tracked_robot.missed_count + 1;
                }

                // Make a vector to store kept robots
                std::vector<TrackedRobot> new_tracked_robots;
                // Only keep robots that are not missing or too close to others
                // TODO: add logic to remove robots if outside of the field
                for (const auto& tracked_robot : tracked_robots) {
                    if (tracked_robot.missed_count > cfg.max_missed_count) {
                        log<NUClear::DEBUG>(fmt::format("Removing robot {} due to missed count", tracked_robot.id));
=======
                // Print tracked_robots ids
                log<DEBUG>("Robots tracked:");
                for (const auto& tracked_robot : tracked_robots) {
                    log<DEBUG>("\tID: ", tracked_robot.id);
                }

                // Set all tracked robots to unseen
                for (auto& tracked_robot : tracked_robots) {
                    tracked_robot.seen = false;
                }

                // **************** Data association ****************
                if (!vision_robots.robots.empty()) {
                    Eigen::Isometry3d Hwc = Eigen::Isometry3d(vision_robots.Hcw).inverse();
                    for (const auto& vision_robot : vision_robots.robots) {
                        // Position of robot {r} in world {w} space
                        auto rRWw = Hwc * vision_robot.rRCc;

                        // Data association: find tracked robot which is associated with the vision measurement
                        data_association(rRWw);
                    }
                }

                // **************** Robot tracking maintenance ****************
                for (auto& tracked_robot : tracked_robots) {
                    auto state = RobotModel<double>::StateVec(tracked_robot.ukf.get_state());

                    // If a tracked robot has moved outside of view, keep it as seen so we don't lose it
                    // A robot is outside of view if it is not within the green horizon
                    // TODO (tom): It may be better to use fov and image size to determine if a robot should be seen
                    if (!point_in_convex_hull(horizon.horizon, Eigen::Vector3d(state.rRWw.x(), state.rRWw.y(), 0))) {
                        tracked_robot.seen = true;
                    }

                    // If the tracked robot has not been seen, increment the consecutively missed count
                    tracked_robot.missed_count = tracked_robot.seen ? 0 : tracked_robot.missed_count + 1;
                }

                // Make a vector to store kept robots
                std::vector<TrackedRobot> new_tracked_robots;
                // Only keep robots that are not missing or too close to others
                for (const auto& tracked_robot : tracked_robots) {
                    if (tracked_robot.missed_count > cfg.max_missed_count) {
                        log<DEBUG>(fmt::format("Removing robot {} due to missed count", tracked_robot.id));
>>>>>>> 080483e7
                        continue;
                    }

                    if (std::any_of(tracked_robots.begin(), tracked_robots.end(), [&](const auto& other_robot) {
                            return &tracked_robot != &other_robot
                                   && (tracked_robot.get_rRWw() - other_robot.get_rRWw()).norm()
                                          < cfg.association_distance;
                        })) {
<<<<<<< HEAD
                        log<NUClear::DEBUG>(fmt::format("Removing robot {} due to proximity", tracked_robot.id));
=======
                        log<DEBUG>(fmt::format("Removing robot {} due to proximity", tracked_robot.id));
>>>>>>> 080483e7
                        continue;
                    }

                    Eigen::Vector3d rRFf =
                        localisation_field.Hfw
                        * Eigen::Vector3d(tracked_robot.get_rRWw().x(), tracked_robot.get_rRWw().y(), 0);

<<<<<<< HEAD
                    if (rRFf.x() < field_description.field_length / 2 && rRFf.x() > -field_description.field_length / 2
                        && rRFf.y() < field_description.field_width / 2
                        && rRFf.y() > -field_description.field_width / 2) {
                        log<NUClear::DEBUG>(
                            fmt::format("Removing robot {} due to location (outside field)", tracked_robot.id));
                        continue;
                    }

                    // If none of the cases are true, keep the robot
=======
                    if ((rRFf.x() < field_description.dimensions.field_length / 2
                         || rRFf.x() > -field_description.dimensions.field_length / 2)
                        && (rRFf.y() < field_description.dimensions.field_width / 2
                            || rRFf.y() > -field_description.dimensions.field_width / 2)) {
                        log<DEBUG>(fmt::format("Removing robot {} due to location (outside field)", tracked_robot.id));
                        continue;
                    }

                    // If neither case is true, keep the robot
>>>>>>> 080483e7
                    new_tracked_robots.push_back(tracked_robot);
                }
                tracked_robots = std::move(new_tracked_robots);

                // Emit the localisation of the robots
                auto localisation_robots = std::make_unique<LocalisationRobots>();
                for (const auto& tracked_robot : tracked_robots) {
                    auto state = RobotModel<double>::StateVec(tracked_robot.ukf.get_state());
                    LocalisationRobot localisation_robot;
                    localisation_robot.id                  = tracked_robot.id;
                    localisation_robot.rRWw                = Eigen::Vector3d(state.rRWw.x(), state.rRWw.y(), 0);
                    localisation_robot.vRw                 = Eigen::Vector3d(state.vRw.x(), state.vRw.y(), 0);
                    localisation_robot.covariance          = tracked_robot.ukf.get_covariance();
                    localisation_robot.time_of_measurement = tracked_robot.last_time_update;
                    localisation_robots->robots.push_back(localisation_robot);
                }
                emit(std::move(localisation_robots));
            });
<<<<<<< HEAD
            }
=======
    }
>>>>>>> 080483e7

    void RobotLocalisation::data_association(const Eigen::Vector3d& rRWw) {
            // If we have no robots yet, this must be a new robot
            if (tracked_robots.empty()) {
                tracked_robots.emplace_back(TrackedRobot(rRWw, cfg.ukf, next_id++));
                return;
            }

            // Get the closest robot we have to the given vision measurement
            auto closest_robot_itr =
                std::min_element(tracked_robots.begin(),
                                 tracked_robots.end(),
                                 [&rRWw](const TrackedRobot& a, const TrackedRobot& b) {
                                     // Get each robot's x-y 2D position in the world
                                     auto a_rRWw = a.get_rRWw();
                                     auto b_rRWw = b.get_rRWw();
                                     // Compare to see which is closer to the robot vision measurement position
                                     return (rRWw.head<2>() - a_rRWw).norm() < (rRWw.head<2>() - b_rRWw).norm();
                                 });
            double closest_distance = (rRWw.head<2>() - closest_robot_itr->get_rRWw()).norm();

            // If the closest robot is far enough away, add this as a new robot
            if (closest_distance > cfg.association_distance) {
                tracked_robots.emplace_back(TrackedRobot(rRWw, cfg.ukf, next_id++));
                return;
            }

            // Update the filter on the robot associated with the vision measurement
            auto now = NUClear::clock::now();
            const auto dt =
                std::chrono::duration_cast<std::chrono::duration<double>>(now - closest_robot_itr->last_time_update)
                    .count();
            closest_robot_itr->last_time_update = now;
            closest_robot_itr->ukf.time(dt);
            closest_robot_itr->ukf.measure(Eigen::Vector2d(rRWw.head<2>()),
                                           cfg.ukf.noise.measurement.position,
                                           MeasurementType::ROBOT_POSITION());
            closest_robot_itr->seen = true;
    }


    }  // namespace module::localisation<|MERGE_RESOLUTION|>--- conflicted
+++ resolved
@@ -47,8 +47,10 @@
     using LocalisationRobot  = message::localisation::Robot;
     using LocalisationRobots = message::localisation::Robots;
     using LocalisationField  = message::localisation::Field;
+    using LocalisationField  = message::localisation::Field;
     using VisionRobot        = message::vision::Robot;
     using VisionRobots       = message::vision::Robots;
+    using FieldDescription   = message::support::FieldDescription;
     using FieldDescription   = message::support::FieldDescription;
 
     using message::eye::DataPoint;
@@ -82,7 +84,6 @@
                    const GreenHorizon& horizon,
                    const FieldDescription& field_description,
                    const LocalisationField& localisation_field) {
-<<<<<<< HEAD
             // Print tracked_robots ids
             log<NUClear::DEBUG>("Robots tracked:");
             for (const auto& tracked_robot : tracked_robots) {
@@ -138,14 +139,28 @@
                 // **************** Robot tracking maintenance ****************
                 for (auto& tracked_robot : tracked_robots) {
                     auto state = RobotModel<double>::StateVec(tracked_robot.ukf.get_state());
-
-                    // If a tracked robot has moved outside of view, keep it as seen so we don't lose it
-                    // A robot is outside of view if it is not within the green horizon
-                    // TODO (tom): It may be better to use fov and image size to determine if a robot should be seen
-                    if (!point_in_convex_hull(horizon.horizon, Eigen::Vector3d(state.rRWw.x(), state.rRWw.y(), 0))) {
-                        tracked_robot.seen = true;
-                    }
-
+                    // **************** Robot tracking maintenance ****************
+                    for (auto& tracked_robot : tracked_robots) {
+                        auto state = RobotModel<double>::StateVec(tracked_robot.ukf.get_state());
+
+                        // If a tracked robot has moved outside of view, keep it as seen so we don't lose it
+                        // A robot is outside of view if it is not within the green horizon
+                        // TODO (tom): It may be better to use fov and image size to determine if a robot should be seen
+                        if (!point_in_convex_hull(horizon.horizon,
+                                                  Eigen::Vector3d(state.rRWw.x(), state.rRWw.y(), 0))) {
+                            tracked_robot.seen = true;
+                        }
+                        // If a tracked robot has moved outside of view, keep it as seen so we don't lose it
+                        // A robot is outside of view if it is not within the green horizon
+                        // TODO (tom): It may be better to use fov and image size to determine if a robot should be seen
+                        if (!point_in_convex_hull(horizon.horizon,
+                                                  Eigen::Vector3d(state.rRWw.x(), state.rRWw.y(), 0))) {
+                            tracked_robot.seen = true;
+                        }
+
+                        // If the tracked robot has not been seen, increment the consecutively missed count
+                        tracked_robot.missed_count = tracked_robot.seen ? 0 : tracked_robot.missed_count + 1;
+                    }
                     // If the tracked robot has not been seen, increment the consecutively missed count
                     tracked_robot.missed_count = tracked_robot.seen ? 0 : tracked_robot.missed_count + 1;
                 }
@@ -157,52 +172,6 @@
                 for (const auto& tracked_robot : tracked_robots) {
                     if (tracked_robot.missed_count > cfg.max_missed_count) {
                         log<NUClear::DEBUG>(fmt::format("Removing robot {} due to missed count", tracked_robot.id));
-=======
-                // Print tracked_robots ids
-                log<DEBUG>("Robots tracked:");
-                for (const auto& tracked_robot : tracked_robots) {
-                    log<DEBUG>("\tID: ", tracked_robot.id);
-                }
-
-                // Set all tracked robots to unseen
-                for (auto& tracked_robot : tracked_robots) {
-                    tracked_robot.seen = false;
-                }
-
-                // **************** Data association ****************
-                if (!vision_robots.robots.empty()) {
-                    Eigen::Isometry3d Hwc = Eigen::Isometry3d(vision_robots.Hcw).inverse();
-                    for (const auto& vision_robot : vision_robots.robots) {
-                        // Position of robot {r} in world {w} space
-                        auto rRWw = Hwc * vision_robot.rRCc;
-
-                        // Data association: find tracked robot which is associated with the vision measurement
-                        data_association(rRWw);
-                    }
-                }
-
-                // **************** Robot tracking maintenance ****************
-                for (auto& tracked_robot : tracked_robots) {
-                    auto state = RobotModel<double>::StateVec(tracked_robot.ukf.get_state());
-
-                    // If a tracked robot has moved outside of view, keep it as seen so we don't lose it
-                    // A robot is outside of view if it is not within the green horizon
-                    // TODO (tom): It may be better to use fov and image size to determine if a robot should be seen
-                    if (!point_in_convex_hull(horizon.horizon, Eigen::Vector3d(state.rRWw.x(), state.rRWw.y(), 0))) {
-                        tracked_robot.seen = true;
-                    }
-
-                    // If the tracked robot has not been seen, increment the consecutively missed count
-                    tracked_robot.missed_count = tracked_robot.seen ? 0 : tracked_robot.missed_count + 1;
-                }
-
-                // Make a vector to store kept robots
-                std::vector<TrackedRobot> new_tracked_robots;
-                // Only keep robots that are not missing or too close to others
-                for (const auto& tracked_robot : tracked_robots) {
-                    if (tracked_robot.missed_count > cfg.max_missed_count) {
-                        log<DEBUG>(fmt::format("Removing robot {} due to missed count", tracked_robot.id));
->>>>>>> 080483e7
                         continue;
                     }
 
@@ -211,11 +180,7 @@
                                    && (tracked_robot.get_rRWw() - other_robot.get_rRWw()).norm()
                                           < cfg.association_distance;
                         })) {
-<<<<<<< HEAD
                         log<NUClear::DEBUG>(fmt::format("Removing robot {} due to proximity", tracked_robot.id));
-=======
-                        log<DEBUG>(fmt::format("Removing robot {} due to proximity", tracked_robot.id));
->>>>>>> 080483e7
                         continue;
                     }
 
@@ -223,7 +188,6 @@
                         localisation_field.Hfw
                         * Eigen::Vector3d(tracked_robot.get_rRWw().x(), tracked_robot.get_rRWw().y(), 0);
 
-<<<<<<< HEAD
                     if (rRFf.x() < field_description.field_length / 2 && rRFf.x() > -field_description.field_length / 2
                         && rRFf.y() < field_description.field_width / 2
                         && rRFf.y() > -field_description.field_width / 2) {
@@ -233,17 +197,6 @@
                     }
 
                     // If none of the cases are true, keep the robot
-=======
-                    if ((rRFf.x() < field_description.dimensions.field_length / 2
-                         || rRFf.x() > -field_description.dimensions.field_length / 2)
-                        && (rRFf.y() < field_description.dimensions.field_width / 2
-                            || rRFf.y() > -field_description.dimensions.field_width / 2)) {
-                        log<DEBUG>(fmt::format("Removing robot {} due to location (outside field)", tracked_robot.id));
-                        continue;
-                    }
-
-                    // If neither case is true, keep the robot
->>>>>>> 080483e7
                     new_tracked_robots.push_back(tracked_robot);
                 }
                 tracked_robots = std::move(new_tracked_robots);
@@ -262,11 +215,7 @@
                 }
                 emit(std::move(localisation_robots));
             });
-<<<<<<< HEAD
-            }
-=======
-    }
->>>>>>> 080483e7
+            }
 
     void RobotLocalisation::data_association(const Eigen::Vector3d& rRWw) {
             // If we have no robots yet, this must be a new robot
