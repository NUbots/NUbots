--- conflicted
+++ resolved
@@ -22,9 +22,5 @@
 
 max_localisation_cost: 2.0
 
-<<<<<<< HEAD
-use_ground_truth: false # Use ground truth robot data from Webots when available (for testing/simulation)
-=======
 # Ground truth configuration
-use_ground_truth: false # Use Webots robot ground truth data
->>>>>>> 8e2a5ea1
+use_ground_truth: false # Use Webots robot ground truth data