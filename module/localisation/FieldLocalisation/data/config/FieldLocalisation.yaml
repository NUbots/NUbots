--- conflicted
+++ resolved
@@ -26,14 +26,6 @@
 min_observations: 100
 
 # Penalty factor for observations being outside map
-<<<<<<< HEAD
-outside_map_penalty_factor: 0.9
-
-# Buzzer fields for when the left (black) button is pressed
-buzzer:
-  localisation_reset_frequency: 1280
-  duration: 300 # Milliseconds
-=======
 outside_map_penalty_factor: 1
 
 # Delay before the particle filter starts (allows odometry to settle)
@@ -41,4 +33,8 @@
 
 # Starting side of the field looking towards own goal from centre of field (LEFT, RIGHT or EITHER)
 starting_side: LEFT
->>>>>>> bb272f38
+
+# Buzzer fields for when the left (black) button is pressed
+buzzer:
+  localisation_reset_frequency: 1280
+  duration: 300 # Milliseconds
