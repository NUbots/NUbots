/*
 * MIT License
 *
 * Copyright (c) 2023 NUbots
 *
 * This file is part of the NUbots codebase.
 * See https://github.com/NUbots/NUbots for further info.
 *
 * Permission is hereby granted, free of charge, to any person obtaining a copy
 * of this software and associated documentation files (the "Software"), to deal
 * in the Software without restriction, including without limitation the rights
 * to use, copy, modify, merge, publish, distribute, sublicense, and/or sell
 * copies of the Software, and to permit persons to whom the Software is
 * furnished to do so, subject to the following conditions:
 *
 * The above copyright notice and this permission notice shall be included in all
 * copies or substantial portions of the Software.
 *
 * THE SOFTWARE IS PROVIDED "AS IS", WITHOUT WARRANTY OF ANY KIND, EXPRESS OR
 * IMPLIED, INCLUDING BUT NOT LIMITED TO THE WARRANTIES OF MERCHANTABILITY,
 * FITNESS FOR A PARTICULAR PURPOSE AND NONINFRINGEMENT. IN NO EVENT SHALL THE
 * AUTHORS OR COPYRIGHT HOLDERS BE LIABLE FOR ANY CLAIM, DAMAGES OR OTHER
 * LIABILITY, WHETHER IN AN ACTION OF CONTRACT, TORT OR OTHERWISE, ARISING FROM,
 * OUT OF OR IN CONNECTION WITH THE SOFTWARE OR THE USE OR OTHER DEALINGS IN THE
 * SOFTWARE.
 */
#ifndef MODULE_LOCALISATION_FIELDLOCALISATION_HPP
#define MODULE_LOCALISATION_FIELDLOCALISATION_HPP

#include <nuclear>

#include "message/eye/DataPoint.hpp"
#include "message/localisation/Field.hpp"
#include "message/support/FieldDescription.hpp"
#include "message/vision/FieldLines.hpp"

#include "utility/localisation/OccupancyMap.hpp"
#include "utility/math/stats/multivariate.hpp"
#include "utility/nusight/NUhelpers.hpp"
#include "utility/support/yaml_expression.hpp"


namespace module::localisation {

    // Particle struct
    struct Particle {
        Eigen::Vector3d state = Eigen::Vector3d::Zero();  // (x, y, theta) of world space in field space
        double weight         = 1.0;
    };


    struct StartingSide {
        enum Value { UNKNOWN = 0, LEFT = 1, RIGHT = 2, EITHER = 3 };
        Value value = Value::UNKNOWN;

        // Constructors
        StartingSide() = default;
        StartingSide(int const& v) : value(static_cast<Value>(v)) {}
        StartingSide(Value const& v) : value(v) {}
        StartingSide(std::string const& str) {
            // clang-format off
                        if      (str == "LEFT") { value = Value::LEFT; }
                        else if (str == "RIGHT") { value = Value::RIGHT; }
                        else if (str == "EITHER")  { value = Value::EITHER; }
                        else {
                            value = Value::UNKNOWN;
                            throw std::runtime_error("String " + str + " did not match any enum for StartingSide");
                        }
            // clang-format on
        }

        // Conversions
        [[nodiscard]] operator Value() const {
            return value;
        }
        [[nodiscard]] operator std::string() const {
            switch (value) {
                case Value::LEFT: return "LEFT";
                case Value::RIGHT: return "RIGHT";
                case Value::EITHER: return "EITHER";
                default: throw std::runtime_error("enum Method's value is corrupt, unknown value stored");
            }
        }
    };

    class FieldLocalisation : public NUClear::Reactor {
    private:
        /// @brief Stores configuration values
        struct Config {
            /// @brief Size of the grid cells in the occupancy grid [m]
            double grid_size = 0.0;
            /// @brief Number of particles to use in the particle filter
            int n_particles = 0;
            /// @brief Uncertainty in the process model
            Eigen::Matrix3d process_noise = Eigen::Matrix3d::Zero();
            /// @brief Uncertainty in the measurement model
            double measurement_noise = 0;
            /// @brief Maximum distance a field line can be from a particle to be considered an observation [m]
            double max_range = 0;
            /// @brief Initial state (x,y,theta) of the robot, saved for resetting
            std::vector<Eigen::Vector3d> initial_state{};
            /// @brief Initial covariance matrix of the robot's state, saved for resetting
            Eigen::Matrix3d initial_covariance = Eigen::Matrix3d::Identity();
            /// @brief Bool to enable/disable saving the generated map as a csv file
            bool save_map = false;
            /// @brief Minimum number of field line points for a measurement update
            size_t min_observations = 0;
            /// @brief Penalty factor for observations being outside map
            double outside_map_penalty_factor = 0.0;
<<<<<<< HEAD
            /// @brief Struct to store buzzer fields
            struct {
                /// @brief Container for the buzzer frequency when localisation is reset
                float localisation_reset_frequency = 0.0;
                /// @brief Container for the buzzer duration (milliseconds)
                int duration = 0;
            } buzzer;
=======
            /// @brief Start time delay for the particle filter
            double start_time_delay = 0.0;
            /// @brief Starting side of the field (left, right, or either)
            StartingSide starting_side = StartingSide::UNKNOWN;
>>>>>>> bb272f38
        } cfg;

        NUClear::clock::time_point last_time_update_time;

        /// @brief Occupancy grid map of the field lines
        OccupancyMap<double> fieldline_map;

        /// @brief State (x,y,theta) of the robot
        Eigen::Vector3d state = Eigen::Vector3d::Zero();

        /// @brief Covariance matrix of the robot's state
        Eigen::Matrix3d covariance = Eigen::Matrix3d::Identity();

        /// @brief Status of if the robot is falling
        bool falling = false;

        /// @brief Particles used in the particle filter
        std::vector<Particle> particles{};

        /// @brief The time of startup
        NUClear::clock::time_point startup_time;

    public:
        /// @brief Called by the powerplant to build and setup the FieldLocalisation reactor.
        explicit FieldLocalisation(std::unique_ptr<NUClear::Environment> environment);

        /// @brief Transform a point in the robot's coordinate frame into an index in the map
        /// @param particle The state of the particle (x,y,theta)
        /// @param rPWw The field point (x, y) in world space {w} [m]
        /// @return The observation location (x, y) in the map
        Eigen::Vector2i position_in_map(const Eigen::Vector3d particle, const Eigen::Vector3d rPWw);

        /// @brief Get the weight of a particle given a set of observations
        /// @param particle The state of the particle (x,y,theta)
        /// @param observations The observations (x, y) in the robot's coordinate frame [m]
        /// @return The weight of the particle
        double calculate_weight(const Eigen::Vector3d particle, const std::vector<Eigen::Vector3d>& observations);

        /// @brief Get the current mean (state) of the robot
        // @return The current mean (state) of the robot
        Eigen::Vector3d compute_mean();

        /// @brief Get the current covariance matrix of the robot's state
        // @return The current covariance matrix of the robot's state
        Eigen::Matrix3d compute_covariance();

        /// @brief Perform a time update on the particles
        /// @param walk_command The walk command (dx, dy, dtheta)
        /// @param dt The time since the last time update
        void time_update();

        /// @brief Resample the particles based on their weights
        /// @param particles Vector of particles to be resampled
        /// @return The resampled particles
        void resample();

        /// @brief Add some noise to the particles to compensate for the fact that we don't have a perfect model
        /// @param particles Vector of particles to be resampled
        /// @return The particles with noise added
        void add_noise();
    };
}  // namespace module::localisation

#endif  // MODULE_LOCALISATION_FIELDLOCALISATION_HPP<|MERGE_RESOLUTION|>--- conflicted
+++ resolved
@@ -107,7 +107,10 @@
             size_t min_observations = 0;
             /// @brief Penalty factor for observations being outside map
             double outside_map_penalty_factor = 0.0;
-<<<<<<< HEAD
+            /// @brief Start time delay for the particle filter
+            double start_time_delay = 0.0;
+            /// @brief Starting side of the field (left, right, or either)
+            StartingSide starting_side = StartingSide::UNKNOWN;
             /// @brief Struct to store buzzer fields
             struct {
                 /// @brief Container for the buzzer frequency when localisation is reset
@@ -115,12 +118,6 @@
                 /// @brief Container for the buzzer duration (milliseconds)
                 int duration = 0;
             } buzzer;
-=======
-            /// @brief Start time delay for the particle filter
-            double start_time_delay = 0.0;
-            /// @brief Starting side of the field (left, right, or either)
-            StartingSide starting_side = StartingSide::UNKNOWN;
->>>>>>> bb272f38
         } cfg;
 
         NUClear::clock::time_point last_time_update_time;
