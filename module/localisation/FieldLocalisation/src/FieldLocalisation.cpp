#include "FieldLocalisation.hpp"

#include <Eigen/Dense>
#include <fstream>

#include "extension/Configuration.hpp"

#include "message/behaviour/state/Stability.hpp"
#include "message/support/FieldDescription.hpp"
#include "message/localisation/Field.hpp"

#include "message/input/Buttons.hpp"
#include "message/output/Buzzer.hpp"

namespace module::localisation {

    using extension::Configuration;

    using message::behaviour::state::Stability;
    using message::localisation::Field;
    using message::motion::DisableWalkEngineCommand;
    using message::motion::EnableWalkEngineCommand;
    using message::motion::ExecuteGetup;
    using message::motion::KillGetup;
    using message::motion::StopCommand;
    using message::motion::WalkCommand;
    using message::support::FieldDescription;
    using message::vision::FieldLines;

    using message::input::ButtonLeftUp;
    using message::input::ButtonLeftDown;
    using message::output::Buzzer;
    using message::localisation::ResetFieldLocalisation;

    using utility::math::stats::MultivariateNormal;
    using utility::nusight::graph;
    using utility::support::Expression;

    FieldLocalisation::FieldLocalisation(std::unique_ptr<NUClear::Environment> environment)
        : Reactor(std::move(environment)) {

        on<Configuration>("FieldLocalisation.yaml").then([this](const Configuration& config) {
            this->log_level = config["log_level"].as<NUClear::LogLevel>();
            cfg.grid_size   = config["grid_size"].as<double>();
            cfg.n_particles = config["n_particles"].as<int>();
            cfg.save_map    = config["save_map"].as<bool>();

            // Initial state, covariance and process noise
            cfg.initial_covariance.diagonal() = Eigen::Vector3d(config["initial_covariance"].as<Expression>());
            cfg.process_noise.diagonal()      = Eigen::Vector3d(config["process_noise"].as<Expression>());
            cfg.measurement_noise             = config["measurement_noise"].as<double>();
            cfg.max_range                     = config["max_range"].as<double>();
            cfg.min_observations              = config["min_observations"].as<size_t>();
            cfg.outside_map_penalty_factor    = config["outside_map_penalty_factor"].as<double>();
            cfg.use_hardcoded_initial_state   = config["use_hardcoded_initial_state"].as<bool>();
            if (cfg.use_hardcoded_initial_state) {
                cfg.initial_state.push_back(Eigen::Vector3d(config["initial_state"].as<Expression>()));
            }
<<<<<<< HEAD
            cfg.localisation_reset_freq = config["buzzer"]["localisation_reset_freq"].as<float>();
            cfg.buzzer_duration = config["buzzer"]["duration"].as<int>();
=======
>>>>>>> 71529ac2
        });

        // When the left (black) button is pressed, reset localisation and ring the buzzer after
        on<Trigger<ButtonLeftDown>>().then([this](){
            // Reset localisation and ring the buzzer
            emit(std::make_unique<ResetFieldLocalisation>());
            auto buzzer_msg = std::make_unique<Buzzer>();
            buzzer_msg->buzzer_frequency = cfg.localisation_reset_freq;
            emit(buzzer_msg);

            // Use the ButtonLeftUp message to silence the buzzer after a busy wait
            emit<Scope::DELAY>(std::make_unique<ButtonLeftUp>(), std::chrono::milliseconds(cfg.buzzer_duration));
        });

        // Silence the buzzer after the user lets go of the left (black) pin
        on<Trigger<ButtonLeftUp>>().then([this](){
            auto buzzer_msg = std::make_unique<Buzzer>();
            buzzer_msg->buzzer_frequency = 0;
            emit(buzzer_msg);
        });


        on<Trigger<ResetFieldLocalisation>>().then([this] {
            // Reset the particles to the initial state
            state      = cfg.initial_state[0];
            covariance = cfg.initial_covariance;
            particles.clear();

            int n_particles_each = cfg.n_particles / cfg.initial_state.size();

            // Loop over initial states and evenly distribute particles
            for (auto& s : cfg.initial_state) {
                MultivariateNormal<double, 3> multivariate(s, covariance);
                for (int i = 0; i < n_particles_each; i++) {
                    particles.push_back(Particle(multivariate.sample(), 1.0));
                }
            }
        });

        on<Startup, Trigger<FieldDescription>>().then("Update Field Line Map", [this](const FieldDescription& fd) {
            // Resize map to the field dimensions
            int map_width  = (fd.dimensions.field_width + 2 * fd.dimensions.border_strip_min_width) / cfg.grid_size;
            int map_length = (fd.dimensions.field_length + 2 * fd.dimensions.border_strip_min_width) / cfg.grid_size;
            fieldline_map.resize(map_width, map_length);

            // Calculate line width in grid cells
            int line_width = fd.dimensions.line_width / cfg.grid_size;

            // Add outer field lines
            int field_x0     = (fd.dimensions.border_strip_min_width) / cfg.grid_size;
            int field_y0     = (fd.dimensions.border_strip_min_width) / cfg.grid_size;
            int field_width  = (fd.dimensions.field_width) / cfg.grid_size;
            int field_length = (fd.dimensions.field_length) / cfg.grid_size;
            fieldline_map.add_rectangle(field_x0, field_y0, field_length, field_width, line_width);

            // Add left goal area box
            int left_goal_box_x0 = (fd.dimensions.border_strip_min_width) / cfg.grid_size;
            int left_goal_box_y0 =
                (fd.dimensions.border_strip_min_width + (fd.dimensions.field_width - fd.dimensions.goal_area_width) / 2)
                / cfg.grid_size;
            int left_goal_box_width  = (fd.dimensions.goal_area_length) / cfg.grid_size;
            int left_goal_box_length = (fd.dimensions.goal_area_width) / cfg.grid_size;
            fieldline_map.add_rectangle(left_goal_box_x0,
                                        left_goal_box_y0,
                                        left_goal_box_width,
                                        left_goal_box_length,
                                        line_width);

            // Add right goal area box
            int right_goal_box_x0 =
                (fd.dimensions.border_strip_min_width + fd.dimensions.field_length - fd.dimensions.goal_area_length)
                / cfg.grid_size;
            int right_goal_box_y0     = left_goal_box_y0;
            int right_goal_box_width  = left_goal_box_width;
            int right_goal_box_length = left_goal_box_length;
            fieldline_map.add_rectangle(right_goal_box_x0,
                                        right_goal_box_y0,
                                        right_goal_box_width,
                                        right_goal_box_length,
                                        line_width);

            // Add left penalty area box
            int left_penalty_box_x0 = (fd.dimensions.border_strip_min_width) / cfg.grid_size;
            int left_penalty_box_y0 = (fd.dimensions.border_strip_min_width
                                       + (fd.dimensions.field_width - fd.dimensions.penalty_area_width) / 2)
                                      / cfg.grid_size;
            int left_penalty_box_width  = (fd.dimensions.penalty_area_width) / cfg.grid_size;
            int left_penalty_box_length = (fd.dimensions.penalty_area_length) / cfg.grid_size;
            fieldline_map.add_rectangle(left_penalty_box_x0,
                                        left_penalty_box_y0,
                                        left_penalty_box_length,
                                        left_penalty_box_width,
                                        line_width);

            // Add right penalty area box
            int right_penalty_box_x0 =
                (fd.dimensions.border_strip_min_width + fd.dimensions.field_length - fd.dimensions.penalty_area_length)
                / cfg.grid_size;
            int right_penalty_box_y0     = left_penalty_box_y0;
            int right_penalty_box_width  = left_penalty_box_width;
            int right_penalty_box_length = left_penalty_box_length;
            fieldline_map.add_rectangle(right_penalty_box_x0,
                                        right_penalty_box_y0,
                                        right_penalty_box_length,
                                        right_penalty_box_width,
                                        line_width);

            // Add centre line
            int centre_line_x0 =
                (fd.dimensions.border_strip_min_width + fd.dimensions.field_length / 2) / cfg.grid_size;
            int centre_line_y0     = (fd.dimensions.border_strip_min_width) / cfg.grid_size;
            int centre_line_width  = (fd.dimensions.field_width) / cfg.grid_size;
            int centre_line_length = (fd.dimensions.line_width) / cfg.grid_size;
            fieldline_map.add_rectangle(centre_line_x0,
                                        centre_line_y0,
                                        centre_line_length,
                                        centre_line_width,
                                        line_width);

            // Add left penalty cross in centre of penalty area
            int left_penalty_cross_x0 =
                (fd.dimensions.border_strip_min_width + fd.dimensions.penalty_mark_distance) / cfg.grid_size;
            int left_penalty_cross_y0 =
                (fd.dimensions.border_strip_min_width + fd.dimensions.field_width / 2) / cfg.grid_size;
            int left_penalty_cross_width = 0.1 / cfg.grid_size;
            fieldline_map.add_cross(left_penalty_cross_x0, left_penalty_cross_y0, left_penalty_cross_width, line_width);

            // Add right penalty cross in centre of penalty area
            int right_penalty_cross_x0 = (fd.dimensions.border_strip_min_width + fd.dimensions.field_length
                                          - fd.dimensions.penalty_mark_distance)
                                         / cfg.grid_size;
            int right_penalty_cross_y0    = left_penalty_cross_y0;
            int right_penalty_cross_width = 0.1 / cfg.grid_size;
            fieldline_map.add_cross(right_penalty_cross_x0,
                                    right_penalty_cross_y0,
                                    right_penalty_cross_width,
                                    line_width);

            // Add centre cross in centre of field
            int centre_cross_x0 =
                (fd.dimensions.border_strip_min_width + fd.dimensions.field_length / 2) / cfg.grid_size
                + line_width / 2;
            int centre_cross_y0    = left_penalty_cross_y0;
            int centre_cross_width = 0.1 / cfg.grid_size;
            fieldline_map.add_cross(centre_cross_x0, centre_cross_y0, centre_cross_width, line_width);

            // Add centre circle
            int centre_circle_x0 =
                (fd.dimensions.border_strip_min_width + fd.dimensions.field_length / 2) / cfg.grid_size;
            int centre_circle_y0 =
                (fd.dimensions.border_strip_min_width + fd.dimensions.field_width / 2) / cfg.grid_size;
            int centre_circle_r = (fd.dimensions.center_circle_diameter / 2) / cfg.grid_size;
            fieldline_map.add_circle(centre_circle_x0, centre_circle_y0, centre_circle_r, line_width);

            // Precompute the distance map
            fieldline_map.create_distance_map(cfg.grid_size);

            // Save the map to a csv file
            if (cfg.save_map) {
                std::ofstream file("recordings/fieldline_map.csv");
                file << fieldline_map.get_map();
                file.close();
            }

            if (log_level <= NUClear::DEBUG) {
                // For all points in the map with an occupancy value of 1, display them on graph
                Eigen::MatrixXd fieldline_map_data = fieldline_map.get_map();
                for (int i = 0; i < fieldline_map_data.rows(); i++) {
                    for (int j = 0; j < fieldline_map_data.cols(); j++) {
                        if (fieldline_map_data(i, j) == 0) {
                            emit(graph("Field Line Map", i, j));
                        }
                    }
                }
            }

            // Intialise the particles to be distrbuted along either sides of the positive half of the field, facing
            // towards the field
            if (!cfg.use_hardcoded_initial_state) {
                cfg.initial_state.emplace_back((fd.dimensions.field_length / 2.0),
                                               (fd.dimensions.field_width / 2.0),
                                               -M_PI_2);
                cfg.initial_state.emplace_back((fd.dimensions.field_length / 2.0),
                                               (-fd.dimensions.field_width / 2.0),
                                               M_PI_2);
            }

            // Initialise the particles with a multivariate normal distribution
            state      = cfg.initial_state[0];
            covariance = cfg.initial_covariance;
            particles.clear();

            int n_particles_each = cfg.n_particles / cfg.initial_state.size();

            // Loop over initial states and evenly distribute particles
            for (auto& s : cfg.initial_state) {
                MultivariateNormal<double, 3> multivariate(s, covariance);
                for (int i = 0; i < n_particles_each; i++) {
                    particles.push_back(Particle(multivariate.sample(), 1.0));
                }
            }

            // Set the time update time to now
            last_time_update_time = NUClear::clock::now();
        });

        on<Trigger<FieldLines>, Optional<With<Stability>>>().then(
            "Particle Filter",
            [this](const FieldLines& field_lines, const std::shared_ptr<const Stability>& stability) {
                Eigen::Isometry3d Hcw = Eigen::Isometry3d(field_lines.Hcw);
                if (stability != nullptr) {
                    if (*stability != Stability::FALLEN && *stability != Stability::FALLING
                        && *stability != Stability::UNKNOWN && field_lines.rPWw.size() > cfg.min_observations) {
                        // Add noise to the particles
                        add_noise();

                        // Calculate the weight of each particle based on the observations occupancy values
                        for (int i = 0; i < cfg.n_particles; i++) {
                            particles[i].weight = calculate_weight(particles[i].state, field_lines.rPWw);
                            if (log_level <= NUClear::DEBUG) {
                                auto particle_cell = position_in_map(particles[i].state, Eigen::Vector3d::Zero());
                                emit(graph("Particle " + std::to_string(i), particle_cell.x(), particle_cell.y()));
                            }
                        }

                        // Resample the particles based on the weights
                        resample();
                    }
                    // Compute the state (mean) and covariance of the particles
                    state      = compute_mean();
                    covariance = compute_covariance();
                    if (log_level <= NUClear::DEBUG) {

                        for (auto rPWw : field_lines.rPWw) {
                            auto observation_cell = position_in_map(state, rPWw);
                            emit(graph("Field line point", observation_cell.x(), observation_cell.y()));
                        }

                        // Graph where the world frame is positioned in the map
                        auto state_cell = position_in_map(state, Eigen::Vector3d::Zero());
                        emit(graph("World (x,y)", state_cell.x(), state_cell.y()));

                        // Graph the cell 0.5m in front of the world frame to visualise the direction of world frame x
                        auto direction_cell = position_in_map(state, 0.5 * Eigen::Vector3d::UnitX());
                        emit(graph("World (theta)", direction_cell.x(), direction_cell.y()));

                        // Graph where the robot is positioned in the map
                        Eigen::Isometry3d Hwc = Hcw.inverse();
                        Eigen::Vector3d rCWw  = Eigen::Vector3d(Hwc.translation().x(), Hwc.translation().y(), 0.0);
                        auto robot_cell       = position_in_map(state, rCWw);
                        emit(graph("Robot (x,y)", robot_cell.x(), robot_cell.y()));

                        // Graph the cell 0.5m in front of the robot to visualise the direction it's facing
                        Eigen::Vector3d rTCc  = Eigen::Vector3d::UnitX();
                        Eigen::Vector3d rTWw  = Hwc * rTCc;
                        auto robot_theta_cell = position_in_map(state, rTWw);
                        emit(graph("Robot (theta)", robot_theta_cell.x(), robot_theta_cell.y()));

                        emit(graph("Localisation Uncertainty", covariance.trace()));
                    }
                }
                // Build and emit the field message
                auto field(std::make_unique<Field>());
                Eigen::Isometry3d Hfw(Eigen::Isometry3d::Identity());
                Hfw.translation() = Eigen::Vector3d(state.x(), state.y(), 0);
                Hfw.linear()      = Eigen::AngleAxisd(state.z(), Eigen::Vector3d::UnitZ()).toRotationMatrix();
                field->Hfw        = Hfw.matrix();
                field->covariance = covariance;
                emit(field);
            });
    }

    Eigen::Vector2i FieldLocalisation::position_in_map(const Eigen::Vector3d particle, const Eigen::Vector3d rPWw) {
        // Transform observations from world {w} to field {f} space
        Eigen::Isometry3d Hfw;
        Hfw.translation()    = Eigen::Vector3d(particle(0), particle(1), 0.0);
        Hfw.linear()         = Eigen::AngleAxisd(particle(2), Eigen::Vector3d::UnitZ()).toRotationMatrix();
        Eigen::Vector3d rPFf = Hfw * rPWw;

        // Get the associated position/index in the map [x, y]
        int x_map = fieldline_map.get_length() / 2 - std::round(rPFf(1) / cfg.grid_size);
        int y_map = fieldline_map.get_width() / 2 + std::round(rPFf(0) / cfg.grid_size);
        return Eigen::Vector2i(x_map, y_map);
    }

    double FieldLocalisation::calculate_weight(const Eigen::Vector3d particle,
                                               const std::vector<Eigen::Vector3d>& observations) {
        double weight = 0;
        for (auto rORr : observations) {
            // Get the position of the observation in the map for this particle [x, y]
            Eigen::Vector2i map_position = position_in_map(particle, rORr);
            // Get the distance to the closest field line point in the map
            double occupancy_value = fieldline_map.get_occupancy_value(map_position.x(), map_position.y());
            // Check if the observation is within the max range and within the field
            if (occupancy_value != -1 && rORr.norm() < cfg.max_range) {
                weight += std::exp(-0.5 * std::pow(occupancy_value / cfg.measurement_noise, 2))
                          / (2 * M_PI * std::pow(cfg.measurement_noise, 2));
            }
            // If the observation is outside the max range, penalise it
            else {
                weight *= cfg.outside_map_penalty_factor;
            }
        }

        return std::max(weight, 0.0);
    }

    void FieldLocalisation::resample() {
        std::vector<double> weights(particles.size());
        double weight_sum = 0;
        for (size_t i = 0; i < particles.size(); i++) {
            weights[i] = particles[i].weight;
            weight_sum += weights[i];
        }
        if (weight_sum <= std::numeric_limits<double>::epsilon()) {
            log<NUClear::DEBUG>("All weights are zero, cannot resample");
            // Add some more noise to the particles
            add_noise();
            return;
        }
        // Normalise the weights so that they sum to 1
        for (auto& weight : weights) {
            weight /= weight_sum;
        }

        std::vector<Particle> resampled_particles(particles.size());
        std::default_random_engine gen;
        std::discrete_distribution<int> distribution(weights.begin(), weights.end());
        for (size_t i = 0; i < particles.size(); i++) {
            int index              = distribution(gen);
            resampled_particles[i] = particles[index];
        }

        particles = resampled_particles;
    }

    Eigen::Vector3d FieldLocalisation::compute_mean() {
        Eigen::Vector3d mean = Eigen::Vector3d::Zero();
        for (const auto& particle : particles) {
            mean += particle.state;
        }
        return mean / cfg.n_particles;
    }

    Eigen::Matrix<double, 3, 3> FieldLocalisation::compute_covariance() {
        Eigen::Matrix<double, 3, 3> cov_matrix = Eigen::Matrix<double, 3, 3>::Zero();
        for (const auto& particle : particles) {
            const Eigen::Vector3d deviation = particle.state - state;
            cov_matrix += deviation * deviation.transpose();
        }
        cov_matrix /= (cfg.n_particles - 1);
        return cov_matrix;
    }

    void FieldLocalisation::add_noise() {
        MultivariateNormal<double, 3> multivariate(Eigen::Vector3d::Zero(), cfg.process_noise);

        for (auto& particle : particles) {
            particle.state += multivariate.sample();
        }
    }

}  // namespace module::localisation<|MERGE_RESOLUTION|>--- conflicted
+++ resolved
@@ -56,11 +56,10 @@
             if (cfg.use_hardcoded_initial_state) {
                 cfg.initial_state.push_back(Eigen::Vector3d(config["initial_state"].as<Expression>()));
             }
-<<<<<<< HEAD
+
             cfg.localisation_reset_freq = config["buzzer"]["localisation_reset_freq"].as<float>();
             cfg.buzzer_duration = config["buzzer"]["duration"].as<int>();
-=======
->>>>>>> 71529ac2
+
         });
 
         // When the left (black) button is pressed, reset localisation and ring the buzzer after
