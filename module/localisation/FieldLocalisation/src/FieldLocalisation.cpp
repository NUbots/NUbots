/*
 * MIT License
 *
 * Copyright (c) 2023 NUbots
 *
 * This file is part of the NUbots codebase.
 * See https://github.com/NUbots/NUbots for further info.
 *
 * Permission is hereby granted, free of charge, to any person obtaining a copy
 * of this software and associated documentation files (the "Software"), to deal
 * in the Software without restriction, including without limitation the rights
 * to use, copy, modify, merge, publish, distribute, sublicense, and/or sell
 * copies of the Software, and to permit persons to whom the Software is
 * furnished to do so, subject to the following conditions:
 *
 * The above copyright notice and this permission notice shall be included in all
 * copies or substantial portions of the Software.
 *
 * THE SOFTWARE IS PROVIDED "AS IS", WITHOUT WARRANTY OF ANY KIND, EXPRESS OR
 * IMPLIED, INCLUDING BUT NOT LIMITED TO THE WARRANTIES OF MERCHANTABILITY,
 * FITNESS FOR A PARTICULAR PURPOSE AND NONINFRINGEMENT. IN NO EVENT SHALL THE
 * AUTHORS OR COPYRIGHT HOLDERS BE LIABLE FOR ANY CLAIM, DAMAGES OR OTHER
 * LIABILITY, WHETHER IN AN ACTION OF CONTRACT, TORT OR OTHERWISE, ARISING FROM,
 * OUT OF OR IN CONNECTION WITH THE SOFTWARE OR THE USE OR OTHER DEALINGS IN THE
 * SOFTWARE.
 */
#include "FieldLocalisation.hpp"

#include <fstream>

#include "extension/Configuration.hpp"

#include "message/behaviour/state/Stability.hpp"
<<<<<<< HEAD
#include "message/platform/RawSensors.hpp"

#include "utility/math/euler.hpp"
#include "utility/nusight/NUhelpers.hpp"
=======
#include "message/input/Buttons.hpp"
#include "message/localisation/Field.hpp"
#include "message/output/Buzzer.hpp"
#include "message/support/FieldDescription.hpp"
>>>>>>> b073249a

namespace module::localisation {

    using extension::Configuration;

    using message::behaviour::state::Stability;
    using message::localisation::Field;
    using message::localisation::ResetFieldLocalisation;
    using message::support::FieldDescription;
    using message::vision::FieldLines;

<<<<<<< HEAD
    using utility::math::euler::mat_to_rpy_intrinsic;
=======
    using message::input::ButtonLeftDown;
    using message::input::ButtonLeftUp;
    using message::localisation::ResetFieldLocalisation;
    using message::output::Buzzer;

    using utility::math::stats::MultivariateNormal;
>>>>>>> b073249a
    using utility::nusight::graph;
    using utility::support::Expression;

    using namespace std::chrono;

    FieldLocalisation::FieldLocalisation(std::unique_ptr<NUClear::Environment> environment)
        : Reactor(std::move(environment)) {

        on<Configuration>("FieldLocalisation.yaml").then([this](const Configuration& config) {
            this->log_level                     = config["log_level"].as<NUClear::LogLevel>();
            cfg.grid_size                       = config["grid_size"].as<double>();
            cfg.save_map                        = config["save_map"].as<bool>();
            cfg.n_particles                     = config["n_particles"].as<int>();
            cfg.initial_state                   = Eigen::Vector3d(config["initial_state"].as<Expression>());
            cfg.initial_covariance.diagonal()   = Eigen::Vector3d(config["initial_covariance"].as<Expression>());
            cfg.process_noise.diagonal()        = Eigen::Vector3d(config["process_noise"].as<Expression>());
            cfg.starting_side                   = config["starting_side"].as<std::string>();
            cfg.start_time_delay                = config["start_time_delay"].as<double>();
            cfg.use_ground_truth_localisation   = config["use_ground_truth_localisation"].as<bool>();
            filter.model.process_noise_diagonal = config["process_noise"].as<Expression>();
            filter.model.n_particles            = config["n_particles"].as<int>();
            cfg.buzzer.localisation_reset_frequency = config["buzzer"]["localisation_reset_frequency"].as<float>();
        });

        on<Startup, Trigger<FieldDescription>>().then("Update Field Line Map", [this](const FieldDescription& fd) {
            // Generate the field line distance map
            fieldline_distance_map = utility::localisation::setup_fieldline_distance_map(fd, cfg.grid_size);
            if (cfg.save_map) {
                std::ofstream file("recordings/fieldline_map.csv");
                file << fieldline_distance_map.get_map();
                file.close();
            }

            // Set the initial state as either left, right, both sides of the field or manually specified inital state
            auto left_side =
                Eigen::Vector3d((fd.dimensions.field_length / 4), (fd.dimensions.field_width / 2), -M_PI_2);
            auto right_side =
                Eigen::Vector3d((fd.dimensions.field_length / 4), (-fd.dimensions.field_width / 2), M_PI_2);
            switch (cfg.starting_side) {
                case StartingSide::LEFT:
                    cfg.initial_hypotheses.emplace_back(std::make_pair(left_side, cfg.initial_covariance));
                    break;
                case StartingSide::RIGHT:
                    cfg.initial_hypotheses.emplace_back(std::make_pair(right_side, cfg.initial_covariance));
                    break;
                case StartingSide::EITHER:
                    cfg.initial_hypotheses.emplace_back(std::make_pair(left_side, cfg.initial_covariance));
                    cfg.initial_hypotheses.emplace_back(std::make_pair(right_side, cfg.initial_covariance));
                    break;
                case StartingSide::CUSTOM:
                    cfg.initial_hypotheses.emplace_back(std::make_pair(cfg.initial_state, cfg.initial_covariance));
                    break;
                default: log<NUClear::ERROR>("Invalid starting_side specified"); break;
            }
            filter.set_state(cfg.initial_hypotheses);

            last_time_update_time = NUClear::clock::now();
            startup_time          = NUClear::clock::now();
        });

        // When the left (black) button is pressed, reset localisation and ring the buzzer after
        on<Trigger<ButtonLeftDown>>().then([this]() {
            // Reset localisation and ring the buzzer
            emit(std::make_unique<ResetFieldLocalisation>());
            emit(std::make_unique<Buzzer>(cfg.buzzer.localisation_reset_frequency));
        });

        // Silence the buzzer after the user lets go of the left (black) pin
        on<Trigger<ButtonLeftUp>>().then([this]() { emit(std::make_unique<Buzzer>(0)); });

        on<Trigger<ResetFieldLocalisation>>().then([this] {
            filter.set_state(cfg.initial_hypotheses);
            log<NUClear::WARN>("Field localisation reset completed.");
        });

        on<Trigger<FieldLines>, With<Stability>, With<RawSensors>>().then(
            "Particle Filter",
            [this](const FieldLines& field_lines, const Stability& stability, const RawSensors& raw_sensors) {
                auto time_since_startup =
                    std::chrono::duration_cast<std::chrono::seconds>(NUClear::clock::now() - startup_time).count();
                bool fallen = stability <= Stability::FALLING;

                // Emit field message using ground truth if available
                if (cfg.use_ground_truth_localisation) {
                    auto field(std::make_unique<Field>());
                    field->Hfw = raw_sensors.localisation_ground_truth.Hfw;
                    emit(field);
                    return;
                }

                // Not a valid time to run localisation
                if (fallen || field_lines.rPWw.size() < cfg.min_observations
                    || time_since_startup < cfg.start_time_delay) {
                    return;
                }

                // Measurement update (using field line observations)
                for (int i = 0; i < cfg.n_particles; i++) {
                    auto weight = calculate_weight(filter.get_particle(i), field_lines.rPWw);
                    filter.set_particle_weight(weight, i);
                }

                // Time update (includes resampling)
                const double dt =
                    duration_cast<duration<double>>(NUClear::clock::now() - last_time_update_time).count();
                last_time_update_time = NUClear::clock::now();
                filter.time(dt);

                auto field(std::make_unique<Field>());
                field->Hfw = compute_Hfw(filter.get_state());
                if (log_level <= NUClear::DEBUG && raw_sensors.localisation_ground_truth.exists) {
                    debug_field_localisation(field->Hfw, raw_sensors);
                }
                field->covariance = filter.get_covariance();
                if (log_level <= NUClear::DEBUG) {
                    field->particles = filter.get_particles_as_vector();
                }
                emit(field);
            });
    }

    void FieldLocalisation::debug_field_localisation(Eigen::Isometry3d Hfw, const RawSensors& raw_sensors) {
        const Eigen::Isometry3d true_Hfw = Eigen::Isometry3d(raw_sensors.localisation_ground_truth.Hfw);
        // Determine translational distance error
        Eigen::Vector3d true_rFWw  = true_Hfw.translation();
        Eigen::Vector3d rFWw       = (Hfw.translation());
        Eigen::Vector3d error_rFWw = (true_rFWw - rFWw).cwiseAbs();
        // Determine yaw, pitch, and roll error
        Eigen::Vector3d true_Rfw  = mat_to_rpy_intrinsic(true_Hfw.rotation());
        Eigen::Vector3d Rfw       = mat_to_rpy_intrinsic(Hfw.rotation());
        Eigen::Vector3d error_Rfw = (true_Rfw - Rfw).cwiseAbs();
        double quat_rot_error     = Eigen::Quaterniond(true_Hfw.linear() * Hfw.inverse().linear()).w();

        // Graph translation and error from ground truth
        emit(graph("Hfw true translation (rFWw)", true_rFWw.x(), true_rFWw.y(), true_rFWw.z()));
        emit(graph("Hfw translation error", error_rFWw.x(), error_rFWw.y(), error_rFWw.z()));
        // Graph rotation and error from ground truth
        emit(graph("Rfw true angles (rpy)", true_Rfw.x(), true_Rfw.y(), true_Rfw.z()));
        emit(graph("Rfw error (rpy)", error_Rfw.x(), error_Rfw.y(), error_Rfw.z()));
        emit(graph("Quaternion rotational error", quat_rot_error));
    }

    Eigen::Isometry3d FieldLocalisation::compute_Hfw(const Eigen::Vector3d& particle) {
        return Eigen::Translation<double, 3>(particle.x(), particle.y(), 0)
               * Eigen::AngleAxis<double>(particle.z(), Eigen::Matrix<double, 3, 1>::UnitZ());
    }

    Eigen::Vector2i FieldLocalisation::position_in_map(const Eigen::Vector3d& particle, const Eigen::Vector3d& rPWw) {
        // Transform observations from world {w} to field {f} space
        Eigen::Vector3d rPFf = compute_Hfw(particle) * rPWw;

        // Get the associated index in the field line map [x, y]
        // Note: field space is placed in centre of the field, whereas the field line map origin (x,y) is top left
        // corner of discretised field
        return Eigen::Vector2i(fieldline_distance_map.get_length() / 2 - std::round(rPFf(1) / cfg.grid_size),
                               fieldline_distance_map.get_width() / 2 + std::round(rPFf(0) / cfg.grid_size));
    }

    double FieldLocalisation::calculate_weight(const Eigen::Vector3d& particle,
                                               const std::vector<Eigen::Vector3d>& observations) {
        double weight = 0;
        for (auto rORr : observations) {
            // Get the position [x, y] of the observation in the map for this particle
            Eigen::Vector2i map_position = position_in_map(particle, rORr);
            weight += std::pow(fieldline_distance_map.get_occupancy_value(map_position.x(), map_position.y()), 2);
        }
        return 1.0 / (weight + std::numeric_limits<double>::epsilon());
    }
}  // namespace module::localisation<|MERGE_RESOLUTION|>--- conflicted
+++ resolved
@@ -31,17 +31,14 @@
 #include "extension/Configuration.hpp"
 
 #include "message/behaviour/state/Stability.hpp"
-<<<<<<< HEAD
-#include "message/platform/RawSensors.hpp"
-
-#include "utility/math/euler.hpp"
-#include "utility/nusight/NUhelpers.hpp"
-=======
 #include "message/input/Buttons.hpp"
 #include "message/localisation/Field.hpp"
 #include "message/output/Buzzer.hpp"
+#include "message/platform/RawSensors.hpp"
 #include "message/support/FieldDescription.hpp"
->>>>>>> b073249a
+
+#include "utility/math/euler.hpp"
+#include "utility/nusight/NUhelpers.hpp"
 
 namespace module::localisation {
 
@@ -53,16 +50,13 @@
     using message::support::FieldDescription;
     using message::vision::FieldLines;
 
-<<<<<<< HEAD
-    using utility::math::euler::mat_to_rpy_intrinsic;
-=======
     using message::input::ButtonLeftDown;
     using message::input::ButtonLeftUp;
     using message::localisation::ResetFieldLocalisation;
     using message::output::Buzzer;
+    using utility::math::euler::mat_to_rpy_intrinsic;
 
     using utility::math::stats::MultivariateNormal;
->>>>>>> b073249a
     using utility::nusight::graph;
     using utility::support::Expression;
 
@@ -72,18 +66,18 @@
         : Reactor(std::move(environment)) {
 
         on<Configuration>("FieldLocalisation.yaml").then([this](const Configuration& config) {
-            this->log_level                     = config["log_level"].as<NUClear::LogLevel>();
-            cfg.grid_size                       = config["grid_size"].as<double>();
-            cfg.save_map                        = config["save_map"].as<bool>();
-            cfg.n_particles                     = config["n_particles"].as<int>();
-            cfg.initial_state                   = Eigen::Vector3d(config["initial_state"].as<Expression>());
-            cfg.initial_covariance.diagonal()   = Eigen::Vector3d(config["initial_covariance"].as<Expression>());
-            cfg.process_noise.diagonal()        = Eigen::Vector3d(config["process_noise"].as<Expression>());
-            cfg.starting_side                   = config["starting_side"].as<std::string>();
-            cfg.start_time_delay                = config["start_time_delay"].as<double>();
-            cfg.use_ground_truth_localisation   = config["use_ground_truth_localisation"].as<bool>();
-            filter.model.process_noise_diagonal = config["process_noise"].as<Expression>();
-            filter.model.n_particles            = config["n_particles"].as<int>();
+            this->log_level                         = config["log_level"].as<NUClear::LogLevel>();
+            cfg.grid_size                           = config["grid_size"].as<double>();
+            cfg.save_map                            = config["save_map"].as<bool>();
+            cfg.n_particles                         = config["n_particles"].as<int>();
+            cfg.initial_state                       = Eigen::Vector3d(config["initial_state"].as<Expression>());
+            cfg.initial_covariance.diagonal()       = Eigen::Vector3d(config["initial_covariance"].as<Expression>());
+            cfg.process_noise.diagonal()            = Eigen::Vector3d(config["process_noise"].as<Expression>());
+            cfg.starting_side                       = config["starting_side"].as<std::string>();
+            cfg.start_time_delay                    = config["start_time_delay"].as<double>();
+            cfg.use_ground_truth_localisation       = config["use_ground_truth_localisation"].as<bool>();
+            filter.model.process_noise_diagonal     = config["process_noise"].as<Expression>();
+            filter.model.n_particles                = config["n_particles"].as<int>();
             cfg.buzzer.localisation_reset_frequency = config["buzzer"]["localisation_reset_frequency"].as<float>();
         });
 
