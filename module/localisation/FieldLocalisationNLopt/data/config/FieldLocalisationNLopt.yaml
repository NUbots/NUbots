# Controls the minimum log level that NUClear log will display
log_level: INFO

# Size of each cell in the occupancy map, each cell has an area of grid_size x grid_size [metres]
grid_size: 1e-2

# Starting side of the field looking towards own goal from centre of field (LEFT, RIGHT, EITHER or CUSTOM)
starting_side: EITHER

# Our initial guess of where the robot starts on the field (Used if starting_side is selected as CUSTOM)
initial_state: [0.0, 0.0, 0.0]

# Bool to save a csv file of the generated occupancy grid map
save_map: false

# Minimum number of field line points for a measurement update
min_field_line_points: 20

# Minimum number of field line intersections for an update
min_field_line_intersections: 3

# Delay before the particle filter starts (allows odometry to settle)
start_time_delay: 1

# Bool to use ground truth for localisation
use_ground_truth_localisation: false

# Weighting associated with field line distance error cost term
field_line_distance_weight: 10.0

# Weighting associated with field intersection landmark error
<<<<<<< HEAD
field_line_intersection_weight: 15.0

# Weighting associated with change between last solution result
state_change_weight: 1.0

# Weighting associated with goal post distance error
goal_post_distance_weight: 1.0
=======
field_line_intersection_weight: 20.0

# Weighting associated with change between last solution result
state_change_weight: 1.5

# Weighting associated with goal post distance error
goal_post_distance_weight: 0.5
>>>>>>> d0ef37ea

# Box constraints on change in state (x, y, theta)
change_limit: [0.5, 0.5, 0.5]

# Goal post error tolerance [m]
goal_post_error_tolerance: 0.5

opt:
  # Relative tolerance on the optimization parameters
  xtol_rel: 1e-6
  # Relative tolerance on the optimization function value
  ftol_rel: 1e-6
  # Maximum number of evaluations for the optimization
  maxeval: 1000

kalman:
  # Continuous time process model:
  A:
    - [1, 0, 0]
    - [0, 1, 0]
    - [0, 0, 1]
  # Continuous time input model: No inputs
  B: []
  # Continuous time measurement model:
  C:
    - [1, 0, 0]
    - [0, 1, 0]
    - [0, 0, 1]

  # Process model noise
  Q:
    - [1e-1, 0, 0]
    - [0, 1e-1, 0]
    - [0, 0, 1e-1]
  # Measurement model noise
  R:
    - [1, 0, 0]
    - [0, 1, 0]
    - [0, 0, 1]<|MERGE_RESOLUTION|>--- conflicted
+++ resolved
@@ -29,15 +29,6 @@
 field_line_distance_weight: 10.0
 
 # Weighting associated with field intersection landmark error
-<<<<<<< HEAD
-field_line_intersection_weight: 15.0
-
-# Weighting associated with change between last solution result
-state_change_weight: 1.0
-
-# Weighting associated with goal post distance error
-goal_post_distance_weight: 1.0
-=======
 field_line_intersection_weight: 20.0
 
 # Weighting associated with change between last solution result
@@ -45,7 +36,6 @@
 
 # Weighting associated with goal post distance error
 goal_post_distance_weight: 0.5
->>>>>>> d0ef37ea
 
 # Box constraints on change in state (x, y, theta)
 change_limit: [0.5, 0.5, 0.5]
