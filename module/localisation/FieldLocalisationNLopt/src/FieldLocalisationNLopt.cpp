/*
 * MIT License
 *
 * Copyright (c) 2024 NUbots
 *
 * This file is part of the NUbots codebase.
 * See https://github.com/NUbots/NUbots for further info.
 *
 * Permission is hereby granted, free of charge, to any person obtaining a copy
 * of this software and associated documentation files (the "Software"), to deal
 * in the Software without restriction, including without limitation the rights
 * to use, copy, modify, merge, publish, distribute, sublicense, and/or sell
 * copies of the Software, and to permit persons to whom the Software is
 * furnished to do so, subject to the following conditions:
 *
 * The above copyright notice and this permission notice shall be included in all
 * copies or substantial portions of the Software.
 *
 * THE SOFTWARE IS PROVIDED "AS IS", WITHOUT WARRANTY OF ANY KIND, EXPRESS OR
 * IMPLIED, INCLUDING BUT NOT LIMITED TO THE WARRANTIES OF MERCHANTABILITY,
 * FITNESS FOR A PARTICULAR PURPOSE AND NONINFRINGEMENT. IN NO EVENT SHALL THE
 * AUTHORS OR COPYRIGHT HOLDERS BE LIABLE FOR ANY CLAIM, DAMAGES OR OTHER
 * LIABILITY, WHETHER IN AN ACTION OF CONTRACT, TORT OR OTHERWISE, ARISING FROM,
 * OUT OF OR IN CONNECTION WITH THE SOFTWARE OR THE USE OR OTHER DEALINGS IN THE
 * SOFTWARE.
 */
#include "FieldLocalisationNLopt.hpp"

#include <fstream>

#include "extension/Configuration.hpp"

#include "message/behaviour/state/Stability.hpp"
<<<<<<< HEAD
=======
#include "message/input/Sensors.hpp"
>>>>>>> c5bbdf12

#include "utility/math/euler.hpp"

namespace module::localisation {

    using extension::Configuration;

    using message::behaviour::state::Stability;
    using message::input::Sensors;
    using message::localisation::Field;
    using message::localisation::FinishReset;
    using message::localisation::Line;
    using message::localisation::ResetFieldLocalisation;
<<<<<<< HEAD
    using message::localisation::RobotPoseGroundTruth;
    using message::vision::FieldLines;
=======
    using message::localisation::UncertaintyResetFieldLocalisation;
>>>>>>> c5bbdf12

    using utility::localisation::OccupancyMap;
    using utility::math::euler::mat_to_rpy_intrinsic;
    using utility::math::euler::rpy_intrinsic_to_mat;
    using utility::nusight::graph;
    using utility::support::Expression;

    FieldLocalisationNLopt::FieldLocalisationNLopt(std::unique_ptr<NUClear::Environment> environment)
        : Reactor(std::move(environment)) {

        on<Configuration>("FieldLocalisationNLopt.yaml").then([this](const Configuration& config) {
            this->log_level                   = config["log_level"].as<NUClear::LogLevel>();
            cfg.grid_size                     = config["grid_size"].as<double>();
            cfg.save_map                      = config["save_map"].as<bool>();
            cfg.starting_side                 = config["starting_side"].as<std::string>();
            cfg.start_time_delay              = std::chrono::seconds(config["start_time_delay"].as<int>());
            cfg.initial_state                 = Eigen::Vector3d(config["initial_state"].as<Expression>());
            cfg.use_ground_truth_localisation = config["use_ground_truth_localisation"].as<bool>();
            cfg.out_of_field_cost             = config["out_of_field_cost"].as<double>();

            // Uncertainty reset parameters
            cfg.reset_on_cost  = config["reset_on_cost"].as<bool>();
            cfg.cost_threshold = config["cost_threshold"].as<double>();
            cfg.reset_delay    = config["reset_delay"].as<int>();
            cfg.max_over_cost  = config["max_over_cost"].as<int>();
            cfg.step_size      = config["step_size"].as<double>();
            cfg.window_size    = config["window_size"].as<double>();
            cfg.num_angles     = config["num_angles"].as<int>();

            // Field line optimisation parameters
            cfg.field_line_distance_weight = config["field_line_distance_weight"].as<double>();
            cfg.min_field_line_points      = config["min_field_line_points"].as<int>();

            // Field line intersection optimisation parameters
            cfg.field_line_intersection_weight = config["field_line_intersection_weight"].as<double>();
            cfg.min_field_line_intersections   = config["min_field_line_intersections"].as<int>();
            cfg.max_association_distance       = config["max_association_distance"].as<double>();

            // Constraints and weighting on change in state
            cfg.change_limit        = Eigen::Vector3d(config["change_limit"].as<Expression>());
            cfg.state_change_weight = config["state_change_weight"].as<double>();

            cfg.goal_post_distance_weight = config["goal_post_distance_weight"].as<double>();
            cfg.goal_post_error_tolerance = config["goal_post_error_tolerance"].as<double>();

            // Optimisation parameters
            cfg.xtol_rel = config["opt"]["xtol_rel"].as<double>();
            cfg.ftol_rel = config["opt"]["ftol_rel"].as<double>();
            cfg.maxeval  = config["opt"]["maxeval"].as<int>();

            // Define the process model
            cfg.A = config["kalman"]["A"].as<Expression>();

            // Define the input model
            cfg.B = Eigen::Matrix<double, n_states, n_inputs>::Zero();

            // Define the measurement model
            cfg.C = config["kalman"]["C"].as<Expression>();

            // Define the process noise covariance
            cfg.Q = config["kalman"]["Q"].as<Expression>();

            // Define the measurement noise covariance
            cfg.R = config["kalman"]["R"].as<Expression>();
            kf    = utility::math::filter::KalmanFilter<double, n_states, n_inputs, n_measurements>(cfg.initial_state,
                                                                                                 cfg.P0,
                                                                                                 cfg.A,
                                                                                                 cfg.B,
                                                                                                 cfg.C,
                                                                                                 cfg.Q,
                                                                                                 cfg.R);
        });

        on<Startup, Trigger<FieldDescription>>().then("Update Field Line Map", [this](const FieldDescription& fd) {
            // Generate the field line distance map
            fieldline_distance_map = utility::localisation::setup_fieldline_distance_map(fd, cfg.grid_size);
            // Generate the field landmarks
            landmarks = utility::localisation::setup_field_landmarks(fd);
            if (cfg.save_map) {
                std::ofstream file("recordings/fieldline_map.csv");
                file << fieldline_distance_map.get_map();
                file.close();
            }
            // Generate goal posts
            Eigen::Vector3d own_left_goal =
                Eigen::Vector3d(fd.dimensions.field_length / 2, fd.dimensions.goal_width / 2, 0);
            Eigen::Vector3d own_right_goal =
                Eigen::Vector3d(fd.dimensions.field_length / 2, -fd.dimensions.goal_width / 2, 0);
            Eigen::Vector3d opp_left_goal =
                Eigen::Vector3d(-fd.dimensions.field_length / 2, fd.dimensions.goal_width / 2, 0);
            Eigen::Vector3d opp_right_goal =
                Eigen::Vector3d(-fd.dimensions.field_length / 2, -fd.dimensions.goal_width / 2, 0);
            own_goal_posts.left  = own_left_goal;
            own_goal_posts.right = own_right_goal;
            opp_goal_posts.left  = opp_left_goal;
            opp_goal_posts.right = opp_right_goal;

            // Calculate the expected distance between the goal posts
            expected_goal_post_distance = (own_left_goal - own_right_goal).norm();

            // Set the initial state as either left, right, both sides of the field or manually specified initial state
            auto left_middle_side =
                Eigen::Vector3d((2 * fd.dimensions.field_length / 8), (fd.dimensions.field_width / 2), -M_PI_2);
            auto left_bottom_side =
                Eigen::Vector3d((1 * fd.dimensions.field_length / 8), (fd.dimensions.field_width / 2), -M_PI_2);
            auto left_top_side =
                Eigen::Vector3d((3 * fd.dimensions.field_length / 8), (fd.dimensions.field_width / 2), -M_PI_2);
            auto right_middle_side =
                Eigen::Vector3d((2 * fd.dimensions.field_length / 8), (-fd.dimensions.field_width / 2), M_PI_2);
            auto right_bottom_side =
                Eigen::Vector3d((1 * fd.dimensions.field_length / 8), (-fd.dimensions.field_width / 2), M_PI_2);
            auto right_top_side =
                Eigen::Vector3d((3 * fd.dimensions.field_length / 8), (-fd.dimensions.field_width / 2), M_PI_2);
            switch (cfg.starting_side) {
                case StartingSide::LEFT: cfg.initial_hypotheses.emplace_back(left_middle_side); break;
                case StartingSide::RIGHT: cfg.initial_hypotheses.emplace_back(right_middle_side); break;
                case StartingSide::EITHER:
                    cfg.initial_hypotheses.emplace_back(left_middle_side);
                    cfg.initial_hypotheses.emplace_back(left_bottom_side);
                    cfg.initial_hypotheses.emplace_back(left_top_side);
                    cfg.initial_hypotheses.emplace_back(right_middle_side);
                    cfg.initial_hypotheses.emplace_back(right_bottom_side);
                    cfg.initial_hypotheses.emplace_back(right_top_side);
                    break;
                case StartingSide::CUSTOM: cfg.initial_hypotheses.emplace_back(cfg.initial_state); break;
                default: log<ERROR>("Invalid starting_side specified"); break;
            }
            state = cfg.initial_hypotheses[0];
            emit<Scope::DELAY>(std::make_unique<ResetFieldLocalisation>(), cfg.start_time_delay);
            emit(std::make_unique<Stability>(Stability::UNKNOWN));
        });

        on<Trigger<ResetFieldLocalisation>>().then([this] {
            log<INFO>("Resetting field localisation");
            state = cfg.initial_hypotheses[0];
            kf.set_state(state);
            startup    = true;
            last_reset = NUClear::clock::now();
        });

        on<Trigger<FieldLines>,
           Optional<With<FieldIntersections>>,
           Optional<With<Goals>>,
           With<Stability>,
<<<<<<< HEAD
           Optional<With<RobotPoseGroundTruth>>>()
=======
           With<RawSensors>,
           With<FieldDescription>,
           With<Sensors>,
           Single>()
>>>>>>> c5bbdf12
            .then(
                "NLopt field localisation",
                [this](const FieldLines& field_lines,
                       const std::shared_ptr<const FieldIntersections>& field_intersections,
                       const std::shared_ptr<const Goals>& goals,
                       const Stability& stability,
<<<<<<< HEAD
                       const std::shared_ptr<const RobotPoseGroundTruth>& robot_pose_ground_truth) {
=======
                       const RawSensors& raw_sensors,
                       const FieldDescription& fd,
                       const Sensors& sensors) {
>>>>>>> c5bbdf12
                    // Emit field message using ground truth if available
                    if (cfg.use_ground_truth_localisation && robot_pose_ground_truth) {
                        auto field(std::make_unique<Field>());
                        // Odometry ground truth should be field {f} to torso {t} space, so we can assume the identity
                        // transform

                        if (!ground_truth_initialised) {
                            Eigen::Isometry3d Hft                    = Eigen::Isometry3d(robot_pose_ground_truth->Hft);
                            ground_truth_Hfw.translation().head<2>() = Hft.translation().head<2>();
                            ground_truth_Hfw.translation()[2]        = 0;
                            double yaw                               = mat_to_rpy_intrinsic(Hft.rotation()).z();
                            ground_truth_Hfw.linear()                = rpy_intrinsic_to_mat(Eigen::Vector3d(0, 0, yaw));
                            ground_truth_initialised                 = true;
                        }
                        field->Hfw = ground_truth_Hfw;
                        emit(field);
                        return;
                    }

                    // Don't run an update if there are not enough field line points or the robot is
                    // unstable
                    bool unstable = stability <= Stability::FALLING;
                    if (unstable || field_lines.rPWw.size() < cfg.min_field_line_points) {
                        log<DEBUG>("Not enough field line points or robot is unstable");
                        return;
                    }

                    double chosen_state_cost = 0.0;

                    if (startup && cfg.starting_side == StartingSide::EITHER) {
                        // Find the best initial state to use based on the optimisation results of each
                        // hypothesis
                        std::vector<std::pair<Eigen::Vector3d, double>> opt_results{};
                        for (auto& hypothesis : cfg.initial_hypotheses) {
                            opt_results.push_back(
                                run_field_line_optimisation(hypothesis, field_lines.rPWw, field_intersections, goals));
                        }
                        auto best_hypothesis =
                            std::min_element(opt_results.begin(), opt_results.end(), [](const auto& a, const auto& b) {
                                return a.second < b.second;
                            });
                        state              = best_hypothesis->first;
                        chosen_state_cost  = best_hypothesis->second;
                        last_certain_state = state;
                        kf.set_state(state);
                        startup = false;
                    }
                    else {
                        // Run the optimisation routine
                        std::pair<Eigen::Vector3d, double> opt_results =
                            run_field_line_optimisation(kf.get_state(), field_lines.rPWw, field_intersections, goals);
                        state             = opt_results.first;
                        chosen_state_cost = opt_results.second;
                    }

                    // Time update (no process model)
                    kf.time(Eigen::Matrix<double, n_inputs, 1>::Zero(), 0);

                    // Measurement update
                    kf.measure(state);

                    // Check if uncertainty is too high
                    emit(graph("Cost", chosen_state_cost));
                    if (cfg.reset_on_cost && (chosen_state_cost > cfg.cost_threshold)
                        && ((NUClear::clock::now() - last_reset) > std::chrono::seconds(cfg.reset_delay))) {
                        num_over_cost++;
                        // Cost has been high too many times, reset the localisation
                        if (num_over_cost > cfg.max_over_cost) {
                            // Emit that we are resetting, eg for behaviour
                            emit(std::make_unique<UncertaintyResetFieldLocalisation>());
                            // Reset localisation by finding a new low cost state
                            uncertainty_reset(fd, field_lines, field_intersections, goals, sensors.Hrw);
                            // Reset variables
                            num_over_cost = 0;
                            last_reset    = NUClear::clock::now();
                            // Let other modules know that localisation has finished resetting
                            emit<Scope::DELAY>(std::make_unique<FinishReset>(), std::chrono::seconds(1));
                        }
                    }

                    else if ((chosen_state_cost < cfg.cost_threshold)) {
                        // Update the last certain state
                        num_over_cost      = 0;
                        last_certain_state = kf.get_state();
                    }

                    // Emit the field message
                    auto field = std::make_unique<Field>();
                    field->Hfw = compute_Hfw(kf.get_state());

                    // Debugging
                    if (log_level <= DEBUG) {
                        debug_field_localisation(field->Hfw);
                    }
                    // Association (run once for debugging in NUsight)
                    auto associations = data_association(field_intersections, field->Hfw);
                    for (const auto& association : associations) {
                        field->association_lines.push_back({association.first, association.second});
                    }

                    // Add cost, covariance, and uncertainty to the field message
                    field->cost        = chosen_state_cost;
                    field->covariance  = kf.get_covariance();
                    field->uncertainty = kf.get_covariance().diagonal().sum();

                    emit(field);
                });
    }

    void FieldLocalisationNLopt::debug_field_localisation(Eigen::Isometry3d Hfw) {
        emit(graph("opt state", state.x(), state.y(), state.z()));
        emit(graph("kf state", kf.get_state().x(), kf.get_state().y(), kf.get_state().z()));
        // Determine translational distance error
        Eigen::Vector3d true_rFWw  = ground_truth_Hfw.translation();
        Eigen::Vector3d rFWw       = (Hfw.translation());
        Eigen::Vector3d error_rFWw = (true_rFWw - rFWw).cwiseAbs();
        // Determine yaw, pitch, and roll error
        Eigen::Vector3d true_Rfw  = mat_to_rpy_intrinsic(ground_truth_Hfw.rotation());
        Eigen::Vector3d Rfw       = mat_to_rpy_intrinsic(Hfw.rotation());
        Eigen::Vector3d error_Rfw = (true_Rfw - Rfw).cwiseAbs();
        double quat_rot_error     = Eigen::Quaterniond(ground_truth_Hfw.linear() * Hfw.inverse().linear()).w();

        // Graph translation and error from ground truth
        emit(graph("Hfw true translation (rFWw)", true_rFWw.x(), true_rFWw.y(), true_rFWw.z()));
        emit(graph("Hfw translation error", error_rFWw.x(), error_rFWw.y(), error_rFWw.z()));
        // Graph rotation and error from ground truth
        emit(graph("Rfw true angles (rpy)", true_Rfw.x(), true_Rfw.y(), true_Rfw.z()));
        emit(graph("Rfw error (rpy)", error_Rfw.x(), error_Rfw.y(), error_Rfw.z()));
        emit(graph("Rfw quaternion rotational error", quat_rot_error));
    }

    Eigen::Isometry3d FieldLocalisationNLopt::compute_Hfw(const Eigen::Vector3d& state) {
        return Eigen::Translation<double, 3>(state.x(), state.y(), 0)
               * Eigen::AngleAxis<double>(state.z(), Eigen::Matrix<double, 3, 1>::UnitZ());
    }

    Eigen::Vector2i FieldLocalisationNLopt::position_in_map(const Eigen::Vector3d& particle,
                                                            const Eigen::Vector3d& rPWw) {
        // Transform observations from world {w} to field {f} space
        Eigen::Vector3d rPFf = compute_Hfw(particle) * rPWw;

        // Get the associated index in the field line map [x, y]
        // Note: field space is placed in centre of the field, whereas the  map origin (x,y) is top left corner
        return Eigen::Vector2i(fieldline_distance_map.get_length() / 2 - std::round(rPFf(1) / cfg.grid_size),
                               fieldline_distance_map.get_width() / 2 + std::round(rPFf(0) / cfg.grid_size));
    }

    std::vector<std::pair<Eigen::Vector3d, Eigen::Vector3d>> FieldLocalisationNLopt::data_association(
        const std::shared_ptr<const FieldIntersections>& field_intersections,
        const Eigen::Isometry3d& Hfw) {
        // If there are no field intersections, return an empty vector
        if (!field_intersections || field_intersections->intersections.empty()) {
            return {};
        }

        // Field intersection measurement associated with a landmark (known landmark, intersection detection)
        std::vector<std::pair<Eigen::Vector3d, Eigen::Vector3d>> associations;

        // Occupied landmarks
        std::vector<Eigen::Vector3d> occupied_landmarks{};

        // Check each field intersection measurement and find the closest landmark
        for (const auto& intersection : field_intersections->intersections) {
            double min_distance = std::numeric_limits<double>::max();
            Eigen::Vector3d closest_landmark;
            bool found_association = false;

            // Transform the detected intersection from world to field coordinates
            Eigen::Vector3d rIFf = Hfw * intersection.rIWw;

            for (const auto& landmark : landmarks) {
                // If the landmark is the same type as our measurement and we haven't already assigned it
                if (landmark.type == intersection.type
                    && std::find(occupied_landmarks.begin(), occupied_landmarks.end(), landmark.rLFf)
                           == occupied_landmarks.end()) {
                    // Calculate Euclidean distance between the detected intersection and the landmark
                    double distance = (landmark.rLFf - rIFf).norm();

                    // If this landmark is closer and within the maximum association distance, update the association
                    if (distance < min_distance && distance <= cfg.max_association_distance) {
                        min_distance      = distance;
                        closest_landmark  = landmark.rLFf;
                        found_association = true;
                    }
                }
            }

            // Mark the closest landmark as occupied if within the distance threshold
            if (found_association) {
                occupied_landmarks.push_back(closest_landmark);
                associations.emplace_back(closest_landmark, rIFf);
            }
        }

        return associations;
    }

    std::pair<Eigen::Vector3d, double> FieldLocalisationNLopt::run_field_line_optimisation(
        const Eigen::Vector3d& initial_guess,
        const std::vector<Eigen::Vector3d>& field_lines,
        const std::shared_ptr<const FieldIntersections>& field_intersections,
        const std::shared_ptr<const Goals>& goals) {
        // Wrap the objective function in a lambda function
        ObjectiveFunction<double, 3> obj_fun =
            [&](const Eigen::Matrix<double, 3, 1>& x, Eigen::Matrix<double, 3, 1>& grad, void* data) -> double {
            (void) data;  // Unused in this case
            (void) grad;  // Unused in this case

            // --- Field line point cost ---
            double cost = 0.0;
            for (auto rORr : field_lines) {
                // Get the position [x, y] of the observation in the map for this particle
                Eigen::Vector2i map_position = position_in_map(x, rORr);
                double occupancy_value = fieldline_distance_map.get_occupancy_value(map_position.x(), map_position.y());
                occupancy_value =
                    occupancy_value == -1 ? cfg.out_of_field_cost : occupancy_value;  // If no value, set to 3.0
                cost += cfg.field_line_distance_weight * std::pow(occupancy_value, 2);
            }
            // Average the cost by the number of field lines
            cost /= field_lines.size() > 0 ? field_lines.size() : 1;

            // Compute the cost and gradient
            auto Hfw = compute_Hfw(x);

            // --- Field line intersection cost ---
            if (field_intersections) {
                auto associations = data_association(field_intersections, Hfw);
                for (const auto& association : associations) {
                    // Calculate the distance between the observed intersection and the closest landmark
                    double distance = (association.first - association.second).norm();
                    cost += cfg.field_line_intersection_weight * std::pow(distance, 2);
                }
                // Average the cost by the number of associations
                cost /= associations.size() > 0 ? associations.size() : 1;
            }

            // --- Goal post cost ---
            // Only consider goal post cost if there are two goals
            if (goals && goals->goals.size() == 2) {
                // Ensure the goal posts are roughly correct distance apart
                auto Hwc              = Eigen::Isometry3d(goals->Hcw).inverse();
                auto rGWw_1           = Hwc * (goals->goals[0].post.bottom * goals->goals[0].post.distance);
                auto rGWw_2           = Hwc * (goals->goals[1].post.bottom * goals->goals[1].post.distance);
                double distance_apart = (rGWw_1 - rGWw_2).norm();
                if (std::abs(distance_apart - expected_goal_post_distance) < cfg.goal_post_error_tolerance) {

                    auto rGFf_left  = Hfw * rGWw_1;
                    auto rGFf_right = Hfw * rGWw_2;
                    if (rGFf_left.y() < rGFf_right.y()) {
                        std::swap(rGFf_left, rGFf_right);
                    }
                    auto expected_goal_post_postions = rGFf_left.x() > 0 ? own_goal_posts : opp_goal_posts;

                    // Calculate the distance between the goal posts
                    double left_distance  = (rGFf_left - expected_goal_post_postions.left).norm();
                    double right_distance = (rGFf_right - expected_goal_post_postions.right).norm();

                    // Add the cost of the distance between the goal posts
                    cost += cfg.goal_post_distance_weight * std::pow(left_distance, 2);
                    cost += cfg.goal_post_distance_weight * std::pow(right_distance, 2);
                }
            }

            // --- State change cost ---
            cost += cfg.state_change_weight * (x - initial_guess).squaredNorm();
            if (log_level <= DEBUG) {
                emit(graph("Cost", cost));
            }

            return cost;
        };
        // Create the NLopt optimizer and setup the algorithm, tolerances and maximum number of evaluations
        constexpr unsigned int n   = 3;
        nlopt::algorithm algorithm = nlopt::LN_COBYLA;
        nlopt::opt opt             = nlopt::opt(algorithm, n);
        opt.set_xtol_rel(cfg.xtol_rel);
        opt.set_ftol_rel(cfg.ftol_rel);
        opt.set_maxeval(cfg.maxeval);

        // Set the objective function
        opt.set_min_objective(eigen_objective_wrapper<double, n>, &obj_fun);

        // Define the upper and lower bounds for the change in state
        Eigen::Vector3d lower_bounds = initial_guess - cfg.change_limit;
        Eigen::Vector3d upper_bounds = initial_guess + cfg.change_limit;

        // Convert bounds to std::vector for NLopt
        std::vector<double> lb(n), ub(n);
        eigen_to_nlopt<double, n>(lower_bounds, lb);
        eigen_to_nlopt<double, n>(upper_bounds, ub);

        // Set bounds in the optimizer
        opt.set_lower_bounds(lb);
        opt.set_upper_bounds(ub);

        // Convert the initial guess to NLopt format
        std::vector<double> x(n);
        eigen_to_nlopt<double, n>(initial_guess, x);

        // Find the optimal solution
        double final_cost;
        opt.optimize(x, final_cost);

        // Convert the optimized solution back to an Eigen vector
        Eigen::Matrix<double, n, 1> optimized_solution(n);
        nlopt_to_eigen<double, n>(x, optimized_solution);
        return std::make_pair(optimized_solution, final_cost);
    }
}  // namespace module::localisation<|MERGE_RESOLUTION|>--- conflicted
+++ resolved
@@ -31,10 +31,7 @@
 #include "extension/Configuration.hpp"
 
 #include "message/behaviour/state/Stability.hpp"
-<<<<<<< HEAD
-=======
 #include "message/input/Sensors.hpp"
->>>>>>> c5bbdf12
 
 #include "utility/math/euler.hpp"
 
@@ -48,12 +45,9 @@
     using message::localisation::FinishReset;
     using message::localisation::Line;
     using message::localisation::ResetFieldLocalisation;
-<<<<<<< HEAD
     using message::localisation::RobotPoseGroundTruth;
+    using message::localisation::UncertaintyResetFieldLocalisation;
     using message::vision::FieldLines;
-=======
-    using message::localisation::UncertaintyResetFieldLocalisation;
->>>>>>> c5bbdf12
 
     using utility::localisation::OccupancyMap;
     using utility::math::euler::mat_to_rpy_intrinsic;
@@ -198,27 +192,19 @@
            Optional<With<FieldIntersections>>,
            Optional<With<Goals>>,
            With<Stability>,
-<<<<<<< HEAD
-           Optional<With<RobotPoseGroundTruth>>>()
-=======
-           With<RawSensors>,
+           Optional<With<RobotPoseGroundTruth>>,
            With<FieldDescription>,
            With<Sensors>,
            Single>()
->>>>>>> c5bbdf12
             .then(
                 "NLopt field localisation",
                 [this](const FieldLines& field_lines,
                        const std::shared_ptr<const FieldIntersections>& field_intersections,
                        const std::shared_ptr<const Goals>& goals,
                        const Stability& stability,
-<<<<<<< HEAD
-                       const std::shared_ptr<const RobotPoseGroundTruth>& robot_pose_ground_truth) {
-=======
-                       const RawSensors& raw_sensors,
+                       const std::shared_ptr<const RobotPoseGroundTruth>& robot_pose_ground_truth,
                        const FieldDescription& fd,
                        const Sensors& sensors) {
->>>>>>> c5bbdf12
                     // Emit field message using ground truth if available
                     if (cfg.use_ground_truth_localisation && robot_pose_ground_truth) {
                         auto field(std::make_unique<Field>());
