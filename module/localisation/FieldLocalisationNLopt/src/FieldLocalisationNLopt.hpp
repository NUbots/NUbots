--- conflicted
+++ resolved
@@ -298,7 +298,6 @@
         /// @brief Bool indicating where or not this is the first update
         bool startup = true;
 
-<<<<<<< HEAD
         /// @brief Bool indicating ground truth localisation (Hfw) computed
         bool ground_truth_initialised = false;
 
@@ -308,7 +307,6 @@
     public:
         /// @brief Called by the powerplant to build and setup the FieldLocalisationNLopt reactor.
         explicit FieldLocalisationNLopt(std::unique_ptr<NUClear::Environment> environment);
-=======
         /// @brief The main field localisation loop
         ReactionHandle main_loop;
 
@@ -321,7 +319,6 @@
         /// @brief Number of times the cost has been over the threshold
         int num_over_cost = 0;
 
->>>>>>> c5bbdf12
 
         /**
          * @brief Compute Hfw, homogenous transformation from world {w} to field {f} space from state vector (x,y,theta)
@@ -384,10 +381,6 @@
                                const std::shared_ptr<const FieldIntersections>& field_intersections,
                                const std::shared_ptr<const Goals>& goals,
                                const Eigen::Isometry3d& Hrw);
-
-    public:
-        /// @brief Called by the powerplant to build and setup the FieldLocalisationNLopt reactor.
-        explicit FieldLocalisationNLopt(std::unique_ptr<NUClear::Environment> environment);
     };
 }  // namespace module::localisation
 
