--- conflicted
+++ resolved
@@ -76,20 +76,12 @@
                 // Full sort
                 // std::vector<std::pair<int, T>> relativePoints;
                 // for (uint i = 0; i < points.size(); i++){
-<<<<<<< HEAD
                 // 	relativePoints.push_back(std::pair<int, T>(i,points[i] - refPoint));
-=======
-                //  relativePoints.push_back(std::pair<int, T>(i,points[i] - refPoint));
->>>>>>> 5340b184
                 // }
                 // std::sort(relativePoints.begin(),relativePoints.end(),pair_comparator);
                 // std::vector<T> newPoints(relativePoints.size());
                 // for(uint i = 0; i < relativePoints.size(); i++){
-<<<<<<< HEAD
-                // 	newPoints[i] = points[relativePoints[i].first];
-=======
                 //  newPoints[i] = points[relativePoints[i].first];
->>>>>>> 5340b184
                 // }
                 // points = newPoints;
             }
