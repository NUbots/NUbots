--- conflicted
+++ resolved
@@ -51,27 +51,16 @@
         , id(size_t(this) * size_t(this) - size_t(this))
         , isFront(true)
         , gettingUp(false)
-<<<<<<< HEAD
-        , FALLEN_ANGLE(0.0f)
-=======
         , fallenCheck()
         , getUp()
         , FALLEN_ANGLE(M_PI_2)
->>>>>>> 6990ca84
         , GETUP_PRIORITY(0.0f)
         , EXECUTION_PRIORITY(0.0f) {
         // do a little configurating
-<<<<<<< HEAD
-        on<Configuration>("Getup.yaml").then([this](const Configuration& file) {
-            // encode fallen angle as a cosine so we can compare it directly to the z axis value
-            const float fallenAngleConfig = file["FALLEN_ANGLE"].as<float>();
-            FALLEN_ANGLE                  = std::cos(fallenAngleConfig);
-=======
         on<Configuration>("Getup.yaml").then([this](const Configuration& config) {
             log_level = config["log_level"].as<NUClear::LogLevel>();
 
             FALLEN_ANGLE = config["FALLEN_ANGLE"].as<float>();
->>>>>>> 6990ca84
 
             // load priorities for the getup
             GETUP_PRIORITY     = config["GETUP_PRIORITY"].as<float>();
@@ -122,31 +111,20 @@
             getUp.disable();
         });
 
-        emit<Scope::INITIALIZE>(std::make_unique<RegisterAction>(RegisterAction{
+        emit<Scope::INITIALIZE>(std::make_unique<RegisterAction>(RegisterAction {
             id,
             "Get Up",
             {std::pair<float, std::set<LimbID>>(
                 0,
                 {LimbID::LEFT_LEG, LimbID::RIGHT_LEG, LimbID::LEFT_ARM, LimbID::RIGHT_ARM, LimbID::HEAD})},
-<<<<<<< HEAD
-            [this](const std::set<LimbID>& /*unused*/) { emit(std::make_unique<ExecuteGetup>()); },
-            [this](const std::set<LimbID>& /*unused*/) { emit(std::make_unique<KillGetup>()); },
-            [this](const std::set<ServoID>& servoSet) {
-                // HACK 2014 Jake Fountain, Trent Houliston
-                // TODO(unknown): track set limbs and wait for all to finish
-                log("Checking ankles: ",
-                    servoSet.find(ServoID::L_ANKLE_PITCH) != servoSet.end(),
-                    servoSet.find(ServoID::R_ANKLE_PITCH) != servoSet.end());
                 if (servoSet.find(ServoID::L_ANKLE_PITCH) != servoSet.end()
-                    || servoSet.find(ServoID::R_ANKLE_PITCH) != servoSet.end()) {
-                    emit(std::make_unique<KillGetup>());
-                }
-            }}));
-=======
-            [this](const std::set<LimbID>&) { emit(std::make_unique<ExecuteGetup>()); },
-            [this](const std::set<LimbID>&) { emit(std::make_unique<KillGetup>()); },
-            [this](const std::set<ServoID>&) { emit(std::make_unique<KillGetup>()); }}));
->>>>>>> 6990ca84
+            [this](const std::set<LimbID>&) {
+                emit(std::make_unique<ExecuteGetup>()); },
+            [this](const std::set<LimbID>&) {
+                emit(std::make_unique<KillGetup>()); },
+            [this](const std::set<ServoID>&) {
+                emit(std::make_unique<KillGetup>()); }
+        }));
     }
 
     void Getup::updatePriority(const float& priority) {
