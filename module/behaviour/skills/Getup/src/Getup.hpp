/*
 * This file is part of the NUbots Codebase.
 *
 * The NUbots Codebase is free software: you can redistribute it and/or modify
 * it under the terms of the GNU General Public License as published by
 * the Free Software Foundation, either version 3 of the License, or
 * (at your option) any later version.
 *
 * The NUbots Codebase is distributed in the hope that it will be useful,
 * but WITHOUT ANY WARRANTY; without even the implied warranty of
 * MERCHANTABILITY or FITNESS FOR A PARTICULAR PURPOSE.  See the
 * GNU General Public License for more details.
 *
 * You should have received a copy of the GNU General Public License
 * along with the NUbots Codebase.  If not, see <http://www.gnu.org/licenses/>.
 *
 * Copyright 2013 NUbots <nubots@nubots.net>
 */

#ifndef MODULES_BEHAVIOUR_REFLEX_GETUP_HPP
#define MODULES_BEHAVIOUR_REFLEX_GETUP_HPP

#include <nuclear>

namespace module::behaviour::skills {

    /**
     * Executes a getup script if the robot falls over.
     *
     * @author Josiah Walker
     * @author Trent Houliston
     */
    class Getup : public NUClear::Reactor {
    private:
        const size_t id;

        bool isFront;
<<<<<<< HEAD
        bool gettingUp = false;
        ReactionHandle fallenCheck{};
        ReactionHandle getUp;
=======

        bool gettingUp;
>>>>>>> 8f6b124c

        /// config settings
        float FALLEN_ANGLE       = 0.0f;
        float GETUP_PRIORITY     = 0.0f;
        float EXECUTION_PRIORITY = 0.0f;

        void updatePriority(const float& priority);

    public:
        explicit Getup(std::unique_ptr<NUClear::Environment> environment);
    };
}  // namespace module::behaviour::skills

#endif  // MODULES_BEHAVIOUR_REFLEX_GETUP_HPP<|MERGE_RESOLUTION|>--- conflicted
+++ resolved
@@ -35,14 +35,8 @@
         const size_t id;
 
         bool isFront;
-<<<<<<< HEAD
-        bool gettingUp = false;
-        ReactionHandle fallenCheck{};
-        ReactionHandle getUp;
-=======
 
         bool gettingUp;
->>>>>>> 8f6b124c
 
         /// config settings
         float FALLEN_ANGLE       = 0.0f;
