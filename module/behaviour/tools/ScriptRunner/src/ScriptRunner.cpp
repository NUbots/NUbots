--- conflicted
+++ resolved
@@ -34,10 +34,7 @@
         using extension::ExecuteScriptByName;
 
         using NUClear::message::CommandLineArguments;
-<<<<<<< HEAD
         using message::platform::darwin::DarwinSensors;
-=======
->>>>>>> 5340b184
 
         using utility::behaviour::RegisterAction;
         using LimbID  = utility::input::LimbID;
@@ -62,14 +59,10 @@
         }
 
         ScriptRunner::ScriptRunner(std::unique_ptr<NUClear::Environment> environment)
-<<<<<<< HEAD
             : Reactor(std::move(environment))
             , sensorHandle()
             , scripts()
             , id(size_t(this) * size_t(this) - size_t(this)) {
-=======
-            : Reactor(std::move(environment)), scripts(), id(size_t(this) * size_t(this) - size_t(this)) {
->>>>>>> 5340b184
 
             // Get the scripts to run from the command line
             on<Trigger<CommandLineArguments>>().then([this](const CommandLineArguments& args) {
@@ -81,15 +74,12 @@
                 }
             });
 
-<<<<<<< HEAD
             sensorHandle = on<Trigger<DarwinSensors>, Single>().then([this] {
                 executeNextScript();
                 sensorHandle.disable();
                 sensorHandle.unbind();
             });
 
-=======
->>>>>>> 5340b184
             on<Trigger<ExecuteNextScript>>().then([this] { executeNextScript(); });
 
             emit<Scope::DIRECT>(std::make_unique<RegisterAction>(RegisterAction{
@@ -97,23 +87,13 @@
                 "Script Runner",
                 {std::pair<float, std::set<LimbID>>(
                     1, {LimbID::LEFT_LEG, LimbID::RIGHT_LEG, LimbID::LEFT_ARM, LimbID::RIGHT_ARM, LimbID::HEAD})},
-<<<<<<< HEAD
                 [this](const std::set<LimbID>&) {},
-=======
-                [this](const std::set<LimbID>&) { emit(std::make_unique<ExecuteNextScript>()); },
->>>>>>> 5340b184
                 [this](const std::set<LimbID>&) {
                     // We should always be the only running thing
                 },
                 [this](const std::set<ServoID>&) { emit(std::make_unique<ExecuteNextScript>()); }}));
         }
 
-<<<<<<< HEAD
-    }  // tools
-}  // behaviours
-}  // modules
-=======
     }  // namespace tools
 }  // namespace behaviour
-}  // namespace module
->>>>>>> 5340b184
+}  // namespace module