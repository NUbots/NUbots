--- conflicted
+++ resolved
@@ -21,13 +21,11 @@
 
 #include "SimpleWalkPathPlanner.h"
 
-<<<<<<< HEAD
+
 #include "extension/Configuration.h"
 
-=======
 #include <cmath>
-#include <math.h>
->>>>>>> 2582832b
+
 #include "message/behaviour/KickPlan.h"
 #include "message/behaviour/MotionCommand.h"
 #include "message/behaviour/Subsumption.h"
@@ -44,20 +42,14 @@
 #include "utility/localisation/transform.h"
 #include "utility/math/matrix/Transform2D.h"
 #include "utility/math/matrix/Transform3D.h"
-<<<<<<< HEAD
+
 #include "utility/nubugger/NUhelpers.h"
 #include "utility/support/eigen_armadillo.h"
-=======
-
-
-#include "utility/support/yaml_armadillo.h"
-#include "utility/support/yaml_expression.h"
-
 
 #include "message/behaviour/Action.h"
 #include "message/input/LimbID.h"
 #include "message/input/ServoID.h"
->>>>>>> 2582832b
+
 
 namespace module {
     namespace behaviour {
@@ -68,11 +60,8 @@
             using LimbID  = utility::input::LimbID;
             using ServoID = utility::input::ServoID;
             using message::input::Sensors;
-            
+
             using message::motion::WalkCommand;
-<<<<<<< HEAD
-            using message::motion::StopCommand;
-=======
             using message::behaviour::KickPlan;
             using message::behaviour::KickType;
             using message::behaviour::MotionCommand;
@@ -87,40 +76,16 @@
             using utility::nubugger::graph;
             using utility::nubugger::drawSphere;
 
-            using message::behaviour::MotionCommand;
             using message::behaviour::RegisterAction;
             using message::behaviour::ActionPriorites;
-            using message::input::LimbID;
-            using message::input::ServoID;
-
->>>>>>> 2582832b
+
             using message::motion::WalkStopped;
             using message::motion::EnableWalkEngineCommand;
             using message::motion::DisableWalkEngineCommand;
-            using message::motion::KickFinished;
-
-            using message::behaviour::KickPlan;
-            using KickType = message::behaviour::KickPlan::KickType;
-            using message::behaviour::WantsToKick;
-            using message::behaviour::MotionCommand;
 
             using message::localisation::Self;
-
-<<<<<<< HEAD
             using message::vision::Ball;
 
-            using utility::localisation::transform::RobotToWorldTransform;
-           
-            using utility::behaviour::RegisterAction;
-            using utility::behaviour::ActionPriorites;
-            using utility::math::matrix::Transform2D;
-            using utility::math::matrix::Transform3D;
-            using utility::nubugger::graph;
-            using utility::nubugger::drawSphere;
-=======
-            using message::localisation::Ball;
-            using message::localisation::Self;
->>>>>>> 2582832b
 
             SimpleWalkPathPlanner::SimpleWalkPathPlanner(std::unique_ptr<NUClear::Environment> environment)
              : Reactor(std::move(environment)),
@@ -215,7 +180,7 @@
 
                     if (latestCommand.type == message::behaviour::MotionCommand::Type::StandStill) {
 
-                        
+
                         emit(std::make_unique<StopCommand>(subsumptionId));
                         //emit(std::make_unique<ActionPriorites>(ActionPriorites { subsumptionId, { 40, 11 }}));
 
@@ -234,46 +199,29 @@
                     Transform3D Htw = convert<double, 4, 4>(sensors.world);
                     auto now = NUClear::clock::now();
                     float timeSinceBallSeen = std::chrono::duration_cast<std::chrono::nanoseconds>(now - timeBallLastSeen).count() * (1 / std::nano::den);
-                    
+
                     // TODO: support non-ball targets
-<<<<<<< HEAD
                     if(!robot_ground_space){
                         if(ball.size() > 0){
                             rBWw = convert<double, 2>(ball[0].position.head<2>());
                             timeBallLastSeen = now;
                             // log("ball seen");
                         } else {
-                            rBWw = timeSinceBallSeen < search_timeout ? 
+                            rBWw = timeSinceBallSeen < search_timeout ?
                                    rBWw : // Place last seen
-                                   Htw.x() + Htw.translation(); //In front of the robot 
+                                   Htw.x() + Htw.translation(); //In front of the robot
                         }
                         position = Htw.transformPoint(rBWw);
                     } else {
                         if(ball.size() > 0){
                             position =  convert<double, 3>(ball[0].torsoSpacePosition);
-=======
-                    // if(!robot_ground_space){
-                    //     if(ball.size() > 0){
-                    //         rBWw = ball[0].position;
-                    //         timeBallLastSeen = now;
-                    //         // log("ball seen");
-                    //     } else {
-                    //         rBWw = timeSinceBallSeen < search_timeout ? 
-                    //                rBWw : // Place last seen
-                    //                Htw.x() + Htw.translation(); //In front of the robot 
-                    //     }
-                    //     position = Htw.transformPoint(rBWw);
-                    // } else {
-                        if(ball.size() > 0){
-                            position =  ball[0].position;
->>>>>>> 2582832b
                             timeBallLastSeen = now;
                         } else {
-                            position = timeSinceBallSeen < search_timeout ? 
+                            position = timeSinceBallSeen < search_timeout ?
                                    position : // Place last seen
-                                   arma::vec2({1,0}); //In front of the robot 
-                        }
-                    // }
+                                   arma::vec2({1,0}); //In front of the robot
+                        }
+                    }
 
                     //Hack Planner:
                     float headingChange = 0;
@@ -318,30 +266,20 @@
                     // log("distanceToBall", distanceToBall);
                     // log("forwardSpeed2", finalForwardSpeed);
 
-<<<<<<< HEAD
+
                     std::unique_ptr<WalkCommand> command = std::make_unique<WalkCommand>(subsumptionId, convert<double, 3>(Transform2D({0, 0, 0})));
-                    command->command = convert<double, 3>(Transform2D({finalForwardSpeed, 0, angle}));
-
-                    arma::vec2 ball_world_position = RobotToWorldTransform(convert<double, 2>(selfs.front().locObject.position), 
-                                                                           convert<double, 2>(selfs.front().heading), 
-                                                                           position.rows(0,1));
-                    arma::vec2 kick_target = 2 * ball_world_position - convert<double, 2>(selfs.front().locObject.position);
-                    emit(drawSphere("kick_target", arma::vec3({kick_target[0], kick_target[1], 0.0}), 0.1, arma::vec3({1, 0, 0}), 0));
-                    //log("walkcommand",command->command[0],command->command[1]);
-                    //log("anglewalkcommand",command->command[2]);
-                    //log("ballPos: ",position.t());
+                    command->command = convert<double, 3>(Transform2D({finalForwardSpeed, finalSideSpeed, angle}));
+
+                    //TODO: delete this?!?!?
+                    // arma::vec2 ball_world_position = RobotToWorldTransform(convert<double, 2>(selfs.front().locObject.position),
+                    //                                                        convert<double, 2>(selfs.front().heading),
+                    //                                                        position.rows(0,1));
+                    // arma::vec2 kick_target = 2 * ball_world_position - convert<double, 2>(selfs.front().locObject.position);
+                    // emit(drawSphere("kick_target", arma::vec3({kick_target[0], kick_target[1], 0.0}), 0.1, arma::vec3({1, 0, 0}), 0));
+
 
                     emit(std::make_unique<KickPlan>(KickPlan(convert<double, 2>(kick_target), KickPlan::KickType::SCRIPTED)));
-                    
-=======
-                    std::unique_ptr<WalkCommand> command = std::make_unique<WalkCommand>(subsumptionId, Transform2D({0, 0, 0}));
-                    command->command = Transform2D({finalForwardSpeed, finalSideSpeed, angle});
-                    log("walkcommand",command->command[0],command->command[1],command->command[2]);
-                    // log("anglewalkcommand",command->command[2]);
-
-                    emit(std::move(std::make_unique<WalkStartCommand>(subsumptionId)));
-
->>>>>>> 2582832b
+
                     emit(std::move(command));
                     emit(std::make_unique<ActionPriorites>(ActionPriorites { subsumptionId, { 40, 11 }}));
                 });
@@ -349,7 +287,7 @@
                 on<Trigger<MotionCommand>, Sync<SimpleWalkPathPlanner>>().then([this] (const MotionCommand& cmd) {
                     //save the plan
                     latestCommand = cmd;
-                    
+
                 });
 
             }
