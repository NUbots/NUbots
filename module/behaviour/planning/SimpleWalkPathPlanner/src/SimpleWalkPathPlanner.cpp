--- conflicted
+++ resolved
@@ -53,7 +53,6 @@
 
 
 namespace module {
-<<<<<<< HEAD
     namespace behaviour {
         namespace planning {
 
@@ -177,125 +176,6 @@
                     const FieldDescription& field
                     ) {
                     if(wantsTo.kick){
-=======
-namespace behaviour {
-    namespace planning {
-
-        using extension::Configuration;
-
-        using LimbID  = utility::input::LimbID;
-        using ServoID = utility::input::ServoID;
-        using message::input::Sensors;
-
-        using message::motion::WalkCommand;
-        using message::behaviour::KickPlan;
-        using message::behaviour::MotionCommand;
-        using message::motion::KickFinished;
-        using message::motion::StopCommand;
-        using message::behaviour::WantsToKick;
-        using utility::localisation::transform::RobotToWorldTransform;
-        using utility::localisation::transform::WorldToRobotTransform;
-        using utility::math::matrix::Transform2D;
-        using utility::math::matrix::Transform3D;
-        using utility::nubugger::graph;
-        using utility::nubugger::drawSphere;
-
-        using utility::behaviour::RegisterAction;
-        using utility::behaviour::ActionPriorites;
-
-        using message::motion::WalkStopped;
-        using message::motion::EnableWalkEngineCommand;
-        using message::motion::DisableWalkEngineCommand;
-
-        using message::localisation::Self;
-        using message::vision::Ball;
-
-
-        SimpleWalkPathPlanner::SimpleWalkPathPlanner(std::unique_ptr<NUClear::Environment> environment)
-            : Reactor(std::move(environment))
-            , latestCommand(utility::behaviour::StandStill())
-            , subsumptionId(size_t(this) * size_t(this) - size_t(this))
-            , currentTargetPosition(arma::fill::zeros)
-            , currentTargetHeading(arma::fill::zeros)
-            , targetHeading(Eigen::Vector2d::Zero(), KickPlan::KickType::SCRIPTED)
-            , timeBallLastSeen(NUClear::clock::now()) {
-
-            // do a little configurating
-            on<Configuration>("SimpleWalkPathPlanner.yaml").then([this](const Configuration& file) {
-
-                turnSpeed            = file.config["turnSpeed"].as<float>();
-                forwardSpeed         = file.config["forwardSpeed"].as<float>();
-                sideSpeed            = file.config["sideSpeed"].as<float>();
-                a                    = file.config["a"].as<float>();
-                b                    = file.config["b"].as<float>();
-                search_timeout       = file.config["search_timeout"].as<float>();
-                robot_ground_space   = file.config["robot_ground_space"].as<bool>();
-                ball_approach_dist   = file.config["ball_approach_dist"].as<float>();
-                slowdown_distance    = file.config["slowdown_distance"].as<float>();
-                useLocalisation      = file.config["useLocalisation"].as<bool>();
-                slow_approach_factor = file.config["slow_approach_factor"].as<float>();
-
-                emit(std::make_unique<WantsToKick>(false));
-            });
-
-            emit<Scope::INITIALIZE>(std::make_unique<RegisterAction>(RegisterAction{
-                subsumptionId,
-                "Simple Walk Path Planner",
-                {
-                    // Limb sets required by the walk engine:
-                    std::pair<double, std::set<LimbID>>(0, {LimbID::LEFT_LEG, LimbID::RIGHT_LEG}),
-                    std::pair<double, std::set<LimbID>>(0, {LimbID::LEFT_ARM, LimbID::RIGHT_ARM}),
-                },
-                [this](const std::set<LimbID>& givenLimbs) {
-                    if (givenLimbs.find(LimbID::LEFT_LEG) != givenLimbs.end()) {
-                        // Enable the walk engine.
-                        emit<Scope::DIRECT>(std::move(std::make_unique<EnableWalkEngineCommand>(subsumptionId)));
-                    }
-                },
-                [this](const std::set<LimbID>& takenLimbs) {
-                    if (takenLimbs.find(LimbID::LEFT_LEG) != takenLimbs.end()) {
-                        // Shut down the walk engine, since we don't need it right now.
-                        emit<Scope::DIRECT>(std::move(std::make_unique<DisableWalkEngineCommand>(subsumptionId)));
-                    }
-                },
-                [this](const std::set<ServoID>&) {
-                    // nothing
-                }}));
-
-            on<Trigger<WalkStopped>>().then([this] {
-                emit(std::make_unique<ActionPriorites>(ActionPriorites{subsumptionId, {0, 0}}));
-            });
-
-            // on<Trigger<std::vector<Ball>>>().then([this]{
-            //     log("std::vector<Ball>");
-            // });
-            // on<Trigger<std::vector<Self>>>().then([this]{
-            //     log("std::vector<Self>");
-            // });
-            // on<Trigger<KickPlan>>().then([this]{
-            //     log("KickPlan");
-            // });
-            // on<Trigger<WantsToKick>>().then([this]{
-            //     log("WantsToKick");
-            // });
-            // on<Trigger<Sensors>>().then([this]{
-            //     log("Sensors");
-            // });
-
-            on<Every<20, Per<std::chrono::seconds>>,
-               With<std::vector<Ball>>,
-               With<std::vector<Self>>,
-               With<Sensors>,
-               With<WantsToKick>,
-               With<KickPlan>,
-               Sync<SimpleWalkPathPlanner>>()
-                .then([this](const std::vector<Ball>& ball,
-                             const std::vector<Self>& selfs,
-                             const Sensors& sensors,
-                             const WantsToKick& wantsTo,
-                             const KickPlan& kickPlan) {
-                    if (wantsTo.kick) {
->>>>>>> e3431bd9
                         emit(std::make_unique<StopCommand>(subsumptionId));
                         return;
                     }
@@ -318,7 +198,6 @@
                     }
 
                     Transform3D Htw = convert<double, 4, 4>(sensors.world);
-<<<<<<< HEAD
                     auto now = NUClear::clock::now();
                     float timeSinceBallSeen = std::chrono::duration_cast<std::chrono::nanoseconds>(now - ball.locObject.last_measurement_time).count() * (1 / std::nano::den);
 
@@ -328,41 +207,7 @@
                                 rBWw_temp : // Place last seen
                                 Htw.x() + Htw.translation(); //In front of the robot
                     position = Htw.transformPoint(rBWw);
-=======
-                    auto now        = NUClear::clock::now();
-                    float timeSinceBallSeen =
-                        std::chrono::duration_cast<std::chrono::nanoseconds>(now - timeBallLastSeen).count()
-                        * (1 / std::nano::den);
-
-                    // TODO: support non-ball targets
-                    if (!robot_ground_space) {
-                        if (ball.size() > 0) {
-                            arma::vec2 rBWw_vec2 = convert<double, 2>(ball[0].position.head<2>());
-                            rBWw[0]              = rBWw_vec2[0];
-                            rBWw[1]              = rBWw_vec2[1];
-
-                            timeBallLastSeen = now;
-                            // log("ball seen");
-                        }
-                        else {
-                            rBWw = timeSinceBallSeen < search_timeout ? rBWw :  // Place last seen
-                                       Htw.x() + Htw.translation();             // In front of the robot
-                        }
-                        arma::vec3 position3d = Htw.transformPoint(rBWw);
-                        position[0]           = position3d[0];
-                        position[1]           = position3d[1];
-                    }
-                    else {
-                        if (ball.size() > 0) {
-                            position         = convert<double, 3>(ball[0].torsoSpacePosition);
-                            timeBallLastSeen = now;
-                        }
-                        else {
-                            position = timeSinceBallSeen < search_timeout ? position :  // Place last seen
-                                           arma::vec2({1, 0});                          // In front of the robot
-                        }
-                    }
->>>>>>> e3431bd9
+
 
                     // Hack Planner:
                     float headingChange = 0;
@@ -417,32 +262,10 @@
                     std::unique_ptr<WalkCommand> command =
                         std::make_unique<WalkCommand>(subsumptionId, convert<double, 3>(Transform2D({0, 0, 0})));
                     command->command = convert<double, 3>(Transform2D({finalForwardSpeed, finalSideSpeed, angle}));
-<<<<<<< HEAD
+
                     emit(std::move(command));
                     emit(std::make_unique<ActionPriorites>(ActionPriorites { subsumptionId, { 40, 11 }}));
 
-=======
-
-                    // TODO: delete this?!?!?
-                    arma::vec2 ball_world_position =
-                        RobotToWorldTransform(convert<double, 2>(selfs.front().locObject.position),
-                                              convert<double, 2>(selfs.front().heading),
-                                              position.rows(0, 1));
-                    arma::vec2 kick_target =
-                        2 * ball_world_position - convert<double, 2>(selfs.front().locObject.position);
-                    emit(drawSphere("kick_target",
-                                    arma::vec3({kick_target[0], kick_target[1], 0.0}),
-                                    0.1,
-                                    arma::vec3({1, 0, 0}),
-                                    0));
-                    // log("kick_target", kick_target[0], kick_target[1]);
-
-                    emit(std::make_unique<KickPlan>(
-                        KickPlan(convert<double, 2>(kick_target), KickPlan::KickType::SCRIPTED)));
-
-                    emit(std::move(command));
-                    emit(std::make_unique<ActionPriorites>(ActionPriorites{subsumptionId, {40, 11}}));
->>>>>>> e3431bd9
                 });
 
             on<Trigger<MotionCommand>, Sync<SimpleWalkPathPlanner>>().then([this](const MotionCommand& cmd) {
