--- conflicted
+++ resolved
@@ -199,8 +199,10 @@
                     // TODO: support non-ball targets
                     if (!robot_ground_space) {
                         if (ball.size() > 0) {
-<<<<<<< HEAD
-                            rBWw             = convert<double, 2>(ball[0].position.head<2>());
+                            arma::vec2 rBWw_vec2 = convert<double, 2>(ball[0].position.head<2>());
+                            rBWw[0]              = rBWw_vec2[0];
+                            rBWw[1]              = rBWw_vec2[1];
+
                             timeBallLastSeen = now;
                             // log("ball seen");
                         }
@@ -208,23 +210,9 @@
                             rBWw = timeSinceBallSeen < search_timeout ? rBWw :  // Place last seen
                                        Htw.x() + Htw.translation();             // In front of the robot
                         }
-                        position = Htw.transformPoint(rBWw);
-=======
-                            arma::vec2 rBWw_vec2 = convert<double, 2>(ball[0].position.head<2>());
-                            rBWw[0]              = rBWw_vec2[0];
-                            rBWw[1]              = rBWw_vec2[1];
-
-                            timeBallLastSeen = now;
-                            // log("ball seen");
-                        }
-                        else {
-                            rBWw = timeSinceBallSeen < search_timeout ? rBWw :  // Place last seen
-                                       Htw.x() + Htw.translation();             // In front of the robot
-                        }
                         arma::vec3 position3d = Htw.transformPoint(rBWw);
                         position[0]           = position3d[0];
                         position[1]           = position3d[1];
->>>>>>> e3431bd9
                     }
                     else {
                         if (ball.size() > 0) {
@@ -303,11 +291,7 @@
                                     0.1,
                                     arma::vec3({1, 0, 0}),
                                     0));
-<<<<<<< HEAD
-                    log("kick_target", kick_target[0], kick_target[1]);
-=======
                     // log("kick_target", kick_target[0], kick_target[1]);
->>>>>>> e3431bd9
 
                     emit(std::make_unique<KickPlan>(
                         KickPlan(convert<double, 2>(kick_target), KickPlan::KickType::SCRIPTED)));
@@ -323,12 +307,6 @@
             });
         }
 
-<<<<<<< HEAD
     }  // namespace planning
 }  // namespace behaviour
-}  // namespace module
-=======
-    }  // planning
-}  // behaviours
-}  // modules
->>>>>>> e3431bd9
+}  // namespace module