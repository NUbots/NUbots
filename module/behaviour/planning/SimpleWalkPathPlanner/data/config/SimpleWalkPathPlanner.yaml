--- conflicted
+++ resolved
@@ -1,12 +1,7 @@
-<<<<<<< HEAD
 forwardSpeed: 0.1
 sideSpeed: 0.1
-=======
 log_level: WARN
 
-forwardSpeed: 0.01
-sideSpeed: 0.01
->>>>>>> f812499d
 turnSpeed : 0.08
 walkToReadySpeedX: 0.05
 walkToReadySpeedY: 0.025
