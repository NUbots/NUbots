/*
 * This file is part of NUbots Codebase.
 *
 * The NUbots Codebase is free software: you can redistribute it and/or modify
 * it under the terms of the GNU General Public License as published by
 * the Free Software Foundation, either version 3 of the License, or
 * (at your option) any later version.
 *
 * The NUbots Codebase is distributed in the hope that it will be useful,
 * but WITHOUT ANY WARRANTY; without even the implied warranty of
 * MERCHANTABILITY or FITNESS FOR A PARTICULAR PURPOSE.  See the
 * GNU General Public License for more details.
 *
 * You should have received a copy of the GNU General Public License
 * along with the NUbots Codebase.  If not, see <http://www.gnu.org/licenses/>.
 *
 * Copyright 2013 NUBots <nubots@nubots.net>
 */

#include "KickPlanner.h"

#include "extension/Configuration.h"

#include "message/behaviour/KickPlan.h"
#include "message/behaviour/ServoCommand.h"
#include "message/localisation/FieldObject.h"
#include "message/motion/KinematicsModels.h"
#include "message/motion/WalkCommand.h"
#include "message/support/FieldDescription.h"
#include "message/vision/VisionObjects.h"

#include "utility/behaviour/Action.h"
#include "utility/input/LimbID.h"
#include "utility/localisation/transform.h"
#include "utility/math/coordinates.h"
#include "utility/math/matrix/Transform3D.h"
#include "utility/motion/InverseKinematics.h"
#include "utility/nubugger/NUhelpers.h"
#include "utility/support/eigen_armadillo.h"
#include "utility/support/yaml_armadillo.h"

namespace module {
namespace behaviour {
    namespace planning {

        using extension::Configuration;

        using message::behaviour::KickPlan;
        using KickType = message::behaviour::KickPlan::KickType;
        using message::behaviour::WantsToKick;
        using message::localisation::Ball;
        using message::localisation::Self;
        using message::input::Sensors;
        using message::motion::IKKickParams;
        using message::motion::KickCommand;
        using KickCommandType = message::motion::KickCommandType;
        using message::motion::KickScriptCommand;
        using message::motion::KickPlannerConfig;
        using message::motion::KinematicsModel;
        using message::support::FieldDescription;

        using LimbID = utility::input::LimbID;
        using utility::localisation::transform::RobotToWorldTransform;
        using utility::localisation::transform::WorldToRobotTransform;
        using utility::math::matrix::Transform3D;
        using utility::math::coordinates::sphericalToCartesian;
        using utility::motion::kinematics::legPoseValid;
        using utility::nubugger::graph;

        KickPlanner::KickPlanner(std::unique_ptr<NUClear::Environment> environment)
            : Reactor(std::move(environment))
            , cfg()
            , ball_last_measurement_time(NUClear::clock::now())
            , lastTimeValid(NUClear::clock::now()) {


            on<Configuration>("KickPlanner.yaml").then([this](const Configuration& config) {
                cfg.max_ball_distance        = config["max_ball_distance"].as<float>();
                cfg.kick_corridor_width      = config["kick_corridor_width"].as<float>();
                cfg.seconds_not_seen_limit   = config["seconds_not_seen_limit"].as<float>();
                cfg.kick_forward_angle_limit = config["kick_forward_angle_limit"].as<float>();
                emit(std::make_unique<KickPlannerConfig>(cfg));
                emit(std::make_unique<WantsToKick>(false));
            });

            on<Trigger<Ball>, With<std::vector<Self>>, With<FieldDescription>, With<KickPlan>, With<Sensors>>().then(
                [this](const Ball& ball,
                       const std::vector<Self>& selfs,
                       const FieldDescription& fd,
                       const KickPlan& kickPlan,
                       const Sensors& sensors) {

                    // Get time since last seen ball
                    auto now = NUClear::clock::now();
                    double secondsSinceLastSeen =
                        std::chrono::duration_cast<std::chrono::microseconds>(now - ball_last_measurement_time).count()
                        * 1e-6;

                    // Compute target in robot coords
                    auto self = selfs[0];
                    // arma::vec2 kickTarget = {1,0,0}; //Kick forwards
                    // TODO: The heading seems to judder here!!
                    // TODO: use sensors.world instead
                    arma::vec2 kickTarget = WorldToRobotTransform(convert<double, 2>(self.locObject.position),
                                                                  convert<double, 2>(self.heading),
                                                                  convert<double, 2>(kickPlan.target));

                    Transform3D Htw = convert<double, 4, 4>(sensors.world);
                    arma::vec3 ballPosition =
                        Htw.transformPoint({ball.locObject.position[0], ball.locObject.position[1], fd.ball_radius});
                    ball_last_measurement_time = ball.locObject.last_measurement_time;

                    float KickAngle = std::fabs(std::atan2(kickTarget[1], kickTarget[0]));

                    // log("KickPlan target global",convert<double,2,1>(kickPlan.target).t());
                    // log("Target of Kick",kickTarget.t());
                    // log("KickAngle",KickAngle);

                    // Check whether to kick
                    // log("kickTarget",kickTarget.t());
                    // log("KickAngle",KickAngle);
                    // log("ballPosition",ballPosition);
                    // log("secondsSinceLastSeen",secondsSinceLastSeen);
                    bool kickIsValid = kickValid(ballPosition);
                    if (kickIsValid) {
                        lastTimeValid = now;
                    }
                    float timeSinceValid = (now - lastTimeValid).count() * (1 / double(NUClear::clock::period::den));

                    // log("kick checks",secondsSinceLastSeen < cfg.seconds_not_seen_limit
                    //     , kickIsValid
                    //     , KickAngle < cfg.kick_forward_angle_limit);
                    if (secondsSinceLastSeen < cfg.seconds_not_seen_limit && kickIsValid
                        && KickAngle < cfg.kick_forward_angle_limit) {

                        switch (kickPlan.kickType.value) {
                            case KickType::IK_KICK:
                                // NUClear::log("ik_kick");
                                if (ballPosition[1] > 0) {
                                    emit(std::make_unique<KickCommand>(KickCommand(Eigen::Vector3d(0.1, 0.04, 0),
                                                                                   Eigen::Vector3d(1.0, 0.0, 0.0),
                                                                                   KickCommandType::NORMAL)));
                                    emit(std::make_unique<WantsToKick>(true));
                                }
                                else {
                                    emit(std::make_unique<KickCommand>(KickCommand(Eigen::Vector3d(0.1, -0.04, 0),
                                                                                   Eigen::Vector3d(1.0, 0.0, 0.0),
                                                                                   KickCommandType::NORMAL)));
                                    emit(std::make_unique<WantsToKick>(true));
                                }
                                break;
                            case KickType::SCRIPTED:
                                // NUClear::log("scripted");
                                if (ballPosition[1] > 0) {
                                    emit(std::make_unique<KickScriptCommand>(
                                        KickScriptCommand(Eigen::Vector3d(1.0, 0.0, 0.0), LimbID::LEFT_LEG)));
                                    emit(std::make_unique<WantsToKick>(true));
                                    ;
                                }
                                else {
                                    emit(std::make_unique<KickScriptCommand>(
                                        KickScriptCommand(Eigen::Vector3d(1.0, 0.0, 0.0), LimbID::RIGHT_LEG)));
                                    emit(std::make_unique<WantsToKick>(true));
                                    ;
                                }
                                break;
                            default: throw new std::runtime_error("KickPlanner: Invalid KickType");
                        }
                    }
                    else if (secondsSinceLastSeen > cfg.seconds_not_seen_limit
                             || timeSinceValid > cfg.seconds_not_seen_limit) {
                        emit(std::make_unique<WantsToKick>(WantsToKick(false)));
                    }

                });
        }


        bool KickPlanner::kickValid(const arma::vec3& ballPos) {
            return (ballPos[0] > 0) && (ballPos[0] < cfg.max_ball_distance)
                   && (std::fabs(ballPos[1]) < cfg.kick_corridor_width / 2.0);
        }
<<<<<<< HEAD
    }  // namespace planning
}  // namespace behaviour
}  // namespace module
=======
    }
}
}
>>>>>>> 5340b184
<|MERGE_RESOLUTION|>--- conflicted
+++ resolved
@@ -180,12 +180,6 @@
             return (ballPos[0] > 0) && (ballPos[0] < cfg.max_ball_distance)
                    && (std::fabs(ballPos[1]) < cfg.kick_corridor_width / 2.0);
         }
-<<<<<<< HEAD
     }  // namespace planning
 }  // namespace behaviour
 }  // namespace module
-=======
-    }
-}
-}
->>>>>>> 5340b184
