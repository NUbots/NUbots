--- conflicted
+++ resolved
@@ -133,15 +133,8 @@
             emit<Scope::DIRECT>(points);
         });
 
-<<<<<<< HEAD
-        on<Trigger<std::vector<ServoCommand>>, Sync<Controller>>().then(
-            "Command Filter",
-            [this](const std::vector<ServoCommand>& commands) {
-                for (const auto& command : commands) {
-=======
         on<Trigger<ServoCommands>, Sync<Controller>>().then("Command Filter", [this](const ServoCommands& commands) {
             for (auto& command : commands.commands) {
->>>>>>> 6990ca84
 
                 // Check if we have access
                 if (this->limbAccess[uint(utility::input::LimbID::limbForServo(command.id)) - 1] == command.source) {
