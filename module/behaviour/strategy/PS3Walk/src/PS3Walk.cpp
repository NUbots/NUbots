/*
 * This file is part of PS3Walk.
 *
 * PS3Walk is free software: you can redistribute it and/or modify
 * it under the terms of the GNU General Public License as published by
 * the Free Software Foundation, either version 3 of the License, or
 * (at your option) any later version.
 *
 * PS3Walk is distributed in the hope that it will be useful,
 * but WITHOUT ANY WARRANTY; without even the implied warranty of
 * MERCHANTABILITY or FITNESS FOR A PARTICULAR PURPOSE.  See the
 * GNU General Public License for more details.
 *
 * You should have received a copy of the GNU General Public License
 * along with PS3Walk.  If not, see <http://www.gnu.org/licenses/>.
 *
 * Copyright 2013 NUbots <nubots@nubots.net>
 */

<<<<<<< HEAD
#include <fmt/format.h>
=======
#include "PS3Walk.hpp"
>>>>>>> 6c492587

#include <nuclear>

<<<<<<< HEAD
#include "extension/Configuration.h"
#include "extension/Script.h"

#include "message/behaviour/MotionCommand.h"
#include "message/behaviour/ServoCommand.h"
#include "message/input/PSController.h"
#include "message/motion/HeadCommand.h"
#include "message/motion/KickCommand.h"

#include "utility/behaviour/Action.h"
#include "utility/behaviour/MotionCommand.h"
#include "utility/input/LimbID.h"
#include "utility/input/ServoID.h"
#include "utility/math/matrix/Transform2D.h"
#include "utility/support/eigen_armadillo.h"
=======
#include "message/behaviour/MotionCommand.hpp"
#include "message/behaviour/ServoCommand.hpp"
#include "message/motion/HeadCommand.hpp"
#include "message/motion/KickCommand.hpp"

#include "utility/behaviour/Action.hpp"
#include "utility/behaviour/MotionCommand.hpp"
#include "utility/input/LimbID.hpp"
>>>>>>> 6c492587

namespace module::behaviour::strategy {

<<<<<<< HEAD
        using extension::Configuration;
        using extension::ExecuteScriptByName;

        using message::behaviour::MotionCommand;
        using ScriptTriggerEvent = message::input::CircleButton;
        using TriggerActionEvent = message::input::CrossButton;
        using LeftKickEvent      = message::input::L1Button;
        using WalkVelocityEvent  = message::input::LeftJoystick;
        using RightKickEvent     = message::input::R1Button;
        using HeadDirectionEvent = message::input::RightJoystick;
        using HeadControlEvent   = message::input::SquareButton;
        using WalkControlEvent   = message::input::TriangleButton;
        using message::motion::HeadCommand;
        using message::motion::KickScriptCommand;

        using utility::behaviour::ActionPriorites;
        using utility::behaviour::RegisterAction;
        using utility::input::LimbID;
        using utility::input::ServoID;
        using utility::math::matrix::Transform2D;

        PS3Walk::PS3Walk(std::unique_ptr<NUClear::Environment> environment)
            : Reactor(std::move(environment)), id(size_t(this) * size_t(this) - size_t(this)) {

            on<Configuration>("PS3Walk.yaml").then([this](const Configuration& config) {
                actions.clear();
                for (const auto& action : config["action_scripts"].as<std::vector<std::string>>()) {
                    actions.push_back(action);
                }
                walkCommandLimits      = Eigen::Vector3d(config["max_speed"]["walk"]["linear"].as<double>(),
                                                    config["max_speed"]["walk"]["linear"].as<double>(),
                                                    config["max_speed"]["walk"]["rotational"].as<double>());
                headCommandLimits      = Eigen::Vector2d(config["max_speed"]["head"]["yaw"].as<double>(),
                                                    config["max_speed"]["head"]["pitch"].as<double>());
                walk_command_threshold = config["threshold"]["walk"].as<double>();
                head_command_threshold = config["threshold"]["head"].as<double>();
            });

            on<Trigger<WalkControlEvent>>().then([this](const WalkControlEvent& event) {
                if (event.pressed) {
                    if (moving) {
                        log<NUClear::INFO>("Stop walking");
                        emit(std::make_unique<MotionCommand>(utility::behaviour::StandStill()));
                        moving = false;
                    }
                    else {
                        log<NUClear::INFO>("Start walking");
                        moving = true;
                    }
                }
            });

            on<Trigger<HeadControlEvent>>().then([this](const HeadControlEvent& event) {
                if (event.pressed) {
                    if (headLocked) {
                        log<NUClear::INFO>("Head unlocked");
                        headLocked = false;
                    }
                    else {
                        log<NUClear::INFO>("Head locked");
                        headLocked = true;
                    }
                }
            });

            on<Trigger<TriggerActionEvent>>().then([this](const TriggerActionEvent& event) {
                if (event.pressed) {
                    log<NUClear::INFO>("Triggering actions");
                    emit(std::make_unique<MotionCommand>(utility::behaviour::StandStill()));
                    emit(std::make_unique<ActionPriorites>(ActionPriorites{id, {90}}));
                    emit(std::make_unique<ExecuteScriptByName>(id, actions));
                }
            });

            on<Trigger<ScriptTriggerEvent>>().then([this](const ScriptTriggerEvent& event) {
                if (event.pressed) {
                    log<NUClear::INFO>("Standing");
                    emit(std::make_unique<MotionCommand>(utility::behaviour::StandStill()));
                    emit(std::make_unique<ActionPriorites>(ActionPriorites{id, {90}}));
                    emit(std::make_unique<ExecuteScriptByName>(id, "Stand.yaml"));
                }
            });

            on<Trigger<LeftKickEvent>>().then([this](const LeftKickEvent& event) {
                if (event.pressed) {
                    log<NUClear::INFO>("Requesting Left Front Kick");
                    // vector pointing forward relative to robot
                    emit(std::make_unique<KickScriptCommand>(
                        KickScriptCommand{Eigen::Vector3d(1.0, 0.0, 0.0), LimbID::LEFT_LEG}));
                }
            });

            on<Trigger<RightKickEvent>>().then([this](const RightKickEvent& event) {
                if (event.pressed) {
                    log<NUClear::INFO>("Requesting Right Front Kick");
                    // vector pointing forward relative to robot
                    emit(std::make_unique<KickScriptCommand>(
                        KickScriptCommand{Eigen::Vector3d(1.0, 0.0, 0.0), LimbID::RIGHT_LEG}));
                }
            });

            on<Trigger<WalkVelocityEvent>>().then([this](const WalkVelocityEvent& event) {
                switch (event.direction.value) {
                    case WalkVelocityEvent::Direction::HORIZONTAL:
                        // y is left relative to robot
                        walkCommand.z() = -event.value;
                        break;
                    case WalkVelocityEvent::Direction::VERTICAL:
                        // x is forward relative to robot
                        walkCommand.x() = -event.value;
                        break;
                }
            });

            on<Trigger<HeadDirectionEvent>>().then([this](const HeadDirectionEvent& event) {
                switch (event.direction.value) {
                    case HeadDirectionEvent::Direction::HORIZONTAL: headCommand.x() = -event.value; break;
                    case HeadDirectionEvent::Direction::VERTICAL: headCommand.y() = -event.value; break;
                }
            });

            on<Every<20, Per<std::chrono::seconds>>>().then([this] {
                // Output head command based on updated information from joystick
                if (!headLocked) {
                    if (((prevHeadCommand - headCommand).array().abs() > head_command_threshold).any()) {
                        auto command        = std::make_unique<HeadCommand>();
                        command->yaw        = headCommand.x() * headCommandLimits.x();
                        command->pitch      = headCommand.y() * headCommandLimits.y();
                        command->robotSpace = true;
                        emit(std::move(command));
                    }
                }

                // Output walk command based on updated strafe and rotation speed from joystick
                if (moving) {
                    if (((prevWalkCommand - walkCommand).array().abs() > walk_command_threshold).any()) {
                        Eigen::Vector3d command = walkCommand.cwiseProduct(walkCommandLimits);
                        emit(std::make_unique<MotionCommand>(utility::behaviour::DirectCommand(command)));
                        prevWalkCommand = walkCommand;
                    }
                }
            });

            emit<Scope::DIRECT>(std::make_unique<RegisterAction>(RegisterAction{
                id,
                "PS3Walk",
                {std::pair<float, std::set<LimbID>>(
                    0, {LimbID::LEFT_LEG, LimbID::RIGHT_LEG, LimbID::LEFT_ARM, LimbID::RIGHT_ARM, LimbID::HEAD})},
                [this](const std::set<LimbID>&) {},
                [this](const std::set<LimbID>&) {},
                [this](const std::set<ServoID>&) {
                    emit(std::make_unique<ActionPriorites>(ActionPriorites{id, {0}}));
                }}));
        }
    }  // namespace strategy
}  // namespace behaviour
}  // namespace module
=======
    using message::behaviour::MotionCommand;
    using message::motion::HeadCommand;


    PS3Walk::PS3Walk(std::unique_ptr<NUClear::Environment> environment) : Reactor(std::move(environment)) {

        on<Every<1, std::chrono::milliseconds>, Single>().then([this] {
            JoystickEvent event;
            // read from joystick
            if (joystick.sample(&event)) {

                if (event.isAxis()) {
                    // event was an axis event
                    switch (event.number) {
                        case AXIS_LEFT_JOYSTICK_HORIZONTAL:
                            // y is left relative to robot
                            // strafe[1] = -event.value;
                            rotationalSpeed = static_cast<float>(-event.value);
                            break;
                        case AXIS_LEFT_JOYSTICK_VERTICAL:
                            // x is forward relative to robot
                            strafe[0] = -event.value;
                            break;
                        case AXIS_RIGHT_JOYSTICK_VERTICAL: headPitch = static_cast<float>(-event.value); break;
                        case AXIS_RIGHT_JOYSTICK_HORIZONTAL: headYaw = static_cast<float>(-event.value); break;
                    }
                }
                else if (event.isButton()) {
                    // event was a button event
                    switch (event.number) {
                        case BUTTON_TRIANGLE:
                            if (event.value > 0) {  // button down
                                if (moving) {
                                    NUClear::log("Stop walking");
                                    emit(std::make_unique<MotionCommand>(utility::behaviour::StandStill()));
                                }
                                else {
                                    NUClear::log("Start walking");
                                }
                                moving = !moving;
                            }
                            break;
                        case BUTTON_SQUARE:
                            if (event.value > 0) {  // button down
                                if (headLocked) {
                                    NUClear::log("Head unlocked");
                                }
                                else {
                                    NUClear::log("Head locked");
                                }
                                headLocked = !headLocked;
                            }
                            break;
                            // case BUTTON_L1:
                            //     if (event.value > 0) {  // button down
                            //         NUClear::log("Requesting Left Front Kick");
                            //         emit(std::make_unique<KickScriptCommand>(KickScriptCommand(
                            //             Eigen::Vector3d::UnitX(),  // vector pointing forward relative to
                            //             robot LimbID::LEFT_LEG)));
                            //     }
                            //     break;
                            // case BUTTON_R1:
                            //     if (event.value > 0) {  // button down
                            //         NUClear::log("Requesting Right Front Kick");
                            //         emit(std::make_unique<KickScriptCommand>(KickScriptCommand(KickScriptCommand(
                            //             Eigen::Vector3d::UnitX(),  // vector pointing forward relative to
                            //             robot LimbID::RIGHT_LEG))));
                            //     }
                            //     break;
                            // case BUTTON_L2:
                            //     if (event.value > 0) {  // button down
                            //         NUClear::log("Requesting Left Side Kick");
                            //         emit(std::make_unique<KickScriptCommand>(KickScriptCommand(
                            //             -Eigen::Vector3d::UnitY(),  // vector pointing right relative to
                            //             robot LimbID::LEFT_LEG)));
                            //     }
                            //     break;
                            // case BUTTON_R2:
                            //     if (event.value > 0) {  // button down
                            //         NUClear::log("Requesting Right Side Kick");
                            //         emit(std::make_unique<KickScriptCommand>(KickScriptCommand{
                            //             Eigen::Vector3d::UnitY(),  // vector pointing left relative to robot
                            //             LimbID::RIGHT_LEG}));
                            //     }
                            //     break;
                    }
                }
            }
            // If it's closed then we should try to reconnect
            else if (!joystick.valid()) {
                joystick.reconnect();
            }
        });

        // output walk command based on updated strafe and rotation speed from joystick
        // TODO(HardwareTeam): potential performance gain: ignore if value hasn't changed since last emit?
        on<Every<20, Per<std::chrono::seconds>>>().then([this] {
            if (!headLocked) {
                auto headCommand         = std::make_unique<HeadCommand>();
                headCommand->yaw         = headYaw / std::numeric_limits<short>::max() * 1.5f;
                headCommand->pitch       = headPitch / std::numeric_limits<short>::max();
                headCommand->robot_space = true;
                emit(std::move(headCommand));
            }

            if (moving) {
                const auto strafeNorm          = strafe / std::numeric_limits<short>::max();
                const auto rotationalSpeedNorm = rotationalSpeed / std::numeric_limits<short>::max();
                Eigen::Affine2d affineParameter;
                affineParameter.linear()      = Eigen::Rotation2Dd(rotationalSpeedNorm).toRotationMatrix();
                affineParameter.translation() = Eigen::Vector2d(strafeNorm.x(), strafeNorm.y());
                emit(std::make_unique<MotionCommand>(utility::behaviour::DirectCommand(affineParameter)));
            }
        });
    }
}  // namespace module::behaviour::strategy
>>>>>>> 6c492587
<|MERGE_RESOLUTION|>--- conflicted
+++ resolved
@@ -17,31 +17,19 @@
  * Copyright 2013 NUbots <nubots@nubots.net>
  */
 
-<<<<<<< HEAD
 #include <fmt/format.h>
-=======
 #include "PS3Walk.hpp"
->>>>>>> 6c492587
 
 #include <nuclear>
 
-<<<<<<< HEAD
 #include "extension/Configuration.h"
 #include "extension/Script.h"
 
-#include "message/behaviour/MotionCommand.h"
-#include "message/behaviour/ServoCommand.h"
 #include "message/input/PSController.h"
-#include "message/motion/HeadCommand.h"
-#include "message/motion/KickCommand.h"
-
-#include "utility/behaviour/Action.h"
-#include "utility/behaviour/MotionCommand.h"
-#include "utility/input/LimbID.h"
+
 #include "utility/input/ServoID.h"
 #include "utility/math/matrix/Transform2D.h"
-#include "utility/support/eigen_armadillo.h"
-=======
+// #include "utility/support/eigen_armadillo.h"
 #include "message/behaviour/MotionCommand.hpp"
 #include "message/behaviour/ServoCommand.hpp"
 #include "message/motion/HeadCommand.hpp"
@@ -50,11 +38,9 @@
 #include "utility/behaviour/Action.hpp"
 #include "utility/behaviour/MotionCommand.hpp"
 #include "utility/input/LimbID.hpp"
->>>>>>> 6c492587
 
 namespace module::behaviour::strategy {
 
-<<<<<<< HEAD
         using extension::Configuration;
         using extension::ExecuteScriptByName;
 
@@ -211,122 +197,4 @@
         }
     }  // namespace strategy
 }  // namespace behaviour
-}  // namespace module
-=======
-    using message::behaviour::MotionCommand;
-    using message::motion::HeadCommand;
-
-
-    PS3Walk::PS3Walk(std::unique_ptr<NUClear::Environment> environment) : Reactor(std::move(environment)) {
-
-        on<Every<1, std::chrono::milliseconds>, Single>().then([this] {
-            JoystickEvent event;
-            // read from joystick
-            if (joystick.sample(&event)) {
-
-                if (event.isAxis()) {
-                    // event was an axis event
-                    switch (event.number) {
-                        case AXIS_LEFT_JOYSTICK_HORIZONTAL:
-                            // y is left relative to robot
-                            // strafe[1] = -event.value;
-                            rotationalSpeed = static_cast<float>(-event.value);
-                            break;
-                        case AXIS_LEFT_JOYSTICK_VERTICAL:
-                            // x is forward relative to robot
-                            strafe[0] = -event.value;
-                            break;
-                        case AXIS_RIGHT_JOYSTICK_VERTICAL: headPitch = static_cast<float>(-event.value); break;
-                        case AXIS_RIGHT_JOYSTICK_HORIZONTAL: headYaw = static_cast<float>(-event.value); break;
-                    }
-                }
-                else if (event.isButton()) {
-                    // event was a button event
-                    switch (event.number) {
-                        case BUTTON_TRIANGLE:
-                            if (event.value > 0) {  // button down
-                                if (moving) {
-                                    NUClear::log("Stop walking");
-                                    emit(std::make_unique<MotionCommand>(utility::behaviour::StandStill()));
-                                }
-                                else {
-                                    NUClear::log("Start walking");
-                                }
-                                moving = !moving;
-                            }
-                            break;
-                        case BUTTON_SQUARE:
-                            if (event.value > 0) {  // button down
-                                if (headLocked) {
-                                    NUClear::log("Head unlocked");
-                                }
-                                else {
-                                    NUClear::log("Head locked");
-                                }
-                                headLocked = !headLocked;
-                            }
-                            break;
-                            // case BUTTON_L1:
-                            //     if (event.value > 0) {  // button down
-                            //         NUClear::log("Requesting Left Front Kick");
-                            //         emit(std::make_unique<KickScriptCommand>(KickScriptCommand(
-                            //             Eigen::Vector3d::UnitX(),  // vector pointing forward relative to
-                            //             robot LimbID::LEFT_LEG)));
-                            //     }
-                            //     break;
-                            // case BUTTON_R1:
-                            //     if (event.value > 0) {  // button down
-                            //         NUClear::log("Requesting Right Front Kick");
-                            //         emit(std::make_unique<KickScriptCommand>(KickScriptCommand(KickScriptCommand(
-                            //             Eigen::Vector3d::UnitX(),  // vector pointing forward relative to
-                            //             robot LimbID::RIGHT_LEG))));
-                            //     }
-                            //     break;
-                            // case BUTTON_L2:
-                            //     if (event.value > 0) {  // button down
-                            //         NUClear::log("Requesting Left Side Kick");
-                            //         emit(std::make_unique<KickScriptCommand>(KickScriptCommand(
-                            //             -Eigen::Vector3d::UnitY(),  // vector pointing right relative to
-                            //             robot LimbID::LEFT_LEG)));
-                            //     }
-                            //     break;
-                            // case BUTTON_R2:
-                            //     if (event.value > 0) {  // button down
-                            //         NUClear::log("Requesting Right Side Kick");
-                            //         emit(std::make_unique<KickScriptCommand>(KickScriptCommand{
-                            //             Eigen::Vector3d::UnitY(),  // vector pointing left relative to robot
-                            //             LimbID::RIGHT_LEG}));
-                            //     }
-                            //     break;
-                    }
-                }
-            }
-            // If it's closed then we should try to reconnect
-            else if (!joystick.valid()) {
-                joystick.reconnect();
-            }
-        });
-
-        // output walk command based on updated strafe and rotation speed from joystick
-        // TODO(HardwareTeam): potential performance gain: ignore if value hasn't changed since last emit?
-        on<Every<20, Per<std::chrono::seconds>>>().then([this] {
-            if (!headLocked) {
-                auto headCommand         = std::make_unique<HeadCommand>();
-                headCommand->yaw         = headYaw / std::numeric_limits<short>::max() * 1.5f;
-                headCommand->pitch       = headPitch / std::numeric_limits<short>::max();
-                headCommand->robot_space = true;
-                emit(std::move(headCommand));
-            }
-
-            if (moving) {
-                const auto strafeNorm          = strafe / std::numeric_limits<short>::max();
-                const auto rotationalSpeedNorm = rotationalSpeed / std::numeric_limits<short>::max();
-                Eigen::Affine2d affineParameter;
-                affineParameter.linear()      = Eigen::Rotation2Dd(rotationalSpeedNorm).toRotationMatrix();
-                affineParameter.translation() = Eigen::Vector2d(strafeNorm.x(), strafeNorm.y());
-                emit(std::make_unique<MotionCommand>(utility::behaviour::DirectCommand(affineParameter)));
-            }
-        });
-    }
-}  // namespace module::behaviour::strategy
->>>>>>> 6c492587
+}  // namespace module