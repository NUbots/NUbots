--- conflicted
+++ resolved
@@ -16,13 +16,6 @@
 
 #include <string>
 
-<<<<<<< HEAD
-#define JS_EVENT_BUTTON 0x01  // button pressed/released
-#define JS_EVENT_AXIS   0x02  // joystick moved
-#define JS_EVENT_INIT   0x80  // initial state of device
-
-=======
->>>>>>> 4906e9e4
 /**
  * Encapsulates all data relevant to a sampled joystick event.
  */
