/*
 * This file is part of the NUbots Codebase.
 *
 * The NUbots Codebase is free software: you can redistribute it and/or modify
 * it under the terms of the GNU General Public License as published by
 * the Free Software Foundation, either version 3 of the License, or
 * (at your option) any later version.
 *
 * The NUbots Codebase is distributed in the hope that it will be useful,
 * but WITHOUT ANY WARRANTY; without even the implied warranty of
 * MERCHANTABILITY or FITNESS FOR A PARTICULAR PURPOSE.  See the
 * GNU General Public License for more details.
 *
 * You should have received a copy of the GNU General Public License
 * along with the NUbots Codebase.  If not, see <http://www.gnu.org/licenses/>.
 *
 * Copyright 2013 NUbots <nubots@nubots.net>
 */

#include "SoccerStrategy.hpp"

#include <Eigen/Geometry>
#include <cmath>

#include "extension/Configuration.hpp"

#include "message/behaviour/MotionCommand.hpp"
#include "message/behaviour/Nod.hpp"
#include "message/behaviour/SoccerObjectPriority.hpp"
#include "message/input/GameEvents.hpp"
#include "message/input/Sensors.hpp"
#include "message/localisation/ResetBallHypotheses.hpp"
#include "message/localisation/ResetRobotHypotheses.hpp"
#include "message/motion/BodySide.hpp"
#include "message/motion/GetupCommand.hpp"
#include "message/motion/KickCommand.hpp"
#include "message/platform/RawSensors.hpp"
#include "message/support/FieldDescription.hpp"
#include "message/vision/Ball.hpp"
#include "message/vision/Goal.hpp"

#include "utility/behaviour/MotionCommand.hpp"
#include "utility/input/LimbID.hpp"
#include "utility/math/coordinates.hpp"
#include "utility/math/matrix/transform.hpp"
#include "utility/nusight/NUhelpers.hpp"
#include "utility/support/yaml_expression.hpp"

namespace module::behaviour::strategy {

    using extension::Configuration;

    using message::behaviour::Behaviour;
    using message::behaviour::FieldTarget;
    using message::behaviour::MotionCommand;
    using message::behaviour::Nod;
    using message::behaviour::SoccerObjectPriority;
    using SearchType = message::behaviour::SoccerObjectPriority::SearchType;
    using message::input::GameEvents;
    using message::input::GameState;
    using Phase          = message::input::GameState::Data::Phase;
    using KickOffTeam    = message::input::GameEvents::KickOffTeam;
    using Penalisation   = message::input::GameEvents::Penalisation;
    using Unpenalisation = message::input::GameEvents::Unpenalisation;
    using GameMode       = message::input::GameState::Data::Mode;
    using message::input::Sensors;
    using message::localisation::Ball;
    using message::localisation::Field;
    using message::localisation::ResetBallHypotheses;
    using message::localisation::ResetRobotHypotheses;
    using message::motion::BodySide;
    using message::motion::ExecuteGetup;
    using message::motion::KickCommandType;
    using message::motion::KickScriptCommand;
    using message::motion::KillGetup;
    using message::platform::ButtonMiddleDown;
    using message::platform::ResetWebotsServos;
    using message::support::FieldDescription;
    using VisionBalls = message::vision::Balls;
    using VisionGoals = message::vision::Goals;
    using LimbID      = utility::input::LimbID;

    using utility::input::LimbID;
    using utility::math::coordinates::reciprocalSphericalToCartesian;
    using utility::math::coordinates::sphericalToCartesian;
    using utility::support::Expression;

    using utility::support::Expression;

    SoccerStrategy::SoccerStrategy(std::unique_ptr<NUClear::Environment> environment)
        : Reactor(std::move(environment)) {


        on<Configuration>("SoccerStrategy.yaml").then([this](const Configuration& config) {
            log_level = config["log_level"].as<NUClear::LogLevel>();

            using namespace std::chrono;

            cfg.ball_last_seen_max_time = duration_cast<NUClear::clock::duration>(
                duration<double>(config["ball_last_seen_max_time"].as<double>()));
            cfg.goal_last_seen_max_time = duration_cast<NUClear::clock::duration>(
                duration<double>(config["goal_last_seen_max_time"].as<double>()));

            cfg.localisation_interval =
                duration_cast<NUClear::clock::duration>(duration<double>(config["localisation_interval"].as<double>()));
            cfg.localisation_duration =
                duration_cast<NUClear::clock::duration>(duration<double>(config["localisation_duration"].as<double>()));

            cfg.start_position_offensive = config["start_position_offensive"].as<Expression>();
            cfg.start_position_defensive = config["start_position_defensive"].as<Expression>();

            cfg.is_goalie = config["is_goalie"].as<bool>();

            // Use configuration here from file SoccerStrategy.yaml
            cfg.goalie_command_timeout           = config["goalie_command_timeout"].as<float>();
            cfg.goalie_rotation_speed_factor     = config["goalie_rotation_speed_factor"].as<float>();
            cfg.goalie_max_rotation_speed        = config["goalie_max_rotation_speed"].as<float>();
            cfg.goalie_translation_speed_factor  = config["goalie_translation_speed_factor"].as<float>();
            cfg.goalie_max_translation_speed     = config["goalie_max_translation_speed"].as<float>();
            cfg.goalie_side_walk_angle_threshold = config["goalie_side_walk_angle_threshold"].as<float>();

            cfg.force_playing          = config["force_playing"].as<bool>();
            cfg.force_penalty_shootout = config["force_penalty_shootout"].as<bool>();

            cfg.walk_to_ready_time = config["walk_to_ready_time"].as<int>();
<<<<<<< HEAD

            cfg.kicking_distance = config["kicking_distance"].as<float>();

            cfg.kicking_angle = config["kicking_angle"].as<float>();
        });
=======
>>>>>>> 3dfb4e7b

            cfg.kicking_distance_threshold = config["kicking_distance_threshold"].as<float>();

            cfg.kicking_angle_threshold = config["kicking_angle_threshold"].as<float>();

            cfg.rBTt_smoothing_factor = config["rBTt_smoothing_factor"].as<float>();
        });

        on<Trigger<VisionBalls>, With<Sensors>>().then([this](const VisionBalls& balls, const Sensors& sensors) {
            if (balls.balls.size() > 0) {
                ball_last_measured = NUClear::clock::now();
                // Get the latest vision ball measurement in camera space
                Eigen::Vector3f rBCc =
                    reciprocalSphericalToCartesian(balls.balls[0].measurements[0].srBCc.cast<float>());
                // Transform the vision ball measurement into torso space
                Eigen::Affine3f Htc(sensors.Htw.cast<float>() * balls.Hcw.inverse().cast<float>());
                rBTt = Htc * rBCc;

<<<<<<< HEAD
                if (std::sqrt(std::pow(rBTt.x(), 2) + std::pow(rBTt.y(), 2)) < 1.0
                    && !std::isnan(std::asin(std::abs(rBTt.y()) / std::abs(rBTt.x())))) {
                    // TODO(BehaviourTeam): Yeesh, needs work...
                    distance_to_ball = std::sqrt(std::pow(rBTt.x(), 2) + std::pow(rBTt.y(), 2));
                }
            }
            else {
                rBTt = Eigen::Vector3f::Zero();
=======
                // Apply exponential filter to rBTt
                rBTt_smoothed = cfg.rBTt_smoothing_factor * rBTt + (1.0 - cfg.rBTt_smoothing_factor) * rBTt_smoothed;

                distance_to_ball = std::sqrt(std::pow(rBTt_smoothed.x(), 2) + std::pow(rBTt_smoothed.y(), 2));
                angle_to_ball    = std::abs(std::atan2(rBTt_smoothed.y(), rBTt_smoothed.x()));
>>>>>>> 3dfb4e7b
            }
        });

        on<Trigger<VisionGoals>>().then([this](const VisionGoals& goals) {
            if (!goals.goals.empty()) {
                goal_last_measured = NUClear::clock::now();
            }
        });

        // TODO(BehaviourTeam): remove this horrible code
        // Check to see if we are currently in the process of getting up.
        on<Trigger<ExecuteGetup>>().then([this] { is_getting_up = true; });

        // Check to see if we have finished getting up.
        on<Trigger<KillGetup>>().then([this] { is_getting_up = false; });

        on<Trigger<Penalisation>>().then([this](const Penalisation& self_penalisation) {
            if (self_penalisation.context == GameEvents::Context::SELF) {
                emit(std::make_unique<ResetWebotsServos>());
                self_penalised = true;
            }
        });

        on<Trigger<Unpenalisation>>().then([this](const Unpenalisation& self_penalisation) {
            if (self_penalisation.context == GameEvents::Context::SELF) {
                self_penalised = false;

                // TODO(BehaviourTeam): isSideChecking = true;
                // TODO(BehaviourTeam): only do this once put down
                unpenalised_localisation_reset();
            }
        });


        on<Trigger<ButtonMiddleDown>, Single>().then([this] {
            log("Middle button pressed!");
            if (!cfg.force_playing) {
                log("Force playing started.");
                emit(std::make_unique<Nod>(true));
                cfg.force_playing = true;
            }
        });

        on<Trigger<KickOffTeam>>().then(
            [this](const KickOffTeam& kick_off_team) { team_kicking_off = kick_off_team.context; });

        // ********************* Main Loop ********************
        on<Every<30, Per<std::chrono::seconds>>,
           With<Sensors>,
           With<GameState>,
           With<Phase>,
           With<FieldDescription>,
           With<Field>,
           With<Ball>,
           Single>()
            .then([this](const Sensors& sensors,
                         const GameState& game_state,
                         const Phase& phase,
                         const FieldDescription& field_description,
                         const Field& field,
                         const Ball& ball) {
                try {
                    // If we're picked up, stand still
                    if (picked_up(sensors)) {
                        // TODO(BehaviourTeam): stand, no moving
                        stand_still();
                        currentState = Behaviour::State::PICKED_UP;
                    }
                    else {
                        // Overide SoccerStrategy and force normal mode in playing phase
                        if (cfg.force_playing) {
                            normal_playing();
                        }
                        // Overide SoccerStrategy and force penalty mode in playing phase
                        else if (cfg.force_penalty_shootout) {
                            team_kicking_off = GameEvents::Context::TEAM;
                            penalty_shootout_playing(field, ball);
                        }
                        else {
                            // Switch gamemode statemachine based on GameController mode
                            auto mode = game_state.data.mode.value;
                            switch (mode) {
                                case GameMode::PENALTY_SHOOTOUT:
                                    penalty_shootout(phase, field_description, field, ball);
                                    break;
                                case GameMode::NORMAL: normal(game_state, phase); break;
                                case GameMode::OVERTIME: normal(game_state, phase); break;
                                default: log<NUClear::WARN>("Game mode unknown.");
                            }
                        }
                    }

                    // Update current behaviour state if it has changed
                    if (currentState != previousState) {
                        previousState = currentState;
                        emit(std::make_unique<Behaviour::State>(currentState));
                    }
                }
                catch (std::runtime_error& err) {
                    log(err.what());
                    log("Runtime exception.");
                }
            });
    }

    // ********************PENALTY GAMEMODE STATE MACHINE********************************
    void SoccerStrategy::penalty_shootout(const Phase& phase,
                                          const FieldDescription& field_description,
                                          const Field& field,
                                          const Ball& ball) {
        switch (phase.value) {
            case Phase::INITIAL: penalty_shootout_initial(); break;           // Happens at beginning.
            case Phase::READY: penalty_shootout_ready(); break;               // Should not happen.
            case Phase::SET: penalty_shootout_set(field_description); break;  // Happens on beginning of each kick try.
            case Phase::PLAYING: penalty_shootout_playing(field, ball); break;  // Either kicking or goalie.
            case Phase::TIMEOUT: penalty_shootout_timeout(); break;    // A pause in playing. Not in simulation.
            case Phase::FINISHED: penalty_shootout_finished(); break;  // Happens when penalty shootout completely ends.
            default: log<NUClear::WARN>("Unknown penalty shootout gamemode phase.");
        }
    }

    // ********************NORMAL GAMEMODE STATE MACHINE********************************
    void SoccerStrategy::normal(const message::input::GameState& game_state, const Phase& phase) {
        switch (phase.value) {
            // Beginning of game and half time
            case Phase::INITIAL: normal_initial(); break;
            // After initial, robots position on their half of the field.
            case Phase::READY: normal_ready(game_state); break;
            // Happens after ready. Robot should stop moving.
            case Phase::SET: normal_set(); break;
            // After set, main game where we should walk to ball and kick.
            case Phase::PLAYING: normal_playing(); break;
            case Phase::FINISHED: normal_finished(); break;  // Game has finished.
            case Phase::TIMEOUT: normal_timeout(); break;    // A pause in playing. Not in simulation.
            default: log<NUClear::WARN>("Unknown normal gamemode phase.");
        }
    }

    // ********************PENALTY GAMEMODE STATES********************************
    void SoccerStrategy::penalty_shootout_initial() {
        // There's no point in doing anything since we'll be teleported over to a penalty shootout position
        stand_still();
        currentState = Behaviour::State::INITIAL;
    }

    void SoccerStrategy::penalty_shootout_ready() {
        // Should not happen
        currentState = Behaviour::State::READY;
    }

    void SoccerStrategy::penalty_shootout_set(const FieldDescription& field_description) {
        stand_still();
        currentState = Behaviour::State::SET;
    }

    void SoccerStrategy::penalty_shootout_playing(const Field& field, const Ball& ball) {
        // Execute penalty kick script once if we haven't yet, and if we are not goalie
        if (team_kicking_off == GameEvents::Context::TEAM) {
            if (NUClear::clock::now() - ball_last_measured < cfg.ball_last_seen_max_time) {
                // Ball has been seen recently
                play();
            }
            else {
                // Ball has not been seen recently, request walk planner to rotate on the spot
                stand_still();
            }
            currentState = Behaviour::State::SHOOTOUT;
        }
        // If we are not kicking off then be a goalie
        else if (team_kicking_off == GameEvents::Context::OPPONENT) {
            goalie_walk(field, ball);
            currentState = Behaviour::State::GOALIE_WALK;
        }
    }

    void SoccerStrategy::penalty_shootout_timeout() {
        // Don't need to do anything
        stand_still();
        currentState = Behaviour::State::TIMEOUT;
    }

    void SoccerStrategy::penalty_shootout_finished() {
        // Don't need to do anything
        stand_still();
        currentState = Behaviour::State::FINISHED;
    }

    // ********************NORMAL GAMEMODE STATES********************************
    void SoccerStrategy::normal_initial() {
        stand_still();
        if (reset_in_initial) {
            initial_localisation_reset();
            emit(std::make_unique<ResetWebotsServos>());
            reset_in_initial = false;
        }

        currentState = Behaviour::State::INITIAL;
    }

    void SoccerStrategy::normal_ready(const GameState& game_state) {
        if (penalised()) {  // penalised
            stand_still();
            currentState = Behaviour::State::PENALISED;
        }
        else {
            if (!game_state.data.first_half & !is_reset_half) {
                is_reset_half            = true;
                started_walking_to_ready = false;
            }
            if (!started_walking_to_ready) {
                started_walking_to_ready_at = NUClear::clock::now();
                started_walking_to_ready    = true;
            }
            // Walk forwards for cfg.walk_to_ready_time seconds
            if (NUClear::clock::now() - started_walking_to_ready_at
                < std::chrono::milliseconds(cfg.walk_to_ready_time * 1000)) {
                emit(std::make_unique<MotionCommand>(utility::behaviour::WalkToReady()));
            }
            else {
                stand_still();
            }
            currentState = Behaviour::State::READY;
        }
    }

    void SoccerStrategy::normal_set() {
        stand_still();
        reset_in_initial = true;
        currentState     = Behaviour::State::SET;
    }

    void SoccerStrategy::normal_playing() {
        if (penalised() && !cfg.force_playing) {
            // We are penalised, stand still
            stand_still();
            currentState = Behaviour::State::PENALISED;
        }
        else {

<<<<<<< HEAD
            if (!std::isnan(std::asin(std::abs(rBTt.y()) / std::abs(rBTt.x())))) {
                log<NUClear::WARN>("Distance to ball :",
                                   distance_to_ball,
                                   " with expected kicking distance: ",
                                   cfg.kicking_distance);

                log<NUClear::WARN>("Angle to ball",
                                   std::asin(std::abs(rBTt.y()) / std::abs(rBTt.x())),
                                   " with expected kicking angle: ",
                                   cfg.kicking_angle);
            }

            if (distance_to_ball < cfg.kicking_distance
                && std::asin(std::abs(rBTt.y()) / std::abs(rBTt.x())) < cfg.kicking_angle) {

                log<NUClear::WARN>("We are close to the ball, kick it");


                emit(std::make_unique<KickScriptCommand>(LimbID::RIGHT_LEG, KickCommandType::NORMAL));

                log<NUClear::WARN>("Kicked");
            }

=======
            log<NUClear::DEBUG>("Distance to ball :",
                                distance_to_ball,
                                " with expected kicking distance: ",
                                cfg.kicking_distance_threshold);

            log<NUClear::DEBUG>("Angle to ball",
                                angle_to_ball,
                                " with expected kicking angle: ",
                                cfg.kicking_angle_threshold);
>>>>>>> 3dfb4e7b

            if (NUClear::clock::now() - ball_last_measured < cfg.ball_last_seen_max_time) {
                // Ball has been seen recently
                play();
                currentState = Behaviour::State::WALK_TO_BALL;
            }
            else {
                // Ball has not been seen recently, request walk planner to rotate on the spot
                find();
                currentState = Behaviour::State::SEARCH_FOR_BALL;
            }
        }
    }

    void SoccerStrategy::normal_finished() {
        stand_still();
        currentState = Behaviour::State::FINISHED;
    }

    void SoccerStrategy::normal_timeout() {
        stand_still();
        currentState = Behaviour::State::TIMEOUT;
    }

    void SoccerStrategy::initial_localisation_reset() {
        emit(std::make_unique<ResetRobotHypotheses>());
        auto ball_reset        = std::make_unique<ResetBallHypotheses>();
        ball_reset->self_reset = true;
        emit(ball_reset);
    }

    // **************************** LOCALISATION RESETS ****************************
    void SoccerStrategy::penalty_shootout_localisation_reset(const FieldDescription& field_description) {
        auto robot_reset = std::make_unique<ResetRobotHypotheses>();

        ResetRobotHypotheses::Self self_side_base_line;
        self_side_base_line.rTFf = Eigen::Vector2d(
            (-field_description.dimensions.field_length / 2.0) + field_description.dimensions.penalty_mark_distance,
            0.0);
        self_side_base_line.covariance  = Eigen::Vector2d::Constant(0.01).asDiagonal();
        self_side_base_line.heading     = -M_PI;
        self_side_base_line.heading_var = 0.005;

        robot_reset->hypotheses.push_back(self_side_base_line);

        emit(robot_reset);

        auto ball_reset = std::make_unique<ResetBallHypotheses>();

        ResetBallHypotheses::Ball at_feet;
        at_feet.rBWw       = Eigen::Vector2d(0.2, 0);
        at_feet.covariance = Eigen::Vector2d::Constant(0.01).asDiagonal();

        ball_reset->hypotheses.push_back(at_feet);
        ball_reset->self_reset = true;

        emit(ball_reset);
    }

    void SoccerStrategy::unpenalised_localisation_reset() {
        emit(std::make_unique<ResetRobotHypotheses>());

        // TODO(BehaviourTeam): This should do some random distribution or something as we don't know where the ball
        // is
        auto ball_reset        = std::make_unique<ResetBallHypotheses>();
        ball_reset->self_reset = true;
        emit(ball_reset);
    }

    // ******************* MOTIONS *************************************************
    void SoccerStrategy::stand_still() {
        emit(std::make_unique<MotionCommand>(utility::behaviour::StandStill()));
    }

    bool SoccerStrategy::picked_up(const Sensors& sensors) const {
        bool feet_off_ground = !sensors.feet[BodySide::LEFT].down && !sensors.feet[BodySide::RIGHT].down;
        return false && feet_off_ground && !is_getting_up && sensors.Htw(2, 2) < 0.92 && sensors.Htw(2, 2) > 0.88;
    }

    bool SoccerStrategy::penalised() const {
        return self_penalised;
    }

    void SoccerStrategy::find() {
        emit(std::make_unique<MotionCommand>(utility::behaviour::RotateOnSpot()));
    }

    void SoccerStrategy::play() {
        if (distance_to_ball < cfg.kicking_distance_threshold && angle_to_ball < cfg.kicking_angle_threshold) {
            // Ball is close enough and in the correct direction to kick
            if (rBTt_smoothed.y() > 0) {
                log<NUClear::DEBUG>("We are close to the ball, kick it left");
                emit(std::make_unique<KickScriptCommand>(LimbID::LEFT_LEG, KickCommandType::NORMAL));
            }
            else {
                log<NUClear::DEBUG>("We are close to the ball, kick it right");
                emit(std::make_unique<KickScriptCommand>(LimbID::RIGHT_LEG, KickCommandType::NORMAL));
            }
        }
        else {
            // Request walk planner to walk to the ball
            emit(std::make_unique<MotionCommand>(utility::behaviour::BallApproach()));
        }
    }

    Eigen::Vector2d SoccerStrategy::get_kick_plan(const Field& field, const FieldDescription& field_description) {
        // Defines the box within in which the kick target is changed from the centre
        // of the oppposition goal to the perpendicular distance from the robot to the goal

        const float max_kick_range = 0.6;  // TODO(BehaviourTeam): make configurable, only want to change at the
                                           // last kick to avoid smart goalies
        const float x_take_over_box = max_kick_range;
        const float error           = 0.05;
        const float buffer          = error + 2.0f * field_description.ball_radius;          // 15cm
        const float y_take_over_box = field_description.dimensions.goal_width / 2 - buffer;  // 90-15 = 75cm
        Eigen::Affine2d position(field.position);
        const float x_robot = position.translation().x();
        const float y_robot = position.translation().y();
        Eigen::Vector2d new_target{};

        if ((field_description.dimensions.field_length * 0.5) - x_take_over_box < x_robot && -y_take_over_box < y_robot
            && y_robot < y_take_over_box) {
            // Aims for behind the point that gives the shortest distance
            new_target.x() =
                field_description.dimensions.field_length * 0.5 + field_description.dimensions.goal_depth * 0.5;
            new_target.y() = y_robot;
        }
        else {
            // Aims for the centre of the goal
            new_target.x() = field_description.dimensions.field_length * 0.5;
            new_target.y() = 0;
        }
        return new_target;
    }

    void SoccerStrategy::goalie_walk(const Field& field, const Ball& ball) {
        auto motion_command = std::make_unique<MotionCommand>();

        float time_since_ball_seen =
            std::chrono::duration_cast<std::chrono::duration<float>>(NUClear::clock::now() - ball_last_measured)
                .count();

        if (time_since_ball_seen < cfg.goalie_command_timeout) {

            Eigen::Affine2d position(field.position);
            const float field_bearing = Eigen::Rotation2Dd(position.rotation()).angle();
            const int sign_bearing    = field_bearing > 0 ? 1 : -1;
            const float rotation_speed =
                -sign_bearing
                * std::fmin(std::fabs(cfg.goalie_rotation_speed_factor * field_bearing), cfg.goalie_max_rotation_speed);

            const int sign_translation = ball.position.y() > 0 ? 1 : -1;
            const float translation_speed =
                sign_translation
                * std::fmin(std::fabs(cfg.goalie_translation_speed_factor * ball.position[1]),
                            cfg.goalie_max_translation_speed);

            Eigen::Affine2d cmd{};
            cmd.linear()      = Eigen::Rotation2Dd(rotation_speed).matrix();
            cmd.translation() = Eigen::Vector2d::Zero();
            motion_command    = std::make_unique<MotionCommand>(utility::behaviour::DirectCommand(cmd));
            if (std::fabs(field_bearing) < cfg.goalie_side_walk_angle_threshold) {
                motion_command->walk_command.y() = translation_speed;
            }
        }
        else {
            motion_command =
                std::make_unique<MotionCommand>(utility::behaviour::DirectCommand(Eigen::Affine2d::Identity()));
        }
        emit(std::move(motion_command));
    }
}  // namespace module::behaviour::strategy<|MERGE_RESOLUTION|>--- conflicted
+++ resolved
@@ -123,14 +123,6 @@
             cfg.force_penalty_shootout = config["force_penalty_shootout"].as<bool>();
 
             cfg.walk_to_ready_time = config["walk_to_ready_time"].as<int>();
-<<<<<<< HEAD
-
-            cfg.kicking_distance = config["kicking_distance"].as<float>();
-
-            cfg.kicking_angle = config["kicking_angle"].as<float>();
-        });
-=======
->>>>>>> 3dfb4e7b
 
             cfg.kicking_distance_threshold = config["kicking_distance_threshold"].as<float>();
 
@@ -149,22 +141,11 @@
                 Eigen::Affine3f Htc(sensors.Htw.cast<float>() * balls.Hcw.inverse().cast<float>());
                 rBTt = Htc * rBCc;
 
-<<<<<<< HEAD
-                if (std::sqrt(std::pow(rBTt.x(), 2) + std::pow(rBTt.y(), 2)) < 1.0
-                    && !std::isnan(std::asin(std::abs(rBTt.y()) / std::abs(rBTt.x())))) {
-                    // TODO(BehaviourTeam): Yeesh, needs work...
-                    distance_to_ball = std::sqrt(std::pow(rBTt.x(), 2) + std::pow(rBTt.y(), 2));
-                }
-            }
-            else {
-                rBTt = Eigen::Vector3f::Zero();
-=======
                 // Apply exponential filter to rBTt
                 rBTt_smoothed = cfg.rBTt_smoothing_factor * rBTt + (1.0 - cfg.rBTt_smoothing_factor) * rBTt_smoothed;
 
                 distance_to_ball = std::sqrt(std::pow(rBTt_smoothed.x(), 2) + std::pow(rBTt_smoothed.y(), 2));
                 angle_to_ball    = std::abs(std::atan2(rBTt_smoothed.y(), rBTt_smoothed.x()));
->>>>>>> 3dfb4e7b
             }
         });
 
@@ -404,31 +385,6 @@
         }
         else {
 
-<<<<<<< HEAD
-            if (!std::isnan(std::asin(std::abs(rBTt.y()) / std::abs(rBTt.x())))) {
-                log<NUClear::WARN>("Distance to ball :",
-                                   distance_to_ball,
-                                   " with expected kicking distance: ",
-                                   cfg.kicking_distance);
-
-                log<NUClear::WARN>("Angle to ball",
-                                   std::asin(std::abs(rBTt.y()) / std::abs(rBTt.x())),
-                                   " with expected kicking angle: ",
-                                   cfg.kicking_angle);
-            }
-
-            if (distance_to_ball < cfg.kicking_distance
-                && std::asin(std::abs(rBTt.y()) / std::abs(rBTt.x())) < cfg.kicking_angle) {
-
-                log<NUClear::WARN>("We are close to the ball, kick it");
-
-
-                emit(std::make_unique<KickScriptCommand>(LimbID::RIGHT_LEG, KickCommandType::NORMAL));
-
-                log<NUClear::WARN>("Kicked");
-            }
-
-=======
             log<NUClear::DEBUG>("Distance to ball :",
                                 distance_to_ball,
                                 " with expected kicking distance: ",
@@ -438,7 +394,6 @@
                                 angle_to_ball,
                                 " with expected kicking angle: ",
                                 cfg.kicking_angle_threshold);
->>>>>>> 3dfb4e7b
 
             if (NUClear::clock::now() - ball_last_measured < cfg.ball_last_seen_max_time) {
                 // Ball has been seen recently
