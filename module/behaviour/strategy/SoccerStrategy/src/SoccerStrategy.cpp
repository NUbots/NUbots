--- conflicted
+++ resolved
@@ -51,12 +51,7 @@
     using extension::Configuration;
 
     using message::behaviour::Behaviour;
-<<<<<<< HEAD
     using message::behaviour::FieldTarget;
-=======
-    using message::behaviour::KickPlan;
-    using KickType = message::behaviour::KickPlan::KickType;
->>>>>>> e84497f8
     using message::behaviour::MotionCommand;
     using message::behaviour::Nod;
     using message::input::GameEvents;
