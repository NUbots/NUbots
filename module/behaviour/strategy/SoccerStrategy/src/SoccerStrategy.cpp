--- conflicted
+++ resolved
@@ -38,10 +38,6 @@
 #include "utility/behaviour/MotionCommand.hpp"
 #include "utility/math/matrix/transform.hpp"
 #include "utility/nusight/NUhelpers.hpp"
-<<<<<<< HEAD
-=======
-#include "utility/support/eigen_armadillo.hpp"
->>>>>>> a071ac2e
 #include "utility/support/yaml_expression.hpp"
 
 namespace module {
@@ -102,13 +98,8 @@
                 cfg_.localisation_duration = duration_cast<NUClear::clock::duration>(
                     duration<double>(config["localisation_duration"].as<double>()));
 
-<<<<<<< HEAD
                 cfg_.start_position_offensive = config["start_position_offensive"].as<Expression>();
                 cfg_.start_position_defensive = config["start_position_defensive"].as<Expression>();
-=======
-                cfg_.start_position_offensive = arma::vec2(config["start_position_offensive"].as<Expression>());
-                cfg_.start_position_defensive = arma::vec2(config["start_position_defensive"].as<Expression>());
->>>>>>> a071ac2e
 
                 cfg_.is_goalie = config["goalie"].as<bool>();
 
