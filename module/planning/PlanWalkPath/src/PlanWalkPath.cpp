#include "PlanWalkPath.hpp"

#include "extension/Behaviour.hpp"
#include "extension/Configuration.hpp"

#include "message/localisation/FilteredBall.hpp"
#include "message/planning/WalkPath.hpp"
#include "message/skill/Walk.hpp"

#include "utility/math/comparison.hpp"

namespace module::planning {

    using extension::Configuration;

    using message::localisation::FilteredBall;
    using message::planning::TurnAroundBall;
    using message::planning::TurnOnSpot;
    using message::planning::WalkTo;
    using message::skill::Walk;

    PlanWalkPath::PlanWalkPath(std::unique_ptr<NUClear::Environment> environment)
        : BehaviourReactor(std::move(environment)) {

        on<Configuration>("PlanWalkPath.yaml").then([this](const Configuration& config) {
            // Use configuration here from file PlanWalkPath.yaml
            this->log_level = config["log_level"].as<NUClear::LogLevel>();

            cfg.max_forward_speed = config["max_forward_speed"].as<float>();
            cfg.min_forward_speed = config["min_forward_speed"].as<float>();
            cfg.acceleration      = config["acceleration"].as<float>();
            cfg.approach_radius   = config["approach_radius"].as<float>();

            cfg.max_turn_speed = config["max_turn_speed"].as<float>();
            cfg.min_turn_speed = config["min_turn_speed"].as<float>();

            cfg.rotate_speed   = config["rotate_speed"].as<float>();
            cfg.rotate_speed_x = config["rotate_speed_x"].as<float>();
            cfg.rotate_speed_y = config["rotate_speed_y"].as<float>();

            cfg.pivot_ball_speed   = config["pivot_ball_speed"].as<float>();
            cfg.pivot_ball_speed_x = config["pivot_ball_speed_x"].as<float>();
            cfg.pivot_ball_speed_y = config["pivot_ball_speed_y"].as<float>();
        });

        // Path to walk to a particular point
        on<Provide<WalkTo>>().then([this](const WalkTo& walk_to) {
            Eigen::Vector3f rPGg = walk_to.rPGg;

            // If robot getting close to the ball, begin to decelerate to minimum speed
            if (rPGg.head(2).norm() < cfg.approach_radius) {
                speed -= cfg.acceleration;
                speed = std::max(speed, cfg.min_forward_speed);
            }
            else {
                // If robot is far away from the ball, accelerate to max speed
                speed += cfg.acceleration;
                speed = std::max(cfg.min_forward_speed, std::min(speed, cfg.max_forward_speed));
            }

            // If robot getting close to the ball, begin to decelerate to minimum speed
            if (rPTt.head(2).norm() < cfg.approach_radius) {
                speed -= cfg.acceleration;
                speed = std::max(speed, cfg.min_forward_speed);
            }
            else {
                // If robot is far away from the ball, accelerate to max speed
                speed += cfg.acceleration;
                speed = std::min(speed, cfg.max_forward_speed);
            }

            // Obtain the unit vector to desired target in torso space and scale by cfg.forward_speed
<<<<<<< HEAD
            Eigen::Vector3f walk_command = rPGg.normalized() * speed;
=======
            Eigen::Vector3f walk_command = rPTt.normalized() * speed;
>>>>>>> ecd1ade6

            // Set the angular velocity component of the walk_command with the angular displacement and saturate with
            // value cfg.max_turn_speed
            walk_command.z() = utility::math::clamp(cfg.min_turn_speed, walk_to.heading, cfg.max_turn_speed);

            emit<Task>(std::make_unique<Walk>(walk_command));
        });

        on<Provide<TurnOnSpot>>().then([this](const TurnOnSpot& turn_on_spot) {
            // Determine the direction of rotation
            int sign = turn_on_spot.clockwise ? -1 : 1;

            // Turn on the spot
            emit<Task>(std::make_unique<Walk>(
                Eigen::Vector3f(cfg.rotate_speed_x, cfg.rotate_speed_y, sign * cfg.rotate_speed)));
        });

        on<Provide<TurnAroundBall>>().then([this](const TurnAroundBall& turn_around_ball) {
            // Determine the direction of rotation
            int sign = turn_around_ball.clockwise ? -1 : 1;
            // Turn around the ball
            emit<Task>(std::make_unique<Walk>(
                Eigen::Vector3f(cfg.pivot_ball_speed_x, cfg.pivot_ball_speed_y, sign * cfg.pivot_ball_speed)));
        });
    }
}  // namespace module::planning<|MERGE_RESOLUTION|>--- conflicted
+++ resolved
@@ -59,7 +59,7 @@
             }
 
             // If robot getting close to the ball, begin to decelerate to minimum speed
-            if (rPTt.head(2).norm() < cfg.approach_radius) {
+            if (rPGg.head(2).norm() < cfg.approach_radius) {
                 speed -= cfg.acceleration;
                 speed = std::max(speed, cfg.min_forward_speed);
             }
@@ -69,12 +69,8 @@
                 speed = std::min(speed, cfg.max_forward_speed);
             }
 
-            // Obtain the unit vector to desired target in torso space and scale by cfg.forward_speed
-<<<<<<< HEAD
+            // Obtain the unit vector to desired target in ground space and scale by cfg.forward_speed
             Eigen::Vector3f walk_command = rPGg.normalized() * speed;
-=======
-            Eigen::Vector3f walk_command = rPTt.normalized() * speed;
->>>>>>> ecd1ade6
 
             // Set the angular velocity component of the walk_command with the angular displacement and saturate with
             // value cfg.max_turn_speed
