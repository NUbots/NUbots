--- conflicted
+++ resolved
@@ -94,16 +94,8 @@
         /// @brief Current magnitude of the translational velocity of the walk command
         double velocity_magnitude = 0.0;
 
-<<<<<<< HEAD
-        /// @brief Plan an efficient path to avoid obstacles
-        /// @param obstacles list of obstacles sorted based on distance to robot
-        /// @param rDRr vector from robot final target
-        /// @return vector from robot to final target post obstacle avoidance analysis
-        Eigen::Vector2d walk_around_obstacle(std::vector<Eigen::Vector2d> obstacles, Eigen::Vector2d rDRr);
-=======
         /// @brief Boolean value to determine if the robot is walking backwards
         bool is_walking_backwards = false;
->>>>>>> 2ad8dc7c
 
         /// @brief Constrain a velocity vector to ensure it is within the limits
         /// @param v velocity vector to constrain
