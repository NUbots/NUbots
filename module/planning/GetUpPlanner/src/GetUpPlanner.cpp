--- conflicted
+++ resolved
@@ -55,11 +55,7 @@
             [this](const Uses<GetUp>& getup, const Sensors& sensors) {
                 if (getup.run_state == RunState::RUNNING && !getup.done) {
                     emit<Task>(std::make_unique<Continue>());
-<<<<<<< HEAD
-                    log<NUClear::DEBUG>("Idle");
-=======
                     log<DEBUG>("Idle");
->>>>>>> d9e0497f
                     return;
                 }
                 // Transform to torso{t} from world{w} space
