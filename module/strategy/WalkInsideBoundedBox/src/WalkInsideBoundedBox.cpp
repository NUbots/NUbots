--- conflicted
+++ resolved
@@ -52,22 +52,6 @@
     WalkInsideBoundedBox::WalkInsideBoundedBox(std::unique_ptr<NUClear::Environment> environment)
         : BehaviourReactor(std::move(environment)) {
         on<Configuration>("WalkInsideBoundedBox.yaml").then([this](const Configuration& config) {
-<<<<<<< HEAD
-            this->log_level          = config["log_level"].as<NUClear::LogLevel>();
-            cfg.bounded_region_x_min = config["bounded_region_x_min"].as<Expression>();
-            cfg.bounded_region_x_max = config["bounded_region_x_max"].as<Expression>();
-            cfg.bounded_region_y_min = config["bounded_region_y_min"].as<Expression>();
-            cfg.bounded_region_y_max = config["bounded_region_y_max"].as<Expression>();
-            cfg.ball_search_timeout  = duration_cast<NUClear::clock::duration>(
-                std::chrono::duration<double>(config["ball_search_timeout"].as<double>()));
-            cfg.ready_position = config["ready_position"].as<Expression>();
-        });
-        on<Provide<WalkInsideBoundedBoxTask>, Trigger<Ball>, With<Field>>().then([this](const Ball& ball,
-                                                                                        const Field& field) {
-            // Get the current position of the ball on the field
-            Eigen::Isometry3d Hfw = field.Hfw;
-            Eigen::Vector3d rBFf  = Hfw * ball.rBWw;
-=======
             this->log_level = config["log_level"].as<NUClear::LogLevel>();
         });
         on<Provide<WalkInsideBoundedBoxTask>, Trigger<Ball>, With<Field>>().then(
@@ -78,46 +62,32 @@
 
                 // Desired position of robot on field
                 Eigen::Vector3d rDFf = Eigen::Vector3d::Zero();
->>>>>>> f9b06a82
-
-            // Desired position of robot on field
-            Eigen::Vector3d rDFf = Eigen::Vector3d::Zero();
-            // Check if we have a recent ball measurement
-            if (NUClear::clock::now() - ball.time_of_measurement < cfg.ball_search_timeout) {
-                log<NUClear::DEBUG>("Recent ball measurement");
-                // Check if the ball is in the bounding box
-                if (rBFf.x() > box.x_min && rBFf.x() < box.x_max && rBFf.y() > box.y_min && rBFf.y() < box.y_max) {
-                    // Do nothing as ball is inside of defending region, play normally
-                    log<NUClear::DEBUG>("Ball is inside of bounding box");
-                }
-                else {
-                    // If ball is in a region parallel and outside own bounding box of robot we clamp in the y
-                    // direction and move to 1m behind ball
-                    if (rBFf.x() >= 0 && rBFf.y() > box.y_min) {
-                        log<NUClear::DEBUG>("Ball is in own half and outside bounding box");
-                        // Clamp desired position to bounding box and try stay 1m behind ball
-                        rDFf.x() = std::clamp(rBFf.x() + 1.0, box.x_min, box.x_max);
-                        rDFf.y() = std::clamp(rBFf.y(), box.y_min, box.y_max);
+                // Check if we have a recent ball measurement
+                if (NUClear::clock::now() - ball.time_of_measurement < cfg.ball_search_timeout) {
+                    log<NUClear::DEBUG>("Recent ball measurement");
+                    // Check if the ball is in the bounding box
+                    if (rBFf.x() > box.x_min && rBFf.x() < box.x_max && rBFf.y() > box.y_min && rBFf.y() < box.y_max) {
+                        // Do nothing as ball is inside of defending region, play normally
+                        log<NUClear::DEBUG>("Ball is inside of bounding box");
                     }
                     else {
-                        log<NUClear::DEBUG>("Ball is in opponents half and outside bounding box");
                         // Clamp desired position to bounding box
                         rDFf.x() = std::clamp(rBFf.x(), box.x_min, box.x_max);
                         rDFf.y() = std::clamp(rBFf.y(), box.y_min, box.y_max);
+
+                        // Emit task to walk to desired position with heading facing opponents side of field
+                        emit<Task>(std::make_unique<WalkToFieldPosition>(
+                            pos_rpy_to_transform(Eigen::Vector3d(rDFf.x(), rDFf.y(), 0),
+                                                 Eigen::Vector3d(0, 0, -M_PI))));
                     }
-
-                    // Emit task to walk to desired position with heading facing opponents side of field
+                }
+                else {
+                    log<NUClear::DEBUG>("Ball timeout. Returning to start position");
                     emit<Task>(std::make_unique<WalkToFieldPosition>(
-                        pos_rpy_to_transform(Eigen::Vector3d(rDFf.x(), rDFf.y(), 0), Eigen::Vector3d(0, 0, -M_PI))));
+                        pos_rpy_to_transform(Eigen::Vector3d(cfg.ready_position.x(), cfg.ready_position.y(), 0),
+                                             Eigen::Vector3d(0, 0, cfg.ready_position.z()))));
                 }
-            }
-            else {
-                log<NUClear::DEBUG>("Ball timeout. Returning to start position");
-                emit<Task>(std::make_unique<WalkToFieldPosition>(
-                    pos_rpy_to_transform(Eigen::Vector3d(cfg.ready_position.x(), cfg.ready_position.y(), 0),
-                                         Eigen::Vector3d(0, 0, cfg.ready_position.z()))));
-            }
-        });
+            });
     }
 
 }  // namespace module::strategy