--- conflicted
+++ resolved
@@ -17,8 +17,4 @@
 patrol_reached_threshold: 0.5
 
 # Time to turn on the spot when searching for the ball (in seconds)
-<<<<<<< HEAD
-turn_duration: 5.0
-=======
-turn_duration: 15.0
->>>>>>> 168ab196
+turn_duration: 15.0