--- conflicted
+++ resolved
@@ -58,11 +58,7 @@
         /// @brief Stores configuration values
         struct Config {
             /// @brief Length of time before the ball detection is too old and we should search for the ball
-<<<<<<< HEAD
-            NUClear::clock::duration ball_search_timeout{};
-=======
             NUClear::clock::duration ball_search_timeout = std::chrono::seconds(0);
->>>>>>> 168ab196
             /// @brief Distance from field border that triggers moving to centre
             double border_threshold = 0.0;
             /// @brief How far to move towards centre
@@ -74,25 +70,6 @@
             /// @brief Angular threshold for completing a turn (radians)
             double turn_completion_threshold = 0.0;
             /// @brief Duration to turn on the spot (seconds)
-<<<<<<< HEAD
-            NUClear::clock::duration turn_duration{std::chrono::seconds(0)};
-        } cfg;
-
-        /// @brief Current state of the search state machine
-        SearchState current_state{SearchState::TURNING_ON_SPOT};
-
-        /// @brief Current patrol target index for cycling through patrol points
-        int patrol_target{0};
-
-        /// @brief Time when current state started (for fallback transitions)
-        NUClear::clock::time_point state_start_time{NUClear::clock::now()};
-
-        /// @brief Initial heading when starting to turn on spot (in radians)
-        double initial_turn_heading{0.0};
-
-        /// @brief Whether we've saved the initial heading for turning
-        bool initial_heading_saved{false};
-=======
             NUClear::clock::duration turn_duration = std::chrono::seconds(0);
         } cfg;
 
@@ -104,7 +81,6 @@
 
         /// @brief Time when current state started (for fallback transitions)
         NUClear::clock::time_point state_start_time = NUClear::clock::now();
->>>>>>> 168ab196
 
     public:
         /// @brief Called by the powerplant to build and setup the FindObject reactor.
