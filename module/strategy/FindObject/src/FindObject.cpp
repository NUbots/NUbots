--- conflicted
+++ resolved
@@ -130,34 +130,6 @@
         // Initialise state machine when Search starts
         on<Start<Search>>().then([this] {
             log<DEBUG>("Starting Search - initialising state machine to TURNING_ON_SPOT");
-<<<<<<< HEAD
-            current_state         = SearchState::TURNING_ON_SPOT;
-            patrol_target         = 0;
-            state_start_time      = NUClear::clock::now();
-            initial_heading_saved = false;
-        });
-
-        on<Provide<Search>,
-           Every<1, Per<std::chrono::seconds>>,
-           Optional<With<Field>>,
-           With<Sensors>,
-           With<FieldDescription>>()
-            .then([this](const std::shared_ptr<const Field>& field,
-                         const Sensors& sensors,
-                         const FieldDescription& field_desc) {
-                // Conduct a head search while searching for the ball
-                emit<Task>(std::make_unique<LookAround>());
-
-                // No field, just turn on spot
-                if (!field) {
-                    emit<Task>(std::make_unique<TurnOnSpot>(false));
-                    return;
-                }
-
-                // Get robot position and check border
-                Eigen::Vector3d rRFf = (field->Hfw * sensors.Hrw.inverse()).translation();
-                Eigen::Matrix3d Rfr  = (sensors.Hrw * field->Hfw.inverse()).inverse().rotation();
-=======
             current_state    = SearchState::TURNING_ON_SPOT;
             patrol_target    = 0;
             state_start_time = NUClear::clock::now();
@@ -171,42 +143,25 @@
                 // Get robot position and check border
                 Eigen::Vector3d rRFf = (field.Hfw * sensors.Hrw.inverse()).translation();
                 Eigen::Matrix3d Rfr  = (sensors.Hrw * field.Hfw.inverse()).inverse().rotation();
->>>>>>> 168ab196
                 bool near_border =
                     (std::abs(rRFf.x()) > (field_desc.dimensions.field_length / 2.0 - cfg.border_threshold))
                     || (std::abs(rRFf.y()) > (field_desc.dimensions.field_width / 2.0 - cfg.border_threshold));
 
                 if (near_border) {
                     log<DEBUG>("Near border, moving to centre");
-<<<<<<< HEAD
-                    current_state         = SearchState::MOVING_TO_CENTRE;
-                    state_start_time      = NUClear::clock::now();
-                    initial_heading_saved = false;
-=======
                     current_state    = SearchState::MOVING_TO_CENTRE;
                     state_start_time = NUClear::clock::now();
->>>>>>> 168ab196
                 }
 
                 switch (current_state) {
                     case SearchState::TURNING_ON_SPOT: {
                         log<DEBUG>("Turning on spot to find the ball");
-<<<<<<< HEAD
-
-=======
->>>>>>> 168ab196
                         emit<Task>(std::make_unique<TurnOnSpot>(false));
 
                         // Check if we've been turning for the configured duration
                         if ((NUClear::clock::now() - state_start_time) > cfg.turn_duration) {
-<<<<<<< HEAD
-                            current_state         = SearchState::MOVING_TO_CENTRE;
-                            state_start_time      = NUClear::clock::now();
-                            initial_heading_saved = false;
-=======
                             current_state    = SearchState::MOVING_TO_CENTRE;
                             state_start_time = NUClear::clock::now();
->>>>>>> 168ab196
                         }
                         break;
                     }
