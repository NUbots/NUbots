#include "StandStill.hpp"

#include "extension/Behaviour.hpp"
#include "extension/Configuration.hpp"

#include "message/skill/Walk.hpp"
#include "message/strategy/StandStill.hpp"

namespace module::strategy {

    using extension::Configuration;
    using message::skill::Walk;
    using StandStillTask = message::strategy::StandStill;

    StandStill::StandStill(std::unique_ptr<NUClear::Environment> environment)
        : BehaviourReactor(std::move(environment)) {

        on<Configuration>("StandStill.yaml").then([this](const Configuration& config) {
            // Use configuration here from file StandStill.yaml
            this->log_level = config["log_level"].as<NUClear::LogLevel>();
        });

<<<<<<< HEAD
        on<Provide<StandStillTask>, Trigger<Stability>>().then([this](const Stability& stability) {
            // If we are stable, then we can provide the StandStill command
            if (stability != Stability::STANDING) {
=======
        on<Provide<StandStillTask>>().then([this](const RunInfo& info) {
            // If we haven't emitted yet, then emit a walk task
            if (info.run_reason == RunInfo::RunReason::NEW_TASK) {
>>>>>>> 83e0e7c7
                emit<Task>(std::make_unique<Walk>(Eigen::Vector3d::Zero()));
            }
            else {
                emit<Task>(std::make_unique<Idle>());
            }
        });
    }

}  // namespace module::strategy<|MERGE_RESOLUTION|>--- conflicted
+++ resolved
@@ -20,15 +20,9 @@
             this->log_level = config["log_level"].as<NUClear::LogLevel>();
         });
 
-<<<<<<< HEAD
-        on<Provide<StandStillTask>, Trigger<Stability>>().then([this](const Stability& stability) {
-            // If we are stable, then we can provide the StandStill command
-            if (stability != Stability::STANDING) {
-=======
         on<Provide<StandStillTask>>().then([this](const RunInfo& info) {
             // If we haven't emitted yet, then emit a walk task
             if (info.run_reason == RunInfo::RunReason::NEW_TASK) {
->>>>>>> 83e0e7c7
                 emit<Task>(std::make_unique<Walk>(Eigen::Vector3d::Zero()));
             }
             else {
