#include "StandStill.hpp"

#include "extension/Behaviour.hpp"
#include "extension/Configuration.hpp"

#include "message/actuation/Limbs.hpp"
#include "message/behaviour/state/Stability.hpp"
#include "message/skill/Walk.hpp"
#include "message/strategy/StandStill.hpp"

#include "utility/skill/Script.hpp"

namespace module::strategy {

    using extension::Configuration;
    using message::actuation::LimbsSequence;
    using message::behaviour::state::Stability;
    using message::skill::Walk;
    using utility::skill::load_script;
    using StandStillTask = message::strategy::StandStill;

    StandStill::StandStill(std::unique_ptr<NUClear::Environment> environment)
        : BehaviourReactor(std::move(environment)) {

        on<Configuration>("StandStill.yaml").then([this](const Configuration& config) {
            // Use configuration here from file StandStill.yaml
            this->log_level = config["log_level"].as<NUClear::LogLevel>();
        });

<<<<<<< HEAD
        on<Provide<StandStillTask>, Uses<LimbsSequence>, Trigger<Stability>>().then(
            [this](const Uses<LimbsSequence>& limbs, const Stability& stability) {
                // If we are stable, then we can provide the StandStill command
                if (stability != Stability::STANDING) {
                    standing = false;
                    emit<Task>(std::make_unique<Walk>(Eigen::Vector3f::Zero()));
                }
                // If we aren't currently standing and we aren't currently running the stand, then request a stand
                else if (!standing && limbs.run_state == GroupInfo::RunState::NO_TASK) {
                    standing = true;
                    emit<Task>(load_script<LimbsSequence>("Stand.yaml"));
                }
                else {
                    emit<Task>(std::make_unique<Idle>());
                }
            });

        on<Start<StandStillTask>>().then([this] {
            // We don't know that we are standing, so reset to false
            standing = false;
=======
        on<Provide<StandStillTask>, Trigger<Stability>>().then([this](const Stability& stability) {
            // If we are stable, then we can provide the StandStill command
            if (stability != Stability::STANDING) {
                emit<Task>(std::make_unique<Walk>(Eigen::Vector3d::Zero()));
            }
            else {
                emit<Task>(load_script<LimbsSequence>("Stand.yaml"));
            }
>>>>>>> 87c8b360
        });
    }

}  // namespace module::strategy<|MERGE_RESOLUTION|>--- conflicted
+++ resolved
@@ -27,28 +27,6 @@
             this->log_level = config["log_level"].as<NUClear::LogLevel>();
         });
 
-<<<<<<< HEAD
-        on<Provide<StandStillTask>, Uses<LimbsSequence>, Trigger<Stability>>().then(
-            [this](const Uses<LimbsSequence>& limbs, const Stability& stability) {
-                // If we are stable, then we can provide the StandStill command
-                if (stability != Stability::STANDING) {
-                    standing = false;
-                    emit<Task>(std::make_unique<Walk>(Eigen::Vector3f::Zero()));
-                }
-                // If we aren't currently standing and we aren't currently running the stand, then request a stand
-                else if (!standing && limbs.run_state == GroupInfo::RunState::NO_TASK) {
-                    standing = true;
-                    emit<Task>(load_script<LimbsSequence>("Stand.yaml"));
-                }
-                else {
-                    emit<Task>(std::make_unique<Idle>());
-                }
-            });
-
-        on<Start<StandStillTask>>().then([this] {
-            // We don't know that we are standing, so reset to false
-            standing = false;
-=======
         on<Provide<StandStillTask>, Trigger<Stability>>().then([this](const Stability& stability) {
             // If we are stable, then we can provide the StandStill command
             if (stability != Stability::STANDING) {
@@ -57,7 +35,6 @@
             else {
                 emit<Task>(load_script<LimbsSequence>("Stand.yaml"));
             }
->>>>>>> 87c8b360
         });
     }
 
