--- conflicted
+++ resolved
@@ -161,11 +161,7 @@
         }
         save_file <<"\n";
     }
-<<<<<<< HEAD
-    std::cout<<"RLAgent Saved Successfully"<<std::endl;
-=======
-    //cout<<"RLAgent Saved Successfully"<<endl;
->>>>>>> 6824dfc2
+    //std::cout << "RLAgent Saved Successfully" << std::endl;
     save_file.close();
 
 }
