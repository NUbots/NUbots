/*! @file EHCLSOptimiser.cpp
    @brief Implemenation of EHCLSOptimiser class
 
    @author Jason Kulk
 
  Copyright (c) 2010 Jason Kulk
 
    This file is free software: you can redistribute it and/or modify
    it under the terms of the GNU General Public License as published by
    the Free Software Foundation, either version 3 of the License, or
    (at your option) any later version.

    This file is distributed in the hope that it will be useful,
    but WITHOUT ANY WARRANTY; without even the implied warranty of
    MERCHANTABILITY or FITNESS FOR A PARTICULAR PURPOSE.  See the
    GNU General Public License for more details.

    You should have received a copy of the GNU General Public License
    along with NUbot.  If not, see <http://www.gnu.org/licenses/>.
*/

#include "EHCLSOptimiser.h"
#include "Parameter.h"

#include "NUPlatform/NUPlatform.h"

#include "debug.h"

/*!
 */
EHCLSOptimiser::EHCLSOptimiser(std::string name, vector<Parameter> parameters) : Optimiser(name, parameters)
{
    m_best_parameters = parameters;
    m_best_delta_parameters = vector<float>(m_best_parameters.size(),0);

    m_current_parameters = parameters;
    m_previous_parameters = parameters;
    m_real_best_parameters = parameters;
    
    m_iteration_count = 0;
    m_best_performance = 0;
    m_real_best_performance = 0;
    m_alpha = 0.0;
    m_count_since_last_improvement = 0;
    
    m_improvement = 1e100;
    m_previous_improvement = 1e100;
    
    // for NBWalk in Webots 0.125, 5, 0.98 is the best combination of parameters
    // The algorithm appears to work best when the reset limit is low, this means we only search
    // along the direction of the last improvement for a short time. The reset fraction is high
    // so we don't back track to far     
<<<<<<< HEAD
    m_neta = 0.1;               // tune this parameter
=======
    m_neta = 0.10;               // tune this parameter
>>>>>>> 44dfde3f
    m_reset_limit = 5;            // tune this parameter
    m_reset_fraction = 0.995;      // tune this parameter
    
    load();
    save();
}

EHCLSOptimiser::~EHCLSOptimiser()
{
}

vector<float> EHCLSOptimiser::getNextParameters()
{
    m_previous_parameters = m_current_parameters;
    mutateBestParameters(m_current_parameters);
    return Parameter::getAsVector(m_current_parameters);
}

void EHCLSOptimiser::setParametersResult(float fitness)
{
    m_iteration_count++;
    m_current_performance = fitness;
    if (m_current_performance > m_best_performance)
    {
        m_previous_improvement = m_improvement;
        m_improvement = m_current_performance - m_best_performance;
        m_alpha = 0.95*fabs(tanh(fabs(m_improvement/m_previous_improvement)));
        m_best_delta_parameters = m_current_parameters - m_best_parameters;
        
        m_best_parameters = m_current_parameters;
        m_best_performance = m_current_performance;
        m_count_since_last_improvement = 0;
        
        debug << "Improvement: " << m_improvement << " alpha: " << m_alpha << endl;
    }
    else
        m_count_since_last_improvement++;
        
    if (m_current_performance > m_real_best_performance)
    {   // check if it is the best set of parameters I have ever seen
        m_real_best_parameters = m_current_parameters;
        m_real_best_performance = m_current_performance;
    }
    
    if (m_count_since_last_improvement > m_reset_limit)
    {	// check if we need to reset
        m_alpha = 0;
        m_count_since_last_improvement = 0;
        m_best_performance *= m_reset_fraction;
    }
}

/*! @brief Gets a new set of parameters to test based on the current best parameters
 @param walkparameters will be updated to contain the new paramters that we want to test
 */
void EHCLSOptimiser::mutateBestParameters(vector<Parameter>& parameters)
{
    mutateParameters(m_best_parameters, m_best_delta_parameters, parameters);
}

/*! @brief Generates a new set of parameters to be tested based on base_parameters and basedelta_parameters
 */
void EHCLSOptimiser::mutateParameters(vector<Parameter>& base_parameters, vector<float>& basedelta_parameters, vector<Parameter>& parameters)
{
    // generate phi to mutate the BestParameters
    float sigma = m_neta*exp(m_count_since_last_improvement/m_reset_limit - 1);			// 0.04
    vector<float> phi(base_parameters.size(), 0);
    for (size_t i=0; i<base_parameters.size(); i++)
        phi[i] = normalDistribution(0, sigma);
    
    // mutate the BestParameters
    vector<float> mutant;
    mutant.reserve(base_parameters.size());
    for (size_t i=0; i<base_parameters.size(); i++)
        mutant.push_back(base_parameters[i] + phi[i]*(base_parameters[i].max() - base_parameters[i].min()));
    
    // calculate the difference between the mutated state and the best one
    vector<float> deltamutant = mutant - base_parameters;
    
    // calculate the desired change in parameters
    vector<float> deltaparameters = m_alpha*basedelta_parameters + (1-m_alpha)*deltamutant;
    
    // now calculate the new parameters themselves
    parameters.resize(base_parameters.size());
    for (size_t i=0; i<base_parameters.size(); i++)
        parameters[i].set(base_parameters[i] + deltaparameters[i]);
}

void EHCLSOptimiser::summaryTo(ostream& stream)
{
    debug << "EHCLSOptimiserSummary" << endl;
}


void EHCLSOptimiser::toStream(ostream& o) const
{
    o << m_best_parameters << endl;
    o << m_best_delta_parameters << endl;
    o << m_current_parameters << endl;
    o << m_previous_parameters << endl;
    o << m_real_best_parameters << endl;
    
    o << m_iteration_count << " " << m_count_since_last_improvement << " " << m_alpha << " " << m_improvement << " " << m_previous_improvement << " " << m_neta << " " << m_reset_limit << " " << m_reset_fraction << endl;
    o << m_current_performance << " " << m_best_performance << endl;
}

void EHCLSOptimiser::fromStream(istream& i)
{
    i >> m_best_parameters;
    i >> m_best_delta_parameters;
    i >> m_current_parameters;
    i >> m_previous_parameters;
    i >> m_real_best_parameters;
    
    i >> m_iteration_count >> m_count_since_last_improvement >> m_alpha >> m_improvement >> m_previous_improvement >> m_neta >> m_reset_limit >> m_reset_fraction;
    i >> m_current_performance >> m_best_performance;
}
<|MERGE_RESOLUTION|>--- conflicted
+++ resolved
@@ -50,11 +50,7 @@
     // The algorithm appears to work best when the reset limit is low, this means we only search
     // along the direction of the last improvement for a short time. The reset fraction is high
     // so we don't back track to far     
-<<<<<<< HEAD
-    m_neta = 0.1;               // tune this parameter
-=======
     m_neta = 0.10;               // tune this parameter
->>>>>>> 44dfde3f
     m_reset_limit = 5;            // tune this parameter
     m_reset_fraction = 0.995;      // tune this parameter
     
