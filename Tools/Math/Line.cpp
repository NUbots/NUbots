#include "Line.h"
#include <cmath>
#include <cstdlib>
#include "Tools/Math/General.h"
#include "Tools/Math/Vector2.h"

#include <boost/foreach.hpp>

bool operator < (const Vector2<double>& point1, const Vector2<double>& point2) {
    if(point1.x < point2.x) {
        return true;
    }
    else if(point1.x == point2.x) {
        if(point1.y < point2.y) {
            return true;
        }
    }
    return false;
}


// Constructor
Line::Line() : v(0,0), a(0,0){
  // General Line Equation: A*x + B*y = C
  m_A = 0.0;
  m_B = 0.0;
  m_C = 0.0;
  m_rho = 0.0;
  m_phi = 0.0;
  m_normaliser = 0.0;
}

// Constructor
Line::Line(Vector2<double> p1, Vector2<double> p2){
  // General Line Equation: A*x + B*y = C
  setLineFromPoints(p1,p2);
}

Line::Line(double rho, double phi)
{
    setLine(rho, phi);
}

// Destructor
Line::~Line(){
  return;
}

// setLine(float A, float B, float C): Set the line to the given A, B, C values, if they are valid.
bool Line::setLine(double A, double B, double C)
{
  if(isValid(A,B,C) == false) // IF the values do not give a valid line, do not use them.
    return false;
  if(B != 0.0) {
      //B!=0 means not vertical
      m_A = A/B;
      m_B = 1;
      m_C = C/B;
      m_normaliser = sqrt(m_A*m_A + m_B*m_B);
      m_phi = acos(m_A/m_normaliser);
      m_rho = m_C/m_normaliser;
      a = Vector2<double>(0, m_C);
  }
  else {
      //B==0 means vertical
      m_A = 1;
      m_B = 0.0;
      m_C = C/A;
      m_phi = 0.0;
      m_rho = m_C;
      m_normaliser = m_A;
      a = Vector2<double>(m_C, 0);
  }

  v = Vector2<double>(m_B, -m_A).normalize();

  normaliseRhoPhi();

  return (isValid()); // Just to double check.
}

bool Line::setLine(double rho, double phi)
{
    m_rho = rho;
    m_phi = phi;
    m_A = cos(phi);
    m_B = sin(phi);
    m_C = rho;
    m_normaliser = sqrt(m_A*m_A + m_B*m_B);
    if(m_B == 0)
        a = Vector2<double>(m_C, 0);
    else
        a = Vector2<double>(0, m_C);
    v = Vector2<double>(m_B, -m_A).normalize();
    normaliseRhoPhi();
    return true; // lines in this form are always valid.
}

void Line::normaliseRhoPhi()
{
    m_phi = m_phi - 2*mathGeneral::PI * floor( m_phi / (2*mathGeneral::PI) );
}

// setLineFromPoints(Vector2<double> p1, Vector2<double> p2): Generate the line that passes through the two given points.
bool Line::setLineFromPoints(Vector2<double> p1, Vector2<double> p2)
{
  // Using method found at: http://www.uwm.edu/~ericskey/TANOTES/Ageometry/node4.html
  double A,B,C;
  double xDiff, yDiff;
  if( (p1.x == p2.x) && (p1.y == p2.y) ) return false; // Cannot make a line between 2 points if they are the same point.

  // go from substitution: p1.x*A + p1.y*B = p2.x*A + p2.y*B --> xDIff*A = yDiff*B (1)
  xDiff = p1.x - p2.x;
  yDiff = p2.y - p1.y;
  // Using enforced relationship A^2 + B^2 = 1 and previous result, find A.
  A = (yDiff*yDiff) / ( (yDiff*yDiff) + (xDiff*xDiff) );
  // if A = 0.0 equation is of the form y = C, so B = 1.0 stopping divide by zero. Otherwise calculate from expression (1)
  if(A == 0.0) B = 1.0;
  else B = xDiff*A / yDiff;
  // Substitute first point to find C.
  C = A*p1.x + B*p1.y;
  
  return setLine(A, B, C); // Now try to set the values.
}

bool Line::copy(const Line& source)
{
  return setLine(source.getA(), source.getB(), source.getC());
}

double Line::getA() const
{
  return m_A;
}

double Line::getB() const
{
  return m_B;
}

double Line::getC() const
{
  return m_C;
}

// isHorizontal(): Check if the current line is purely horizontal i.e. of the form y = C
bool Line::isHorizontal() const
{
  return (m_A == 0.0);
}

// isHorizontal(): Check if the current line is purely vertical i.e. of the form x = C
bool Line::isVertical() const
{
  return (m_B == 0.0);
}

// isValid(): Check if the current line is valid.
bool Line::isValid() const
{
  return isValid(m_A, m_B, m_C);
}

// findYFromX(float x): Calculate the x coord given the y for the current line.
double Line::findXFromY(double y) const
{
  double x = 1e50;
  if((isValid() == true) && (isHorizontal() == false)) // If horizontal cannot find x from y.
  {
    x = (m_C - m_B * y) / m_A; // rearrange --> x = (C - B*y) / A
  }
  return x;
}

// findYFromX(float x): Calculate the y coord given the x for the current line.
double Line::findYFromX(double x) const
{
  double y = 1e50;
  if((isValid() == true) && (isVertical() == false)) // If vertical cannot find y from x.
  {
    y = (m_C - m_A * x) / m_B; // rearrange --> y = (C - A*x) / B
  }
  return y;
}

// getGradient(): Return the gradient of the current line.
double Line::getGradient() const
{
  double gradient;

  if( !isValid() )
      gradient = 0.0;
  else if( isVertical() )
      gradient = 1e9; // Big number to represent infinity.
  else
      gradient = -(m_A / m_B); // rearrange equation --> y = C/B - A/B*x

  return gradient;
}

double Line::getAngle() const
{
  return atan(getGradient());
}

double Line::getXIntercept() const
{
  return findXFromY(0);
}

double Line::getYIntercept() const
{
  return findYFromX(0);
}

double Line::getLinePointDistance(Vector2<double> point) const
{
  if(!isValid()) return 0.0;
  return abs(m_A * point.x + m_B * point.y - m_C) / m_normaliser;
}

double Line::getSignedLinePointDistance(Vector2<double> point) const
{
  double distance;
  if(isValid() == false) return 0.0;
  distance = (m_A * point.x + m_B * point.y - m_C) / m_normaliser;
  return distance;
}

double Line::getNormaliser() const
{
    return m_normaliser;
}

double Line::getAngleBetween(Line other) const
{
    double angle = abs(getAngle() - other.getAngle());

    if(angle > mathGeneral::PI*0.5)
        angle = mathGeneral::PI - angle;

    return angle;
}

double Line::getRho() const
{
    return m_rho;
}

double Line::getPhi() const
{
    return m_phi;
}

double Line::scalarProjection(Vector2<double> pt) const
{
    return abs((pt-a)*v);
}

Vector2<double> Line::projectOnto(Vector2<double> pt) const
{
    return v*((pt-a)*v) + a;
}

vector< Vector2<double> > Line::projectOnto(const vector< Vector2<double> >& pts) const
{
    vector< Vector2<double> > result;
    BOOST_FOREACH(const Vector2<double>& pt, pts) {
        result.push_back(v*((pt-a)*v) + a);
    }
    return result;
}

bool Line::getIntersection(const Line &other, Vector2<double> &pt) const
{
    double norm = m_A*other.m_B - m_B*other.m_A;
    if(norm != 0) {
        pt.y = (m_A*other.m_C - m_C*other.m_A) / norm;
        pt.x = (m_C*other.m_B - m_B*other.m_C) / norm;
        return true;
    }
    return false; //no intersection
}

bool operator ==(const Line& line1, const Line& line2)
{
  return ( (line1.m_A == line2.m_A) && (line1.m_B == line2.m_B) && (line1.m_C == line2.m_C) );
}

bool operator !=(const Line& line1, const Line& line2)
{
  return !(line1 == line2);
}

bool operator >(const Line& line1, const Line& line2)
{
    if(line1.getGradient() == line2.getGradient())
        return line1.getYIntercept() > line2.getYIntercept();
    else
        return line1.getGradient() > line2.getGradient();
}

std::ostream& operator<< (std::ostream& output, const Line& l)
{
    output << l.m_A << "x + " << l.m_B << "y = " << l.m_C;
    return output;
}

// isValid(float A, float B, float C): Check if the given values create a valid line.
bool Line::isValid(double A, double B, double C) const
{
<<<<<<< HEAD
  return (A != 0.0) || (B != 0.0); // If A = 0.0 and B = 0.0 line is not valid, as equation becomes 0.0 = C
=======
    (void)(C); // To stop compiler warnings.
    if((A == 0.0) && (B == 0.0)) return false; // If A = 0.0 and B = 0.0 line is not valid, as equation becomes 0.0 = C
    return true;
>>>>>>> 9c75b7dc
}<|MERGE_RESOLUTION|>--- conflicted
+++ resolved
@@ -309,11 +309,6 @@
 // isValid(float A, float B, float C): Check if the given values create a valid line.
 bool Line::isValid(double A, double B, double C) const
 {
-<<<<<<< HEAD
-  return (A != 0.0) || (B != 0.0); // If A = 0.0 and B = 0.0 line is not valid, as equation becomes 0.0 = C
-=======
     (void)(C); // To stop compiler warnings.
-    if((A == 0.0) && (B == 0.0)) return false; // If A = 0.0 and B = 0.0 line is not valid, as equation becomes 0.0 = C
-    return true;
->>>>>>> 9c75b7dc
+    return (A != 0.0) || (B != 0.0); // If A = 0.0 and B = 0.0 line is not valid, as equation becomes 0.0 = C
 }