/*! @file TeamInformation.h
    @brief Declaration of TeamInformation
 
    @class TeamInformation
    @brief A class to hold all of the team information

    @author Jason Kulk
 
  Copyright (c) 2009 Jason Kulk
 
    This file is free software: you can redistribute it and/or modify
    it under the terms of the GNU General Public License as published by
    the Free Software Foundation, either version 3 of the License, or
    (at your option) any later version.

    This file is distributed in the hope that it will be useful,
    but WITHOUT ANY WARRANTY; without even the implied warranty of
    MERCHANTABILITY or FITNESS FOR A PARTICULAR PURPOSE.  See the
    GNU General Public License for more details.

    You should have received a copy of the GNU General Public License
    along with NUbot.  If not, see <http://www.gnu.org/licenses/>.
*/

#ifndef TEAMINFORMATION_H
#define TEAMINFORMATION_H

class NUSensorsData;
class NUActionatorsData;
class FieldObjects;

#include <boost/circular_buffer.hpp>
#include <vector>
#include <iostream>
#include "Tools/FileFormats/TimestampedData.h"
using namespace std;

#define TEAM_PACKET_STRUCT_HEADER "NUtm"

class TeamPacket
{
public:
    struct SharedBall 
    {
        float TimeSinceLastSeen;
        float X;
        float Y;
        float SRXX;
        float SRXY;
        float SRYY;
    };
    struct SharedSelf
    {
        float X;
        float Y;
        float Heading;
        float SDX;
        float SDY;
        float SDHeading;
    };
    char Header[4];
    unsigned long ID;
    double SentTime;
    double ReceivedTime;
    char PlayerNumber;
    char TeamNumber;
    float TimeToBall;
    SharedBall Ball;
    SharedSelf Self;

    std::string toString() const;
    ostream& toFile(ostream& output) const;
    istream& fromFile(istream& input);
    void summaryTo(ostream& output) const;
    friend ostream& operator<< (ostream& output, const TeamPacket& packet);
    friend istream& operator>> (istream& input, TeamPacket& packet);
};

class TeamInformation: public TimestampedData
{
public:
    typedef boost::circular_buffer<TeamPacket> PacketBuffer;
    typedef vector<PacketBuffer> PacketBufferArray;

    TeamInformation(int playernum=0, int teamnum=0);
    ~TeamInformation();
    
    int getPlayerNumber() {return m_player_number;};
    int getTeamNumber() {return m_team_number;};
    bool amIClosestToBall();
    
    vector<TeamPacket::SharedBall> getSharedBalls() const;
    
    void UpdateTime(double newTime) {m_timestamp=newTime;};
    double GetTimestamp() const{return m_timestamp;};
    std::string toString() const;

    friend ostream& operator<< (ostream& output, const TeamInformation& info);
    //friend ostream& operator<< (ostream& output, TeamInformation* info);
    friend istream& operator>> (istream& input, TeamInformation& info);
    //friend istream& operator>> (istream& input, TeamInformation* info);

    TeamPacket generateTeamTransmissionPacket();
    void addReceivedTeamPacket(TeamPacket& receivedPacket);
private:
    void initTeamPacket();
    void updateTeamPacket();
    float getTimeToBall();
private:
    const float m_TIMEOUT;
    int m_player_number;
    int m_team_number;
    double m_timestamp;

    NUSensorsData* m_data;
    NUActionatorsData* m_actions;
    FieldObjects* m_objects;
    
    TeamPacket m_packet;                                                //!< team packet to send
<<<<<<< HEAD
    vector<boost::circular_buffer<TeamPacket> > m_received_packets;     //!< team packets received from other robots
    
    vector<float> m_led_green;
    vector<float> m_led_red;
=======
    PacketBufferArray m_received_packets;     //!< team packets received from other robots
>>>>>>> 7a8278ba
};


#endif
<|MERGE_RESOLUTION|>--- conflicted
+++ resolved
@@ -117,14 +117,11 @@
     FieldObjects* m_objects;
     
     TeamPacket m_packet;                                                //!< team packet to send
-<<<<<<< HEAD
-    vector<boost::circular_buffer<TeamPacket> > m_received_packets;     //!< team packets received from other robots
+
+    PacketBufferArray m_received_packets;     //!< team packets received from other robots
     
     vector<float> m_led_green;
     vector<float> m_led_red;
-=======
-    PacketBufferArray m_received_packets;     //!< team packets received from other robots
->>>>>>> 7a8278ba
 };
 
 
