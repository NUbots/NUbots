/*! @file CameraJob.h
    @brief Declaration of base CameraJob class.
 
    @class CameraJob
    @brief A base class to encapsulate jobs issued for the camera module.
 
    All camera jobs should inherit from this base class.
 
    @author Jason Kulk
 
  Copyright (c) 2009 Jason Kulk
 
    This file is free software: you can redistribute it and/or modify
    it under the terms of the GNU General Public License as published by
    the Free Software Foundation, either version 3 of the License, or
    (at your option) any later version.

    This file is distributed in the hope that it will be useful,
    but WITHOUT ANY WARRANTY; without even the implied warranty of
    MERCHANTABILITY or FITNESS FOR A PARTICULAR PURPOSE.  See the
    GNU General Public License for more details.

    You should have received a copy of the GNU General Public License
    along with NUbot.  If not, see <http://www.gnu.org/licenses/>.
*/

#ifndef CAMERAJOB_H
#define CAMERAJOB_H

#include "Job.h"

class CameraJob : public Job
{
public:
    CameraJob(job_id_t jobid) : Job(Job::CAMERA, jobid) {};
    virtual ~CameraJob() {};
    
    virtual void summaryTo(std::ostream& output) = 0;
    virtual void csvTo(std::ostream& output) = 0;
    
    friend std::ostream& operator<< (std::ostream& output, const CameraJob& job) 
    {   job.toStream(output); 
        return output;
    };
    friend std::ostream& operator<< (std::ostream& output, const CameraJob* job)
    {
        if (job != NULL) 
            job->toStream(output);
        else
            output << "NULL";
        return output;
    };
protected:
<<<<<<< HEAD
    virtual void toStream(std::ostream& output) const {};
=======
    virtual void toStream(ostream& output) const {(void)(output); /*To stop compiler warnings.*/};
>>>>>>> 250e679c
};

#endif
<|MERGE_RESOLUTION|>--- conflicted
+++ resolved
@@ -51,11 +51,7 @@
         return output;
     };
 protected:
-<<<<<<< HEAD
-    virtual void toStream(std::ostream& output) const {};
-=======
-    virtual void toStream(ostream& output) const {(void)(output); /*To stop compiler warnings.*/};
->>>>>>> 250e679c
+    virtual void toStream(std::ostream& output) const {(void)(output); /*To stop compiler warnings.*/};
 };
 
 #endif
