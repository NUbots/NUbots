--- conflicted
+++ resolved
@@ -22,24 +22,7 @@
 	bool isObjectAPossibility(int ID);
 	void setVisibility(bool newIsVisible);
 
-<<<<<<< HEAD
-	/*!
-	@brief Output streaming operation.
-	@param output The output stream.
-	@param p_loc The source localisation data to be streamed.
-	 */
 	friend std::ostream& operator<<(std::ostream& output, const AmbiguousObject& p_amb);
-
-	/*!
-	@brief Input streaming operation.
-	@param input The input stream.
-	@param p_kf The destination localisation data to be streamed to.
-	 */
 	friend std::istream& operator>>(std::istream& input, AmbiguousObject& p_amb);
-
-	//! width of an obstacle in angular terms
-	float arc_width;
-=======
         
->>>>>>> 250e679c
 };