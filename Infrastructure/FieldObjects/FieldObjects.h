--- conflicted
+++ resolved
@@ -11,7 +11,6 @@
 class FieldObjects : public TimestampedData
 {
 public:
-<<<<<<< HEAD
 
 	enum StationaryFieldObjectID
 	{
@@ -50,13 +49,10 @@
 		FO_PENALTY_YELLOW = 23,
 		FO_PENALTY_BLUE = 24,
 
-		// Beacons
-		FO_BLUE_BEACON = 25,
-		FO_YELLOW_BEACON = 26,
+        FO_CORNER_CENTRE_CIRCLE_INTERSECT_LEFT  = 25,
+        FO_CORNER_CENTRE_CIRCLE_INTERSECT_RIGHT 	= 26,
 
-		// Goal Gaps
-		//FO_YELLOW_GOAL_GAP 		= 25,
-		//FO_BLUE_GOAL_GAP 		= 26,
+
 
 		NUM_STAT_FIELD_OBJECTS = 27
 
@@ -113,7 +109,7 @@
 
 	void preProcess(const float timestamp);
 	void postProcess(const float timestamp);
-
+    
 	double GetTimestamp() const
 	{
 		return m_timestamp;
@@ -145,134 +141,6 @@
 
 	int getClosestStationaryOption(const Self& location, const AmbiguousObject& amb_object);
 	std::vector<StationaryObject*> filterToVisible(const Self& location, const AmbiguousObject& amb_object, float headPan, float fovX);
-=======
-    enum StationaryFieldObjectID{
-        // 2 Goals: Blue, Yellow + posts
-        // Left/Right post is the side when viewing the goals from the front. i.e. on the field.
-
-        FO_BLUE_LEFT_GOALPOST 		= 0,
-        FO_BLUE_RIGHT_GOALPOST      = 1,
-        FO_YELLOW_LEFT_GOALPOST 	= 2,
-        FO_YELLOW_RIGHT_GOALPOST 	= 3,
-
-        // Field Corners
-        FO_CORNER_YELLOW_FIELD_LEFT = 4,
-        FO_CORNER_YELLOW_T_LEFT 	= 5,
-        FO_CORNER_YELLOW_T_RIGHT 	= 6,
-        FO_CORNER_YELLOW_FIELD_RIGHT = 7,
-        FO_CORNER_YELLOW_PEN_LEFT 	= 8,
-        FO_CORNER_YELLOW_PEN_RIGHT 	= 9,
-        FO_CORNER_CENTRE_T_LEFT 	= 10,
-        FO_CORNER_CENTRE_CIRCLE 	= 11,
-        FO_CORNER_CENTRE_T_RIGHT 	= 12,
-        FO_CORNER_BLUE_PEN_LEFT 	= 13,
-        FO_CORNER_BLUE_PEN_RIGHT 	= 14,
-        FO_CORNER_BLUE_FIELD_LEFT 	= 15,
-        FO_CORNER_BLUE_T_LEFT 		= 16,
-        FO_CORNER_BLUE_T_RIGHT      = 17,
-        FO_CORNER_BLUE_FIELD_RIGHT 	= 18,
-
-        //Projected Field Corners
-        FO_CORNER_PROJECTED_T_YELLOW_LEFT = 19,
-        FO_CORNER_PROJECTED_T_YELLOW_RIGHT = 20,
-        FO_CORNER_PROJECTED_T_BLUE_LEFT = 21,
-        FO_CORNER_PROJECTED_T_BLUE_RIGHT = 22,
-
-        //Penalty Spots
-        FO_PENALTY_YELLOW           = 23,
-        FO_PENALTY_BLUE             = 24,
-
-        // Beacons
-        FO_BLUE_BEACON              = 25,
-        FO_YELLOW_BEACON            = 26,
-
-        FO_CORNER_CENTRE_CIRCLE_INTERSECT_LEFT  = 27,
-        FO_CORNER_CENTRE_CIRCLE_INTERSECT_RIGHT 	= 28,
-
-        NUM_STAT_FIELD_OBJECTS 		= 29
-
-    };
-
-    enum MobileFieldObjectID{
-
-        // Ball and Teammates and Opponents
-        FO_BALL                 = 0,
-        FO_BLUE_ROBOT_1 		= 1,
-        FO_BLUE_ROBOT_2 		= 2,
-        FO_BLUE_ROBOT_3			= 3,
-        FO_BLUE_ROBOT_4         = 4,
-        FO_PINK_ROBOT_1 		= 5,
-        FO_PINK_ROBOT_2 		= 6,
-        FO_PINK_ROBOT_3 		= 7,
-        FO_PINK_ROBOT_4 		= 8,
-        NUM_MOBILE_FIELD_OBJECTS        = 9
-    };
-
-    enum AmbiguousObjectID{
-
-        //New unknown Robots
-        FO_ROBOT_UNKNOWN            = 0,
-        FO_BLUE_ROBOT_UNKNOWN       = 1,
-        FO_PINK_ROBOT_UNKNOWN       = 2,
-
-        // New unknown goal posts
-        FO_BLUE_GOALPOST_UNKNOWN 	= 3,
-        FO_YELLOW_GOALPOST_UNKNOWN  = 4,
-
-        //New Unknown corners
-        FO_CORNER_UNKNOWN_INSIDE_L 	= 5,
-        FO_CORNER_UNKNOWN_OUTSIDE_L = 6,
-        FO_CORNER_UNKNOWN_T         = 7,
-
-        //New Unknown Penalty Spots
-        FO_PENALTY_UNKNOWN          = 8,
-
-        //New Unknown Obstacles
-        FO_OBSTACLE                 = 9,
-        FO_BEACON_UNKNOWN           = 10,
-
-        NUM_AMBIGUOUS_FIELD_OBJECTS = 11
-    };
-    double m_timestamp;
-    Self self;
-    vector<StationaryObject> stationaryFieldObjects;
-    vector<MobileObject> mobileFieldObjects;
-    vector<AmbiguousObject> ambiguousFieldObjects;
-    FieldObjects();
-    FieldObjects(const FieldObjects& source);
-    ~FieldObjects();
-    
-    void preProcess(const float timestamp);
-    void postProcess(const float timestamp);
-    double GetTimestamp() const {return m_timestamp;}
-    static std::string ambiguousName(unsigned int id);
-    std::string toString(bool visibleOnly=false) const;
-
-    std::vector<FieldObjects::StationaryFieldObjectID> GetPossibleObservationIds(float x, float y, float theta, 
-                                                                   float headPan, float headTilt, 
-                                                                   float FoV_x, float FoV_y);
-    std::vector<FieldObjects::MobileFieldObjectID> GetPossibleMobileObservationIds(float x, float y, float heading,
-                                                                                float headYaw, float headPitch,
-                                                                                float FoV_x, float FoV_y);
-
-    /*!
-    @brief Output streaming operation.
-    @param output The output stream.
-    @param p_loc The source localisation data to be streamed.
-    */
-    friend std::ostream& operator<< (std::ostream& output, const FieldObjects& p_mob);
-
-    /*!
-    @brief Input streaming operation.
-    @param input The input stream.
-    @param p_kf The destination localisation data to be streamed to.
-    */
-    friend std::istream& operator>> (std::istream& input, FieldObjects& p_mob);
-    std::vector<StationaryObject*> getExpectedAmbiguousDecisions(float x, float y, float heading);
-
-    int getClosestStationaryOption(const Self& location, const AmbiguousObject& amb_object);
-    vector<StationaryObject*> filterToVisible(const Self& location, const AmbiguousObject& amb_object, float headPan, float fovX);
->>>>>>> 250e679c
 
 
 private:
