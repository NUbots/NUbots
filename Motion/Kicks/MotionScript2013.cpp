#include <string>
#include <stdexcept>
#include <unordered_map>
#include <iostream>
#include "MotionScript2013.h"
#include "Infrastructure/NUData.h"
#include "Infrastructure/NUActionatorsData/NUActionatorsData.h"
#include "Framework/darwin/Framework/include/JointData.h"
#include "Motion/Tools/MotionFileTools.h"
#include "debug.h"
#include "Infrastructure/NUBlackboard.h"
#include "ConfigSystem/ConfigManager.h"

NUData::id_t MotionScriptFrame::MapServoIdToNUDataId(int sensor_id)
{
    switch(sensor_id)
    {
        case Robot::JointData::ID_R_SHOULDER_PITCH: return NUData::RShoulderPitch;
        case Robot::JointData::ID_L_SHOULDER_PITCH: return NUData::LShoulderPitch;
        case Robot::JointData::ID_R_SHOULDER_ROLL:  return NUData::RShoulderRoll;
        case Robot::JointData::ID_L_SHOULDER_ROLL:  return NUData::LShoulderRoll;
        case Robot::JointData::ID_R_ELBOW:          return NUData::RElbowPitch;
        case Robot::JointData::ID_L_ELBOW:          return NUData::LElbowPitch;
        case Robot::JointData::ID_R_HIP_YAW:        return NUData::RHipYaw;
        case Robot::JointData::ID_L_HIP_YAW:        return NUData::LHipYaw;
        case Robot::JointData::ID_R_HIP_ROLL:       return NUData::RHipRoll;
        case Robot::JointData::ID_L_HIP_ROLL:       return NUData::LHipRoll;
        case Robot::JointData::ID_R_HIP_PITCH:      return NUData::RHipPitch;
        case Robot::JointData::ID_L_HIP_PITCH:      return NUData::LHipPitch;
        case Robot::JointData::ID_R_KNEE:           return NUData::RKneePitch;
        case Robot::JointData::ID_L_KNEE:           return NUData::LKneePitch;
        case Robot::JointData::ID_R_ANKLE_PITCH:    return NUData::RAnklePitch;
        case Robot::JointData::ID_L_ANKLE_PITCH:    return NUData::LAnklePitch;
        case Robot::JointData::ID_R_ANKLE_ROLL:     return NUData::RAnkleRoll;
        case Robot::JointData::ID_L_ANKLE_ROLL:     return NUData::LAnkleRoll;
        case Robot::JointData::ID_HEAD_PAN:         return NUData::HeadYaw;
        case Robot::JointData::ID_HEAD_TILT:        return NUData::HeadPitch;
        default: {
            std::cout << __PRETTY_FUNCTION__ 
                      << " - Invalid sensor_id: " << sensor_id << ";";
            return NUData::id_t();
        }
    }
}

int MapRowIndexToServoId(int index)
{
    switch(index)
    {
         case( 0): return Robot::JointData::ID_HEAD_TILT;        
         case( 1): return Robot::JointData::ID_HEAD_PAN;         
         case( 2): return Robot::JointData::ID_L_SHOULDER_ROLL;  
         case( 3): return Robot::JointData::ID_L_SHOULDER_PITCH; 
         case( 4): return Robot::JointData::ID_L_ELBOW;          
         case( 5): return Robot::JointData::ID_R_SHOULDER_ROLL;  
         case( 6): return Robot::JointData::ID_R_SHOULDER_PITCH; 
         case( 7): return Robot::JointData::ID_R_ELBOW;          
         case( 8): return Robot::JointData::ID_L_HIP_ROLL;       
         case( 9): return Robot::JointData::ID_L_HIP_PITCH;      
         case(10): return Robot::JointData::ID_L_HIP_YAW;        
         case(11): return Robot::JointData::ID_L_KNEE;           
         case(12): return Robot::JointData::ID_L_ANKLE_ROLL;     
         case(13): return Robot::JointData::ID_L_ANKLE_PITCH;    
         case(14): return Robot::JointData::ID_R_HIP_ROLL;       
         case(15): return Robot::JointData::ID_R_HIP_PITCH;      
         case(16): return Robot::JointData::ID_R_HIP_YAW;        
         case(17): return Robot::JointData::ID_R_KNEE;           
         case(18): return Robot::JointData::ID_R_ANKLE_ROLL;     
         case(19): return Robot::JointData::ID_R_ANKLE_PITCH;    
        default: {
            std::cout   << __PRETTY_FUNCTION__
                        << ": Invalid index: " << index << ";"
                        << std::endl;
            return -1;
        }
    }
}

void MotionScriptFrame::ApplyToRobot(NUActionatorsData* actionators_data)
{
    for(auto key_value : joints_)
    {
        auto& joint = key_value.second;

        if(!joint.GetDisable())
        {
            actionators_data->add(
                MapServoIdToNUDataId(joint.GetServoId()),
                duration_,
                joint.GetPosition(),
                joint.GetGain());
            //std::cout<< "Duration applied to robot:"<<duration_<<std::endl;
        }
    }
}

void MotionScriptFrame::AddDescriptor(int servo_id, ScriptJointDescriptor descriptor)
{
    joints_[servo_id] = descriptor;
}

void MotionScriptFrame::DeleteDescriptor(int servo_id)
{
    joints_.erase(servo_id);
}

bool MotionScriptFrame::GetDescriptor(int servo_id, ScriptJointDescriptor* descriptor)
{
    if(descriptor == nullptr)
        return nullptr;

    try
    {
        *descriptor =  joints_.at(servo_id);
        return true;
    }
    catch(std::out_of_range)
    {
        return false;
    }
}


MotionScript2013::~MotionScript2013()
{
    for(MotionScriptFrame* frame : script_frames_)
        delete frame;
}

bool MotionScript2013::SaveToConfigSystem(const std::string& path)
{
    ConfigSystem::ConfigManager* config = Blackboard->Config;

    bool success;

    long script_format_version = 0;
    config->CreateParam(path, "script_format_version", script_format_version);
    config->SetValue(path, "script_format_version", script_format_version);

    long num_frames = GetFrameCount();
    config->CreateParam(path, "num_frames", num_frames);
    config->SetValue(path, "num_frames", num_frames);

    for(int i = 0; i < script_frames_.size(); i++)
    {
        auto *frame = script_frames_[i];

        std::stringstream frame_ss;
        frame_ss << path << "frame_" << i;
        const std::string frame_path = frame_ss.str();

        frame->SaveToConfigSystem(frame_path);
    }

    return true;
}

bool MotionScriptFrame::SaveToConfigSystem(const std::string& frame_path)
{
    ConfigSystem::ConfigManager* config = Blackboard->Config;

    double duration = GetDuration();
    config->CreateParam(frame_path, "duration", duration);
    config->SetValue(frame_path, "duration", duration);

    for(auto& key_value : joints_)
    {
        auto &joint = key_value.second;

        std::stringstream joint_ss;
        joint_ss << frame_path << "joint_" << joint.GetServoId();
        const std::string joint_path = joint_ss.str();

        double position = joint.GetPosition();
        config->CreateParam(joint_path, "position", position);
        config->SetValue(joint_path, "position", position);

        double gain = joint.GetPosition();
        config->CreateParam(joint_path, "gain", gain);
        config->SetValue(joint_path, "gain", gain);
    }
}

MotionScript2013* MotionScript2013::LoadFromConfigSystem(
    const std::string& path)
{
    /* Format:
    'path.to.script': {
        'script_format_version': 0,
        'num_frames': 2,
        'frame_0': {
            'duration_': '1.5',
            'servo_id_3': {
                'position_': 1.0,
                'gain_': 1.0
            }
        }
    }
    */

    ConfigSystem::ConfigManager* config = Blackboard->Config;

    bool success;

    long script_format_version;
    success = config->ReadValue(path, "script_format_version", &script_format_version);

    long num_frames;
    success = config->ReadValue(path, "num_frames", &num_frames);

    if(!success)
        return nullptr;

    auto* script = new MotionScript2013();

    for(int i = 0; i < num_frames; i++)
    {
        auto* frame = MotionScriptFrame::LoadFromConfigSystem(path, i);
        script->AddFrame(frame);
    }
    
    return nullptr;//script;
}

MotionScriptFrame* MotionScriptFrame::LoadFromConfigSystem(
    const std::string& path,
    int frame_number)
{
    ConfigSystem::ConfigManager* config = Blackboard->Config;
    
    std::stringstream frame_path_ss;
    frame_path_ss << path << "frame_" << frame_number;

    double duration;
    bool success = config->ReadValue(frame_path_ss.str(), "duration", &duration);

    if(!success)
        return nullptr;
    
    auto* frame = new MotionScriptFrame();
    frame->SetDuration(duration);

    for(int j = 0; j < Robot::JointData::NUMBER_OF_JOINTS; j++)
    {
        ScriptJointDescriptor descriptor;
        success = MotionScriptFrame::LoadJointFromConfigSystem(
            frame_path_ss.str(), j, &descriptor);

        if(!success)
            continue;

        frame->AddDescriptor(j, descriptor);
    }

     return nullptr;//frame;
}

bool MotionScriptFrame::LoadJointFromConfigSystem(
        const std::string& frame_path,
        int servo_id,
        ScriptJointDescriptor* descriptor)
{
    ConfigSystem::ConfigManager* config = Blackboard->Config;
    
    std::stringstream joint_path_ss;
    joint_path_ss << frame_path << "joint_" << servo_id;

    double position;
    bool success = config->ReadValue(joint_path_ss.str(), "position", &position);

    double gain;
    success = config->ReadValue(joint_path_ss.str(), "gain", &gain);

    if(!success)
        return false;

    descriptor->SetServoId(servo_id);
    descriptor->SetPosition(position);
    descriptor->SetGain(gain);

     return true;
}

MotionScript2013* MotionScript2013::LoadOldScript(const std::string& path){
    //Method modified from Motion/Tools/MotionScript.h
    std::cout<<"Loading script from old script file in location " << path << std::endl;
    std::ifstream file(path);
    if (!file.is_open())
    {
        errorlog << "MotionScript2013::LoadOldScript(). Unable to open. " << path << std::endl;
        return nullptr;
    }
    
    MotionFileTools::toFloat(file);
    MotionFileTools::toBool(file);
    auto labels = MotionFileTools::toStringVector(file);
    if (labels.empty())
    {
        errorlog << "MotionScript::load(). Unable to load " << path << " the file labels are invalid " << std::endl;
        return nullptr;
    }
    float playspeed = 1.0;
    
    int numjoints = labels.size() - 1;
    std::vector<vector<double> > times = vector<vector<double> >(numjoints, vector<double>());
    std::vector<vector<float> > positions = vector<vector<float> >(numjoints, vector<float>());
    std::vector<vector<float> > gains = vector<vector<float> >(numjoints, vector<float>());
    
    float time;
    vector<vector<float> > row;
    
    while (!file.eof())
    {
        MotionFileTools::toFloatWithMatrix(file, time, row);
        if (row.size() >= numjoints)
        {   // discard rows that don't have enough joints
            for (int i=0; i<numjoints; i++)
            {
                if (row[i].size() > 0)
                {   // if there is an entry then the first must be a position
                    times[i].push_back(1000*time);
                    positions[i].push_back(row[i][0]);
                    
                    // because the way the joint actionators are designed we must also specify a gain
                    if (row[i].size() > 1)
                    {   // if there is a second entry then it is the gain
                        gains[i].push_back(row[i][1]);
                    }
                    else
                    {   // however if there is no second entry we reuse the previous entry or use 100% if this is the first one
                        if (gains[i].empty())
                            gains[i].push_back(100.0);
                        else
                            gains[i].push_back(gains[i].back());
                    }
                    
                }
            }
        }
        row.clear();
    }
    file.close();        

    std::cout<<"Loading old script data."<< std::endl;
    std::cout<<"Times = [ "<< std::endl;
    for(int i = 0; i<times.size();i++){
        if(times[i].empty()) 
                continue;
        for(int j = 0; j<times[i].size();j++){
            std::cout<<" "<<times[i][j];
        }
        std::cout<<std::endl;
    }
    std::cout<<" ]"<<std::endl;

    std::cout<<"Positions = [ "<< std::endl;
    for(int i = 0; i<positions.size();i++){
        if(positions[i].empty()) 
                continue;
        for(int j = 0; j<positions[i].size();j++){
            std::cout<<" "<<positions[i][j];
        }
        std::cout<<std::endl;
    }
    std::cout<<" ]"<<std::endl;

    std::cout<<"Gains = [ "<< std::endl;
    for(int i = 0; i<gains.size();i++){
        if(gains[i].empty()) 
                continue;
        for(int j = 0; j<gains[i].size();j++){
            std::cout<<" "<<gains[i][j];
        }
        std::cout<<std::endl;
    }
    std::cout<<" ]"<<std::endl;

    return InitialiseScriptFromOld(times,positions,gains);
    
}

MotionScript2013* MotionScript2013::InitialiseScriptFromOld(vector<vector<double> > times, vector<vector<float> > positions, vector<vector<float> > gains){
    
    MotionScript2013* script = new MotionScript2013();
    std::vector<MotionScriptFrame*> new_frames;
    size_t num_frames = 0;
    size_t first_non_empty_motor;
    size_t num_motors = times.size();

    if(positions.size() != num_motors || gains.size() != num_motors)
    {
        std::cout << "Error: times, positions and size matrices not equal in number of motors!" << std::endl;
        return script;
    }

    for(int motor_index = 0; motor_index < num_motors; motor_index++)
    {
        if(times[motor_index].size() > 0) {
            first_non_empty_motor = motor_index;
            num_frames = times[motor_index].size();
            if(positions[motor_index].size() != num_frames || gains[motor_index].size() != num_frames)
            {
                std::cout << "Error: first non-empty times, positions and gains vector not equal in number of frames." << std::endl;
                return script;
            }
            break;
        }
    }

	for(int frame_number = 0; frame_number < num_frames; frame_number++)
    {
        new_frames.push_back(new MotionScriptFrame());
        new_frames[frame_number]->SetDuration(frame_number==0 ?
                                              times[first_non_empty_motor][frame_number]:
                                              times[first_non_empty_motor][frame_number] - times[first_non_empty_motor][frame_number-1]);
        
		for(int motor_index = 0; motor_index < num_motors; motor_index++)
        {
            if(positions[motor_index].empty()) 
                continue;
<<<<<<< HEAD
            if(new_frames.size()<times[motor_index].size()){
                new_frames.push_back(new MotionScriptFrame());                
                new_frames[frame_number]->SetDuration(frame_number==0 ?
                                                         times[motor_index][frame_number]:
                                                         times[motor_index][frame_number]-times[motor_index][frame_number-1]);
            }         
            std::cout<<"Loading script descriptor."<< std::endl;
            std::cout<<"Servo Number     "<<MapRowIndexToServoId(motor_index)<<std::endl;
            std::cout<<"Position         "<< positions[motor_index][frame_number] <<std::endl;
            std::cout<<"Gain             "<< gains[motor_index][frame_number] <<std::endl;
            std::cout<<"Time             "<< times[motor_index][frame_number] <<std::endl;                    
=======
            int servo_id = MapRowIndexToServoId(motor_index);
            float pos = positions[motor_index][frame_number];
            float gain = gains[motor_index][frame_number];

            std::cout<<"Loading script descriptor." << std::endl;
            std::cout<<"Servo Number     " << servo_id << std::endl;
            std::cout<<"Position         " << pos << std::endl;
            std::cout<<"Gain             " << gain << std::endl;
            std::cout<<"Time             " << times[motor_index][frame_number] << std::endl; 
                   
>>>>>>> 2516d207
            ScriptJointDescriptor descriptor;
            descriptor.SetServoId(servo_id);
            descriptor.SetPosition(pos);
            descriptor.SetGain(gain);
            new_frames[frame_number]->AddDescriptor(servo_id, descriptor);
        }
    }

    for(int i = 0; i<new_frames.size();i++){
        script->AddFrame(new_frames[i]);
    }

    return script;

}

bool MotionScript2013::SaveToConfigSystem(
    const MotionScript2013& script,
    const std::string& path)
{
    return false;
}

void MotionScript2013::AdvanceToNextFrame()
{
    current_frame_index_++;
}

void MotionScript2013::SeekFrame(int frame)
{
    if(frame < 0 || frame >= script_frames_.size())
    {
        std::cout << "This script does not contain the frame: " 
                  << frame << ";" << std::endl;
        return;
    }
    current_frame_index_ = frame;
}

void MotionScript2013::ApplyCurrentFrameToRobot(NUActionatorsData* actionators_data)
{
    auto current_frame = script_frames_[current_frame_index_];

    current_frame->ApplyToRobot(actionators_data);
}


void MotionScript2013::Reset()
{
    current_frame_index_ = 0;
}

void MotionScript2013::StartScript(NUActionatorsData* actionators_data)
{
    script_start_time_ = actionators_data->CurrentTime;    
}

void MotionScript2013::PlayScript(NUActionatorsData* actionators_data){
    StartScript(actionators_data);
    float current_time = actionators_data->CurrentTime;
    while(!HasCompleted(current_time)){        
        current_time = actionators_data->CurrentTime;       

        // If it's time for the next frame
        if(current_time >= GetNextFrameTime(current_time))
        {
            // Schedule the next joint positions
            AdvanceToNextFrame();
            ApplyCurrentFrameToRobot(actionators_data);
        }
    }
}

bool MotionScript2013::HasCompleted(float current_time)
{
    if(current_frame_index_ < script_frames_.size())
        return false;

    float script_time = current_time - script_start_time_;
    auto& current_frame = script_frames_[current_frame_index_];

    if(script_time < GetScriptDuration())
        return false;

    return true;
}

float MotionScript2013::GetNextFrameTime(float current_time)
{
    return current_time + script_frames_[current_frame_index_]->GetDuration();
}

int MotionScript2013::GetFrameCount()
{
    return script_frames_.size();
}

int MotionScript2013::GetCurrentFrameIndex()
{
    return current_frame_index_;
}

MotionScriptFrame* MotionScript2013::GetCurrentFrame()
{
    return script_frames_[current_frame_index_];
}

void MotionScript2013::InsertFrame(int index, MotionScriptFrame* frame)
{
    auto it = script_frames_.begin();

    script_frames_.insert(it + index, frame);
}

void MotionScript2013::RemoveFrame(int index)
{
    auto it = script_frames_.begin();

    script_frames_.erase(it + index);
}

void MotionScript2013::DuplicateFrame(int index)
{
    auto* current_frame = script_frames_[current_frame_index_];

    auto* new_frame = new MotionScriptFrame(*current_frame);

    InsertFrame(index, current_frame);
}

float MotionScript2013::GetScriptDuration()
{
    float script_duration = 0;

    for(auto* frame : script_frames_)
        script_duration += frame->GetDuration();

    return script_duration;
}

void MotionScript2013::AddFrame(MotionScriptFrame* frame)
{
    script_frames_.push_back(frame);
}<|MERGE_RESOLUTION|>--- conflicted
+++ resolved
@@ -418,19 +418,6 @@
         {
             if(positions[motor_index].empty()) 
                 continue;
-<<<<<<< HEAD
-            if(new_frames.size()<times[motor_index].size()){
-                new_frames.push_back(new MotionScriptFrame());                
-                new_frames[frame_number]->SetDuration(frame_number==0 ?
-                                                         times[motor_index][frame_number]:
-                                                         times[motor_index][frame_number]-times[motor_index][frame_number-1]);
-            }         
-            std::cout<<"Loading script descriptor."<< std::endl;
-            std::cout<<"Servo Number     "<<MapRowIndexToServoId(motor_index)<<std::endl;
-            std::cout<<"Position         "<< positions[motor_index][frame_number] <<std::endl;
-            std::cout<<"Gain             "<< gains[motor_index][frame_number] <<std::endl;
-            std::cout<<"Time             "<< times[motor_index][frame_number] <<std::endl;                    
-=======
             int servo_id = MapRowIndexToServoId(motor_index);
             float pos = positions[motor_index][frame_number];
             float gain = gains[motor_index][frame_number];
@@ -441,7 +428,6 @@
             std::cout<<"Gain             " << gain << std::endl;
             std::cout<<"Time             " << times[motor_index][frame_number] << std::endl; 
                    
->>>>>>> 2516d207
             ScriptJointDescriptor descriptor;
             descriptor.SetServoId(servo_id);
             descriptor.SetPosition(pos);
