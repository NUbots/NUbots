--- conflicted
+++ resolved
@@ -17,11 +17,8 @@
     m_side_right_kick_script = new MotionScript("SideKickRight");
     m_current_script = NULL;
     m_script_start_time = -1;
-<<<<<<< HEAD
     m_script_end_time = -1;
-=======
     m_kick_enable_time = 0;
->>>>>>> 179764ed
     loadKickParameters();
 }
 
