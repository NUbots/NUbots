--- conflicted
+++ resolved
@@ -80,36 +80,18 @@
   p.standStandbyRefX = 3.f;
   //p.standComPosition = Vector3<>(/*20.5f*/ 3.5f /*0.f*/, 50.f, /*259.f*/ /*261.5f*/ 258.0f);
   //p.standComPosition = Vector3<>(3.5f, 50.f,258.0f);
-<<<<<<< HEAD
-  p.standComPosition = Vector3<>(3.5f, 50.f, 180.0f);
-=======
   p.standComPosition = Vector3<>(3.5f, 50.f, 160.0f);
->>>>>>> f91c0ba8
   p.standBodyTilt = 0.0f; //01f;
   p.standArmJointAngles = Vector2<>(0.2f, 0.f);
 
   p.standHardnessAnklePitch = 75;
   p.standHardnessAnkleRoll = 75;
 
-<<<<<<< HEAD
-  p.walkRefX = 7.f;
-=======
   //p.walkRefX = 15.f;
->>>>>>> f91c0ba8
 //  p.walkRefX = 10.f;
   //p.walkRefXAtFullSpeedX = 7.f;
 //  p.walkRefXAtFullSpeedX = 3.f;
-<<<<<<< HEAD
-  p.walkRefY = 50.f;
-  p.walkRefYAtFullSpeedX = 38.f;
-//  p.walkRefYAtFullSpeedY = 50.f;
-  p.walkRefYAtFullSpeedY = 40.f;
-  p.walkStepDuration = 500.f;
-//  p.walkStepDurationAtFullSpeedX = 480.f;
-//  p.walkStepDurationAtFullSpeedY = 440.f;
-  p.walkStepDurationAtFullSpeedX = 480.f;
-  p.walkStepDurationAtFullSpeedY = 440.f;
-=======
+
 //  p.walkRefY = 50.f;
   //p.walkRefY = 40.f;
   //p.walkRefYAtFullSpeedX = 38.f;
@@ -118,7 +100,7 @@
   //p.walkStepDuration = 470.f;
   //p.walkStepDurationAtFullSpeedX = 400.f;
   //p.walkStepDurationAtFullSpeedY = 400.f;
->>>>>>> f91c0ba8
+
   p.walkHeight = Vector2<>(p.standComPosition.z, 300.f);
   p.walkArmRotation = 0.4f;
   p.walkRefXSoftLimit.min = -3.f;
@@ -165,19 +147,12 @@
   p.balanceMinError = Vector3<>(0.f, 0.f, 0.f);
   p.balanceMaxError = Vector3<>(8.f, 8.f, 8.f);
   //p.balanceCom.x = PIDCorrector::Parameters(0.1f, 0.2f, 0.1f, 2.f); // known good value
-<<<<<<< HEAD
-  p.balanceCom.x = PIDCorrector::Parameters(0.11f, 0.0f, -0.01f, 4.f);
-  p.balanceCom.y = PIDCorrector::Parameters(0.11f, 0.0f, -0.01f, 4.f);
-  //p.balanceCom.z = PIDCorrector::Parameters(0.11f, 0.0f, -0.1f, 4.f);
-  //p.balanceCom.y = PIDCorrector::Parameters(0.f, 0.0f, 0.f, 0.f);
-  p.balanceCom.z = PIDCorrector::Parameters(0.11f, 0.0f, 0.f, 0.f);
-=======
 
   p.balanceCom.x = PIDCorrector::Parameters(0.11f, 0.0f, 0.0f, 30.f);
   p.balanceCom.y = PIDCorrector::Parameters(0.11f, 0.0f, 0.0f, 30.f);
   p.balanceCom.z = PIDCorrector::Parameters(0.11f, 0.0f, 0.0f, 30.f);
   p.balanceCom.y = PIDCorrector::Parameters(0.f, 0.0f, 0.f, 0.f);
->>>>>>> f91c0ba8
+
   p.balanceBodyRotation.x = PIDCorrector::Parameters(0.f, 0.0f, 0.f, 30.f);
   p.balanceBodyRotation.y = PIDCorrector::Parameters(0.f, 0.0f, 0.f, 30.f);
   p.balanceStepSize = Vector2<>(0.08f, -0.04f);
