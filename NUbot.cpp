/*! @file NUbot.cpp
    @brief Implementation of top-level NUbot class

    @author Jason Kulk
 
 Copyright (c) 2009 Jason Kulk
 
 This file is free software: you can redistribute it and/or modify
 it under the terms of the GNU General Public License as published by
 the Free Software Foundation, either version 3 of the License, or
 (at your option) any later version.
 
 This file is distributed in the hope that it will be useful,
 but WITHOUT ANY WARRANTY; without even the implied warranty of
 MERCHANTABILITY or FITNESS FOR A PARTICULAR PURPOSE.  See the
 GNU General Public License for more details.
 
 You should have received a copy of the GNU General Public License
 along with NUbot.  If not, see <http://www.gnu.org/licenses/>.
 */

#include "debugverbositynubot.h"
#include "debug.h"
#include "NUPlatform/NUActionators/NUSounds.h"

#include "NUbot.h"
#include "Behaviour/Jobs.h"
#include "GameController/GameInformation.h"
#include "Behaviour/TeamInformation.h"

#if defined(USE_VISION) or defined(USE_LOCALISATION) or defined(USE_BEHAVIOUR) or defined(USE_MOTION)
    #include "NUbot/SeeThinkThread.h"
#endif
#include "NUbot/SenseMoveThread.h"
#include "NUbot/WatchDogThread.h"

#if defined(TARGET_IS_NAOWEBOTS)
    #include "NUPlatform/Platforms/NAOWebots/NAOWebotsPlatform.h"
    #include "NUPlatform/Platforms/NAOWebots/NAOWebotsIO.h"
#elif defined(TARGET_IS_NAO)
    #include "NUPlatform/Platforms/NAO/NAOPlatform.h"
    #include "NUPlatform/Platforms/NAO/NAOIO.h"
#elif defined(TARGET_IS_CYCLOID)
    #include "NUPlatform/Platforms/Cycloid/CycloidPlatform.h"
    #include "NUPlatform/Platforms/Cycloid/CycloidIO.h"
#elif defined(TARGET_IS_NUVIEW)
    #error You should not be compiling NUbot.cpp when targeting NUview, you should use the virtualNUbot.
#else
    #error There is no platform (TARGET_IS_${}) defined
#endif

#include <time.h>
#include <signal.h>
#include <string>
#include <sstream>
#include <unistd.h>

#ifndef TARGET_OS_IS_WINDOWS
    #include <errno.h>
#endif
#ifndef TARGET_OS_IS_WINDOWS
    #include <execinfo.h>
#endif

NUbot* NUbot::m_this = NULL;

/*! @brief Constructor for the nubot
    
    The parameters are for command line arguements. Webots gives the binary arguements which tell us the 
    robot's number. Consequently, these args are passed down to the webots platform.
 
    @param argc the number of command line arguements
    @param *argv[] the array of command line arguements
 */
NUbot::NUbot(int argc, const char *argv[])
{
    NUbot::m_this = this;
    connectErrorHandling();
    #if DEBUG_NUBOT_VERBOSITY > 0
        debug << "NUbot::NUbot(). Constructing NUPlatform." << endl;
    #endif
    
    // --------------------------------- construct the platform
    #if defined(TARGET_IS_NAOWEBOTS)
        m_platform = new NAOWebotsPlatform(argc, argv);
    #elif defined(TARGET_IS_NAO)
        m_platform = new NAOPlatform();
    #elif defined(TARGET_IS_CYCLOID)
        m_platform = new CycloidPlatform();
    #endif
    
    // --------------------------------- construct the public storage
    #ifdef USE_VISION
        Image = NULL;
    #endif
    SensorData = m_platform->sensors->getData();
    Actions = m_platform->actionators->getActions();
    Jobs = new JobList();
    GameInfo = new GameInformation(m_platform->getPlayerNumber(), m_platform->getTeamNumber());
    TeamInfo = new TeamInformation();

    // --------------------------------- construct the io
    #if defined(TARGET_IS_NAOWEBOTS)
        m_io = new NAOWebotsIO(m_platform->getPlayerNumber(), m_platform->getTeamNumber(), this);
    #elif defined(TARGET_IS_NAO)
        m_io = new NAOIO(this);
    #elif defined(TARGET_IS_CYCLOID)
        m_io = new CycloidIO(this);
    #endif
    
    #if DEBUG_NUBOT_VERBOSITY > 0
        debug << "NUbot::NUbot(). Constructing modules." << endl;
    #endif
    
    // --------------------------------- construct each enabled module 
    #ifdef USE_VISION
        m_vision = new Vision();
    #endif
    
    #ifdef USE_LOCALISATION
        //m_localisation = new Localisation();
    #endif
    
    #ifdef USE_BEHAVIOUR
        m_behaviour = new Behaviour();
    #endif
    
    #ifdef USE_MOTION
        m_motion = new NUMotion();
    #endif
    
    createThreads();
    
#if DEBUG_NUBOT_VERBOSITY > 0
    debug << "NUbot::NUbot(). Finished." << endl;
#endif
}

/*! @brief Connects error and signal handlers with the appropriate functions
 */
void NUbot::connectErrorHandling()
{
    #ifndef TARGET_OS_IS_WINDOWS
        struct sigaction newaction, oldaction;
        newaction.sa_handler = segFaultHandler;
        
        sigaction(SIGSEGV, &newaction, &oldaction);     //!< @todo TODO. On my computer the segfault is not escalated. It should be....
    #endif
}

/*! @brief Create nubot's threads
 */
void NUbot::createThreads()
{
#if DEBUG_NUBOT_VERBOSITY > 1
    debug << "NUbot::createThreads(). Constructing threads." << endl;
#endif
    
    #if defined(USE_VISION) or defined(USE_LOCALISATION) or defined(USE_BEHAVIOUR) or defined(USE_MOTION)
        m_seethink_thread = new SeeThinkThread(this);
    #endif
        
    m_sensemove_thread = new SenseMoveThread(this);
    m_sensemove_thread->start();
    
    m_watchdog_thread = new WatchDogThread(this);
    m_watchdog_thread->start();
    
    #if defined(USE_VISION) or defined(USE_LOCALISATION) or defined(USE_BEHAVIOUR) or defined(USE_MOTION)
        m_seethink_thread->start();
    #endif

#if DEBUG_NUBOT_VERBOSITY > 1
    debug << "NUbot::createThreads(). Finished." << endl;
#endif
}

/*! @brief Destructor for the nubot
 */
NUbot::~NUbot()
{
    #if DEBUG_NUBOT_VERBOSITY > 0
        debug << "NUbot::~NUbot()." << endl;
    #endif
    
    vector<float> rgb(3,0);
    vector<vector<float> > allleds;
    allleds.push_back(rgb);
    allleds[0][0] = 0.0; allleds[0][1] = 0.25; allleds[0][2] = 0.0;
    NUbot::m_this->Actions->addLeds(NUActionatorsData::AllLeds, 0, allleds);
    
    #ifdef USE_MOTION
        float l_positions[] = {0, 0, 0, 1.41, -1.1, -0.65, 0, 1.41, 1.1, 0.65, 0, -1.0, 0, 2.16, 0, -1.22, 0.0, -1, 0, 2.16, 0, -1.22};
        vector<float> gains(NUbot::m_this->Actions->getNumberOfJoints(NUActionatorsData::AllJoints), 50);
        vector<float> velocities(NUbot::m_this->Actions->getNumberOfJoints(NUActionatorsData::AllJoints), 50);
        vector<float> positions(l_positions, l_positions + sizeof(l_positions)/sizeof(*l_positions));
        NUbot::m_this->Actions->addJointPositions(NUActionatorsData::AllJoints, nusystem->getTime() + 2000, positions, velocities, gains);
        NUbot::m_this->m_platform->actionators->process(NUbot::m_this->Actions);
        //sleep(2);
    #endif

    // --------------------------------- delete threads
    #if defined(USE_VISION) or defined(USE_LOCALISATION) or defined(USE_BEHAVIOUR) or defined(USE_MOTION)
        if (m_seethink_thread != NULL)
            delete m_seethink_thread;
    #endif
    if (m_sensemove_thread != NULL)
        delete m_sensemove_thread;
    if (m_watchdog_thread != NULL)
        delete m_watchdog_thread;
    
    
    // --------------------------------- delete modules
    #if DEBUG_NUBOT_VERBOSITY > 0
        debug << "NUbot::~NUbot(). Deleting Modules" << endl;
    #endif
    
    if (m_platform != NULL)
        delete m_platform;
    #ifdef USE_VISION
        if (m_vision != NULL)
            delete m_vision;
    #endif
    #ifdef USE_LOCALISATION
        //if (m_localisation != NULL)
            //delete m_localisation;
    #endif
    #ifdef USE_BEHAVIOUR
        if (m_behaviour != NULL)
            delete m_behaviour;
    #endif
    #ifdef USE_MOTION
        if (m_motion != NULL)
            delete m_motion;
    #endif
    if (m_io != NULL)
        delete m_io;
    
    // --------------------------------- delete public storage variables
    #if DEBUG_NUBOT_VERBOSITY > 0
        debug << "NUbot::~NUbot(). Deleting Public Storage" << endl;
    #endif
    
    #ifdef USE_VISION
        if (Image != NULL)
            delete Image;
    #endif
    if (SensorData != NULL)
        delete SensorData;
    if (Actions != NULL)
        delete Actions;
    if (Jobs != NULL)
        delete Jobs;
    if (GameInfo != NULL)
        delete GameInfo;
    if (TeamInfo != NULL)
        delete TeamInfo;
    
    #if DEBUG_NUBOT_VERBOSITY > 0
        debug << "NUbot::~NUbot(). Finished!" << endl;
    #endif
}

/*! @brief The nubot's main loop
    
    The nubot's main loop. This function will probably never return.
 
    The idea is to simply have 
    @verbatim
    NUbot* nubot = new NUbot(arc, argv);
    nubot->run();
    delete nubot;
    @endverbatim

 */
void NUbot::run()
{
#if defined(TARGET_IS_NAOWEBOTS)
    int count = 0;
    double previoussimtime;
    NAOWebotsPlatform* webots = (NAOWebotsPlatform*) m_platform;
    int timestep = webots->getBasicTimeStep();
    while (true)
    {
        previoussimtime = nusystem->getTime();
        webots->step(timestep);           // stepping the simulator generates new data to run motion, and vision data
        #if defined(USE_MOTION)
            m_sensemove_thread->startLoop();
        #endif
        
        #if defined(USE_VISION) or defined(USE_LOCALISATION) or defined(USE_BEHAVIOUR) or defined(USE_MOTION)
            if (count%2 == 0)           // depending on the selected frame rate vision might not need to be updated every simulation step
            {
                m_seethink_thread->startLoop();         
                m_seethink_thread->waitForLoopCompletion();
            }
        #endif
        
        #if defined(USE_MOTION)
            m_sensemove_thread->waitForLoopCompletion();
        #endif
        
        count++;
    };
#else
    #if !defined(USE_VISION)
        while (true)
        {
            periodicSleep(33);
            m_seethink_thread->startLoop();
            m_seethink_thread->waitForLoopCompletion();
        }
    #endif
#endif
}

void NUbot::periodicSleep(int period)
{
    static double starttime = nusystem->getTime();
    double timenow = nusystem->getTime();
    double requiredsleeptime = period - (timenow - starttime);
    if (requiredsleeptime > 0)
<<<<<<< HEAD
    {
        #ifdef __USE_POSIX199309
            struct timespec sleeptime;
            sleeptime.tv_sec = static_cast<int> (requiredsleeptime/1000.0);
            sleeptime.tv_nsec = 1e6*requiredsleeptime - sleeptime.tv_sec*1e9;
            clock_nanosleep(CLOCK_REALTIME, 0, &sleeptime, NULL);  
        #else
            if (requiredsleeptime > 1000)
                ;//sleep(requiredsleeptime/1000.0);
            else
                usleep(requiredsleeptime*1000);
        #endif
    }
=======
        NUSystem::msleep(requiredsleeptime);
    
>>>>>>> f91ab115
    starttime = nusystem->getTime();
}

/*! @brief 'Handles' a segmentation fault; logs the backtrace to errorlog
 */
void NUbot::segFaultHandler(int value)
{
    #ifndef TARGET_OS_IS_WINDOWS
        errorlog << "SEGMENTATION FAULT. " << endl;
        debug << "SEGMENTATION FAULT. " << endl;
        void *array[10];
        size_t size;
        char **strings;
        size = backtrace(array, 10);
        strings = backtrace_symbols(array, size);
        for (size_t i=0; i<size; i++)
            errorlog << strings[i] << endl;
    #endif
    
    vector<float> rgb(3,0);
    vector<vector<float> > allleds;
    allleds.push_back(rgb);
    allleds[0][0] = 1.0; allleds[0][1] = 0.0; allleds[0][2] = 0.0;
    NUbot::m_this->Actions->addLeds(NUActionatorsData::AllLeds, 0, allleds);
    NUbot::m_this->Actions->addSound(0, NUSounds::SEG_FAULT);
    
    float l_positions[] = {0, 0, 0, 1.41, -1.1, -0.65, 0, 1.41, 1.1, 0.65, 0, -1.0, 0, 2.16, 0, -1.22, 0.0, -1, 0, 2.16, 0, -1.22};
    vector<float> gains(NUbot::m_this->Actions->getNumberOfJoints(NUActionatorsData::AllJoints), 50);
    vector<float> velocities(NUbot::m_this->Actions->getNumberOfJoints(NUActionatorsData::AllJoints), 50);
    vector<float> positions(l_positions, l_positions + sizeof(l_positions)/sizeof(*l_positions));
    NUbot::m_this->Actions->addJointPositions(NUActionatorsData::AllJoints, nusystem->getTime() + 2000, positions, velocities, gains);
    NUbot::m_this->m_platform->actionators->process(NUbot::m_this->Actions);
<<<<<<< HEAD
	#ifndef TARGET_OS_IS_WINDOWS
	    errorlog << "SEGMENTATION FAULT. " << endl;
        debug << "SEGMENTATION FAULT. " << endl;
	    void *array[10];
	    size_t size;
	    char **strings;
	    size = backtrace(array, 10);
	    strings = backtrace_symbols(array, size);
	    for (size_t i=0; i<size; i++)
		errorlog << strings[i] << endl;
	#endif
    //sleep(3);
=======
    sleep(3);
>>>>>>> f91ab115
}

/*! @brief 'Handles an unhandled exception; logs the backtrace to errorlog
    @param e the exception
 */
void NUbot::unhandledExceptionHandler(exception& e)
{
	#ifndef TARGET_OS_IS_WINDOWS
        //!< @todo TODO: check whether the exception is serious, if it is fail safely
        NUbot::m_this->Actions->addSound(0, NUSounds::UNHANDLED_EXCEPTION);
        errorlog << "UNHANDLED EXCEPTION. " << endl;
        debug << "UNHANDLED EXCEPTION. " << endl; 
        void *array[10];
        size_t size;
        char **strings;
        size = backtrace(array, 10);
        strings = backtrace_symbols(array, size);
        for (size_t i=0; i<size; i++)
            errorlog << strings[i] << endl;
        errorlog << e.what() << endl;
	#endif
}

<|MERGE_RESOLUTION|>--- conflicted
+++ resolved
@@ -196,7 +196,7 @@
         vector<float> positions(l_positions, l_positions + sizeof(l_positions)/sizeof(*l_positions));
         NUbot::m_this->Actions->addJointPositions(NUActionatorsData::AllJoints, nusystem->getTime() + 2000, positions, velocities, gains);
         NUbot::m_this->m_platform->actionators->process(NUbot::m_this->Actions);
-        //sleep(2);
+        NUSystem::msleep(2000);
     #endif
 
     // --------------------------------- delete threads
@@ -320,24 +320,7 @@
     double timenow = nusystem->getTime();
     double requiredsleeptime = period - (timenow - starttime);
     if (requiredsleeptime > 0)
-<<<<<<< HEAD
-    {
-        #ifdef __USE_POSIX199309
-            struct timespec sleeptime;
-            sleeptime.tv_sec = static_cast<int> (requiredsleeptime/1000.0);
-            sleeptime.tv_nsec = 1e6*requiredsleeptime - sleeptime.tv_sec*1e9;
-            clock_nanosleep(CLOCK_REALTIME, 0, &sleeptime, NULL);  
-        #else
-            if (requiredsleeptime > 1000)
-                ;//sleep(requiredsleeptime/1000.0);
-            else
-                usleep(requiredsleeptime*1000);
-        #endif
-    }
-=======
         NUSystem::msleep(requiredsleeptime);
-    
->>>>>>> f91ab115
     starttime = nusystem->getTime();
 }
 
@@ -370,22 +353,7 @@
     vector<float> positions(l_positions, l_positions + sizeof(l_positions)/sizeof(*l_positions));
     NUbot::m_this->Actions->addJointPositions(NUActionatorsData::AllJoints, nusystem->getTime() + 2000, positions, velocities, gains);
     NUbot::m_this->m_platform->actionators->process(NUbot::m_this->Actions);
-<<<<<<< HEAD
-	#ifndef TARGET_OS_IS_WINDOWS
-	    errorlog << "SEGMENTATION FAULT. " << endl;
-        debug << "SEGMENTATION FAULT. " << endl;
-	    void *array[10];
-	    size_t size;
-	    char **strings;
-	    size = backtrace(array, 10);
-	    strings = backtrace_symbols(array, size);
-	    for (size_t i=0; i<size; i++)
-		errorlog << strings[i] << endl;
-	#endif
-    //sleep(3);
-=======
-    sleep(3);
->>>>>>> f91ab115
+	NUSystem::msleep(3000);
 }
 
 /*! @brief 'Handles an unhandled exception; logs the backtrace to errorlog
