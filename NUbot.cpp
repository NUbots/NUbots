/*! @file NUbot.cpp
    @brief Implementation of top-level NUbot class

    @author Jason Kulk
 
 Copyright (c) 2009 Jason Kulk
 
 This file is free software: you can redistribute it and/or modify
 it under the terms of the GNU General Public License as published by
 the Free Software Foundation, either version 3 of the License, or
 (at your option) any later version.
 
 This file is distributed in the hope that it will be useful,
 but WITHOUT ANY WARRANTY; without even the implied warranty of
 MERCHANTABILITY or FITNESS FOR A PARTICULAR PURPOSE.  See the
 GNU General Public License for more details.
 
 You should have received a copy of the GNU General Public License
 along with NUbot.  If not, see <http://www.gnu.org/licenses/>.
 */

#include "debugverbositynubot.h"
#include "debug.h"

#include "NUbot.h"
#include "Behaviour/Jobs.h"

#if defined(USE_VISION) or defined(USE_LOCALISATION) or defined(USE_BEHAVIOUR) or defined(USE_MOTION)
    #include "NUbot/SeeThinkThread.h"
#endif

#include "NUbot/SenseMoveThread.h"

#if defined(USE_NETWORK)
    #include "NUbot/NetworkThread.h"
#endif

#if defined(TARGET_IS_NAOWEBOTS)
    #include "NUPlatform/Platforms/NAOWebots/NAOWebotsPlatform.h"
#elif defined(TARGET_IS_NAO)
    #include "NUPlatform/Platforms/NAO/NAOPlatform.h"
#elif defined(TARGET_IS_CYCLOID)
    #include "NUPlatform/Platforms/Cycloid/CycloidPlatform.h"
#else
    #error There is no platform (TARGET_IS_${}) defined
#endif

#include <time.h>
#include <signal.h>
#include <string>
#include <sstream>

#ifndef TARGET_OS_IS_WINDOWS
    #include <errno.h>
#endif
#ifndef TARGET_OS_IS_WINDOWS
    #include <execinfo.h>
#endif

/*! @brief Constructor for the nubot
    
    The parameters are for command line arguements. Webots gives the binary arguements which tell us the 
    robot's number. Consequently, these args are passed down to the webots platform.
 
    @param argc the number of command line arguements
    @param *argv[] the array of command line arguements
 */
NUbot::NUbot(int argc, const char *argv[])
{
    connectErrorHandling();
    #if DEBUG_NUBOT_VERBOSITY > 0
        debug << "NUbot::NUbot(). Constructing NUPlatform." << endl;
    #endif
    
    // --------------------------------- construct the platform
    #if defined(TARGET_IS_NAOWEBOTS)
        m_platform = new NAOWebotsPlatform(argc, argv);
    #elif defined(TARGET_IS_NAO)
        m_platform = new NAOPlatform();
    #elif defined(TARGET_IS_CYCLOID)
        m_platform = new CycloidPlatform();
    #endif

    #if DEBUG_NUBOT_VERBOSITY > 0
        debug << "NUbot::NUbot(). Constructing modules." << endl;
    #endif
    
    // --------------------------------- construct the public storage
    #ifdef USE_VISION
        Image = NULL;
    #endif
    SensorData = m_platform->sensors->getData();
    Actions = m_platform->actionators->getActions();
    Jobs = new JobList();
    
    // --------------------------------- construct each enabled module 
    #ifdef USE_VISION
        m_vision = new Vision();
        m_vision->loadLUTFromFile("/home/nao/default.lut");
    #endif
    
    #ifdef USE_LOCALISATION
        //m_localisation = new Localisation();
    #endif
    
    #ifdef USE_BEHAVIOUR
<<<<<<< HEAD
        gameInfo = new GameInformation(1,2);
        behaviour = new Behaviour();
=======
        m_behaviour = new Behaviour();
>>>>>>> 3143da4e
    #endif
    
    #ifdef USE_MOTION
        m_motion = new NUMotion();
    #endif
    
    #ifdef USE_NETWORK
        //m_network = new Network();
    #endif
    
    createThreads();
    
#if DEBUG_NUBOT_VERBOSITY > 0
    debug << "NUbot::NUbot(). Finished." << endl;
#endif
}

/*! @brief Connects error and signal handlers with the appropriate functions
 */
void NUbot::connectErrorHandling()
{
    #ifndef TARGET_OS_IS_WINDOWS
        struct sigaction newaction, oldaction;
        newaction.sa_handler = segFaultHandler;
        
        sigaction(SIGSEGV, &newaction, &oldaction);     //!< @todo TODO. On my computer the segfault is not escalated. It should be....
    #endif
}

/*! @brief Create nubot's threads
 */
void NUbot::createThreads()
{
#if DEBUG_NUBOT_VERBOSITY > 1
    debug << "NUbot::createThreads(). Constructing threads." << endl;
#endif
    
    #if defined(USE_VISION) or defined(USE_LOCALISATION) or defined(USE_BEHAVIOUR) or defined(USE_MOTION)
        m_seethink_thread = new SeeThinkThread(this);
    #endif
        
    m_sensemove_thread = new SenseMoveThread(this);
    m_sensemove_thread->start();
    
    #if defined(USE_VISION) or defined(USE_LOCALISATION) or defined(USE_BEHAVIOUR) or defined(USE_MOTION)
        m_seethink_thread->start();
    #endif
        
    #if defined(USE_NETWORK)
        m_network_thread = new NetworkThread(this);
        m_network_thread->start();
    #endif

#if DEBUG_NUBOT_VERBOSITY > 1
    debug << "NUbot::createThreads(). Finished." << endl;
#endif
}

/*! @brief Destructor for the nubot
 */
NUbot::~NUbot()
{
    #if DEBUG_NUBOT_VERBOSITY > 0
        debug << "NUbot::~NUbot(). Deleting Threads" << endl;
    #endif

    // --------------------------------- delete threads
    #if defined(USE_VISION) or defined(USE_LOCALISATION) or defined(USE_BEHAVIOUR) or defined(USE_MOTION)
        if (m_seethink_thread != NULL)
            delete m_seethink_thread;
    #endif
        
    if (m_sensemove_thread != NULL)
        delete m_sensemove_thread;
        
    #if defined(USE_NETWORK)
        if (m_network_thread != NULL)
            delete m_network_thread;
    #endif
    
    // --------------------------------- delete modules
    #if DEBUG_NUBOT_VERBOSITY > 0
        debug << "NUbot::~NUbot(). Deleting Modules" << endl;
    #endif
    
    if (m_platform != NULL)
        delete m_platform;
    #ifdef USE_VISION
        if (m_vision != NULL)
            delete m_vision;
    #endif
    #ifdef USE_LOCALISATION
        //if (m_localisation != NULL)
            //delete m_localisation;
    #endif
    #ifdef USE_BEHAVIOUR
<<<<<<< HEAD
        delete gameInfo;
        delete behaviour;
=======
        if (m_behaviour != NULL)
            delete m_behaviour;
>>>>>>> 3143da4e
    #endif
    #ifdef USE_MOTION
        if (m_motion != NULL)
            delete m_motion;
    #endif
    #ifdef USE_NETWORK
        //if (m_network != NULL)
            //delete network;
    #endif
    
    // --------------------------------- delete public storage variables
    #if DEBUG_NUBOT_VERBOSITY > 0
        debug << "NUbot::~NUbot(). Deleting Public Storage" << endl;
    #endif
    
    #ifdef USE_VISION
        if (Image != NULL)
            delete Image;
    #endif
    if (SensorData != NULL)
        delete SensorData;
    if (Actions != NULL)
        delete Actions;
    if (Jobs != NULL)
        delete Jobs;
    
    #if DEBUG_NUBOT_VERBOSITY > 0
        debug << "NUbot::~NUbot(). Finished!" << endl;
    #endif
}

/*! @brief The nubot's main loop
    
    The nubot's main loop. This function will probably never return.
 
    The idea is to simply have 
    @verbatim
    NUbot* nubot = new NUbot(arc, argv);
    nubot->run();
    delete nubot;
    @endverbatim

 */
void NUbot::run()
{
#ifdef TARGET_IS_NAOWEBOTS
    int count = 0;
    double previoussimtime;
    NAOWebotsPlatform* webots = (NAOWebotsPlatform*) m_platform;
    while (true)
    {
        previoussimtime = nusystem->getTime();
        webots->step(40);           // stepping the simulator generates new data to run motion, and vision data
        if (nusystem->getTime() - previoussimtime > 81)
            debug << "NUbot::run(): simulationskip: " << (nusystem->getTime() - previoussimtime) << endl;
        #if defined(USE_MOTION)
            m_sensemove_thread->startLoop();
        #endif
        
<<<<<<< HEAD
#ifdef THREAD_VISION_MONITOR_TIME
        realstarttime = NUSystem::getRealTimeFast();
    #ifndef TARGET_IS_NAOWEBOTS         // there is not point monitoring wait times in webots
        if (realstarttime - entrytime > 1000/15.0 + 5)
            debug << "NUbot::runThreadVision. Waittime " << realstarttime - entrytime << " ms."<< endl;
    #endif
        processstarttime = NUSystem::getProcessTime();
        threadstarttime = NUSystem::getThreadTime();
#endif
        try
        {
            *nubot->platform->io >> joblist;
            // -----------------------------------------------------------------------------------------------------------------------------------------------------------------
            //          image = nubot->platform->camera->getData()
//            image = nubot->platform->camera->grabNewImage();
            data = nubot->platform->sensors->getData();

            nubot->gameInfo->update(data,0);

            vector<float> horizonInfo;
            //data = nubot->platform->sensors->getData();
            if(data->getHorizon(horizonInfo))
=======
        #if defined(USE_VISION) or defined(USE_LOCALISATION) or defined(USE_BEHAVIOUR) or defined(USE_MOTION)
            if (count%2 == 0)           // depending on the selected frame rate vision might not need to be updated every simulation step
>>>>>>> 3143da4e
            {
                m_seethink_thread->startLoop();         
                m_seethink_thread->waitForLoopCompletion();
            }
        #endif
        
        #if defined(USE_MOTION)
            m_sensemove_thread->waitForLoopCompletion();
        #endif
        
        count++;
    };
#endif
}

/*! @brief 'Handles' a segmentation fault; logs the backtrace to errorlog
 */
void NUbot::segFaultHandler(int value)
{
	#ifndef TARGET_OS_IS_WINDOWS
	    errorlog << "SEGMENTATION FAULT. " << endl;
        debug << "SEGMENTATION FAULT. " << endl;
	    void *array[10];
	    size_t size;
	    char **strings;
	    size = backtrace(array, 10);
	    strings = backtrace_symbols(array, size);
	    for (size_t i=0; i<size; i++)
		errorlog << strings[i] << endl;
		//!< @todo TODO: after a seg fault I should fail safely!
	#endif
}

/*! @brief 'Handles an unhandled exception; logs the backtrace to errorlog
    @param e the exception
 */
void NUbot::unhandledExceptionHandler(exception& e)
{
	#ifndef TARGET_OS_IS_WINDOWS
        //!< @todo TODO: check whether the exception is serious, if it is fail safely
        errorlog << "UNHANDLED EXCEPTION. " << endl;
        debug << "UNHANDLED EXCEPTION. " << endl; 
        void *array[10];
        size_t size;
        char **strings;
        size = backtrace(array, 10);
        strings = backtrace_symbols(array, size);
        for (size_t i=0; i<size; i++)
            errorlog << strings[i] << endl;
        errorlog << e.what() << endl;
	#endif
}

<|MERGE_RESOLUTION|>--- conflicted
+++ resolved
@@ -104,12 +104,8 @@
     #endif
     
     #ifdef USE_BEHAVIOUR
-<<<<<<< HEAD
-        gameInfo = new GameInformation(1,2);
-        behaviour = new Behaviour();
-=======
+		m_gameInfo = new GameInformation(1,2);
         m_behaviour = new Behaviour();
->>>>>>> 3143da4e
     #endif
     
     #ifdef USE_MOTION
@@ -206,13 +202,10 @@
             //delete m_localisation;
     #endif
     #ifdef USE_BEHAVIOUR
-<<<<<<< HEAD
-        delete gameInfo;
-        delete behaviour;
-=======
         if (m_behaviour != NULL)
             delete m_behaviour;
->>>>>>> 3143da4e
+		if (m_gameInfo != NULL)
+            delete m_gameInfo;
     #endif
     #ifdef USE_MOTION
         if (m_motion != NULL)
@@ -272,33 +265,8 @@
             m_sensemove_thread->startLoop();
         #endif
         
-<<<<<<< HEAD
-#ifdef THREAD_VISION_MONITOR_TIME
-        realstarttime = NUSystem::getRealTimeFast();
-    #ifndef TARGET_IS_NAOWEBOTS         // there is not point monitoring wait times in webots
-        if (realstarttime - entrytime > 1000/15.0 + 5)
-            debug << "NUbot::runThreadVision. Waittime " << realstarttime - entrytime << " ms."<< endl;
-    #endif
-        processstarttime = NUSystem::getProcessTime();
-        threadstarttime = NUSystem::getThreadTime();
-#endif
-        try
-        {
-            *nubot->platform->io >> joblist;
-            // -----------------------------------------------------------------------------------------------------------------------------------------------------------------
-            //          image = nubot->platform->camera->getData()
-//            image = nubot->platform->camera->grabNewImage();
-            data = nubot->platform->sensors->getData();
-
-            nubot->gameInfo->update(data,0);
-
-            vector<float> horizonInfo;
-            //data = nubot->platform->sensors->getData();
-            if(data->getHorizon(horizonInfo))
-=======
         #if defined(USE_VISION) or defined(USE_LOCALISATION) or defined(USE_BEHAVIOUR) or defined(USE_MOTION)
             if (count%2 == 0)           // depending on the selected frame rate vision might not need to be updated every simulation step
->>>>>>> 3143da4e
             {
                 m_seethink_thread->startLoop();         
                 m_seethink_thread->waitForLoopCompletion();
