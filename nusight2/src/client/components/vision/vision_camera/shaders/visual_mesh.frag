precision highp float;
precision lowp int;

uniform vec2 dimensions;

varying float vBall;
varying float vGoal;
varying float vFieldLine;
varying float vField;
varying float vRobot;
varying float vEnvironment;

void main() {

<<<<<<< HEAD
    vec3 colour = vBall * vec3(1.0, 0.0, 0.0)           // Red
                  + vGoal * vec3(1.0, 1.0, 0.0)         // Yellow
                  + vFieldLine * vec3(0.2, 0.2, 1.0)    // Light Blue
                  + vField * vec3(0.0, 1.0, 0.0)        // Green
                  + vRobot * vec3(1.0, 0.0, 1.0)        // Magenta
                  + vEnvironment * vec3(0.0, 0.0, 0.0); // Black
=======
    vec3 colour = vBall * vec3(1.0, 0.0, 0.0)            // Red
                  + vGoal * vec3(1.0, 1.0, 0.0)          // Yellow
                  + vFieldLine * vec3(0.2, 0.2, 1.0)     // Light Blue
                  + vField * vec3(0.0, 1.0, 0.0)         // Green
                  + vRobot * vec3(1.0, 0.0, 1.0)         // Magenta
                  + vEnvironment * vec3(0.0, 0.0, 0.0);  // Black
>>>>>>> e7a70042

    gl_FragColor = vec4(colour, 0.5 * (1.0 - vEnvironment));
}<|MERGE_RESOLUTION|>--- conflicted
+++ resolved
@@ -12,21 +12,12 @@
 
 void main() {
 
-<<<<<<< HEAD
-    vec3 colour = vBall * vec3(1.0, 0.0, 0.0)           // Red
-                  + vGoal * vec3(1.0, 1.0, 0.0)         // Yellow
-                  + vFieldLine * vec3(0.2, 0.2, 1.0)    // Light Blue
-                  + vField * vec3(0.0, 1.0, 0.0)        // Green
-                  + vRobot * vec3(1.0, 0.0, 1.0)        // Magenta
-                  + vEnvironment * vec3(0.0, 0.0, 0.0); // Black
-=======
     vec3 colour = vBall * vec3(1.0, 0.0, 0.0)            // Red
                   + vGoal * vec3(1.0, 1.0, 0.0)          // Yellow
                   + vFieldLine * vec3(0.2, 0.2, 1.0)     // Light Blue
                   + vField * vec3(0.0, 1.0, 0.0)         // Green
                   + vRobot * vec3(1.0, 0.0, 1.0)         // Magenta
                   + vEnvironment * vec3(0.0, 0.0, 0.0);  // Black
->>>>>>> e7a70042
 
     gl_FragColor = vec4(colour, 0.5 * (1.0 - vEnvironment));
 }