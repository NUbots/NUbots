import React from "react";
import * as THREE from "three";

import { Matrix4 } from "../../../../../shared/math/matrix4";
import { TextBillboard } from "../text_billboard/view";

interface PurposeLabelProps {
  Hft: Matrix4;
  player_id: number;
  purpose: string;
  textColor: string;
  backgroundColor: string;
  cameraPitch: number;
  cameraYaw: number;
}

export const PurposeLabel: React.FC<PurposeLabelProps> = ({
  Hft,
  player_id,
  purpose,
  textColor = "white",
  backgroundColor = "black",
  cameraPitch,
  cameraYaw,
}) => {
  const rTFf = Hft.decompose().translation;
  const label = player_id == -1 ? purpose : "N" + player_id + " " + purpose;

  return (
    <TextBillboard
      position={[rTFf?.x, rTFf?.y, rTFf?.z + 0.6]}
<<<<<<< HEAD
      textColor={textColor}
      backgroundColor={backgroundColor}
=======
      backgroundColor={robotModel.color}
      textColor="white"
>>>>>>> 3e2b1615
      text={label}
      cameraPitch={cameraPitch}
      cameraYaw={cameraYaw}
    />
  );
};<|MERGE_RESOLUTION|>--- conflicted
+++ resolved
@@ -8,7 +8,7 @@
   Hft: Matrix4;
   player_id: number;
   purpose: string;
-  textColor: string;
+  textColor?: string;
   backgroundColor: string;
   cameraPitch: number;
   cameraYaw: number;
@@ -29,13 +29,8 @@
   return (
     <TextBillboard
       position={[rTFf?.x, rTFf?.y, rTFf?.z + 0.6]}
-<<<<<<< HEAD
       textColor={textColor}
       backgroundColor={backgroundColor}
-=======
-      backgroundColor={robotModel.color}
-      textColor="white"
->>>>>>> 3e2b1615
       text={label}
       cameraPitch={cameraPitch}
       cameraYaw={cameraYaw}
