import React from "react";

import { Vector3 } from "../../../../../../shared/math/vector3";
<<<<<<< HEAD

interface FieldLinePointsProps {
    points: Vector3[];
    color?: string;
    size?: number;
}

export const FieldLinePoints: React.FC<FieldLinePointsProps> = ({
    points,
    color = 'blue',
    size = 0.02
}) => {
    return (
        <object3D>
            {points.map((position, index) => (
                <mesh
                    key={index}
                    position={position.add(new Vector3(0, 0, 0.005)).toArray()}
                >
                    <circleBufferGeometry args={[size, 20]} />
                    <meshBasicMaterial color={color} />
                </mesh>
            ))}
        </object3D>
    );
};
=======
import { LocalisationModel } from "../../../model";

export const FieldLinePoints = ({ model }: { model: LocalisationModel }) => (
  <>
    {model.robots.map(
      (robot) =>
        robot.visible && (
          <object3D key={robot.id}>
            {robot.rPFf.map((d, i) => {
              return (
                <mesh key={String(i)} position={d.add(new Vector3(0, 0, 0.005)).toArray()}>
                  <circleBufferGeometry args={[0.02, 20]} />
                  <meshBasicMaterial color="blue" />
                </mesh>
              );
            })}
          </object3D>
        ),
    )}
  </>
);
>>>>>>> e77ab743
<|MERGE_RESOLUTION|>--- conflicted
+++ resolved
@@ -1,7 +1,6 @@
 import React from "react";
 
 import { Vector3 } from "../../../../../../shared/math/vector3";
-<<<<<<< HEAD
 
 interface FieldLinePointsProps {
     points: Vector3[];
@@ -27,27 +26,4 @@
             ))}
         </object3D>
     );
-};
-=======
-import { LocalisationModel } from "../../../model";
-
-export const FieldLinePoints = ({ model }: { model: LocalisationModel }) => (
-  <>
-    {model.robots.map(
-      (robot) =>
-        robot.visible && (
-          <object3D key={robot.id}>
-            {robot.rPFf.map((d, i) => {
-              return (
-                <mesh key={String(i)} position={d.add(new Vector3(0, 0, 0.005)).toArray()}>
-                  <circleBufferGeometry args={[0.02, 20]} />
-                  <meshBasicMaterial color="blue" />
-                </mesh>
-              );
-            })}
-          </object3D>
-        ),
-    )}
-  </>
-);
->>>>>>> e77ab743
+};