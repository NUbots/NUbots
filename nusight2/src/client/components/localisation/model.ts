import { observable } from "mobx";
import { computed } from "mobx";

import { Vector3 } from "../../../shared/math/vector3";
import { memoize } from "../../base/memoize";
import { AppModel } from "../app/model";

import { FieldModel } from "./field/model";
import { LocalisationRobotModel } from "./robot_model";
import { SkyboxModel } from "./skybox/model";

export class TimeModel {
  @observable time: number; // seconds
  @observable lastPhysicsUpdate: number; // seconds

  constructor({ time, lastPhysicsUpdate }: { time: number; lastPhysicsUpdate: number }) {
    this.time = time;
    this.lastPhysicsUpdate = lastPhysicsUpdate;
  }

  static of() {
    return new TimeModel({
      time: 0,
      lastPhysicsUpdate: 0,
    });
  }

  @computed get timeSinceLastPhysicsUpdate() {
    return this.time - this.lastPhysicsUpdate;
  }
}

export enum ViewMode {
  FreeCamera,
  FirstPerson,
  ThirdPerson,
}

class CameraModel {
  @observable position: Vector3;
  @observable yaw: number;
  @observable pitch: number;
  @observable distance: number;

  constructor({ position, yaw, pitch, distance }: { position: Vector3; yaw: number; pitch: number; distance: number }) {
    this.position = position;
    this.yaw = yaw;
    this.pitch = pitch;
    this.distance = distance;
  }

  static of() {
    return new CameraModel({
      position: new Vector3(-1, 0, 1),
      yaw: 0,
      pitch: -Math.PI / 4,
      distance: 0.5,
    });
  }
}

export class ControlsModel {
  @observable forward: boolean;
  @observable left: boolean;
  @observable right: boolean;
  @observable back: boolean;
  @observable up: boolean;
  @observable down: boolean;
  @observable pitch: number;
  @observable yaw: number;

  constructor({ forward, left, right, back, up, down, pitch, yaw }: ControlsModel) {
    this.forward = forward;
    this.left = left;
    this.right = right;
    this.back = back;
    this.up = up;
    this.down = down;
    this.pitch = pitch;
    this.yaw = yaw;
  }

  static of() {
    return new ControlsModel({
      forward: false,
      left: false,
      right: false,
      back: false,
      up: false,
      down: false,
      pitch: 0,
      yaw: 0,
    });
  }
}

export class LocalisationModel {
  @observable private appModel: AppModel;
  @observable field: FieldModel;
  @observable skybox: SkyboxModel;
  @observable camera: CameraModel;
  @observable locked: boolean;
  @observable controls: ControlsModel;
  @observable viewMode: ViewMode;
  @observable target?: LocalisationRobotModel;
  @observable time: TimeModel;

  @observable fieldVisible = true;
  @observable gridVisible = true;
  @observable robotVisible = true;
  @observable ballVisible = true;
  @observable particlesVisible = true;
  @observable goalVisible = true;
  @observable fieldLinePointsVisible = true;
  @observable fieldIntersectionsVisible = true;
<<<<<<< HEAD
  @observable sideBarVisible = true;
=======
  @observable walkToDebugVisible = true;
  @observable boundedBoxVisible = true;
>>>>>>> dfdaed23

  constructor(
    appModel: AppModel,
    {
      field,
      skybox,
      camera,
      locked,
      controls,
      viewMode,
      target,
      time,
    }: {
      field: FieldModel;
      skybox: SkyboxModel;
      camera: CameraModel;
      locked: boolean;
      controls: ControlsModel;
      viewMode: ViewMode;
      target?: LocalisationRobotModel;
      time: TimeModel;
    },
  ) {
    this.appModel = appModel;
    this.field = field;
    this.skybox = skybox;
    this.camera = camera;
    this.locked = locked;
    this.controls = controls;
    this.viewMode = viewMode;
    this.target = target;
    this.time = time;
  }

  static of = memoize((appModel: AppModel): LocalisationModel => {
    return new LocalisationModel(appModel, {
      field: FieldModel.of(),
      skybox: SkyboxModel.of(),
      camera: CameraModel.of(),
      locked: false,
      controls: ControlsModel.of(),
      viewMode: ViewMode.FreeCamera,
      time: TimeModel.of(),
    });
  });

  @computed get robots(): LocalisationRobotModel[] {
    return this.appModel.robots.map((robot) => LocalisationRobotModel.of(robot));
  }
}<|MERGE_RESOLUTION|>--- conflicted
+++ resolved
@@ -113,12 +113,9 @@
   @observable goalVisible = true;
   @observable fieldLinePointsVisible = true;
   @observable fieldIntersectionsVisible = true;
-<<<<<<< HEAD
-  @observable sideBarVisible = true;
-=======
   @observable walkToDebugVisible = true;
   @observable boundedBoxVisible = true;
->>>>>>> dfdaed23
+  @observable sideBarVisible = true;
 
   constructor(
     appModel: AppModel,
