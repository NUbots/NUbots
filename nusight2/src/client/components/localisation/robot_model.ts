--- conflicted
+++ resolved
@@ -120,14 +120,15 @@
   }
 }
 
-<<<<<<< HEAD
 export class Line {
   @observable start: Vector3;
   @observable end: Vector3;
   constructor({ start, end }: { start: Vector3; end: Vector3 }) {
     this.start = start;
     this.end = end;
-=======
+  }
+}
+
 export class BoundingBox {
   @observable minX: number;
   @observable minY: number;
@@ -139,7 +140,6 @@
     this.minY = minY;
     this.maxX = maxX;
     this.maxY = maxY;
->>>>>>> 1ceb2795
   }
 }
 
@@ -161,11 +161,8 @@
   @observable goals: { points: { bottom: Vector3; top: Vector3 }[] };
   @observable robots: { id: number; rRWw: Vector3 }[];
   @observable purpose: string;
-<<<<<<< HEAD
   @observable association_lines?: Line[];
 
-=======
->>>>>>> 1ceb2795
   @observable max_align_radius: number;
   @observable min_align_radius: number;
   @observable angle_to_final_heading: number;
