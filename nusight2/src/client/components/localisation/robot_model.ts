--- conflicted
+++ resolved
@@ -230,15 +230,12 @@
     }));
   }
 
-<<<<<<< HEAD
-=======
   /** Robot positions in field space */
   @computed
   get rRFf(): Vector3[] {
     return this.robots?.map((robot) => robot.rRWw.applyMatrix4(this.Hfw));
   }
 
->>>>>>> 9e26fabc
   /** Field intersections in field space */
   @computed
   get fieldIntersectionsF(): FieldIntersection[] | undefined {
