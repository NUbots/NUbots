--- conflicted
+++ resolved
@@ -367,17 +367,17 @@
   };
 
   @action
-<<<<<<< HEAD
+  toggleWalkToDebugVisibility = (model: LocalisationModel) => {
+    model.walkToDebugVisible = !model.walkToDebugVisible;
+  };
+
+  @action
+  toggleBoundedBoxVisibility = (model: LocalisationModel) => {
+    model.boundedBoxVisible = !model.boundedBoxVisible;
+  };
+
+  @action
   toggleSidebarVisibility = (model: LocalisationModel) => {
     model.sideBarVisible = !model.sideBarVisible;
-=======
-  toggleWalkToDebugVisibility = (model: LocalisationModel) => {
-    model.walkToDebugVisible = !model.walkToDebugVisible;
-  };
-
-  @action
-  toggleBoundedBoxVisibility = (model: LocalisationModel) => {
-    model.boundedBoxVisible = !model.boundedBoxVisible;
->>>>>>> dfdaed23
   };
 }