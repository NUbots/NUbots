import { action } from "mobx";
import * as THREE from "three";

import { Matrix4 } from "../../../shared/math/matrix4";
import { Quaternion } from "../../../shared/math/quaternion";
import { Vector3 } from "../../../shared/math/vector3";
import { message } from "../../../shared/messages";
import { Imat4 } from "../../../shared/messages";
import { Network } from "../../network/network";
import { NUsightNetwork } from "../../network/nusight_network";
import { RobotModel } from "../robot/model";

import { LocalisationModel } from "./model";
import { LocalisationRobotModel } from "./robot_model";
import { FieldIntersection } from "./robot_model";

export class LocalisationNetwork {
  constructor(private network: Network, private model: LocalisationModel) {
    this.network.on(message.input.Sensors, this.onSensors);
    this.network.on(message.localisation.Field, this.onField);
<<<<<<< HEAD
    this.network.on(message.vision.FieldLines, this.onFieldLines);
    this.network.on(message.behaviour.state.WalkState, this.onWalkState);
=======
>>>>>>> 4f2b8ce0
    this.network.on(message.localisation.Ball, this.onBall);
    this.network.on(message.localisation.Robots, this.onRobots);
    this.network.on(message.vision.FieldLines, this.onFieldLines);
    this.network.on(message.vision.FieldIntersections, this.onFieldIntersections);
    this.network.on(message.vision.Goals, this.onGoals);
    this.network.on(message.planning.WalkToDebug, this.onWalkToDebug);
    this.network.on(message.vision.FieldIntersections, this.onFieldIntersections);
  }

  static of(nusightNetwork: NUsightNetwork, model: LocalisationModel): LocalisationNetwork {
    const network = Network.of(nusightNetwork);
    return new LocalisationNetwork(network, model);
  }

  destroy() {
    this.network.off();
  }

  @action
  private onField = (robotModel: RobotModel, field: message.localisation.Field) => {
    const robot = LocalisationRobotModel.of(robotModel);
    robot.Hfw = Matrix4.from(field.Hfw);
    robot.particles.particle = field.particles.map((particle) => Vector3.from(particle));
  };

  @action
  private onWalkToDebug = (robotModel: RobotModel, walk_to_debug: message.planning.WalkToDebug) => {
    const robot = LocalisationRobotModel.of(robotModel);
    robot.Hrd = Matrix4.from(walk_to_debug.Hrd);
    robot.max_align_radius = walk_to_debug.maxAlignRadius;
    robot.min_align_radius = walk_to_debug.minAlignRadius;
    robot.angle_to_final_heading = walk_to_debug.angleToFinalHeading;
    robot.angle_to_target = walk_to_debug.angleToTarget;
    robot.translational_error = walk_to_debug.translationalError;
    robot.min_angle_error = walk_to_debug.minAngleError;
    robot.max_angle_error = walk_to_debug.maxAngleError;
    robot.velocity_target = Vector3.from(walk_to_debug.velocityTarget);
  };

  @action.bound
  private onFieldLines(robotModel: RobotModel, fieldLines: message.vision.FieldLines) {
    const robot = LocalisationRobotModel.of(robotModel);
    robot.fieldLinePoints.rPWw = fieldLines.rPWw.map((rPWw) => Vector3.from(rPWw));
  }

  @action.bound
  private onWalkState(robotModel: RobotModel, walkState: message.behaviour.state.WalkState) {
    const robot = LocalisationRobotModel.of(robotModel);
    robot.swingFootTrajectory.rSPp = walkState.swingFootTrajectory.map((rSPp) => Vector3.from(rSPp));
    robot.torsoTrajectory.rTPp = walkState.torsoTrajectory.map((rTPp) => Vector3.from(rTPp));
  }

  @action.bound
  private onBall(robotModel: RobotModel, ball: message.localisation.Ball) {
    const robot = LocalisationRobotModel.of(robotModel);
    robot.ball = { rBWw: Vector3.from(ball.rBWw) };
  }

  @action.bound
  private onRobots(robotModel: RobotModel, localisation_robots: message.localisation.Robots) {
    const robot = LocalisationRobotModel.of(robotModel);
    robot.robots = localisation_robots.robots.map((localisation_robot) => ({
      id: localisation_robot.id!,
      rRWw: Vector3.from(localisation_robot.rRWw),
    }));
  }

  @action.bound
  private onFieldIntersections(robotModel: RobotModel, fieldIntersections: message.vision.FieldIntersections) {
    const robot = LocalisationRobotModel.of(robotModel);

    robot.fieldIntersections = fieldIntersections.intersections.map((intersection) => {
      let intersection_type = "";
      if (intersection.type === 0) {
        intersection_type = "UNKNOWN";
      } else if (intersection.type === 1) {
        intersection_type = "L_INTERSECTION";
      } else if (intersection.type === 2) {
        intersection_type = "T_INTERSECTION";
      } else if (intersection.type === 3) {
        intersection_type = "X_INTERSECTION";
      }

      return new FieldIntersection({ type: intersection_type, position: Vector3.from(intersection.rIWw) });
    });
  }

  @action.bound
  private onGoals(robotModel: RobotModel, goalsMessage: message.vision.Goals) {
    const { Hcw, goals } = goalsMessage;
    const Hwc = Matrix4.from(Hcw).invert();
    const robot = LocalisationRobotModel.of(robotModel);
    robot.goals.points = goals.map((goal) => ({
      bottom: Vector3.from(goal.post?.bottom).multiplyScalar(goal.post!.distance!).applyMatrix4(Hwc),
      top: Vector3.from(goal.post?.top).multiplyScalar(goal.post!.distance!).applyMatrix4(Hwc),
    }));
  }

  @action
  private onSensors = (robotModel: RobotModel, sensors: message.input.Sensors) => {
    // Ignore empty Sensors packets which may be emitted by the nbs scrubber
    // when there's no Sensors data at a requested timestamp).
    if (!sensors.Htw) {
      return;
    }

    const robot = LocalisationRobotModel.of(robotModel);
    const { rotation: Rwt } = decompose(new THREE.Matrix4().copy(fromProtoMat44(sensors.Htw!)).invert());
    robot.Htw = Matrix4.from(sensors.Htw);
<<<<<<< HEAD
    robot.Hwp = Matrix4.from(sensors.Hwp);
=======
    robot.Hrw = Matrix4.from(sensors.Hrw);
>>>>>>> 4f2b8ce0
    robot.Rwt = new Quaternion(Rwt.x, Rwt.y, Rwt.z, Rwt.w);

    robot.motors.rightShoulderPitch.angle = sensors.servo[0].presentPosition!;
    robot.motors.leftShoulderPitch.angle = sensors.servo[1].presentPosition!;
    robot.motors.rightShoulderRoll.angle = sensors.servo[2].presentPosition!;
    robot.motors.leftShoulderRoll.angle = sensors.servo[3].presentPosition!;
    robot.motors.rightElbow.angle = sensors.servo[4].presentPosition!;
    robot.motors.leftElbow.angle = sensors.servo[5].presentPosition!;
    robot.motors.rightHipYaw.angle = sensors.servo[6].presentPosition!;
    robot.motors.leftHipYaw.angle = sensors.servo[7].presentPosition!;
    robot.motors.rightHipRoll.angle = sensors.servo[8].presentPosition!;
    robot.motors.leftHipRoll.angle = sensors.servo[9].presentPosition!;
    robot.motors.rightHipPitch.angle = sensors.servo[10].presentPosition!;
    robot.motors.leftHipPitch.angle = sensors.servo[11].presentPosition!;
    robot.motors.rightKnee.angle = sensors.servo[12].presentPosition!;
    robot.motors.leftKnee.angle = sensors.servo[13].presentPosition!;
    robot.motors.rightAnklePitch.angle = sensors.servo[14].presentPosition!;
    robot.motors.leftAnklePitch.angle = sensors.servo[15].presentPosition!;
    robot.motors.rightAnkleRoll.angle = sensors.servo[16].presentPosition!;
    robot.motors.leftAnkleRoll.angle = sensors.servo[17].presentPosition!;
    robot.motors.headPan.angle = sensors.servo[18].presentPosition!;
    robot.motors.headTilt.angle = sensors.servo[19].presentPosition!;
  };
}

function decompose(m: THREE.Matrix4): {
  translation: THREE.Vector3;
  rotation: THREE.Quaternion;
  scale: THREE.Vector3;
} {
  const translation = new THREE.Vector3();
  const rotation = new THREE.Quaternion();
  const scale = new THREE.Vector3();
  m.decompose(translation, rotation, scale);
  return { translation, rotation, scale };
}

function fromProtoMat44(m: Imat4): THREE.Matrix4 {
  return new THREE.Matrix4().set(
    m!.x!.x!,
    m!.y!.x!,
    m!.z!.x!,
    m!.t!.x!,
    m!.x!.y!,
    m!.y!.y!,
    m!.z!.y!,
    m!.t!.y!,
    m!.x!.z!,
    m!.y!.z!,
    m!.z!.z!,
    m!.t!.z!,
    m!.x!.t!,
    m!.y!.t!,
    m!.z!.t!,
    m!.t!.t!,
  );
}<|MERGE_RESOLUTION|>--- conflicted
+++ resolved
@@ -18,11 +18,8 @@
   constructor(private network: Network, private model: LocalisationModel) {
     this.network.on(message.input.Sensors, this.onSensors);
     this.network.on(message.localisation.Field, this.onField);
-<<<<<<< HEAD
     this.network.on(message.vision.FieldLines, this.onFieldLines);
     this.network.on(message.behaviour.state.WalkState, this.onWalkState);
-=======
->>>>>>> 4f2b8ce0
     this.network.on(message.localisation.Ball, this.onBall);
     this.network.on(message.localisation.Robots, this.onRobots);
     this.network.on(message.vision.FieldLines, this.onFieldLines);
@@ -132,11 +129,8 @@
     const robot = LocalisationRobotModel.of(robotModel);
     const { rotation: Rwt } = decompose(new THREE.Matrix4().copy(fromProtoMat44(sensors.Htw!)).invert());
     robot.Htw = Matrix4.from(sensors.Htw);
-<<<<<<< HEAD
     robot.Hwp = Matrix4.from(sensors.Hwp);
-=======
     robot.Hrw = Matrix4.from(sensors.Hrw);
->>>>>>> 4f2b8ce0
     robot.Rwt = new Quaternion(Rwt.x, Rwt.y, Rwt.z, Rwt.w);
 
     robot.motors.rightShoulderPitch.angle = sensors.servo[0].presentPosition!;
