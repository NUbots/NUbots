--- conflicted
+++ resolved
@@ -53,43 +53,9 @@
     robot.motors.headTilt.angle = sensors.servo[19].presentPosition!
   }
 
-<<<<<<< HEAD
-function decompose(m: THREE.Matrix4): {
-  translation: THREE.Vector3
-  rotation: THREE.Quaternion
-  scale: THREE.Vector3
-} {
-  const translation = new THREE.Vector3()
-  const rotation = new THREE.Quaternion()
-  const scale = new THREE.Vector3()
-  m.decompose(translation, rotation, scale)
-  return { translation, rotation, scale }
-}
-
-function fromProtoMat44(m: Imat4): THREE.Matrix4 {
-  return new THREE.Matrix4().set(
-    m!.x!.x!,
-    m!.y!.x!,
-    m!.z!.x!,
-    m!.t!.x!,
-    m!.x!.y!,
-    m!.y!.y!,
-    m!.z!.y!,
-    m!.t!.y!,
-    m!.x!.z!,
-    m!.y!.z!,
-    m!.z!.z!,
-    m!.t!.z!,
-    m!.x!.t!,
-    m!.y!.t!,
-    m!.z!.t!,
-    m!.t!.t!,
-  )
-=======
   @action
   private onField = (robotModel: RobotModel, field: message.localisation.Field) => {
     const robot = LocalisationRobotModel.of(robotModel)
     robot.Hfw = Matrix4.fromMatrix3(Matrix3.from(field.position))
   }
->>>>>>> 8f287274
 }