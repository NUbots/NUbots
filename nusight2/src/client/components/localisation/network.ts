--- conflicted
+++ resolved
@@ -194,44 +194,6 @@
     robot.motors.headTilt.angle = sensors.servo[19].presentPosition!;
   };
 
-<<<<<<< HEAD
-  @action
-  private onMujoco = (robotModel: RobotModel, mujoco: message.output.Mujoco) => {
-    // Ignore empty Sensors packets which may be emitted by the nbs scrubber
-    // when there's no Sensors data at a requested timestamp).
-    if (!mujoco.Htw) {
-      return;
-    }
-
-    console.log("onMujoco", mujoco);
-
-    const robot = LocalisationRobotModel.of(robotModel);
-
-    const { rotation: Rwt } = decompose(new THREE.Matrix4().copy(fromProtoMat44(mujoco.Htw!)).invert());
-    robot.Htw_mujoco = Matrix4.from(mujoco.Htw);
-    // robot.Rwt = new Quaternion(Rwt.x, Rwt.y, Rwt.z, Rwt.w);
-    robot.motors_mujoco.rightShoulderPitch.angle = mujoco.servoMap["right_shoulder_pitch"]!;
-    robot.motors_mujoco.leftShoulderPitch.angle = mujoco.servoMap["left_shoulder_pitch"]!;
-    robot.motors_mujoco.rightShoulderRoll.angle = mujoco.servoMap["right_shoulder_roll"]!;
-    robot.motors_mujoco.leftShoulderRoll.angle = mujoco.servoMap["left_shoulder_roll"]!;
-    robot.motors_mujoco.rightElbow.angle = mujoco.servoMap["right_elbow"]!;
-    robot.motors_mujoco.leftElbow.angle = mujoco.servoMap["left_elbow"]!;
-    robot.motors_mujoco.rightHipYaw.angle = mujoco.servoMap["right_hip_yaw"]!;
-    robot.motors_mujoco.leftHipYaw.angle = mujoco.servoMap["left_hip_yaw"]!;
-    robot.motors_mujoco.rightHipRoll.angle = mujoco.servoMap["right_hip_roll"]!;
-    robot.motors_mujoco.leftHipRoll.angle = mujoco.servoMap["left_hip_roll"]!;
-    robot.motors_mujoco.rightHipPitch.angle = mujoco.servoMap["right_hip_pitch"]!;
-    robot.motors_mujoco.leftHipPitch.angle = mujoco.servoMap["left_hip_pitch"]!;
-    robot.motors_mujoco.rightKnee.angle = mujoco.servoMap["right_knee"]!;
-    robot.motors_mujoco.leftKnee.angle = mujoco.servoMap["left_knee"]!;
-    robot.motors_mujoco.rightAnklePitch.angle = mujoco.servoMap["right_ankle_pitch"]!;
-    robot.motors_mujoco.leftAnklePitch.angle = mujoco.servoMap["left_ankle_pitch"]!;
-    robot.motors_mujoco.rightAnkleRoll.angle = mujoco.servoMap["right_ankle_roll"]!;
-    robot.motors_mujoco.leftAnkleRoll.angle = mujoco.servoMap["left_ankle_roll"]!;
-    robot.motors_mujoco.headPan.angle = mujoco.servoMap["neck_yaw"]!;
-    robot.motors_mujoco.headTilt.angle = mujoco.servoMap["head_pitch"]!;
-  };
-=======
   @action.bound
   private onWalkState(robotModel: RobotModel, walk_state: message.behaviour.state.WalkState) {
     const robot = LocalisationRobotModel.of(robotModel);
@@ -247,7 +209,6 @@
     robot.Hwp = Matrix4.from(walk_state.Hwp);
     robot.walk_phase = walk_state.phase;
   }
->>>>>>> c91bae74
 }
 
 function decompose(m: THREE.Matrix4): {
