--- conflicted
+++ resolved
@@ -49,19 +49,10 @@
     const robot = LocalisationRobotModel.of(robotModel);
     robot.Hfw = Matrix4.from(field.Hfw);
     robot.particles = field.particles.map((particle) => Vector3.from(particle));
-<<<<<<< HEAD
-    robot.association_lines = field.associationLines.map((line) => {
-      return new Line({
-        start: Vector3.from(line.start),
-        end: Vector3.from(line.end),
-      });
-    });
-=======
     robot.associationLines = field.associationLines.map((line) => ({
       start: Vector3.from(line.start),
       end: Vector3.from(line.end),
     }));
->>>>>>> 13f52042
   };
 
   @action
