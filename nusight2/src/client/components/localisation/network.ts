import { action } from "mobx";
import * as THREE from "three";

import { Matrix4 } from "../../../shared/math/matrix4";
import { Quaternion } from "../../../shared/math/quaternion";
import { Vector3 } from "../../../shared/math/vector3";
import { message } from "../../../shared/messages";
import { Imat4 } from "../../../shared/messages";
import { Network } from "../../network/network";
import { NUsightNetwork } from "../../network/nusight_network";
import { RobotModel } from "../robot/model";

import { LocalisationModel } from "./model";
import { LocalisationRobotModel } from "./robot_model";
import { FieldIntersection } from "./robot_model";

export class LocalisationNetwork {
  constructor(private network: Network, private model: LocalisationModel) {
    this.network.on(message.input.Sensors, this.onSensors);
    this.network.on(message.localisation.Field, this.onField);
    this.network.on(message.localisation.Ball, this.onBall);
    this.network.on(message.localisation.Robots, this.onRobots);
    this.network.on(message.vision.FieldLines, this.onFieldLines);
    this.network.on(message.vision.FieldIntersections, this.onFieldIntersections);
    this.network.on(message.vision.Goals, this.onGoals);
    this.network.on(message.planning.WalkToDebug, this.onWalkToDebug);
    this.network.on(message.vision.FieldIntersections, this.onFieldIntersections);
<<<<<<< HEAD
    this.network.on(message.strategy.WalkInsideBoundedBox, this.WalkInsideBoundedBox);
    this.network.on(message.input.Purpose, this.onPurposes);
=======
    this.network.on(message.purpose.Purpose, this.onPurposes);
>>>>>>> 1e9b9079
  }

  static of(nusightNetwork: NUsightNetwork, model: LocalisationModel): LocalisationNetwork {
    const network = Network.of(nusightNetwork);
    return new LocalisationNetwork(network, model);
  }

  destroy() {
    this.network.off();
  }

  // Reverse lookup for protobuf enums
  getKey(enumType: any, enumValue: number) {
    return Object.keys(enumType).find((key) => enumType[key] === enumValue);
  }

  @action
  private onField = (robotModel: RobotModel, field: message.localisation.Field) => {
    const robot = LocalisationRobotModel.of(robotModel);
    robot.Hfw = Matrix4.from(field.Hfw);
    robot.particles.particle = field.particles.map((particle) => Vector3.from(particle));
  };

  @action
  private onWalkToDebug = (robotModel: RobotModel, walk_to_debug: message.planning.WalkToDebug) => {
    const robot = LocalisationRobotModel.of(robotModel);
    robot.Hrd = Matrix4.from(walk_to_debug.Hrd);
    robot.max_align_radius = walk_to_debug.maxAlignRadius;
    robot.min_align_radius = walk_to_debug.minAlignRadius;
    robot.angle_to_final_heading = walk_to_debug.angleToFinalHeading;
    robot.angle_to_target = walk_to_debug.angleToTarget;
    robot.translational_error = walk_to_debug.translationalError;
    robot.min_angle_error = walk_to_debug.minAngleError;
    robot.max_angle_error = walk_to_debug.maxAngleError;
    robot.velocity_target = Vector3.from(walk_to_debug.velocityTarget);
  };

  @action.bound
<<<<<<< HEAD
  private WalkInsideBoundedBox(robotModel: RobotModel, boundedBox: message.strategy.WalkInsideBoundedBox) {
    const robot = LocalisationRobotModel.of(robotModel);
    robot.boundingBox = {
      minX: boundedBox.xMin,
      maxX: boundedBox.xMax,
      minY: boundedBox.yMin,
      maxY: boundedBox.yMax,
    };
  }

  @action.bound
  private onPurposes(robotModel: RobotModel, purpose: message.input.Purpose) {
=======
  private onPurposes(robotModel: RobotModel, purpose: message.purpose.Purpose) {
>>>>>>> 1e9b9079
    const robot = LocalisationRobotModel.of(robotModel);
    const position = purpose.purpose;
    robot.purpose = this.getKey(message.purpose.SoccerPosition, position!)!;
  }

  @action.bound
  private onFieldLines(robotModel: RobotModel, fieldLines: message.vision.FieldLines) {
    const robot = LocalisationRobotModel.of(robotModel);
    robot.fieldLinePoints.rPWw = fieldLines.rPWw.map((rPWw) => Vector3.from(rPWw));
  }

  @action.bound
  private onBall(robotModel: RobotModel, ball: message.localisation.Ball) {
    const robot = LocalisationRobotModel.of(robotModel);
    robot.ball = { rBWw: Vector3.from(ball.rBWw) };
  }

  @action.bound
  private onRobots(robotModel: RobotModel, localisation_robots: message.localisation.Robots) {
    const robot = LocalisationRobotModel.of(robotModel);
    robot.robots = localisation_robots.robots.map((localisation_robot) => ({
      id: localisation_robot.id!,
      rRWw: Vector3.from(localisation_robot.rRWw),
    }));
  }

  @action.bound
  private onFieldIntersections(robotModel: RobotModel, fieldIntersections: message.vision.FieldIntersections) {
    const robot = LocalisationRobotModel.of(robotModel);

    robot.fieldIntersections = fieldIntersections.intersections.map((intersection) => {
      let intersection_type = "";
      if (intersection.type === 0) {
        intersection_type = "UNKNOWN";
      } else if (intersection.type === 1) {
        intersection_type = "L_INTERSECTION";
      } else if (intersection.type === 2) {
        intersection_type = "T_INTERSECTION";
      } else if (intersection.type === 3) {
        intersection_type = "X_INTERSECTION";
      }

      return new FieldIntersection({ type: intersection_type, position: Vector3.from(intersection.rIWw) });
    });
  }

  @action.bound
  private onGoals(robotModel: RobotModel, goalsMessage: message.vision.Goals) {
    const { Hcw, goals } = goalsMessage;
    const Hwc = Matrix4.from(Hcw).invert();
    const robot = LocalisationRobotModel.of(robotModel);
    robot.goals.points = goals.map((goal) => ({
      bottom: Vector3.from(goal.post?.bottom).multiplyScalar(goal.post!.distance!).applyMatrix4(Hwc),
      top: Vector3.from(goal.post?.top).multiplyScalar(goal.post!.distance!).applyMatrix4(Hwc),
    }));
  }

  @action
  private onSensors = (robotModel: RobotModel, sensors: message.input.Sensors) => {
    // Ignore empty Sensors packets which may be emitted by the nbs scrubber
    // when there's no Sensors data at a requested timestamp).
    if (!sensors.Htw) {
      return;
    }

    const robot = LocalisationRobotModel.of(robotModel);

    const { rotation: Rwt } = decompose(new THREE.Matrix4().copy(fromProtoMat44(sensors.Htw!)).invert());
    robot.Htw = Matrix4.from(sensors.Htw);
    robot.Hrw = Matrix4.from(sensors.Hrw);
    robot.Rwt = new Quaternion(Rwt.x, Rwt.y, Rwt.z, Rwt.w);

    robot.motors.rightShoulderPitch.angle = sensors.servo[0].presentPosition!;
    robot.motors.leftShoulderPitch.angle = sensors.servo[1].presentPosition!;
    robot.motors.rightShoulderRoll.angle = sensors.servo[2].presentPosition!;
    robot.motors.leftShoulderRoll.angle = sensors.servo[3].presentPosition!;
    robot.motors.rightElbow.angle = sensors.servo[4].presentPosition!;
    robot.motors.leftElbow.angle = sensors.servo[5].presentPosition!;
    robot.motors.rightHipYaw.angle = sensors.servo[6].presentPosition!;
    robot.motors.leftHipYaw.angle = sensors.servo[7].presentPosition!;
    robot.motors.rightHipRoll.angle = sensors.servo[8].presentPosition!;
    robot.motors.leftHipRoll.angle = sensors.servo[9].presentPosition!;
    robot.motors.rightHipPitch.angle = sensors.servo[10].presentPosition!;
    robot.motors.leftHipPitch.angle = sensors.servo[11].presentPosition!;
    robot.motors.rightKnee.angle = sensors.servo[12].presentPosition!;
    robot.motors.leftKnee.angle = sensors.servo[13].presentPosition!;
    robot.motors.rightAnklePitch.angle = sensors.servo[14].presentPosition!;
    robot.motors.leftAnklePitch.angle = sensors.servo[15].presentPosition!;
    robot.motors.rightAnkleRoll.angle = sensors.servo[16].presentPosition!;
    robot.motors.leftAnkleRoll.angle = sensors.servo[17].presentPosition!;
    robot.motors.headPan.angle = sensors.servo[18].presentPosition!;
    robot.motors.headTilt.angle = sensors.servo[19].presentPosition!;
  };
}

function decompose(m: THREE.Matrix4): {
  translation: THREE.Vector3;
  rotation: THREE.Quaternion;
  scale: THREE.Vector3;
} {
  const translation = new THREE.Vector3();
  const rotation = new THREE.Quaternion();
  const scale = new THREE.Vector3();
  m.decompose(translation, rotation, scale);
  return { translation, rotation, scale };
}

function fromProtoMat44(m: Imat4): THREE.Matrix4 {
  return new THREE.Matrix4().set(
    m!.x!.x!,
    m!.y!.x!,
    m!.z!.x!,
    m!.t!.x!,
    m!.x!.y!,
    m!.y!.y!,
    m!.z!.y!,
    m!.t!.y!,
    m!.x!.z!,
    m!.y!.z!,
    m!.z!.z!,
    m!.t!.z!,
    m!.x!.t!,
    m!.y!.t!,
    m!.z!.t!,
    m!.t!.t!,
  );
}<|MERGE_RESOLUTION|>--- conflicted
+++ resolved
@@ -25,12 +25,8 @@
     this.network.on(message.vision.Goals, this.onGoals);
     this.network.on(message.planning.WalkToDebug, this.onWalkToDebug);
     this.network.on(message.vision.FieldIntersections, this.onFieldIntersections);
-<<<<<<< HEAD
     this.network.on(message.strategy.WalkInsideBoundedBox, this.WalkInsideBoundedBox);
-    this.network.on(message.input.Purpose, this.onPurposes);
-=======
     this.network.on(message.purpose.Purpose, this.onPurposes);
->>>>>>> 1e9b9079
   }
 
   static of(nusightNetwork: NUsightNetwork, model: LocalisationModel): LocalisationNetwork {
@@ -69,7 +65,6 @@
   };
 
   @action.bound
-<<<<<<< HEAD
   private WalkInsideBoundedBox(robotModel: RobotModel, boundedBox: message.strategy.WalkInsideBoundedBox) {
     const robot = LocalisationRobotModel.of(robotModel);
     robot.boundingBox = {
@@ -81,10 +76,7 @@
   }
 
   @action.bound
-  private onPurposes(robotModel: RobotModel, purpose: message.input.Purpose) {
-=======
   private onPurposes(robotModel: RobotModel, purpose: message.purpose.Purpose) {
->>>>>>> 1e9b9079
     const robot = LocalisationRobotModel.of(robotModel);
     const position = purpose.purpose;
     robot.purpose = this.getKey(message.purpose.SoccerPosition, position!)!;
