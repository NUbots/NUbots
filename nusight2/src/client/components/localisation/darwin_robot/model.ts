--- conflicted
+++ resolved
@@ -143,17 +143,6 @@
     this.motors = motors
   }
 
-<<<<<<< HEAD
-  static of = memoize((model: RobotModel): LocalisationRobotModel => {
-    return new LocalisationRobotModel({
-      model,
-      name: model.name,
-      rWTt: Vector3.of(),
-      Rwt: Quaternion.of(),
-      motors: DarwinMotorSet.of(),
-    })
-  })
-=======
   static of = memoize(
     (model: RobotModel): LocalisationRobotModel => {
       return new LocalisationRobotModel({
@@ -165,7 +154,6 @@
       })
     },
   )
->>>>>>> 8f287274
 
   @computed get visible() {
     return this.model.enabled
