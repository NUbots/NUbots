import React from "react";
import { PropsWithChildren } from "react";
import { ComponentType } from "react";
import { reaction } from "mobx";
import { observer } from "mobx-react";
import { disposeOnUnmount } from "mobx-react";
import { now } from "mobx-utils";
import * as THREE from "three";
import URDFLoader, { URDFRobot } from "urdf-loader";

import { Vector3 } from "../../../shared/math/vector3";
import { Icon } from "../icon/view";
import { PerspectiveCamera } from "../three/three_fiber";
import { ThreeFiber } from "../three/three_fiber";

import { LocalisationController } from "./controller";
import { FieldView } from "./field/view";
import { GridView } from "./grid/view";
import { LocalisationModel } from "./model";
import { ViewMode } from "./model";
import { LocalisationNetwork } from "./network";
import { LocalisationRobotModel } from "./robot_model";
import { SkyboxView } from "./skybox/view";
import style from "./style.module.css";

type LocalisationViewProps = {
  controller: LocalisationController;
  Menu: ComponentType<{}>;
  model: LocalisationModel;
  network: LocalisationNetwork;
};

const nugusUrdfPath = "/robot-models/nugus/robot.urdf";

// Ball texture obtained from https://katfetisov.wordpress.com/2014/08/08/freebies-football-textures/
const textureLoader = new THREE.TextureLoader();
const soccerBallTexture = textureLoader.load("/images/ball_texture.png");

@observer
export class LocalisationView extends React.Component<LocalisationViewProps> {
  private readonly canvas = React.createRef<HTMLCanvasElement>();

  componentDidMount(): void {
    document.addEventListener("pointerlockchange", this.onPointerLockChange, false);
    document.addEventListener("mousemove", this.onMouseMove, false);
    document.addEventListener("keydown", this.onKeyDown, false);
    document.addEventListener("keyup", this.onKeyUp, false);
    document.addEventListener("wheel", this.onWheel, false);
    disposeOnUnmount(
      this,
      reaction(() => now("frame"), this.onAnimationFrame),
    );
  }

  componentWillUnmount(): void {
    document.removeEventListener("pointerlockchange", this.onPointerLockChange, false);
    document.removeEventListener("mousemove", this.onMouseMove, false);
    document.removeEventListener("keydown", this.onKeyDown, false);
    document.removeEventListener("keyup", this.onKeyUp, false);
    document.removeEventListener("wheel", this.onWheel, false);
    this.props.network.destroy();
  }

  render(): JSX.Element {
    return (
      <div className={style.localisation}>
        <LocalisationMenuBar
          model={this.props.model}
          Menu={this.props.Menu}
          onHawkEyeClick={this.onHawkEyeClick}
          toggleGridVisibility={this.toggleGridVisibility}
          toggleFieldVisibility={this.toggleFieldVisibility}
          toggleRobotVisibility={this.toggleRobotVisibility}
          toggleBallVisibility={this.toggleBallVisibility}
          toggleParticleVisibility={this.toggleParticleVisibility}
          toggleGoalVisibility={this.toggleGoalVisibility}
          toggleFieldLinePointsVisibility={this.toggleFieldLinePointsVisibility}
          toggleFieldIntersectionsVisibility={this.toggleFieldIntersectionsVisibility}
        ></LocalisationMenuBar>
        <div className={style.localisation__canvas}>
          <ThreeFiber ref={this.canvas} onClick={this.onClick}>
            <LocalisationViewModel model={this.props.model} />
          </ThreeFiber>
        </div>
        <StatusBar model={this.props.model} />
      </div>
    );
  }

  requestPointerLock() {
    this.canvas.current!.requestPointerLock();
  }

  private onAnimationFrame = (time: number) => {
    this.props.controller.onAnimationFrame(this.props.model, time);
  };

  private onClick = (e: { button: number }) => {
    if (e.button === 0) {
      this.props.controller.onLeftClick(this.props.model, () => this.requestPointerLock());
    } else if (e.button === 2) {
      this.props.controller.onRightClick(this.props.model);
    }
  };

  private onPointerLockChange = () => {
    this.props.controller.onPointerLockChange(this.props.model, this.canvas.current === document.pointerLockElement);
  };

  private onMouseMove = (e: MouseEvent) => {
    this.props.controller.onMouseMove(this.props.model, e.movementX, e.movementY);
  };

  private onKeyDown = (e: KeyboardEvent) => {
    this.props.controller.onKeyDown(this.props.model, e.keyCode, {
      shiftKey: e.shiftKey,
      ctrlKey: e.ctrlKey,
    });
  };

  private onKeyUp = (e: KeyboardEvent) => {
    this.props.controller.onKeyUp(this.props.model, e.keyCode);
  };

  private onHawkEyeClick = () => {
    this.props.controller.onHawkEyeClick(this.props.model);
  };

  private onWheel = (e: WheelEvent) => {
    e.preventDefault();
    this.props.controller.onWheel(this.props.model, e.deltaY);
  };

  private toggleGridVisibility = () => {
    this.props.controller.toggleGridVisibility(this.props.model);
  };

  private toggleFieldVisibility = () => {
    this.props.controller.toggleFieldVisibility(this.props.model);
  };

  private toggleRobotVisibility = () => {
    this.props.controller.toggleRobotVisibility(this.props.model);
  };

  private toggleBallVisibility = () => {
    this.props.controller.toggleBallVisibility(this.props.model);
  };

  private toggleParticleVisibility = () => {
    this.props.controller.toggleParticlesVisibility(this.props.model);
  };

  private toggleGoalVisibility = () => {
    this.props.controller.toggleGoalVisibility(this.props.model);
  };

  private toggleFieldLinePointsVisibility = () => {
    this.props.controller.toggleFieldLinePointsVisibility(this.props.model);
  };

  private toggleFieldIntersectionsVisibility = () => {
    this.props.controller.toggleFieldIntersectionsVisibility(this.props.model);
  };
}

interface LocalisationMenuBarProps {
  Menu: ComponentType<PropsWithChildren>;

  model: LocalisationModel;

  onHawkEyeClick(): void;
  toggleGridVisibility(): void;
  toggleFieldVisibility(): void;
  toggleRobotVisibility(): void;
  toggleBallVisibility(): void;
  toggleParticleVisibility(): void;
  toggleGoalVisibility(): void;
  toggleFieldLinePointsVisibility(): void;
  toggleFieldIntersectionsVisibility(): void;
}

const MenuItem = (props: { label: string; onClick(): void; isVisible: boolean }) => {
  return (
    <li className={style.localisation__menuItem}>
      <button className={style.localisation__menuButton} onClick={props.onClick}>
        <div className="flex items-center justify-center">
          <div className="flex items-center rounded">
            <span className="mx-2">{props.label}</span>
            <Icon size={24}>{props.isVisible ? "check_box" : "check_box_outline_blank"}</Icon>
          </div>
        </div>
      </button>
    </li>
  );
};

const LocalisationMenuBar = observer((props: LocalisationMenuBarProps) => {
  const { Menu, model } = props;
  return (
    <Menu>
      <ul className={style.localisation__menu}>
        <li className={style.localisation__menuItem}>
          <button className={style.localisation__menuButton} onClick={props.onHawkEyeClick}>
            Hawk Eye
          </button>
        </li>
        <MenuItem label="Grid" isVisible={model.gridVisible} onClick={props.toggleGridVisibility} />
        <MenuItem label="Field" isVisible={model.fieldVisible} onClick={props.toggleFieldVisibility} />
        <MenuItem label="Robots" isVisible={model.robotVisible} onClick={props.toggleRobotVisibility} />
        <MenuItem label="Balls" isVisible={model.ballVisible} onClick={props.toggleBallVisibility} />
        <MenuItem label="Particles" isVisible={model.particlesVisible} onClick={props.toggleParticleVisibility} />
        <MenuItem label="Goals" isVisible={model.goalVisible} onClick={props.toggleGoalVisibility} />
        <MenuItem
          label="Field Line Points"
          isVisible={model.fieldLinePointsVisible}
          onClick={props.toggleFieldLinePointsVisibility}
        />
        <MenuItem
          label="Field Intersections"
          isVisible={model.fieldIntersectionsVisible}
          onClick={props.toggleFieldIntersectionsVisibility}
        />
      </ul>
    </Menu>
  );
});

interface StatusBarProps {
  model: LocalisationModel;
}

const StatusBar = observer((props: StatusBarProps) => {
  const target =
    props.model.viewMode !== ViewMode.FreeCamera && props.model.target ? props.model.target.name : "No Target";
  return (
    <div className={style.localisation__status}>
      <span className={style.localisation__info}>&#160;</span>
      <span className={style.localisation__target}>{target}</span>
      <span className={style.localisation__viewMode}>{viewModeString(props.model.viewMode)}</span>
    </div>
  );
});

function viewModeString(viewMode: ViewMode) {
  switch (viewMode) {
    case ViewMode.FreeCamera:
      return "Free Camera";
    case ViewMode.FirstPerson:
      return "First Person";
    case ViewMode.ThirdPerson:
      return "Third Person";
    default:
      throw new Error(`No string defined for view mode ${viewMode}`);
  }
}

export const LocalisationViewModel = observer(({ model }: { model: LocalisationModel }) => {
  return (
    <object3D>
      <PerspectiveCamera
        args={[75, 1, 0.01, 100]}
        position={model.camera.position.toArray()}
        rotation={[Math.PI / 2 + model.camera.pitch, 0, -Math.PI / 2 + model.camera.yaw, "ZXY"]}
        up={[0, 0, 1]}
      >
        <pointLight color="white" />
      </PerspectiveCamera>
      <SkyboxView model={model.skybox} />
      <hemisphereLight args={["#fff", "#fff", 0.6]} />
      {model.fieldVisible && <FieldView model={model.field} />}
      {model.gridVisible && <GridView />}
      {model.robotVisible &&
        model.robots.map((robotModel) => {
          return robotModel.visible && <Robot key={robotModel.id} model={robotModel} />;
        })}
      {model.fieldLinePointsVisible && <FieldLinePoints model={model} />}
      {model.ballVisible && <Balls model={model} />}
      {model.fieldIntersectionsVisible && <FieldIntersections model={model} />}
<<<<<<< HEAD
=======
      {model.particlesVisible && <Particles model={model} />}
>>>>>>> 80a96349
      {model.goalVisible && <Goals model={model} />}
      <Robots model={model} />
    </object3D>
  );
});

const FieldLinePoints = ({ model }: { model: LocalisationModel }) => (
  <>
    {model.robots.map(
      (robot) =>
        robot.visible && (
          <object3D key={robot.id}>
            {robot.rPFf.map((d, i) => {
              return (
                <mesh key={String(i)} position={d.add(new Vector3(0, 0, 0.005)).toArray()}>
                  <circleBufferGeometry args={[0.02, 20]} />
                  <meshBasicMaterial color="blue" />
                </mesh>
              );
            })}
          </object3D>
        ),
    )}
  </>
);

const FieldIntersections = ({ model }: { model: LocalisationModel }) => {
  return (
    <>
      {model.robots.map(
        (robot) =>
          robot.visible && (
            <object3D key={robot.id}>
              {robot.fieldIntersectionsF?.map((intersection) => {
                const createShapeForIntersection = (intersectionType: string, position: Vector3) => {
                  const basePosition = position.add(new Vector3(0.1, 0.1, 0)).toArray();
                  switch (intersectionType) {
                    case "L_INTERSECTION":
                      return (
                        <>
                          <mesh position={intersection.position.add(new Vector3(0, 0, 0.01)).toArray()}>
                            <circleBufferGeometry args={[0.04, 20]} />
                            <meshBasicMaterial color="red" />
                          </mesh>
                          <mesh position={[basePosition[0], basePosition[1] - 0.05, basePosition[2]]}>
                            <boxBufferGeometry args={[0.1, 0.02, 0.02]} />
                            <meshBasicMaterial color="black" />
                          </mesh>
                          <mesh position={[basePosition[0] - 0.04, basePosition[1], basePosition[2]]}>
                            <boxBufferGeometry args={[0.02, 0.1, 0.02]} />
                            <meshBasicMaterial color="black" />
                          </mesh>
                        </>
                      );
                    case "T_INTERSECTION":
                      return (
                        <>
                          <mesh position={intersection.position.add(new Vector3(0, 0, 0.01)).toArray()}>
                            <circleBufferGeometry args={[0.04, 20]} />
                            <meshBasicMaterial color="red" />
                          </mesh>
                          <mesh position={[basePosition[0], basePosition[1] + 0.05, basePosition[2]]}>
                            <boxBufferGeometry args={[0.1, 0.02, 0.02]} />
                            <meshBasicMaterial color="black" />
                          </mesh>
                          <mesh position={[basePosition[0], basePosition[1], basePosition[2]]}>
                            <boxBufferGeometry args={[0.02, 0.1, 0.02]} />
                            <meshBasicMaterial color="black" />
                          </mesh>
                        </>
                      );
                    case "X_INTERSECTION":
                      return (
                        <>
                          <mesh position={intersection.position.add(new Vector3(0, 0, 0.01)).toArray()}>
                            <circleBufferGeometry args={[0.04, 20]} />
                            <meshBasicMaterial color="red" />
                          </mesh>
                          <mesh
                            position={[basePosition[0], basePosition[1], basePosition[2]]}
                            rotation={[0, 0, Math.PI / 4]}
                          >
                            <boxBufferGeometry args={[0.1, 0.02, 0.02]} />
                            <meshBasicMaterial color="black" />
                          </mesh>
                          <mesh
                            position={[basePosition[0], basePosition[1], basePosition[2]]}
                            rotation={[0, 0, -Math.PI / 4]}
                          >
                            <boxBufferGeometry args={[0.1, 0.02, 0.02]} />
                            <meshBasicMaterial color="black" />
                          </mesh>
                        </>
                      );
                    default:
                      return null;
                  }
                };
                return createShapeForIntersection(intersection.type, intersection.position);
              })}
            </object3D>
          ),
      )}
    </>
  );
};

<<<<<<< HEAD
const Balls = ({ model }: { model: LocalisationModel }) => (
  <>
    {model.robots.map(
      (robot) =>
        robot.visible &&
        robot.rBFf && (
          <mesh position={robot.rBFf.toArray()} scale={[robot.rBFf.z, robot.rBFf.z, robot.rBFf.z]} key={robot.id}>
            <sphereBufferGeometry args={[1, 20, 20]} />
            <meshStandardMaterial color="white" />
          </mesh>
=======
const Particles = ({ model }: { model: LocalisationModel }) => (
  <>
    {model.robots.map(
      (robot) =>
        robot.visible && (
          <object3D key={robot.id}>
            {robot.particles.particle.map((particle, i) => {
              return (
                <mesh key={String(i)} position={new Vector3(particle.x, particle.y, 0.005).toArray()}>
                  <circleBufferGeometry args={[0.02, 20]} />
                  <meshBasicMaterial color="red" />
                </mesh>
              );
            })}
          </object3D>
>>>>>>> 80a96349
        ),
    )}
  </>
);

const Balls = ({ model }: { model: LocalisationModel }) => {
  return (
    <>
      {model.robots.map(
        (robot) =>
          robot.visible &&
          robot.rBFf && (
            <mesh position={robot.rBFf.toArray()} scale={[robot.rBFf.z, robot.rBFf.z, robot.rBFf.z]} key={robot.id}>
              <sphereBufferGeometry args={[1, 32, 32]} /> {/* Increased detail for the texture */}
              <meshStandardMaterial map={soccerBallTexture} />
            </mesh>
          ),
      )}
    </>
  );
};

const Goals = ({ model }: { model: LocalisationModel }) => (
  <>
    {model.robots.map(
      (robot) =>
        robot.visible &&
        robot.rGFf && (
          <object3D key={robot.id}>
            {robot.rGFf.map((goal, i) => {
              return (
                <mesh
                  key={String(i)}
                  position={goal.bottom.add(new Vector3(0, 0, goal.top.z / 2)).toArray()}
                  rotation={[Math.PI / 2, 0, 0]}
                >
                  <cylinderBufferGeometry args={[0.05, 0.05, goal.top.z, 20]} />
                  <meshStandardMaterial color="magenta" />
                </mesh>
              );
            })}
          </object3D>
        ),
    )}
  </>
);

const Robots = ({ model }: { model: LocalisationModel }) => (
  <>
    {model.robots.map(
      (robot) =>
        robot.visible &&
        robot.robots && (
          <object3D key={robot.id}>
            {robot.rRFf.map((r, i) => {
              return (
                <mesh key={String(i)} position={r.add(new Vector3(0, 0, 0.4)).toArray()} rotation={[Math.PI / 2, 0, 0]}>
                  <cylinderBufferGeometry args={[0.1, 0.1, 0.8, 20]} />
                  <meshStandardMaterial color="orange" />
                </mesh>
              );
            })}
          </object3D>
        ),
    )}
  </>
);

const Robot = ({ model }: { model: LocalisationRobotModel }) => {
  const robotRef = React.useRef<URDFRobot | null>(null);

  // Load the URDF model only once
  React.useEffect(() => {
    const loader = new URDFLoader();
    loader.load(nugusUrdfPath, (robot: URDFRobot) => {
      if (robotRef.current) {
        robotRef.current.add(robot);
      }
    });
  }, [nugusUrdfPath]);

  const position = model.Hft.decompose().translation;
  const rotation = model.Hft.decompose().rotation;
  const motors = model.motors;

  React.useEffect(() => {
    // Update robot's pose
    if (robotRef.current) {
      robotRef.current.position.copy(new THREE.Vector3(position.x, position.y, position.z));
      robotRef.current.quaternion.copy(new THREE.Quaternion(rotation.x, rotation.y, rotation.z, rotation.w));
      const joints = (robotRef.current?.children[0] as any)?.joints;
      // Update robot's joints
      if (joints) {
        joints?.head_pitch.setJointValue(motors.headTilt.angle);
        joints?.left_ankle_pitch.setJointValue(motors.leftAnklePitch.angle);
        joints?.left_ankle_roll.setJointValue(motors.leftAnkleRoll.angle);
        joints?.left_elbow_pitch.setJointValue(motors.leftElbow.angle);
        joints?.left_hip_pitch.setJointValue(motors.leftHipPitch.angle);
        joints?.left_hip_roll.setJointValue(motors.leftHipRoll.angle);
        joints?.left_hip_yaw.setJointValue(motors.leftHipYaw.angle);
        joints?.left_knee_pitch.setJointValue(motors.leftKnee.angle);
        joints?.left_shoulder_pitch.setJointValue(motors.leftShoulderPitch.angle);
        joints?.left_shoulder_roll.setJointValue(motors.leftShoulderRoll.angle);
        joints?.neck_yaw.setJointValue(motors.headPan.angle);
        joints?.right_ankle_pitch.setJointValue(motors.rightAnklePitch.angle);
        joints?.right_ankle_roll.setJointValue(motors.rightAnkleRoll.angle);
        joints?.right_elbow_pitch.setJointValue(motors.rightElbow.angle);
        joints?.right_hip_pitch.setJointValue(motors.rightHipPitch.angle);
        joints?.right_hip_roll.setJointValue(motors.rightHipRoll.angle);
        joints?.right_hip_yaw.setJointValue(motors.rightHipYaw.angle);
        joints?.right_knee_pitch.setJointValue(motors.rightKnee.angle);
        joints?.right_shoulder_pitch.setJointValue(motors.rightShoulderPitch.angle);
        joints?.right_shoulder_roll.setJointValue(motors.rightShoulderRoll.angle);
      }
    }
  }, [position, rotation, motors]);

  // Update the material of the robot
  const material = new THREE.MeshStandardMaterial({
    color: "#666666",
    roughness: 0.5,
    metalness: 0.2,
  });
  if (robotRef.current) {
    robotRef.current.traverse((child) => {
      if (child.type === "URDFVisual" && child.children.length > 0) {
        const mesh = child.children[0] as THREE.Mesh;
        mesh.material = material;
      }
    });
  }

  return <object3D ref={robotRef} />;
};<|MERGE_RESOLUTION|>--- conflicted
+++ resolved
@@ -277,10 +277,7 @@
       {model.fieldLinePointsVisible && <FieldLinePoints model={model} />}
       {model.ballVisible && <Balls model={model} />}
       {model.fieldIntersectionsVisible && <FieldIntersections model={model} />}
-<<<<<<< HEAD
-=======
       {model.particlesVisible && <Particles model={model} />}
->>>>>>> 80a96349
       {model.goalVisible && <Goals model={model} />}
       <Robots model={model} />
     </object3D>
@@ -388,18 +385,6 @@
   );
 };
 
-<<<<<<< HEAD
-const Balls = ({ model }: { model: LocalisationModel }) => (
-  <>
-    {model.robots.map(
-      (robot) =>
-        robot.visible &&
-        robot.rBFf && (
-          <mesh position={robot.rBFf.toArray()} scale={[robot.rBFf.z, robot.rBFf.z, robot.rBFf.z]} key={robot.id}>
-            <sphereBufferGeometry args={[1, 20, 20]} />
-            <meshStandardMaterial color="white" />
-          </mesh>
-=======
 const Particles = ({ model }: { model: LocalisationModel }) => (
   <>
     {model.robots.map(
@@ -415,7 +400,6 @@
               );
             })}
           </object3D>
->>>>>>> 80a96349
         ),
     )}
   </>
