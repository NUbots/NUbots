--- conflicted
+++ resolved
@@ -17,10 +17,6 @@
 import { LocalisationModel } from "./model";
 import { ViewMode } from "./model";
 import { LocalisationNetwork } from "./network";
-<<<<<<< HEAD
-
-=======
->>>>>>> f7af14f4
 import { LocalisationRobotModel } from "./robot_model";
 import { SkyboxView } from "./skybox/view";
 import style from "./style.module.css";
@@ -238,7 +234,6 @@
   </>
 );
 
-<<<<<<< HEAD
 const Trajectory = ({ trajectory }: { trajectory: THREE.Vector3[] }) => {
   // Create ref
   const trajectoryRef = React.useRef<THREE.Line>(null);
@@ -266,8 +261,6 @@
   return <object3D ref={trajectoryRef} />;
 };
 
-=======
->>>>>>> f7af14f4
 const Robot = ({ model }: { model: LocalisationRobotModel }) => {
   const robotRef = React.useRef<URDFRobot | null>(null);
 
