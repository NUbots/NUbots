--- conflicted
+++ resolved
@@ -68,6 +68,7 @@
           toggleFieldVisibility={this.toggleFieldVisibility}
           toggleRobotVisibility={this.toggleRobotVisibility}
           toggleBallVisibility={this.toggleBallVisibility}
+          toggleParticleVisibility={this.toggleParticleVisibility}
           toggleFieldLinePointsVisibility={this.toggleFieldLinePointsVisibility}
         ></LocalisationMenuBar>
         <div className={style.localisation__canvas}>
@@ -140,6 +141,10 @@
     this.props.controller.toggleBallVisibility(this.props.model);
   };
 
+  private toggleParticleVisibility = () => {
+    this.props.controller.toggleParticleVisibility(this.props.model);
+  };
+
   private toggleFieldLinePointsVisibility = () => {
     this.props.controller.toggleFieldLinePointsVisibility(this.props.model);
   };
@@ -155,6 +160,7 @@
   toggleFieldVisibility(): void;
   toggleRobotVisibility(): void;
   toggleBallVisibility(): void;
+  toggleParticleVisibility(): void;
   toggleFieldLinePointsVisibility(): void;
 }
 
@@ -187,6 +193,7 @@
         <MenuItem label="Field" isVisible={model.fieldVisible} onClick={props.toggleFieldVisibility} />
         <MenuItem label="Robots" isVisible={model.robotVisible} onClick={props.toggleRobotVisibility} />
         <MenuItem label="Balls" isVisible={model.ballVisible} onClick={props.toggleBallVisibility} />
+        <MenuItem label="Balls" isVisible={model.particlesVisible} onClick={props.toggleParticleVisibility} />
         <MenuItem
           label="Field Line Points"
           isVisible={model.fieldLinePointsVisible}
@@ -239,14 +246,6 @@
       </PerspectiveCamera>
       <SkyboxView model={model.skybox} />
       <hemisphereLight args={["#fff", "#fff", 0.6]} />
-<<<<<<< HEAD
-      {model.robots.map((robotModel) => {
-        return robotModel.visible && <Robot key={robotModel.id} model={robotModel} />;
-      })}
-      <FieldLinePoints model={model} />
-      <Particles model={model} />
-      <Balls model={model} />
-=======
       {model.fieldVisible && <FieldView model={model.field} />}
       {model.gridVisible && <GridView />}
       {model.robotVisible &&
@@ -255,7 +254,7 @@
         })}
       {model.fieldLinePointsVisible && <FieldLinePoints model={model} />}
       {model.ballVisible && <Balls model={model} />}
->>>>>>> d8962e84
+      {model.particlesVisible && <Particles model={model} />}
     </object3D>
   );
 });
