--- conflicted
+++ resolved
@@ -22,7 +22,7 @@
 import { Particles } from "./r3f_components/objects/particles/view";
 import { PurposeLabel } from "./r3f_components/objects/purpose_label/view";
 import { SkyboxView } from "./r3f_components/objects/skybox/view";
-import { Nugus } from "./r3f_components/objects/urdf_nugus/view";
+import { Nugus } from "./r3f_components/objects/nugus/view";
 import { WalkPathGoal } from "./r3f_components/objects/walk_path_goal/view";
 import { WalkPathVisualiser } from "./r3f_components/objects/walk_path_visualiser/view";
 type LocalisationViewProps = {
@@ -331,9 +331,8 @@
     <hemisphereLight args={["#fff", "#fff", 0.6]} />
     {model.fieldVisible && <FieldView model={model.field} />}
     {model.gridVisible && <GridView />}
-<<<<<<< HEAD
     {model.robotVisible && model.robots.filter(robot => robot.visible).map(robot => (
-      <URDFNugus key={robot.id} model={robot} />
+      <Nugus key={robot.id} model={robot} />
     ))}
     {model.fieldLinePointsVisible && model.robots.map((robot) =>
       robot.visible && (
@@ -355,16 +354,6 @@
         />
       )
     )}
-=======
-    {model.robotVisible &&
-      model.robots.filter((robot) => robot.visible).map((robot) => <Nugus key={robot.id} model={robot} />)}
-    {model.fieldLinePointsVisible && <FieldLinePoints model={model} />}
-    {model.ballVisible &&
-      model.robots.map(
-        (robot) =>
-          robot.visible && robot.rBFf && <Ball key={robot.id} position={robot.rBFf.toArray()} scale={robot.rBFf.z} />,
-      )}
->>>>>>> 7fbb019d
     {model.fieldIntersectionsVisible && <FieldIntersections model={model} />}
     {model.particlesVisible && <Particles model={model} />}
     {model.goalVisible && <Goals model={model} />}
