--- conflicted
+++ resolved
@@ -32,7 +32,6 @@
   network: LocalisationNetwork;
 };
 
-<<<<<<< HEAD
 import { FieldView } from "./r3f_components/objects/field/view";
 import { GridView } from "./r3f_components/objects/grid/view";
 import { SkyboxView } from "./r3f_components/objects/skybox/view";
@@ -49,10 +48,7 @@
 import { PurposeLabel } from "./r3f_components/objects/purpose_label/view";
 import { Icon } from "../icon/view";
 
-const FIELD_DIMENSION_OPTIONS = [
-=======
 const FieldDimensionOptions = [
->>>>>>> e77ab743
   { label: "Lab", value: "lab" },
   { label: "Robocup", value: "robocup" },
 ];
@@ -352,7 +348,6 @@
     <hemisphereLight args={["#fff", "#fff", 0.6]} />
     {model.fieldVisible && <FieldView model={model.field} />}
     {model.gridVisible && <GridView />}
-<<<<<<< HEAD
     {model.robotVisible && model.robots.filter(robot => robot.visible).map(robot => (
       <URDFNugus key={robot.id} model={robot} />
     ))}
@@ -376,16 +371,6 @@
         />
       )
     )}
-=======
-    {model.robotVisible &&
-      model.robots.filter((robot) => robot.visible).map((robot) => <URDFNugus key={robot.id} model={robot} />)}
-    {model.fieldLinePointsVisible && <FieldLinePoints model={model} />}
-    {model.ballVisible &&
-      model.robots.map(
-        (robot) =>
-          robot.visible && robot.rBFf && <Ball key={robot.id} position={robot.rBFf.toArray()} scale={robot.rBFf.z} />,
-      )}
->>>>>>> e77ab743
     {model.fieldIntersectionsVisible && <FieldIntersections model={model} />}
     {model.particlesVisible && <Particles model={model} />}
     {model.goalVisible && <Goals model={model} />}
@@ -403,7 +388,6 @@
         .filter((robot) => robot.visible && robot.Hfd)
         .map((robot) => <WalkPathGoal key={robot.id} model={robot} />)}
     <LocalisedRobots model={model} />
-<<<<<<< HEAD
     {model.boundedBoxVisible && model.robots.map(robot => (
       robot.boundingBox && robot.visible && (
         <BoundingBox
@@ -416,12 +400,6 @@
         />
       )
     ))}
-=======
-    {model.boundedBoxVisible &&
-      model.robots
-        .filter((robot) => robot.visible && robot.boundingBox)
-        .map((robot) => <BoundingBox key={robot.id} model={robot} />)}
->>>>>>> e77ab743
   </object3D>
 ));
 
