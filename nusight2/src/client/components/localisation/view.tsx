--- conflicted
+++ resolved
@@ -59,9 +59,8 @@
           {FieldDimensionOptions.map((option) => (
             <div
               key={option.value}
-              className={`${style.fieldOption} ${
-                this.props.model.field.fieldType === option.value ? style.selected : ""
-              } bg-white`}
+              className={`${style.fieldOption} ${this.props.model.field.fieldType === option.value ? style.selected : ""
+                } bg-white`}
               onClick={() => this.props.controller.setFieldDimensions(option.value, this.props.model)}
             >
               <Icon size={24}>
@@ -333,13 +332,6 @@
         }
         return null;
       })}
-      {model.robots.map((robot) => {
-        if (robot.visible && robot.Hfd) {
-          return <WalkPathGoal key={robot.id} model={robot} />;
-        }
-        return null;
-      })}
-<<<<<<< HEAD
       <FieldLinePoints model={model} />
       <Balls model={model} />
       {model.robots.map((robotModel) => {
@@ -354,9 +346,13 @@
           return <Trajectory trajectory={torsoTrajectory} key={robotModel.id} />;
         }
       })}
-=======
+      {model.robots.map((robot) => {
+        if (robot.visible && robot.Hfd) {
+          return <WalkPathGoal key={robot.id} model={robot} />;
+        }
+        return null;
+      })}
       <Robots model={model} />
->>>>>>> 4f2b8ce0
     </object3D>
   );
 });
@@ -560,6 +556,34 @@
   </>
 );
 
+const Trajectory = ({ trajectory }: { trajectory: THREE.Vector3[] }) => {
+  // Create ref
+  const trajectoryRef = React.useRef<THREE.Line>(null);
+
+  // React effect
+  React.useEffect(() => {
+    if (trajectoryRef.current) {
+      // Generate spline
+      const curve = new THREE.CatmullRomCurve3(trajectory);
+
+      // Get points
+      const points = curve.getPoints(50);
+
+      // Create the new line
+      const geometry = new THREE.BufferGeometry().setFromPoints(points);
+      const material = new THREE.LineBasicMaterial({ color: 0xff0000, linewidth: 10 });
+      const newTrajectory = new THREE.Line(geometry, material);
+
+      // Clear the old trajectory and add the new one
+      trajectoryRef.current?.clear();
+      trajectoryRef.current?.add(newTrajectory);
+    }
+  }, [trajectory]);
+
+  return <object3D ref={trajectoryRef} />;
+
+};
+
 const Balls = ({ model }: { model: LocalisationModel }) => {
   return (
     <>
@@ -623,33 +647,6 @@
   </>
 );
 
-<<<<<<< HEAD
-const Trajectory = ({ trajectory }: { trajectory: THREE.Vector3[] }) => {
-  // Create ref
-  const trajectoryRef = React.useRef<THREE.Line>(null);
-
-  // React effect
-  React.useEffect(() => {
-    if (trajectoryRef.current) {
-      // Generate spline
-      const curve = new THREE.CatmullRomCurve3(trajectory);
-
-      // Get points
-      const points = curve.getPoints(50);
-
-      // Create the new line
-      const geometry = new THREE.BufferGeometry().setFromPoints(points);
-      const material = new THREE.LineBasicMaterial({ color: 0xff0000, linewidth: 10 });
-      const newTrajectory = new THREE.Line(geometry, material);
-
-      // Clear the old trajectory and add the new one
-      trajectoryRef.current?.clear();
-      trajectoryRef.current?.add(newTrajectory);
-    }
-  }, [trajectory]);
-
-  return <object3D ref={trajectoryRef} />;
-=======
 const WalkPathGoal = ({ model }: { model: LocalisationRobotModel }) => {
   const robotRef = React.useRef<URDFRobot | null>(null);
 
@@ -729,7 +726,6 @@
   });
 
   return <object3D ref={robotRef} />;
->>>>>>> 4f2b8ce0
 };
 
 const Robot = ({ model }: { model: LocalisationRobotModel }) => {
