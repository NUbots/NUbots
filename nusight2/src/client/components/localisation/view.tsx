--- conflicted
+++ resolved
@@ -24,10 +24,8 @@
 import { WalkPathGoal } from "./r3f_components/walk_path_goal/view";
 import { WalkPathVisualiser } from "./r3f_components/walk_path_visualiser/view";
 import { LocalisationRobotModel } from "./robot_model";
-<<<<<<< HEAD
-=======
-import { SkyboxView } from "./skybox/view";
->>>>>>> 1d81811c
+
+import * as THREE from "three";
 
 type LocalisationViewProps = {
   controller: LocalisationController;
@@ -322,111 +320,10 @@
   }
 }
 
-<<<<<<< HEAD
 interface RobotRenderProps {
   robot: LocalisationRobotModel;
   model: LocalisationModel;
 }
-=======
-export const LocalisationViewModel = observer(({ model }: { model: LocalisationModel }) => {
-  return (
-    <object3D>
-      <PerspectiveCamera
-        args={[75, 1, 0.01, 100]}
-        position={model.camera.position.toArray()}
-        rotation={[Math.PI / 2 + model.camera.pitch, 0, -Math.PI / 2 + model.camera.yaw, "ZXY"]}
-        up={[0, 0, 1]}
-      >
-        <pointLight color="white" />
-      </PerspectiveCamera>
-      <SkyboxView model={model.skybox} />
-      <hemisphereLight args={["#fff", "#fff", 0.6]} />
-      {model.fieldVisible && <FieldView model={model.field} />}
-      {model.gridVisible && <GridView />}
-      {model.robotVisible &&
-        model.robots
-          .filter((robotModel) => robotModel.visible)
-          .map((robotModel) => <Robot key={robotModel.id} model={robotModel} />)}
-      {model.fieldLinePointsVisible && <FieldLinePoints model={model} />}
-      {model.ballVisible && <Balls model={model} />}
-      {model.fieldIntersectionsVisible && <FieldIntersections model={model} />}
-      {model.particlesVisible && <Particles model={model} />}
-      {model.goalVisible && <Goals model={model} />}
-      {model.walkToDebugVisible &&
-        model.robots
-          .filter((robot) => robot.visible && robot.Hfd)
-          .map((robot) => <WalkPathVisualiser key={robot.id} model={robot} />)}
-      {model.robots
-        .filter((robot) => robot.visible && robot.Hft && robot.purpose)
-        .map((robot) => (
-          <PurposeLabel
-            key={robot.id}
-            robotModel={robot}
-            cameraPitch={model.camera.pitch}
-            cameraYaw={model.camera.yaw}
-          />
-        ))}
-      {model.robots
-        .filter((robot) => robot.visible && robot.Hfd)
-        .map((robot) => (
-          <WalkPathGoal key={robot.id} model={robot} />
-        ))}
-      <GoalsLabels
-        cameraPitch={model.camera.pitch}
-        cameraYaw={model.camera.yaw}
-        fieldLength={model.field.dimensions.fieldLength}
-      />
-      <Robots model={model} />
-      <AssociationLines model={model} />
-      {model.boundedBoxVisible &&
-        model.robots.map((robot) => {
-          if (robot.visible && robot.boundingBox) {
-            return <BoundingBox key={robot.id} model={robot} />;
-          }
-          return null;
-        })}
-    </object3D>
-  );
-});
-
-const WalkPathVisualiser = ({ model }: { model: LocalisationRobotModel }) => {
-  if (!model.Hfd || !model.Hfr) {
-    return null;
-  }
-  const rDFf = model.Hfd?.decompose().translation;
-  const rTFf = model.Hft.decompose().translation;
-  const robot_rotation = new THREE.Euler().setFromQuaternion(model.Hft.decompose().rotation.toThree(), "XYZ");
-  const target_rotation = new THREE.Euler().setFromQuaternion(model.Hfd.decompose().rotation.toThree(), "XYZ");
-  const min_align_radius = model.min_align_radius;
-  const max_align_radius = model.max_align_radius;
-  const min_angle_error = model.min_angle_error;
-  const max_angle_error = model.max_angle_error;
-  const angle_to_final_heading = model.angle_to_final_heading;
-  const Rfr = new THREE.Quaternion(
-    model.Hfr?.decompose().rotation.x,
-    model.Hfr?.decompose().rotation.y,
-    model.Hfr?.decompose().rotation.z,
-    model.Hfr?.decompose().rotation.w,
-  );
-  const vRf = model.velocity_target.toThree().applyQuaternion(Rfr);
-
-  const velocity_direction = Math.atan2(vRf.y, vRf.x);
-  const speed = Math.sqrt(vRf.x ** 2 + vRf.y ** 2) * 1.5;
-
-  const arrowGeometry = (length: number) => {
-    const arrowShape = new THREE.Shape();
-
-    arrowShape.moveTo(0, -0.01);
-    arrowShape.lineTo(0, 0.01);
-    arrowShape.lineTo(length * 0.7, 0.01);
-    arrowShape.lineTo(length * 0.7, 0.02);
-    arrowShape.lineTo(length, 0);
-    arrowShape.lineTo(length * 0.7, -0.02);
-    arrowShape.lineTo(length * 0.7, -0.01);
-    arrowShape.lineTo(0, -0.01);
-
-    const geometry = new THREE.ShapeGeometry(arrowShape);
->>>>>>> 1d81811c
 
 const RobotComponents: React.FC<RobotRenderProps> = observer(({ robot, model }) => {
   if (!robot.visible) return null;
@@ -500,9 +397,10 @@
           color={robot.color}
         />
       )}
+
+      <AssociationLines model={model} />
     </object3D>
   );
-<<<<<<< HEAD
 });
 
 const LocalisationViewModel: React.FC<{ model: LocalisationModel }> = observer(({ model }) => (
@@ -517,224 +415,13 @@
     </PerspectiveCamera>
     <SkyboxView model={model.skybox} />
     <hemisphereLight args={["#fff", "#fff", 0.6]} />
-=======
-};
-
-const textBillboard = ({
-  text,
-  position,
-  cameraPitch,
-  cameraYaw,
-  color = "white",
-}: {
-  text: string;
-  position: Vector3;
-  cameraPitch: number;
-  cameraYaw: number;
-  color?: string;
-}) => {
-  const textGeometry = (x: string) => {
-    const font = new FontLoader().parse(roboto);
-    return new TextGeometry(x, {
-      font: font,
-      size: 0.1,
-      height: 0,
-    }).center();
-  };
-
-  const textBackdropGeometry = (width: number, height: number) => {
-    const shape = new THREE.Shape();
-    width += 0.1;
-    height += 0.1;
-    const radius = 0.05;
-    const x = width * -0.5;
-    const y = height * -0.5;
-
-    shape.moveTo(x, y + radius);
-    shape.lineTo(x, y + height - radius);
-    shape.quadraticCurveTo(x, y + height, x + radius, y + height);
-    shape.lineTo(x + width - radius, y + height);
-    shape.quadraticCurveTo(x + width, y + height, x + width, y + height - radius);
-    shape.lineTo(x + width, y + radius);
-    shape.quadraticCurveTo(x + width, y, x + width - radius, y);
-    shape.lineTo(x + radius, y);
-    shape.quadraticCurveTo(x, y, x, y + radius);
-
-    const geometry = new THREE.ShapeGeometry(shape);
-
-    return geometry;
-  };
-
-  const labelTextGeometry = textGeometry(text);
-  labelTextGeometry.computeBoundingBox();
-  const textWidth = labelTextGeometry.boundingBox
-    ? labelTextGeometry.boundingBox.max.x - labelTextGeometry.boundingBox.min.x
-    : 0;
-  const textHeight = labelTextGeometry.boundingBox
-    ? labelTextGeometry.boundingBox.max.y - labelTextGeometry.boundingBox.min.y
-    : 0;
-  const backdropGeometry = textBackdropGeometry(textWidth, textHeight);
-
-  return (
-    <object3D position={position.toArray()} rotation={[Math.PI / 2 + cameraPitch, 0, -Math.PI / 2 + cameraYaw, "ZXY"]}>
-      <mesh position={[0, 0, 0.001]} geometry={labelTextGeometry}>
-        <meshBasicMaterial color={color} transparent opacity={1} />
-      </mesh>
-      <mesh geometry={backdropGeometry}>
-        <meshBasicMaterial color={"black"} transparent opacity={0.5} />
-      </mesh>
-    </object3D>
-  );
-};
-
-const PurposeLabel = ({
-  robotModel,
-  cameraPitch,
-  cameraYaw,
-}: {
-  robotModel: LocalisationRobotModel;
-  cameraPitch: number;
-  cameraYaw: number;
-}) => {
-  return textBillboard({
-    text: robotModel.player_id == -1 ? robotModel.purpose : "N" + robotModel.player_id + " " + robotModel.purpose,
-    position: robotModel.Hft.decompose().translation.add(new Vector3(0, 0, 0.6)),
-    cameraPitch,
-    cameraYaw,
-  });
-};
-
-const GoalsLabels = ({
-  cameraPitch,
-  cameraYaw,
-  fieldLength,
-}: {
-  cameraPitch: number;
-  cameraYaw: number;
-  fieldLength: number;
-}) => {
-  const ownGoalsLabelPosition = new Vector3(fieldLength / 2, 0, 0.6);
-  const opponentGoalsLabelPosition = new Vector3(-fieldLength / 2, 0, 0.6);
-  return (
-    <object3D>
-      {textBillboard({
-        text: "Own Goal",
-        color: "deepskyblue",
-        position: ownGoalsLabelPosition,
-        cameraPitch,
-        cameraYaw,
-      })}
-      {textBillboard({
-        text: "Opponent Goal",
-        color: "yellow",
-        position: opponentGoalsLabelPosition,
-        cameraPitch,
-        cameraYaw,
-      })}
-    </object3D>
-  );
-};
-
-const FieldLinePoints = ({ model }: { model: LocalisationModel }) => (
-  <>
-    {model.robots.map(
-      (robot) =>
-        robot.visible && (
-          <object3D key={robot.id}>
-            {robot.rPFf.map((d, i) => {
-              return (
-                <mesh key={String(i)} position={d.add(new Vector3(0, 0, 0.005)).toArray()}>
-                  <circleBufferGeometry args={[0.02, 20]} />
-                  <meshBasicMaterial color="blue" />
-                </mesh>
-              );
-            })}
-          </object3D>
-        ),
-    )}
-  </>
-);
-
-const FieldIntersections = ({ model }: { model: LocalisationModel }) => {
-  return (
-    <>
-      {model.robots.map(
-        (robot) =>
-          robot.visible && (
-            <object3D key={robot.id}>
-              {robot.fieldIntersectionsF?.map((intersection) => {
-                const createShapeForIntersection = (intersectionType: string, position: Vector3) => {
-                  const basePosition = position.add(new Vector3(0.1, 0.1, 0)).toArray();
-                  switch (intersectionType) {
-                    case "L_INTERSECTION":
-                      return (
-                        <>
-                          <mesh position={intersection.position.add(new Vector3(0, 0, 0.01)).toArray()}>
-                            <circleBufferGeometry args={[0.04, 20]} />
-                            <meshBasicMaterial color="red" />
-                          </mesh>
-                          <mesh position={[basePosition[0], basePosition[1] - 0.05, basePosition[2]]}>
-                            <boxBufferGeometry args={[0.1, 0.02, 0.02]} />
-                            <meshBasicMaterial color="black" />
-                          </mesh>
-                          <mesh position={[basePosition[0] - 0.04, basePosition[1], basePosition[2]]}>
-                            <boxBufferGeometry args={[0.02, 0.1, 0.02]} />
-                            <meshBasicMaterial color="black" />
-                          </mesh>
-                        </>
-                      );
-                    case "T_INTERSECTION":
-                      return (
-                        <>
-                          <mesh position={intersection.position.add(new Vector3(0, 0, 0.01)).toArray()}>
-                            <circleBufferGeometry args={[0.04, 20]} />
-                            <meshBasicMaterial color="red" />
-                          </mesh>
-                          <mesh position={[basePosition[0], basePosition[1] + 0.05, basePosition[2]]}>
-                            <boxBufferGeometry args={[0.1, 0.02, 0.02]} />
-                            <meshBasicMaterial color="black" />
-                          </mesh>
-                          <mesh position={[basePosition[0], basePosition[1], basePosition[2]]}>
-                            <boxBufferGeometry args={[0.02, 0.1, 0.02]} />
-                            <meshBasicMaterial color="black" />
-                          </mesh>
-                        </>
-                      );
-                    case "X_INTERSECTION":
-                      return (
-                        <>
-                          <mesh position={intersection.position.add(new Vector3(0, 0, 0.01)).toArray()}>
-                            <circleBufferGeometry args={[0.04, 20]} />
-                            <meshBasicMaterial color="red" />
-                          </mesh>
-                          <mesh
-                            position={[basePosition[0], basePosition[1], basePosition[2]]}
-                            rotation={[0, 0, Math.PI / 4]}
-                          >
-                            <boxBufferGeometry args={[0.1, 0.02, 0.02]} />
-                            <meshBasicMaterial color="black" />
-                          </mesh>
-                          <mesh
-                            position={[basePosition[0], basePosition[1], basePosition[2]]}
-                            rotation={[0, 0, -Math.PI / 4]}
-                          >
-                            <boxBufferGeometry args={[0.1, 0.02, 0.02]} />
-                            <meshBasicMaterial color="black" />
-                          </mesh>
-                        </>
-                      );
-                    default:
-                      return null;
-                  }
-                };
-                return createShapeForIntersection(intersection.type, intersection.position);
-              })}
-            </object3D>
-          ),
-      )}
-    </>
-  );
-};
+
+    {model.fieldVisible && <FieldView model={model.field} />}
+    {model.gridVisible && <GridView />}
+
+    {model.robotVisible && model.robots.map((robot) => <RobotComponents key={robot.id} robot={robot} model={model} />)}
+  </object3D>
+));
 
 const AssociationLines = ({ model }: { model: LocalisationModel }) => {
   return (
@@ -764,123 +451,4 @@
   );
 };
 
-const Particles = ({ model }: { model: LocalisationModel }) => (
-  <>
-    {model.robots.map(
-      (robot) =>
-        robot.visible && (
-          <object3D key={robot.id}>
-            {robot.particles.particle.map((particle, i) => {
-              return (
-                <mesh key={String(i)} position={new Vector3(particle.x, particle.y, 0.005).toArray()}>
-                  <circleBufferGeometry args={[0.02, 20]} />
-                  <meshBasicMaterial color="red" />
-                </mesh>
-              );
-            })}
-          </object3D>
-        ),
-    )}
-  </>
-);
-
-const Balls = ({ model }: { model: LocalisationModel }) => {
-  return (
-    <>
-      {model.robots.map(
-        (robot) =>
-          robot.visible &&
-          robot.rBFf && (
-            <mesh position={robot.rBFf.toArray()} scale={[robot.rBFf.z, robot.rBFf.z, robot.rBFf.z]} key={robot.id}>
-              <sphereBufferGeometry args={[1, 32, 32]} /> {/* Increased detail for the texture */}
-              <meshStandardMaterial map={soccerBallTexture} />
-            </mesh>
-          ),
-      )}
-    </>
-  );
-};
-
-const Goals = ({ model }: { model: LocalisationModel }) => (
-  <>
-    {model.robots.map(
-      (robot) =>
-        robot.visible &&
-        robot.rGFf && (
-          <object3D key={robot.id}>
-            {robot.rGFf.map((goal, i) => {
-              return (
-                <mesh
-                  key={String(i)}
-                  position={goal.bottom.add(new Vector3(0, 0, goal.top.z / 2)).toArray()}
-                  rotation={[Math.PI / 2, 0, 0]}
-                >
-                  <cylinderBufferGeometry args={[0.05, 0.05, goal.top.z, 20]} />
-                  <meshStandardMaterial color="magenta" />
-                </mesh>
-              );
-            })}
-          </object3D>
-        ),
-    )}
-  </>
-);
-
-const Robots = ({ model }: { model: LocalisationModel }) => (
-  <>
-    {model.robots.map(
-      (robot) =>
-        robot.visible &&
-        robot.robots && (
-          <object3D key={robot.id}>
-            {robot.rRFf.map((r, i) => {
-              return (
-                <mesh key={String(i)} position={r.add(new Vector3(0, 0, 0.4)).toArray()} rotation={[Math.PI / 2, 0, 0]}>
-                  <cylinderBufferGeometry args={[0.1, 0.1, 0.8, 20]} />
-                  <meshStandardMaterial color="orange" />
-                </mesh>
-              );
-            })}
-          </object3D>
-        ),
-    )}
-  </>
-);
-
-const WalkPathGoal = ({ model }: { model: LocalisationRobotModel }) => {
-  const robotRef = React.useRef<URDFRobot | null>(null);
-
-  // Load the URDF model only once
-  React.useEffect(() => {
-    const loader = new URDFLoader();
-    loader.load(nugusUrdfPath, (robot: URDFRobot) => {
-      if (robotRef.current) {
-        robotRef.current.add(robot);
-      }
-    });
-  }, []);
-
-  const rDFf = model.Hfd?.decompose().translation;
-  const rTFf = model.Hft.decompose().translation;
-  const Rfd_quat = new THREE.Quaternion(
-    model.Hfd?.decompose().rotation.x,
-    model.Hfd?.decompose().rotation.y,
-    model.Hfd?.decompose().rotation.z,
-    model.Hfd?.decompose().rotation.w,
-  );
-  const Rft_quat = new THREE.Quaternion(
-    model.Hft.decompose().rotation.x,
-    model.Hft.decompose().rotation.y,
-    model.Hft.decompose().rotation.z,
-    model.Hft.decompose().rotation.w,
-  );
->>>>>>> 1d81811c
-
-    {model.fieldVisible && <FieldView model={model.field} />}
-    {model.gridVisible && <GridView />}
-
-    {model.robotVisible && model.robots.map((robot) => <RobotComponents key={robot.id} robot={robot} model={model} />)}
-  </object3D>
-));
-
 export default LocalisationView;