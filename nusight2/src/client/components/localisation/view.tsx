import React, { ComponentType, PropsWithChildren } from "react";
import { reaction } from "mobx";
import { observer } from "mobx-react";
import { now } from "mobx-utils";

import { compose } from "../../../shared/base/compose";
import { Button } from "../button/button";
import { dropdownContainer } from "../dropdown_container/view";
import { Icon } from "../icon/view";
import { PerspectiveCamera, ThreeFiber } from "../three/three_fiber";

import { LocalisationController } from "./controller";
import { LocalisationModel, ViewMode } from "./model";
import { LocalisationNetwork } from "./network";
import { AssociationLines } from "./r3f_components/association_lines/view";
import { Ball } from "./r3f_components/ball/view";
import { BoundingBox } from "./r3f_components/bounding_box/view";
import { FieldView } from "./r3f_components/field/view";
import { FieldIntersections } from "./r3f_components/field_intersections/view";
import { FieldObjects } from "./r3f_components/field_objects/view";
import { FieldPoints } from "./r3f_components/field_points/view";
import { GridView } from "./r3f_components/grid/view";
import { Nugus } from "./r3f_components/nugus/view";
import { PurposeLabel } from "./r3f_components/purpose_label/view";
import { SkyboxView } from "./r3f_components/skybox/view";
import { WalkPathGoal } from "./r3f_components/walk_path_goal/view";
import { WalkPathVisualiser } from "./r3f_components/walk_path_visualiser/view";
import { LocalisationRobotModel } from "./robot_model";

type LocalisationViewProps = {
  controller: LocalisationController;
  Menu: ComponentType<{}>;
  model: LocalisationModel;
  network: LocalisationNetwork;
};

const FieldDimensionOptions = [
  { label: "Lab", value: "lab" },
  { label: "Robocup", value: "robocup" },
];

// Apply the interfaces to the component's props
interface FieldDimensionSelectorProps {
  model: LocalisationModel;
  controller: LocalisationController;
}

@observer
export class FieldDimensionSelector extends React.Component<FieldDimensionSelectorProps> {
  private dropdownToggle = (<Button>Field Type</Button>);

  render(): JSX.Element {
    return (
      <EnhancedDropdown dropdownToggle={this.dropdownToggle}>
        <div className="bg-auto-surface-2">
          {FieldDimensionOptions.map((option) => (
            <div
              key={option.value}
              className={`flex p-2 ${
                this.props.model.field.fieldType === option.value
                  ? "hover:bg-auto-contrast-1"
                  : "hover:bg-auto-contrast-1"
              }`}
              onClick={() => this.props.controller.setFieldDimensions(option.value, this.props.model)}
            >
              <Icon size={24}>
                {this.props.model.field.fieldType === option.value ? "check_box" : "check_box_outline_blank"}
              </Icon>{" "}
              <span>{option.label}</span>
            </div>
          ))}
        </div>
      </EnhancedDropdown>
    );
  }
}

const EnhancedDropdown = dropdownContainer();

const addDocListener = <K extends keyof DocumentEventMap>(
  ...args: Parameters<typeof document.addEventListener<K>>
): (() => void) => {
  document.addEventListener(...args);
  return () => document.removeEventListener(...args);
};

@observer
export class LocalisationView extends React.Component<LocalisationViewProps> {
  private readonly canvas = React.createRef<HTMLCanvasElement>();
  private dispose?: () => void;

  componentDidMount(): void {
    this.dispose = compose([
      addDocListener("pointerlockchange", this.onPointerLockChange, false),
      addDocListener("mousemove", this.onMouseMove, false),
      addDocListener("keydown", this.onKeyDown, false),
      addDocListener("keyup", this.onKeyUp, false),
      addDocListener("wheel", this.onWheel, false),
      reaction(() => now("frame"), this.onAnimationFrame),
      () => this.props.network.destroy(),
    ]);
  }

  componentWillUnmount(): void {
    this.dispose?.();
    this.dispose = undefined;
  }

  render(): JSX.Element {
    return (
      <div className={"flex flex-grow flex-shrink flex-col relative bg-auto-surface-0"}>
        <LocalisationMenuBar
          model={this.props.model}
          Menu={this.props.Menu}
          controller={this.props.controller}
          onHawkEyeClick={this.onHawkEyeClick}
          toggleGridVisibility={this.toggleGridVisibility}
          toggleFieldVisibility={this.toggleFieldVisibility}
          toggleRobotVisibility={this.toggleRobotVisibility}
          toggleBallVisibility={this.toggleBallVisibility}
          toggleParticleVisibility={this.toggleParticleVisibility}
          toggleGoalVisibility={this.toggleGoalVisibility}
          toggleFieldLinePointsVisibility={this.toggleFieldLinePointsVisibility}
          toggleFieldIntersectionsVisibility={this.toggleFieldIntersectionsVisibility}
          toggleWalkToDebugVisibility={this.toggleWalkToDebugVisibility}
          toggleBoundedBoxVisibility={this.toggleBoundedBoxVisibility}
        ></LocalisationMenuBar>
        <div className="flex-grow relative border-t border-auto">
          <ThreeFiber ref={this.canvas} onClick={this.onClick}>
            <LocalisationViewModel model={this.props.model} />
          </ThreeFiber>
        </div>
        <StatusBar model={this.props.model} />
      </div>
    );
  }

  requestPointerLock() {
    this.canvas.current!.requestPointerLock();
  }

  private onAnimationFrame = (time: number) => {
    this.props.controller.onAnimationFrame(this.props.model, time);
  };

  private onClick = (e: { button: number }) => {
    if (e.button === 0) {
      this.props.controller.onLeftClick(this.props.model, () => this.requestPointerLock());
    } else if (e.button === 2) {
      this.props.controller.onRightClick(this.props.model);
    }
  };

  private onPointerLockChange = () => {
    this.props.controller.onPointerLockChange(this.props.model, this.canvas.current === document.pointerLockElement);
  };

  private onMouseMove = (e: MouseEvent) => {
    this.props.controller.onMouseMove(this.props.model, e.movementX, e.movementY);
  };

  private onKeyDown = (e: KeyboardEvent) => {
    this.props.controller.onKeyDown(this.props.model, e.keyCode, {
      shiftKey: e.shiftKey,
      ctrlKey: e.ctrlKey,
    });
  };

  private onKeyUp = (e: KeyboardEvent) => {
    this.props.controller.onKeyUp(this.props.model, e.keyCode);
  };

  private onHawkEyeClick = () => {
    this.props.controller.onHawkEyeClick(this.props.model);
  };

  private onWheel = (e: WheelEvent) => {
    e.preventDefault();
    this.props.controller.onWheel(this.props.model, e.deltaY);
  };

  private toggleGridVisibility = () => {
    this.props.controller.toggleGridVisibility(this.props.model);
  };

  private toggleFieldVisibility = () => {
    this.props.controller.toggleFieldVisibility(this.props.model);
  };

  private toggleRobotVisibility = () => {
    this.props.controller.toggleRobotVisibility(this.props.model);
  };

  private toggleBallVisibility = () => {
    this.props.controller.toggleBallVisibility(this.props.model);
  };

  private toggleParticleVisibility = () => {
    this.props.controller.toggleParticlesVisibility(this.props.model);
  };

  private toggleGoalVisibility = () => {
    this.props.controller.toggleGoalVisibility(this.props.model);
  };

  private toggleFieldLinePointsVisibility = () => {
    this.props.controller.toggleFieldLinePointsVisibility(this.props.model);
  };

  private toggleFieldIntersectionsVisibility = () => {
    this.props.controller.toggleFieldIntersectionsVisibility(this.props.model);
  };

  private toggleWalkToDebugVisibility = () => {
    this.props.controller.toggleWalkToDebugVisibility(this.props.model);
  };

  private toggleBoundedBoxVisibility = () => {
    this.props.controller.toggleBoundedBoxVisibility(this.props.model);
  };
}

interface LocalisationMenuBarProps {
  Menu: ComponentType<PropsWithChildren>;

  model: LocalisationModel;

  controller: LocalisationController;

  onHawkEyeClick(): void;
  toggleGridVisibility(): void;
  toggleFieldVisibility(): void;
  toggleRobotVisibility(): void;
  toggleBallVisibility(): void;
  toggleParticleVisibility(): void;
  toggleGoalVisibility(): void;
  toggleFieldLinePointsVisibility(): void;
  toggleFieldIntersectionsVisibility(): void;
  toggleWalkToDebugVisibility(): void;
  toggleBoundedBoxVisibility(): void;
}

const MenuItem = (props: { label: string; onClick(): void; isVisible: boolean }) => {
  return (
    <li className="flex m-0 p-0">
      <button className="px-4" onClick={props.onClick}>
        <div className="flex items-center justify-center">
          <div className="flex items-center rounded">
            <span className="mx-2">{props.label}</span>
            <Icon size={24}>{props.isVisible ? "check_box" : "check_box_outline_blank"}</Icon>
          </div>
        </div>
      </button>
    </li>
  );
};

const LocalisationMenuBar = observer((props: LocalisationMenuBarProps) => {
  const { Menu, model, controller } = props;
  return (
    <Menu>
      <ul className="flex h-full items-center">
        <li className="flex px-4">
          <Button className="px-7" onClick={props.onHawkEyeClick}>
            Hawk Eye
          </Button>
        </li>
        <li className="flex px-4">
          <FieldDimensionSelector controller={controller} model={model} />
        </li>
        <MenuItem label="Grid" isVisible={model.gridVisible} onClick={props.toggleGridVisibility} />
        <MenuItem label="Field" isVisible={model.fieldVisible} onClick={props.toggleFieldVisibility} />
        <MenuItem label="Robots" isVisible={model.robotVisible} onClick={props.toggleRobotVisibility} />
        <MenuItem label="Balls" isVisible={model.ballVisible} onClick={props.toggleBallVisibility} />
        <MenuItem label="Particles" isVisible={model.particlesVisible} onClick={props.toggleParticleVisibility} />
        <MenuItem label="Goals" isVisible={model.goalsVisible} onClick={props.toggleGoalVisibility} />
        <MenuItem
          label="Field Line Points"
          isVisible={model.fieldLinePointsVisible}
          onClick={props.toggleFieldLinePointsVisibility}
        />
        <MenuItem
          label="Field Intersections"
          isVisible={model.fieldIntersectionsVisible}
          onClick={props.toggleFieldIntersectionsVisibility}
        />
        <MenuItem label="Walk Path" isVisible={model.walkToDebugVisible} onClick={props.toggleWalkToDebugVisibility} />
        <MenuItem label="Bounded Box" isVisible={model.boundedBoxVisible} onClick={props.toggleBoundedBoxVisibility} />
      </ul>
    </Menu>
  );
});

interface StatusBarProps {
  model: LocalisationModel;
}

const StatusBar = observer((props: StatusBarProps) => {
  const target =
    props.model.viewMode !== ViewMode.FreeCamera && props.model.target ? props.model.target.name : "No Target";
  return (
    <div
      className={
        "bg-black/30 rounded-md text-white p-4 text-center absolute bottom-8 left-8 right-8 text-lg font-bold flex justify-between"
      }
    >
      <span className="text-left w-1/3">&#160;</span>
      <span className="w-1/3">{target}</span>
      <span className="text-right w-1/3">{viewModeString(props.model.viewMode)}</span>
    </div>
  );
});

function viewModeString(viewMode: ViewMode) {
  switch (viewMode) {
    case ViewMode.FreeCamera:
      return "Free Camera";
    case ViewMode.FirstPerson:
      return "First Person";
    case ViewMode.ThirdPerson:
      return "Third Person";
    default:
      throw new Error(`No string defined for view mode ${viewMode}`);
  }
}

interface RobotRenderProps {
  robot: LocalisationRobotModel;
  model: LocalisationModel;
}

const RobotComponents: React.FC<RobotRenderProps> = observer(({ robot, model }) => {
  if (!robot.visible) return null;

  return (
    <object3D key={robot.id}>
      <Nugus model={robot} />

      {model.fieldLinePointsVisible && <FieldPoints points={robot.rPFf} color={"blue"} size={0.02} />}
      {model.particlesVisible && <FieldPoints points={robot.particles} color={"blue"} size={0.02} />}

      {model.ballVisible && robot.rBFf && <Ball position={robot.rBFf.toArray()} scale={robot.rBFf.z} />}

      {model.goalsVisible && (
        <FieldObjects
          objects={robot.rGFf.map((goal) => ({
            position: goal.bottom,
            height: goal.top.z,
          }))}
          defaultRadius={0.05}
          defaultColor="magenta"
        />
      )}

      <FieldObjects
        objects={robot.rRFf.map((r) => ({
          position: r,
        }))}
        defaultHeight={0.8}
        defaultRadius={0.1}
        defaultColor="orange"
      />

<<<<<<< HEAD
      {model.fieldIntersectionsVisible && robot.fieldIntersections && (
        <FieldIntersections intersections={robot.fieldIntersectionsF} />
      )}

      {model.fieldIntersectionsVisible && robot.fieldIntersections && (
        <AssociationLines lines={robot.association_lines} />
=======
      {model.fieldIntersectionsVisible && robot.fieldIntersectionsF && (
        <FieldIntersections intersections={robot.fieldIntersectionsF} />
>>>>>>> 13f52042
      )}

      {model.fieldIntersectionsVisible && robot.associationLines && <AssociationLines lines={robot.associationLines} />}

      {model.walkToDebugVisible && robot.Hfd && robot.Hfr && robot.Hft && (
        <WalkPathVisualiser
          Hfd={robot.Hfd}
          Hfr={robot.Hfr}
          Hft={robot.Hft}
          min_align_radius={robot.min_align_radius}
          max_align_radius={robot.max_align_radius}
          min_angle_error={robot.min_angle_error}
          max_angle_error={robot.max_angle_error}
          angle_to_final_heading={robot.angle_to_final_heading}
          velocity_target={robot.velocity_target}
        />
      )}

      {robot.Hft && robot.purpose && (
        <PurposeLabel
          Hft={robot.Hft}
          player_id={robot.player_id}
          backgroundColor={robot.color}
          purpose={robot.purpose}
          cameraPitch={model.camera.pitch}
          cameraYaw={model.camera.yaw}
        />
      )}

      {model.walkToDebugVisible && robot.Hfd && <WalkPathGoal Hfd={robot.Hfd} Hft={robot.Hft} motors={robot.motors} />}

      {model.boundedBoxVisible && robot.boundingBox && (
        <BoundingBox
          minX={robot.boundingBox.minX}
          maxX={robot.boundingBox.maxX}
          minY={robot.boundingBox.minY}
          maxY={robot.boundingBox.maxY}
          color={robot.color}
        />
      )}
    </object3D>
  );
});

const LocalisationViewModel: React.FC<{ model: LocalisationModel }> = observer(({ model }) => (
  <object3D>
    <PerspectiveCamera
      args={[75, 1, 0.01, 100]}
      position={model.camera.position.toArray()}
      rotation={[Math.PI / 2 + model.camera.pitch, 0, -Math.PI / 2 + model.camera.yaw, "ZXY"]}
      up={[0, 0, 1]}
    >
      <pointLight color="white" />
    </PerspectiveCamera>
    <SkyboxView model={model.skybox} />
    <hemisphereLight args={["#fff", "#fff", 0.6]} />

    {model.fieldVisible && <FieldView model={model.field} />}
    {model.gridVisible && <GridView />}

    {model.robotVisible && model.robots.map((robot) => <RobotComponents key={robot.id} robot={robot} model={model} />)}
  </object3D>
));

export default LocalisationView;<|MERGE_RESOLUTION|>--- conflicted
+++ resolved
@@ -361,17 +361,8 @@
         defaultColor="orange"
       />
 
-<<<<<<< HEAD
-      {model.fieldIntersectionsVisible && robot.fieldIntersections && (
-        <FieldIntersections intersections={robot.fieldIntersectionsF} />
-      )}
-
-      {model.fieldIntersectionsVisible && robot.fieldIntersections && (
-        <AssociationLines lines={robot.association_lines} />
-=======
       {model.fieldIntersectionsVisible && robot.fieldIntersectionsF && (
         <FieldIntersections intersections={robot.fieldIntersectionsF} />
->>>>>>> 13f52042
       )}
 
       {model.fieldIntersectionsVisible && robot.associationLines && <AssociationLines lines={robot.associationLines} />}
