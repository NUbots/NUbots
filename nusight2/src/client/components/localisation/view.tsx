import React, { useLayoutEffect, useRef } from "react";
import { PropsWithChildren } from "react";
import { ComponentType } from "react";
import { reaction } from "mobx";
import { observer } from "mobx-react";
import { disposeOnUnmount } from "mobx-react";
import { now } from "mobx-utils";
import * as THREE from "three";
import URDFLoader, { URDFRobot } from "urdf-loader";

import { Vector3 } from "../../../shared/math/vector3";
import { dropdownContainer } from "../dropdown_container/view";
import { Icon } from "../icon/view";
import { PerspectiveCamera } from "../three/three_fiber";
import { ThreeFiber } from "../three/three_fiber";

import { LocalisationController } from "./controller";
import { FieldView } from "./field/view";
import { GridView } from "./grid/view";
import { LocalisationModel } from "./model";
import { ViewMode } from "./model";
import { LocalisationNetwork } from "./network";
import { LocalisationRobotModel } from "./robot_model";
import { SkyboxView } from "./skybox/view";
import style from "./style.module.css";
import { Vector } from "../../../shared/math/vector";

type LocalisationViewProps = {
  controller: LocalisationController;
  Menu: ComponentType<{}>;
  model: LocalisationModel;
  network: LocalisationNetwork;
};

const nugusUrdfPath = "/robot-models/nugus/robot.urdf";

// Ball texture obtained from https://katfetisov.wordpress.com/2014/08/08/freebies-football-textures/
const textureLoader = new THREE.TextureLoader();
const soccerBallTexture = textureLoader.load("/images/ball_texture.png");

const FieldDimensionOptions = [
  { label: "Lab", value: "lab" },
  { label: "Robocup", value: "robocup" },
];

// Apply the interfaces to the component's props
interface FieldDimensionSelectorProps {
  model: LocalisationModel;
  controller: LocalisationController;
}

@observer
export class FieldDimensionSelector extends React.Component<FieldDimensionSelectorProps> {
  private dropdownToggle = (<button className={style.localisation__menuButton}>Field Type</button>);

  render(): JSX.Element {
    return (
      <EnhancedDropdown dropdownToggle={this.dropdownToggle}>
        <div className="bg-white rounded-lg w-28">
          {FieldDimensionOptions.map((option) => (
            <div
              key={option.value}
              className={`${style.fieldOption} ${this.props.model.field.fieldType === option.value ? style.selected : ""
                } bg-white`}
              onClick={() => this.props.controller.setFieldDimensions(option.value, this.props.model)}
            >
              <Icon size={24}>
                {this.props.model.field.fieldType === option.value ? "check_box" : "check_box_outline_blank"}
              </Icon>{" "}
              <span>{option.label}</span>
            </div>
          ))}
        </div>
      </EnhancedDropdown>
    );
  }
}

const EnhancedDropdown = dropdownContainer();

@observer
export class LocalisationView extends React.Component<LocalisationViewProps> {
  private readonly canvas = React.createRef<HTMLCanvasElement>();

  componentDidMount(): void {
    document.addEventListener("pointerlockchange", this.onPointerLockChange, false);
    document.addEventListener("mousemove", this.onMouseMove, false);
    document.addEventListener("keydown", this.onKeyDown, false);
    document.addEventListener("keyup", this.onKeyUp, false);
    document.addEventListener("wheel", this.onWheel, false);
    disposeOnUnmount(
      this,
      reaction(() => now("frame"), this.onAnimationFrame),
    );
  }

  componentWillUnmount(): void {
    document.removeEventListener("pointerlockchange", this.onPointerLockChange, false);
    document.removeEventListener("mousemove", this.onMouseMove, false);
    document.removeEventListener("keydown", this.onKeyDown, false);
    document.removeEventListener("keyup", this.onKeyUp, false);
    document.removeEventListener("wheel", this.onWheel, false);
    this.props.network.destroy();
  }

  render(): JSX.Element {
    return (
      <div className={style.localisation}>
        <LocalisationMenuBar
          model={this.props.model}
          Menu={this.props.Menu}
          controller={this.props.controller}
          onHawkEyeClick={this.onHawkEyeClick}
          toggleGridVisibility={this.toggleGridVisibility}
          toggleFieldVisibility={this.toggleFieldVisibility}
          toggleRobotVisibility={this.toggleRobotVisibility}
          toggleBallVisibility={this.toggleBallVisibility}
          toggleParticleVisibility={this.toggleParticleVisibility}
          toggleGoalVisibility={this.toggleGoalVisibility}
          toggleFieldLinePointsVisibility={this.toggleFieldLinePointsVisibility}
          toggleFieldIntersectionsVisibility={this.toggleFieldIntersectionsVisibility}
        ></LocalisationMenuBar>
        <div className={style.localisation__canvas}>
          <ThreeFiber ref={this.canvas} onClick={this.onClick}>
            <LocalisationViewModel model={this.props.model} />
          </ThreeFiber>
        </div>
        <StatusBar model={this.props.model} />
      </div>
    );
  }

  requestPointerLock() {
    this.canvas.current!.requestPointerLock();
  }

  private onAnimationFrame = (time: number) => {
    this.props.controller.onAnimationFrame(this.props.model, time);
  };

  private onClick = (e: { button: number }) => {
    if (e.button === 0) {
      this.props.controller.onLeftClick(this.props.model, () => this.requestPointerLock());
    } else if (e.button === 2) {
      this.props.controller.onRightClick(this.props.model);
    }
  };

  private onPointerLockChange = () => {
    this.props.controller.onPointerLockChange(this.props.model, this.canvas.current === document.pointerLockElement);
  };

  private onMouseMove = (e: MouseEvent) => {
    this.props.controller.onMouseMove(this.props.model, e.movementX, e.movementY);
  };

  private onKeyDown = (e: KeyboardEvent) => {
    this.props.controller.onKeyDown(this.props.model, e.keyCode, {
      shiftKey: e.shiftKey,
      ctrlKey: e.ctrlKey,
    });
  };

  private onKeyUp = (e: KeyboardEvent) => {
    this.props.controller.onKeyUp(this.props.model, e.keyCode);
  };

  private onHawkEyeClick = () => {
    this.props.controller.onHawkEyeClick(this.props.model);
  };

  private onWheel = (e: WheelEvent) => {
    e.preventDefault();
    this.props.controller.onWheel(this.props.model, e.deltaY);
  };

  private toggleGridVisibility = () => {
    this.props.controller.toggleGridVisibility(this.props.model);
  };

  private toggleFieldVisibility = () => {
    this.props.controller.toggleFieldVisibility(this.props.model);
  };

  private toggleRobotVisibility = () => {
    this.props.controller.toggleRobotVisibility(this.props.model);
  };

  private toggleBallVisibility = () => {
    this.props.controller.toggleBallVisibility(this.props.model);
  };

  private toggleParticleVisibility = () => {
    this.props.controller.toggleParticlesVisibility(this.props.model);
  };

  private toggleGoalVisibility = () => {
    this.props.controller.toggleGoalVisibility(this.props.model);
  };

  private toggleFieldLinePointsVisibility = () => {
    this.props.controller.toggleFieldLinePointsVisibility(this.props.model);
  };

  private toggleFieldIntersectionsVisibility = () => {
    this.props.controller.toggleFieldIntersectionsVisibility(this.props.model);
  };
}

interface LocalisationMenuBarProps {
  Menu: ComponentType<PropsWithChildren>;

  model: LocalisationModel;

  controller: LocalisationController;

  onHawkEyeClick(): void;
  toggleGridVisibility(): void;
  toggleFieldVisibility(): void;
  toggleRobotVisibility(): void;
  toggleBallVisibility(): void;
  toggleParticleVisibility(): void;
  toggleGoalVisibility(): void;
  toggleFieldLinePointsVisibility(): void;
  toggleFieldIntersectionsVisibility(): void;
}

const MenuItem = (props: { label: string; onClick(): void; isVisible: boolean }) => {
  return (
    <li className={style.localisation__menuItem}>
      <button className={style.localisation__menuButton} onClick={props.onClick}>
        <div className="flex items-center justify-center">
          <div className="flex items-center rounded">
            <span className="mx-2">{props.label}</span>
            <Icon size={24}>{props.isVisible ? "check_box" : "check_box_outline_blank"}</Icon>
          </div>
        </div>
      </button>
    </li>
  );
};

const LocalisationMenuBar = observer((props: LocalisationMenuBarProps) => {
  const { Menu, model, controller } = props;
  return (
    <Menu>
      <ul className={style.localisation__menu}>
        <li className={style.localisation__menuItem}>
          <button className={style.localisation__menuButton} onClick={props.onHawkEyeClick}>
            Hawk Eye
          </button>
        </li>
        <li className={style.localisation__menuItem}>
          <FieldDimensionSelector controller={controller} model={model} />
        </li>
        <MenuItem label="Grid" isVisible={model.gridVisible} onClick={props.toggleGridVisibility} />
        <MenuItem label="Field" isVisible={model.fieldVisible} onClick={props.toggleFieldVisibility} />
        <MenuItem label="Robots" isVisible={model.robotVisible} onClick={props.toggleRobotVisibility} />
        <MenuItem label="Balls" isVisible={model.ballVisible} onClick={props.toggleBallVisibility} />
        <MenuItem label="Particles" isVisible={model.particlesVisible} onClick={props.toggleParticleVisibility} />
        <MenuItem label="Goals" isVisible={model.goalVisible} onClick={props.toggleGoalVisibility} />
        <MenuItem
          label="Field Line Points"
          isVisible={model.fieldLinePointsVisible}
          onClick={props.toggleFieldLinePointsVisibility}
        />
        <MenuItem
          label="Field Intersections"
          isVisible={model.fieldIntersectionsVisible}
          onClick={props.toggleFieldIntersectionsVisibility}
        />
      </ul>
    </Menu>
  );
});

interface StatusBarProps {
  model: LocalisationModel;
}

const StatusBar = observer((props: StatusBarProps) => {
  const target =
    props.model.viewMode !== ViewMode.FreeCamera && props.model.target ? props.model.target.name : "No Target";
  return (
    <div className={style.localisation__status}>
      <span className={style.localisation__info}>&#160;</span>
      <span className={style.localisation__target}>{target}</span>
      <span className={style.localisation__viewMode}>{viewModeString(props.model.viewMode)}</span>
    </div>
  );
});

function viewModeString(viewMode: ViewMode) {
  switch (viewMode) {
    case ViewMode.FreeCamera:
      return "Free Camera";
    case ViewMode.FirstPerson:
      return "First Person";
    case ViewMode.ThirdPerson:
      return "Third Person";
    default:
      throw new Error(`No string defined for view mode ${viewMode}`);
  }
}

export const LocalisationViewModel = observer(({ model }: { model: LocalisationModel }) => {
  return (
    <object3D>
      <PerspectiveCamera
        args={[75, 1, 0.01, 100]}
        position={model.camera.position.toArray()}
        rotation={[Math.PI / 2 + model.camera.pitch, 0, -Math.PI / 2 + model.camera.yaw, "ZXY"]}
        up={[0, 0, 1]}
      >
        <pointLight color="white" />
      </PerspectiveCamera>
      <SkyboxView model={model.skybox} />
      <hemisphereLight args={["#fff", "#fff", 0.6]} />
      {model.fieldVisible && <FieldView model={model.field} />}
      {model.gridVisible && <GridView />}
      {model.robotVisible &&
        model.robots.map((robotModel) => {
          return robotModel.visible && <Robot key={robotModel.id} model={robotModel} />;
        })}
      {model.fieldLinePointsVisible && <FieldLinePoints model={model} />}
      {model.ballVisible && <Balls model={model} />}
      {model.fieldIntersectionsVisible && <FieldIntersections model={model} />}
      {model.particlesVisible && <Particles model={model} />}
      {model.goalVisible && <Goals model={model} />}
      {model.robots.map((robot) => {
        if (robot.visible && robot.Hfd) {
          return <DistanceCircle key={robot.id} model={robot} />;
        }
        return null;
      })}
      {model.robots.map((robot) => {
        if (robot.visible && robot.Hfd) {
          return <URDFWalkPathGoal key={robot.id} model={robot} />;
        }
        return null;
      })}
      <Robots model={model} />
    </object3D>
  );
});

// Props
interface DistanceCircleProps {
  model: LocalisationRobotModel;
}

const DistanceCircle = ({ model }: { model: LocalisationRobotModel }) => {
<<<<<<< HEAD
  // const rDFf = model.Hfd?.decompose().translation;
  const rDFf = model.Hfd?.decompose().translation;
  const rTFf = model.Hft.decompose().translation;
  const robot_rotation = new THREE.Euler().setFromQuaternion(model.Hft.decompose().rotation.toThree(), "XYZ");
  const target_rotation = new THREE.Euler().setFromQuaternion(model.Hfd.decompose().rotation.toThree(), "XYZ");
  const angle_to_target = model.angle_to_target + robot_rotation.z;
  const min_align_radius = model.min_align_radius;
  const max_align_radius = model.max_align_radius;
  const min_angle_error = model.min_angle_error;
  const max_angle_error = model.max_angle_error;
  var velocity_target = model.velocity_target;
  const velocityQuaternion = new THREE.Quaternion().setFromUnitVectors(
    new THREE.Vector3(1, 0, 0),
    new THREE.Vector3(velocity_target.x, velocity_target.y, 0).normalize()
  );
  const heading = new THREE.Euler().setFromQuaternion(velocityQuaternion, "ZXY").z - Math.PI / 2;
  const speed = Math.sqrt(velocity_target.x ** 2 + velocity_target.y ** 2);
  console.log(velocity_target);
  console.log(heading);
  console.log(speed);

  const arrowGeometry = (length: number) => {
    const arrowShape = new THREE.Shape();

    arrowShape.moveTo(0, -.01);
    arrowShape.lineTo(0, .01);
    arrowShape.lineTo(length * .7, .01);
    arrowShape.lineTo(length * .7, .02);
    arrowShape.lineTo(length, 0);
    arrowShape.lineTo(length * .7, -.02);
    arrowShape.lineTo(length * .7, -.01);
    arrowShape.lineTo(0, -.01);

    const geometry = new THREE.ShapeGeometry(arrowShape);

    return geometry;
  };

  return (
    <>
      <object3D position={[rDFf?.x, rDFf?.y, 0.005]}>
        <mesh>
          <circleBufferGeometry args={[min_align_radius, 40]} />
          <meshBasicMaterial color="rgb(0, 100, 100)" opacity={0.25} transparent={true} />
        </mesh>
      </object3D>
      <object3D position={[rDFf?.x, rDFf?.y, 0.006]}>
        <mesh>
          <circleBufferGeometry args={[max_align_radius, 40]} />
          <meshBasicMaterial color="rgb(0, 100, 100)" opacity={0.25} transparent={true} />
        </mesh>
      </object3D>
      <object3D position={[rTFf?.x, rTFf?.y, 0.008]}>
        <mesh rotation={[0, 0, target_rotation.z - 0.5 * min_angle_error]}>
          <circleBufferGeometry args={[max_align_radius, 40, 0, min_angle_error]} />
          <meshBasicMaterial color="rgb(0, 100, 100)" opacity={0.25} transparent={true} />
        </mesh>
      </object3D>
      <object3D position={[rTFf?.x, rTFf?.y, 0.009]}>
        <mesh rotation={[0, 0, target_rotation.z - 0.5 * max_angle_error]}>
          <circleBufferGeometry args={[max_align_radius, 40, 0, max_angle_error]} />
          <meshBasicMaterial color="rgb(0, 100, 100)" opacity={0.25} transparent={true} />
        </mesh>
      </object3D>
      <object3D position={[rTFf?.x, rTFf?.y, 0.01]}>
        <mesh geometry={arrowGeometry(max_align_radius)} rotation={[0, 0, robot_rotation.z]}>
          <meshBasicMaterial color="rgb(255, 255, 255)" opacity={0.5} transparent={true} />
        </mesh>
      </object3D>
      <object3D position={[rDFf?.x, rDFf?.y, 0.01]}>
        <mesh geometry={arrowGeometry(max_align_radius)} rotation={[0, 0, robot_rotation.z]}>
          <meshBasicMaterial color="rgb(255, 0, 0)" opacity={0.5} transparent={true} />
        </mesh>
      </object3D>
      <object3D position={[rTFf?.x, rTFf?.y, 0.01]}>
        <mesh geometry={arrowGeometry(speed * 5)} rotation={[0, 0, heading]}>
          <meshBasicMaterial color="rgb(0, 255, 0)" opacity={0.5} transparent={true} />
        </mesh>
      </object3D>
    </>
  );
=======
  if (model.Hfd) {
    const rDFf = model.Hfd?.decompose().translation;
    const rTFf = model.Hft.decompose().translation;
    const robot_rotation = new THREE.Euler().setFromQuaternion(model.Hft.decompose().rotation.toThree(), "XYZ");
    const target_rotation = new THREE.Euler().setFromQuaternion(model.Hfd.decompose().rotation.toThree(), "XYZ");
    const min_align_radius = model.min_align_radius;
    const max_align_radius = model.max_align_radius;
    const min_angle_error = model.min_angle_error;
    const max_angle_error = model.max_angle_error;

    const arrowGeometry = () => {
      const arrowShape = new THREE.Shape();

      arrowShape.moveTo(0, -10);
      arrowShape.lineTo(0, 10);
      arrowShape.lineTo(600, 10);
      arrowShape.lineTo(600, 20);
      arrowShape.lineTo(900, 0);
      arrowShape.lineTo(600, -20);
      arrowShape.lineTo(600, -10);
      arrowShape.lineTo(0, -10);

      const geometry = new THREE.ShapeGeometry(arrowShape);

      return geometry;
    };

    return (
      <>
        <object3D position={[rDFf?.x, rDFf?.y, 0.005]}>
          <mesh rotation={[0, 0, Math.PI / 2]}>
            <circleBufferGeometry args={[min_align_radius, 40]} />
            <meshBasicMaterial color="rgb(0, 100, 100)" opacity={0.25} transparent={true} />
          </mesh>
        </object3D>
        <object3D position={[rDFf?.x, rDFf?.y, 0.006]}>
          <mesh rotation={[0, 0, Math.PI / 2]}>
            <circleBufferGeometry args={[max_align_radius, 40]} />
            <meshBasicMaterial color="rgb(0, 100, 100)" opacity={0.25} transparent={true} />
          </mesh>
        </object3D>
        <object3D position={[rTFf?.x, rTFf?.y, 0.008]}>
          <mesh rotation={[0, 0, target_rotation.z - 0.5 * min_angle_error]}>
            <circleBufferGeometry args={[1, 40, 0, min_angle_error]} />
            <meshBasicMaterial color="rgb(0, 100, 100)" opacity={0.25} transparent={true} />
          </mesh>
        </object3D>
        <object3D position={[rTFf?.x, rTFf?.y, 0.009]}>
          <mesh rotation={[0, 0, target_rotation.z - 0.5 * max_angle_error]}>
            <circleBufferGeometry args={[1, 40, 0, max_angle_error]} />
            <meshBasicMaterial color="rgb(0, 100, 100)" opacity={0.25} transparent={true} />
          </mesh>
        </object3D>
        <object3D position={[rTFf?.x, rTFf?.y, 0.01]}>
          <mesh geometry={arrowGeometry()} scale={0.001} rotation={[0, 0, robot_rotation.z]}>
            <meshBasicMaterial color="rgb(255, 255, 255)" opacity={0.5} transparent={true} />
          </mesh>
        </object3D>
      </>
    );
  }
>>>>>>> 620859b5
};

const FieldLinePoints = ({ model }: { model: LocalisationModel }) => (
  <>
    {model.robots.map(
      (robot) =>
        robot.visible && (
          <object3D key={robot.id}>
            {robot.rPFf.map((d, i) => {
              return (
                <mesh key={String(i)} position={d.add(new Vector3(0, 0, 0.005)).toArray()}>
                  <circleBufferGeometry args={[0.02, 20]} />
                  <meshBasicMaterial color="blue" />
                </mesh>
              );
            })}
          </object3D>
        ),
    )}
  </>
);

const FieldIntersections = ({ model }: { model: LocalisationModel }) => {
  return (
    <>
      {model.robots.map(
        (robot) =>
          robot.visible && (
            <object3D key={robot.id}>
              {robot.fieldIntersectionsF?.map((intersection) => {
                const createShapeForIntersection = (intersectionType: string, position: Vector3) => {
                  const basePosition = position.add(new Vector3(0.1, 0.1, 0)).toArray();
                  switch (intersectionType) {
                    case "L_INTERSECTION":
                      return (
                        <>
                          <mesh position={intersection.position.add(new Vector3(0, 0, 0.01)).toArray()}>
                            <circleBufferGeometry args={[0.04, 20]} />
                            <meshBasicMaterial color="red" />
                          </mesh>
                          <mesh position={[basePosition[0], basePosition[1] - 0.05, basePosition[2]]}>
                            <boxBufferGeometry args={[0.1, 0.02, 0.02]} />
                            <meshBasicMaterial color="black" />
                          </mesh>
                          <mesh position={[basePosition[0] - 0.04, basePosition[1], basePosition[2]]}>
                            <boxBufferGeometry args={[0.02, 0.1, 0.02]} />
                            <meshBasicMaterial color="black" />
                          </mesh>
                        </>
                      );
                    case "T_INTERSECTION":
                      return (
                        <>
                          <mesh position={intersection.position.add(new Vector3(0, 0, 0.01)).toArray()}>
                            <circleBufferGeometry args={[0.04, 20]} />
                            <meshBasicMaterial color="red" />
                          </mesh>
                          <mesh position={[basePosition[0], basePosition[1] + 0.05, basePosition[2]]}>
                            <boxBufferGeometry args={[0.1, 0.02, 0.02]} />
                            <meshBasicMaterial color="black" />
                          </mesh>
                          <mesh position={[basePosition[0], basePosition[1], basePosition[2]]}>
                            <boxBufferGeometry args={[0.02, 0.1, 0.02]} />
                            <meshBasicMaterial color="black" />
                          </mesh>
                        </>
                      );
                    case "X_INTERSECTION":
                      return (
                        <>
                          <mesh position={intersection.position.add(new Vector3(0, 0, 0.01)).toArray()}>
                            <circleBufferGeometry args={[0.04, 20]} />
                            <meshBasicMaterial color="red" />
                          </mesh>
                          <mesh
                            position={[basePosition[0], basePosition[1], basePosition[2]]}
                            rotation={[0, 0, Math.PI / 4]}
                          >
                            <boxBufferGeometry args={[0.1, 0.02, 0.02]} />
                            <meshBasicMaterial color="black" />
                          </mesh>
                          <mesh
                            position={[basePosition[0], basePosition[1], basePosition[2]]}
                            rotation={[0, 0, -Math.PI / 4]}
                          >
                            <boxBufferGeometry args={[0.1, 0.02, 0.02]} />
                            <meshBasicMaterial color="black" />
                          </mesh>
                        </>
                      );
                    default:
                      return null;
                  }
                };
                return createShapeForIntersection(intersection.type, intersection.position);
              })}
            </object3D>
          ),
      )}
    </>
  );
};

const Particles = ({ model }: { model: LocalisationModel }) => (
  <>
    {model.robots.map(
      (robot) =>
        robot.visible && (
          <object3D key={robot.id}>
            {robot.particles.particle.map((particle, i) => {
              return (
                <mesh key={String(i)} position={new Vector3(particle.x, particle.y, 0.005).toArray()}>
                  <circleBufferGeometry args={[0.02, 20]} />
                  <meshBasicMaterial color="red" />
                </mesh>
              );
            })}
          </object3D>
        ),
    )}
  </>
);

const Balls = ({ model }: { model: LocalisationModel }) => {
  return (
    <>
      {model.robots.map(
        (robot) =>
          robot.visible &&
          robot.rBFf && (
            <mesh position={robot.rBFf.toArray()} scale={[robot.rBFf.z, robot.rBFf.z, robot.rBFf.z]} key={robot.id}>
              <sphereBufferGeometry args={[1, 32, 32]} /> {/* Increased detail for the texture */}
              <meshStandardMaterial map={soccerBallTexture} />
            </mesh>
          ),
      )}
    </>
  );
};

const Goals = ({ model }: { model: LocalisationModel }) => (
  <>
    {model.robots.map(
      (robot) =>
        robot.visible &&
        robot.rGFf && (
          <object3D key={robot.id}>
            {robot.rGFf.map((goal, i) => {
              return (
                <mesh
                  key={String(i)}
                  position={goal.bottom.add(new Vector3(0, 0, goal.top.z / 2)).toArray()}
                  rotation={[Math.PI / 2, 0, 0]}
                >
                  <cylinderBufferGeometry args={[0.05, 0.05, goal.top.z, 20]} />
                  <meshStandardMaterial color="magenta" />
                </mesh>
              );
            })}
          </object3D>
        ),
    )}
  </>
);

const Robots = ({ model }: { model: LocalisationModel }) => (
  <>
    {model.robots.map(
      (robot) =>
        robot.visible &&
        robot.robots && (
          <object3D key={robot.id}>
            {robot.rRFf.map((r, i) => {
              return (
                <mesh key={String(i)} position={r.add(new Vector3(0, 0, 0.4)).toArray()} rotation={[Math.PI / 2, 0, 0]}>
                  <cylinderBufferGeometry args={[0.1, 0.1, 0.8, 20]} />
                  <meshStandardMaterial color="orange" />
                </mesh>
              );
            })}
          </object3D>
        ),
    )}
  </>
);

const URDFWalkPathGoal = ({ model }: { model: LocalisationRobotModel }) => {
  const robotRef = React.useRef<URDFRobot | null>(null);

  // Load the URDF model only once
  React.useEffect(() => {
    const loader = new URDFLoader();
    loader.load(nugusUrdfPath, (robot: URDFRobot) => {
      if (robotRef.current) {
        robotRef.current.add(robot);
      }
    });
  }, []);

  const rDFf = model.Hfd?.decompose().translation;
  const rTFf = model.Hft.decompose().translation;
  const Rfz_quat = new THREE.Quaternion(
    model.Hfd?.decompose().rotation.x,
    model.Hfd?.decompose().rotation.y,
    model.Hfd?.decompose().rotation.z,
    model.Hfd?.decompose().rotation.w,
  );
  const Rft_quat = new THREE.Quaternion(
    model.Hft.decompose().rotation.x,
    model.Hft.decompose().rotation.y,
    model.Hft.decompose().rotation.z,
    model.Hft.decompose().rotation.w,
  );

  // Get euler angles from quaternion
  const Rfz_euler = new THREE.Euler().setFromQuaternion(Rfz_quat, "ZYX");
  const Rft_euler = new THREE.Euler().setFromQuaternion(Rft_quat, "ZYX");
  // Fuse the euler angles into a single quaternion
  const rotation = new THREE.Quaternion().setFromEuler(new THREE.Euler(Rft_euler.x, Rft_euler.y, Rfz_euler.z, "ZYX"));
  const position = new THREE.Vector3(rDFf?.x, rDFf?.y, rTFf.z);

  const motors = model.motors;

  // Update the position of the robot to match the walk path goal
  React.useEffect(() => {
    if (robotRef.current) {
      robotRef.current.position.set(position.x, position.y, position.z);
      robotRef.current.quaternion.copy(new THREE.Quaternion(rotation.x, rotation.y, rotation.z, rotation.w));
      const joints = (robotRef.current?.children[0] as any)?.joints;
      // Update robot's joints
      if (joints) {
        joints?.head_pitch.setJointValue(motors.headTilt.angle);
        joints?.left_ankle_pitch.setJointValue(motors.leftAnklePitch.angle);
        joints?.left_ankle_roll.setJointValue(motors.leftAnkleRoll.angle);
        joints?.left_elbow_pitch.setJointValue(motors.leftElbow.angle);
        joints?.left_hip_pitch.setJointValue(motors.leftHipPitch.angle);
        joints?.left_hip_roll.setJointValue(motors.leftHipRoll.angle);
        joints?.left_hip_yaw.setJointValue(motors.leftHipYaw.angle);
        joints?.left_knee_pitch.setJointValue(motors.leftKnee.angle);
        joints?.left_shoulder_pitch.setJointValue(motors.leftShoulderPitch.angle);
        joints?.left_shoulder_roll.setJointValue(motors.leftShoulderRoll.angle);
        joints?.neck_yaw.setJointValue(motors.headPan.angle);
        joints?.right_ankle_pitch.setJointValue(motors.rightAnklePitch.angle);
        joints?.right_ankle_roll.setJointValue(motors.rightAnkleRoll.angle);
        joints?.right_elbow_pitch.setJointValue(motors.rightElbow.angle);
        joints?.right_hip_pitch.setJointValue(motors.rightHipPitch.angle);
        joints?.right_hip_roll.setJointValue(motors.rightHipRoll.angle);
        joints?.right_hip_yaw.setJointValue(motors.rightHipYaw.angle);
        joints?.right_knee_pitch.setJointValue(motors.rightKnee.angle);
        joints?.right_shoulder_pitch.setJointValue(motors.rightShoulderPitch.angle);
        joints?.right_shoulder_roll.setJointValue(motors.rightShoulderRoll.angle);
      }
      robotRef.current.traverse((child) => {
        if (child instanceof THREE.Mesh) {
          // Set opacity for all mesh children
          child.material.transparent = true;
          // Red
          child.material.color = "rgb(0, 100, 100)";
          child.material.opacity = 0.2;
        }
      });
    }
  });

  return <object3D ref={robotRef} />;
};

const Robot = ({ model }: { model: LocalisationRobotModel }) => {
  const robotRef = React.useRef<URDFRobot | null>(null);

  // Load the URDF model only once
  React.useEffect(() => {
    const loader = new URDFLoader();
    loader.load(nugusUrdfPath, (robot: URDFRobot) => {
      if (robotRef.current) {
        robotRef.current.add(robot);
      }
    });
  }, [nugusUrdfPath]);

  const position = model.Hft.decompose().translation;
  const rotation = model.Hft.decompose().rotation;
  const motors = model.motors;

  React.useEffect(() => {
    // Update robot's pose
    if (robotRef.current) {
      robotRef.current.position.copy(new THREE.Vector3(position.x, position.y, position.z));
      robotRef.current.quaternion.copy(new THREE.Quaternion(rotation.x, rotation.y, rotation.z, rotation.w));
      const joints = (robotRef.current?.children[0] as any)?.joints;
      // Update robot's joints
      if (joints) {
        joints?.head_pitch.setJointValue(motors.headTilt.angle);
        joints?.left_ankle_pitch.setJointValue(motors.leftAnklePitch.angle);
        joints?.left_ankle_roll.setJointValue(motors.leftAnkleRoll.angle);
        joints?.left_elbow_pitch.setJointValue(motors.leftElbow.angle);
        joints?.left_hip_pitch.setJointValue(motors.leftHipPitch.angle);
        joints?.left_hip_roll.setJointValue(motors.leftHipRoll.angle);
        joints?.left_hip_yaw.setJointValue(motors.leftHipYaw.angle);
        joints?.left_knee_pitch.setJointValue(motors.leftKnee.angle);
        joints?.left_shoulder_pitch.setJointValue(motors.leftShoulderPitch.angle);
        joints?.left_shoulder_roll.setJointValue(motors.leftShoulderRoll.angle);
        joints?.neck_yaw.setJointValue(motors.headPan.angle);
        joints?.right_ankle_pitch.setJointValue(motors.rightAnklePitch.angle);
        joints?.right_ankle_roll.setJointValue(motors.rightAnkleRoll.angle);
        joints?.right_elbow_pitch.setJointValue(motors.rightElbow.angle);
        joints?.right_hip_pitch.setJointValue(motors.rightHipPitch.angle);
        joints?.right_hip_roll.setJointValue(motors.rightHipRoll.angle);
        joints?.right_hip_yaw.setJointValue(motors.rightHipYaw.angle);
        joints?.right_knee_pitch.setJointValue(motors.rightKnee.angle);
        joints?.right_shoulder_pitch.setJointValue(motors.rightShoulderPitch.angle);
        joints?.right_shoulder_roll.setJointValue(motors.rightShoulderRoll.angle);
      }
    }
  }, [position, rotation, motors]);

  // Update the material of the robot
  const material = new THREE.MeshStandardMaterial({
    color: "#666666",
    roughness: 0.5,
    metalness: 0.2,
  });
  if (robotRef.current) {
    robotRef.current.traverse((child) => {
      if (child.type === "URDFVisual" && child.children.length > 0) {
        const mesh = child.children[0] as THREE.Mesh;
        mesh.material = material;
      }
    });
  }

  return <object3D ref={robotRef} />;
};<|MERGE_RESOLUTION|>--- conflicted
+++ resolved
@@ -350,7 +350,6 @@
 }
 
 const DistanceCircle = ({ model }: { model: LocalisationRobotModel }) => {
-<<<<<<< HEAD
   // const rDFf = model.Hfd?.decompose().translation;
   const rDFf = model.Hfd?.decompose().translation;
   const rTFf = model.Hft.decompose().translation;
@@ -384,10 +383,10 @@
     arrowShape.lineTo(length * .7, -.01);
     arrowShape.lineTo(0, -.01);
 
-    const geometry = new THREE.ShapeGeometry(arrowShape);
-
-    return geometry;
-  };
+      const geometry = new THREE.ShapeGeometry(arrowShape);
+
+      return geometry;
+    };
 
   return (
     <>
@@ -432,69 +431,6 @@
       </object3D>
     </>
   );
-=======
-  if (model.Hfd) {
-    const rDFf = model.Hfd?.decompose().translation;
-    const rTFf = model.Hft.decompose().translation;
-    const robot_rotation = new THREE.Euler().setFromQuaternion(model.Hft.decompose().rotation.toThree(), "XYZ");
-    const target_rotation = new THREE.Euler().setFromQuaternion(model.Hfd.decompose().rotation.toThree(), "XYZ");
-    const min_align_radius = model.min_align_radius;
-    const max_align_radius = model.max_align_radius;
-    const min_angle_error = model.min_angle_error;
-    const max_angle_error = model.max_angle_error;
-
-    const arrowGeometry = () => {
-      const arrowShape = new THREE.Shape();
-
-      arrowShape.moveTo(0, -10);
-      arrowShape.lineTo(0, 10);
-      arrowShape.lineTo(600, 10);
-      arrowShape.lineTo(600, 20);
-      arrowShape.lineTo(900, 0);
-      arrowShape.lineTo(600, -20);
-      arrowShape.lineTo(600, -10);
-      arrowShape.lineTo(0, -10);
-
-      const geometry = new THREE.ShapeGeometry(arrowShape);
-
-      return geometry;
-    };
-
-    return (
-      <>
-        <object3D position={[rDFf?.x, rDFf?.y, 0.005]}>
-          <mesh rotation={[0, 0, Math.PI / 2]}>
-            <circleBufferGeometry args={[min_align_radius, 40]} />
-            <meshBasicMaterial color="rgb(0, 100, 100)" opacity={0.25} transparent={true} />
-          </mesh>
-        </object3D>
-        <object3D position={[rDFf?.x, rDFf?.y, 0.006]}>
-          <mesh rotation={[0, 0, Math.PI / 2]}>
-            <circleBufferGeometry args={[max_align_radius, 40]} />
-            <meshBasicMaterial color="rgb(0, 100, 100)" opacity={0.25} transparent={true} />
-          </mesh>
-        </object3D>
-        <object3D position={[rTFf?.x, rTFf?.y, 0.008]}>
-          <mesh rotation={[0, 0, target_rotation.z - 0.5 * min_angle_error]}>
-            <circleBufferGeometry args={[1, 40, 0, min_angle_error]} />
-            <meshBasicMaterial color="rgb(0, 100, 100)" opacity={0.25} transparent={true} />
-          </mesh>
-        </object3D>
-        <object3D position={[rTFf?.x, rTFf?.y, 0.009]}>
-          <mesh rotation={[0, 0, target_rotation.z - 0.5 * max_angle_error]}>
-            <circleBufferGeometry args={[1, 40, 0, max_angle_error]} />
-            <meshBasicMaterial color="rgb(0, 100, 100)" opacity={0.25} transparent={true} />
-          </mesh>
-        </object3D>
-        <object3D position={[rTFf?.x, rTFf?.y, 0.01]}>
-          <mesh geometry={arrowGeometry()} scale={0.001} rotation={[0, 0, robot_rotation.z]}>
-            <meshBasicMaterial color="rgb(255, 255, 255)" opacity={0.5} transparent={true} />
-          </mesh>
-        </object3D>
-      </>
-    );
-  }
->>>>>>> 620859b5
 };
 
 const FieldLinePoints = ({ model }: { model: LocalisationModel }) => (
